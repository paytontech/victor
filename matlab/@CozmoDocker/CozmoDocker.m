--- conflicted
+++ resolved
@@ -260,57 +260,7 @@
                 end
                 
                 if ~this.escapePressed
-<<<<<<< HEAD
                     LKtracker = this.initTracker(marker);
-=======
-                    this.camera.changeResolution(this.trackingResolution);
-                    
-                    % Initialize the tracker with the full resolution first
-                    % image, but tell it we're going to do tracking at
-                    % QQQVGA.
-                    LKtracker = LucasKanadeTracker(img, marker{1}.unorderedCorners([3 1 4 2],:), ...
-                        'Type', this.trackerType, 'RidgeWeight', 1e-3, ...
-                        'DebugDisplay', false, 'UseBlurring', false, ...
-                        'UseNormalization', true, ...
-                        'TrackingResolution', this.camera.framesize, ...
-                        'MinSize', 4);
-                    
-                    if strcmp(this.trackerType, 'homography') && ...
-                            ~isempty(this.calibration)
-                        
-                        % Compute the planar homography:
-                        %{
-                        Kfull = this.K * 4;
-                        this.H_init = compute_homography( ...
-                            Kfull\[marker{1}.corners';ones(1,4)], ...
-                            this.marker3d(:,1:2)');
-                        this.H_init = .25 * this.H_init;
-                        %}
-                        
-                        this.H_init = compute_homography( ...
-                            this.K\[LKtracker.corners';ones(1,4)], ...
-                            this.marker3d(:,1:2)');
-                        
-                        this.updateBlockPose(this.H_init);
-                        
-                        %[Rmat, T] = this.getCameraPose(LKtracker.corners, this.marker3d);
-                        if this.drawPose
-                            this.drawCamera();
-                        end
-                    end
-                    
-                    % Show the target we'll be tracking
-                    imagesc(LKtracker.target{LKtracker.finestScale}, 'Parent', this.h_pip);
-                    axis(this.h_pip, 'image', 'off');
-                    
-                    set(this.h_axes, ...
-                        'XLim', [.5 this.camera.framesize(1)+.5], ...
-                        'YLim', [.5 this.camera.framesize(2)+.5]);
-                    %set(this.h_img, 'CData', imresize(img, [60 80], 'nearest'));
-                    %set(this.h_target, 'XData', corners([1 2 4 3 1],1), ...
-                    %    'YData', corners([1 2 4 3 1],2));
-                    %drawnow;
->>>>>>> 1496d545
                     
                     this.numLost  = 0;
                     this.numEmpty = 0;
@@ -320,51 +270,12 @@
                         if this.numLost==0 && ~isempty(this.calibration)
                             [distError, midPointErr, angleError] = this.computeError(LKtracker);
                             
-<<<<<<< HEAD
                             % Send out the error packet over the serial
                             % camera line:
                             dockErrorPacket = [uint8('E') ...
                                 typecast(swapbytes(single([distError midPointErr angleError])), 'uint8')];
                             assert(length(dockErrorPacket)==13, ...
                                 'Expecting docking error packet to be 13 bytes long.');
-=======
-                        end
-                        
-                        if isempty(img)
-                            numEmpty = numEmpty + 1;
-                            
-                            if numEmpty > 5
-                                % Too many empty frames in a row
-                                warning('Too many empty frames received. Resetting camera.');
-                                this.camera.reset();
-                            end
-                        else
-                            this.frameCount = this.frameCount + 1;
-                            
-                            numEmpty = 0;
-                            set(this.h_img, 'CData', img);
-                            converged = LKtracker.track(img, ...
-                                'MaxIterations', 50, ...
-                                'ConvergenceTolerance', .05,...
-                                'ErrorTolerance', 0.5);
-                            
-                            if converged
-                                lost = 0;
-                                corners = LKtracker.corners;
-                                
-                                if ~isempty(this.calibration)
-                                    this.sendError(LKtracker);
-                                end
-                                
-                                set(this.h_target, ...
-                                    'XData', corners([1 2 4 3 1],1), ...
-                                    'YData', corners([1 2 4 3 1],2));
-                                title(this.h_pip, sprintf('TargetError = %.2f', LKtracker.err), 'Back', 'w');
-                            
-                            else
-                                lost = lost + 1;
-                            end
->>>>>>> 1496d545
                             
                             this.camera.sendMessage(dockErrorPacket);
                         end
