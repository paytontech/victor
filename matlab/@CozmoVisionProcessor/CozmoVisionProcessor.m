classdef CozmoVisionProcessor < handle
    
    properties(Constant = true)
        TIME_STEP = 10;
        
        % Default header and footer:
        HEADER = char(sscanf('BEEFF0FF', '%2x'))'; 
        FOOTER = char(sscanf('FF0FFEEB', '%2x'))';
        
        % LUT for converting image format byte to resolution
        RESOLUTION_LUT = containers.Map( ...
            {char(sscanf('BA', '%2x')), ...
            char(sscanf('BC', '%2x')), ...
            char(sscanf('B8', '%2x')), ...
            char(sscanf('BD', '%2x')), ... 
            char(sscanf('B7', '%2x'))}, ...
            {[640 480], [320 240], [160 120], [80 60], [40 30]});    
        
        % Processing Commands
        % (These should match the USB_VISION_COMMANDs defined in hal.h)
        MESSAGE_COMMAND          = char(sscanf('DD', '%2x'));
        MESSAGE_ID_DEFINITION    = char(sscanf('D0', '%2x'));
        HEAD_CALIBRATION         = char(sscanf('C1', '%2x'));
        MAT_CALIBRATION          = char(sscanf('C2', '%2x'));
        DETECT_COMMAND           = char(sscanf('AB', '%2x'));
        SET_DOCKING_BLOCK        = char(sscanf('BC', '%2x'));
        TRACK_COMMAND            = char(sscanf('CD', '%2x'));
        MAT_ODOMETRY_COMMAND     = char(sscanf('DE', '%2x'));
        MAT_LOCALIZATION_COMMAND = char(sscanf('EF', '%2x'));
                    
        LIFT_DISTANCE = 34;  % in mm, forward from robot origin
        
    end % Constant Properties
    
    properties
        serialDevice;
        serialBuffer;
        doEndianSwap;
        desiredBufferSize;
        
        verbosity;
        
        % LUT for enumerated message ID values 
        messageIDs;
        
        dockingBlock;
        
        % Camera calibration information:
        headCalibrationMatrix;
        %matCalibrationMatrix;
        matCamPixPerMM;
<<<<<<< HEAD
        
        % On simulator, no need to flip.  On robot, need to flip
        flipImage;
=======
>>>>>>> c39a4b7d
        
        % For tracking
        LKtracker;
        trackerType;
        trackingResolution;
        
        detectionResolution;
        
        % For mat localization
        matLocalizationResolution;
        
        % Display handles
        h_fig;
        h_img;
        h_axes;
        h_title;
        h_templateAxes;
        h_template;
        h_track;
        escapePressed;
    end
    
    properties(SetAccess = 'protected', Dependent = true)
        isDone;
    end
        
    methods
        
        function castedData = Cast(this, data, outputType)
         
            if ~isa(data, 'uint8') && this.doEndianSwap
               data = swapbytes(data); 
            end
                
            castedData = typecast(data, outputType);
            
            if ~strcmp(outputType, 'uint8') && this.doEndianSwap
                castedData = swapbytes(castedData);
            end
        end
        
        function L = computeDesiredBufferLength(this, expectedResolution)
           L = prod(expectedResolution) + ... actual image data 
               length(this.HEADER) + 1 + ... header bytes + command byte
               length(this.FOOTER) + 1 + ... footer bytes + command byte
               1 + ... resolution byte
               4; % timestamp bytes
        end
        
        function this = CozmoVisionProcessor(varargin)
            SerialDevice = [];
            FlipImage = true;
            TrackerType = 'affine';
            TrackingResolution = [80 60];
            MatLocalizationResolution = [320 240];
            DetectionResolution = [320 240];
            Verbosity = 1;
            DoEndianSwap = false; % false for simulator, true with Movidius
            
            parseVarargin(varargin{:});
            
            assert(isa(SerialDevice, 'serial') || ...
                isa(SerialDevice, 'SimulatedSerial'), ...
                'SerialDevice must be a serial or SimulatedSerial object.');
            this.serialDevice = SerialDevice;
            this.serialDevice.InputBufferSize = 640*480;
            
            fclose(this.serialDevice);
            fopen(this.serialDevice);
            
            this.doEndianSwap = DoEndianSwap;
                        
            this.flipImage = FlipImage;
            
            this.verbosity = Verbosity;
            
            this.LKtracker = [];
            this.trackerType = TrackerType;
            this.trackingResolution = TrackingResolution;
            this.detectionResolution = DetectionResolution;
            
            this.desiredBufferSize = this.computeDesiredBufferLength(this.detectionResolution);
            
            this.matLocalizationResolution = MatLocalizationResolution;
            this.dockingBlock = 0;
            
            this.h_fig = namedFigure('CozmoVisionProcessor', ...
                'KeypressFcn', @(src,edata)this.keyPressCallback(src,edata));
            this.h_axes = subplot(1,1,1, 'Parent', this.h_fig);
            this.h_img = imagesc(zeros(320,240), 'Parent', this.h_axes);
            this.h_title = title(this.h_axes, 'Initialized');
            
            this.h_templateAxes = axes('Position', [0 .8 .15 .15], ...
                'Parent', this.h_fig, 'Visible', 'off');
            this.h_template = imagesc(zeros(1), 'Parent', this.h_templateAxes);
            
            hold(this.h_axes, 'on');
            this.h_track = plot(nan, nan, 'r', 'LineWidth', 3, ...
                'Parent', this.h_axes);
         
            axis(this.h_axes, 'image')
            axis(this.h_templateAxes, 'image')
            
            colormap(this.h_fig, 'gray');
            
        end % Constructor: CozmoVisionProcessor()
       
        function done = get.isDone(this)
            if isa(this.serialDevice, 'SimulatedSerial')
                done = this.escapePressed || wb_robot_step(this.TIME_STEP) == -1;
            else
                done = this.escapePressed;
            end
           
        end
            
        
        
        function Run(this)
            
            fread(this.serialDevice, [1 this.serialDevice.BytesAvailable]);
            
            this.serialBuffer = [];
            this.escapePressed = false;
            
            while ~this.isDone
                t = tic;
                
                this.Update();
                
                pause(max(0, this.TIME_STEP/1000 - toc(t)));
            end

        end % FUNCTION Run()
        
        
        
        function SendPacket(this, messageName, packet)
            assert(isa(packet, 'uint8'), 'Expecting UINT8 packet.');
            
            if ~isfield(this.messageIDs, messageName)
                warning('Unknown message ID for "%s". Not sending.', messageName);
                return;
            end
            
            % Send the header, followed by message ID, followed by the
            % actual message data
            msgID = this.messageIDs.(messageName);
            fwrite(this.serialDevice, [uint8(this.HEADER) msgID row(packet)]);
            fprintf('Sent "%s" packet with msgID=%d and %d bytes.\n', ...
                messageName, msgID, length(packet));
        end % FUNCTION: SendPacket()
        
        
        
        function StatusMessage(this, verbosityLevel, varargin)
            if this.verbosity >= verbosityLevel
                fprintf(varargin{:});
            end
        end
        
                
        function packet = SerializeMessageStruct(this, msgStruct)
            assert(isstruct(msgStruct), 'Expecting a message STRUCT as input.');
            names = fieldnames(msgStruct);
            packet = cell(1, length(names));
            for i = 1:length(names)
                packet{i} = this.Cast(msgStruct.(names{i}), 'uint8');
            end
            packet = [packet{:}];
                       
        end % FUNCTION SerializeMessageStruct()
        
        function keyPressCallback(this, ~,edata)
            if isempty(edata.Modifier)
                switch(edata.Key)
                    case 'space'
                        this.Run();
                        
                    case 'escape'
                        this.escapePressed = true;
                end
            end
        end % keyPressCallback()
<<<<<<< HEAD
                   
=======
           
>>>>>>> c39a4b7d
        function [img, timestamp, valid] = PacketToImage(this, packet)
            valid = false;
            img = [];
            timestamp = uint32(0);
            
            if ~CozmoVisionProcessor.RESOLUTION_LUT.isKey(char(packet(1)))
                warning('Unrecognized resolution byte!');
                
            else
                resolution = CozmoVisionProcessor.RESOLUTION_LUT(char(packet(1)));
                
                imgPacketLength = length(packet)-5;
                
                if imgPacketLength > 0
                    % Read the timestamp
                    timestamp = this.Cast(packet(2:5), 'uint32');
                    
                    if this.flipImage
                        this.packet(6:end) = fliplr(this.packet(6:end));
                    end
                    
                    if imgPacketLength ~= prod(resolution)
                        warning(['Image packet length did not match its ' ...
                            'specified resolution!']);
                        img = zeros(resolution);
                        if imgPacketLength < prod(resolution)
                            img(1:imgPacketLength) = packet(6:end);
                        end
                        img = img';
                        
                    else
                        img = reshape(packet(6:end), resolution)';
                        valid = true;
                    end
                end
            end
        end % FUNCTION PacketToImage()
<<<<<<< HEAD
    
    end % public methods
=======
        
     end % Methods
>>>>>>> c39a4b7d
    
end % CLASSDEF CozmoVisionProcessor<|MERGE_RESOLUTION|>--- conflicted
+++ resolved
@@ -49,12 +49,9 @@
         headCalibrationMatrix;
         %matCalibrationMatrix;
         matCamPixPerMM;
-<<<<<<< HEAD
         
         % On simulator, no need to flip.  On robot, need to flip
         flipImage;
-=======
->>>>>>> c39a4b7d
         
         % For tracking
         LKtracker;
@@ -239,11 +236,7 @@
                 end
             end
         end % keyPressCallback()
-<<<<<<< HEAD
                    
-=======
-           
->>>>>>> c39a4b7d
         function [img, timestamp, valid] = PacketToImage(this, packet)
             valid = false;
             img = [];
@@ -281,12 +274,7 @@
                 end
             end
         end % FUNCTION PacketToImage()
-<<<<<<< HEAD
     
     end % public methods
-=======
-        
-     end % Methods
->>>>>>> c39a4b7d
     
 end % CLASSDEF CozmoVisionProcessor