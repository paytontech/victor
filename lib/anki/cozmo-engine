--- conflicted
+++ resolved
@@ -1,16 +1,9 @@
 tree f1d6458a493bcd21ed6ff7717c8fbc6b9b7bd125
 parent 6cb545b43ef5cfc548729998864b060ef6025ad0
-<<<<<<< HEAD
-author Kevin Yoon <kevin@anki.com> 1442442374 -0700
-committer Kevin Yoon <kevin@anki.com> 1442442374 -0700
-
-Added Robot::GetCarryingObjects() which returns a set of all objects that are currently being carried and used it in appropriate places.
-=======
 parent 6e3d14cea457b626bd651728a373a5344a13f4b9
 author Kevin Yoon <kevin@anki.com> 1442445921 -0700
 committer Kevin Yoon <kevin@anki.com> 1442445921 -0700
 
 Merge pull request #139 from anki/kevin/carryingObjects
 
-Added Robot::GetCarryingObjects() which returns a set of all objects …
->>>>>>> 86ed132f
+Added Robot::GetCarryingObjects() which returns a set of all objects …