<<<<<<< HEAD
tree b4b3a3698fbf62d2bc59e08d8d91caca44ed35d9
parent bab7d4971afd1d556bb5caabbd45bfbb3cfce8be
author Molly Jameson <MollyJameson@users.noreply.github.com> 1461276270 -0700
committer Molly Jameson <MollyJameson@users.noreply.github.com> 1461276270 -0700

GameSkillLevels tag for robot COZMO-1384
=======
tree 458e5b73253e058fea14b3418f6686658ad98072
parent 34f3b7a4193dcfee74e14ac750ef4614019eb25c
author Al Chaussee <alchaussee@users.noreply.github.com> 1461343205 -0700
committer Al Chaussee <alchaussee@users.noreply.github.com> 1461343205 -0700

[COZMO-1046] Driving speeds impacted by goals (#901)

* Actions will generate a motion profile with variable speed and accel when a profile has not been set

* SpeedChooser will use the goal closest to robot for generating a motion profile
>>>>>>> b9990174
<|MERGE_RESOLUTION|>--- conflicted
+++ resolved
@@ -1,11 +1,3 @@
-<<<<<<< HEAD
-tree b4b3a3698fbf62d2bc59e08d8d91caca44ed35d9
-parent bab7d4971afd1d556bb5caabbd45bfbb3cfce8be
-author Molly Jameson <MollyJameson@users.noreply.github.com> 1461276270 -0700
-committer Molly Jameson <MollyJameson@users.noreply.github.com> 1461276270 -0700
-
-GameSkillLevels tag for robot COZMO-1384
-=======
 tree 458e5b73253e058fea14b3418f6686658ad98072
 parent 34f3b7a4193dcfee74e14ac750ef4614019eb25c
 author Al Chaussee <alchaussee@users.noreply.github.com> 1461343205 -0700
@@ -13,7 +5,6 @@
 
 [COZMO-1046] Driving speeds impacted by goals (#901)
 
-* Actions will generate a motion profile with variable speed and accel when a profile has not been set
-
-* SpeedChooser will use the goal closest to robot for generating a motion profile
->>>>>>> b9990174
+* Actions will generate a motion profile with variable speed and accel when a profile has not been set
+
+* SpeedChooser will use the goal closest to robot for generating a motion profile