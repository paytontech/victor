<<<<<<< HEAD
tree bca02d3765a82f32ea9e9715a4eb3c1f46350dec
parent 8236523addb4f9752acc66e999f043ff258431a0
parent c4a3141bbbc5354de9b8e25cde13097ffd61f7bd
author Brad Neuman <bradneuman@gmail.com> 1462651138 -0700
committer Brad Neuman <bradneuman@gmail.com> 1462651138 -0700

Merge pull request #980 from anki/brad/demo-work

Brad/demo work
=======
tree 92cb0e50a10a9245da2c9e25b95a93432b59bf74
parent a1df800f4ce7e83c182f800c33ba5f215d3eb4cb
author ilngo <ivy.le.ngo@gmail.com> 1462816468 -0700
committer ilngo <ivy.le.ngo@gmail.com> 1462816468 -0700

COZMO-1561: Play animation groups depending on intensity level of speed tap (#982)

- Updating GameEvents so that win/lose round/game can have low and high intensities for aniamtions to hook onto
>>>>>>> 18ad0ef7
<|MERGE_RESOLUTION|>--- conflicted
+++ resolved
@@ -1,20 +1,10 @@
-<<<<<<< HEAD
-tree bca02d3765a82f32ea9e9715a4eb3c1f46350dec
-parent 8236523addb4f9752acc66e999f043ff258431a0
-parent c4a3141bbbc5354de9b8e25cde13097ffd61f7bd
-author Brad Neuman <bradneuman@gmail.com> 1462651138 -0700
-committer Brad Neuman <bradneuman@gmail.com> 1462651138 -0700
+tree 810f5892509edd56b8f32ece98714184338b995e
+parent b9f02c93e108f1ef58487dbab7e10ad3fc9875aa
+author Al Chaussee <alchaussee@users.noreply.github.com> 1462826333 -0700
+committer Al Chaussee <alchaussee@users.noreply.github.com> 1462826333 -0700
 
-Merge pull request #980 from anki/brad/demo-work
+COZMO-1496 Driving Animations (#976)
 
-Brad/demo work
-=======
-tree 92cb0e50a10a9245da2c9e25b95a93432b59bf74
-parent a1df800f4ce7e83c182f800c33ba5f215d3eb4cb
-author ilngo <ivy.le.ngo@gmail.com> 1462816468 -0700
-committer ilngo <ivy.le.ngo@gmail.com> 1462816468 -0700
-
-COZMO-1561: Play animation groups depending on intensity level of speed tap (#982)
-
-- Updating GameEvents so that win/lose round/game can have low and high intensities for aniamtions to hook onto
->>>>>>> 18ad0ef7
+* COZMO-1496 Driving Animations
+
+Adds ability to specify 3 animations that will play when driving: start driving animation, looping animation while driving, end driving animation. These are set by the GameToEngine message SetDrivingAnimations. Replaces DrivingSounds.