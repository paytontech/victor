--- conflicted
+++ resolved
@@ -1,17 +1,7 @@
-<<<<<<< HEAD
-tree e336ebb84462811c3d500c6295451a6d491ced7c
-parent 60d8b4db98799d0a46bc25b1afb833fbf4712b6e
-author Kevin Yoon <kevin@anki.com> 1425085382 -0800
-committer Kevin Yoon <kevin@anki.com> 1425085382 -0800
+tree c99f8e28a398692246455474f07fa6f545b9dde3
+parent db99791eda9612c327d5fde964432caa3bf860cc
+parent de066fce022a3be92fdab04f7e0730807923a90b
+author Kevin Yoon <kevin@anki.com> 1425510062 -0800
+committer Kevin Yoon <kevin@anki.com> 1425510062 -0800
 
-Fixed bug in desiredHeadAngle in dockingController (changed to MIN from MAX).
-Also disabled head tracking in dockingController. :p The wide angle lens makes it unnecessary and the image stream is more stable now for marker tracking.
-Changed the initial head angles to set in pickAndPlaceController.
-=======
-tree 6fc214c51c7ae360c94cb6beb9412dd3fca0d1ef
-parent 4ee3b499717635518225085726da518ea95c3e6c
-author Greg Nagel <Greg.Nagel@anki.com> 1425345885 -0800
-committer Greg Nagel <Greg.Nagel@anki.com> 1425345885 -0800
-
-update message-buffer pointer
->>>>>>> 84b6e2ef
+Merge branch 'master' into kevin/docking