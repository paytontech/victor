--- conflicted
+++ resolved
@@ -1,18 +1,6 @@
-<<<<<<< HEAD
-tree ce65f7b7dad9f2056cb06bbdf3dd676f75c858eb
-parent 72598ab23b775bf70da16e9912755465333555c3
-parent 3ba6f830fb72d2c4587a8ded33ad27696ac043d3
-author Brad Neuman <bradneuman@gmail.com> 1449604619 -0800
-committer Brad Neuman <bradneuman@gmail.com> 1449604619 -0800
-
-Merge pull request #306 from anki/brad-behavior-chooser
-
-Brad behavior chooser
-=======
 tree 9b6b6b0536fb8959fc594da7faced716138c465d
 parent 137fe6bc27d1b19a0c2334520a283aeb0e27c721
 author Kevin Yoon <kevin@anki.com> 1449605174 -0800
 committer Kevin Yoon <kevin@anki.com> 1449605174 -0800
 
-Increased number of frames allowed in a track so that Mooly can play his feature-length animations.
->>>>>>> bcd29ebd
+Increased number of frames allowed in a track so that Mooly can play his feature-length animations.