<<<<<<< HEAD
tree 141f09ab66bd0cd51a3762c848bff8a863467d05
parent 4c7f14ca2617a1a964ecdbca577b9942fccc1af0
author Andrew Stein <astein@neocitrus.com> 1441068742 -0700
committer Andrew Stein <astein@neocitrus.com> 1441068818 -0700

Updates to fix build server failures
- Forgot BUILD_WORKSPACE still doesn't build engine unit tests locally
- Include file for external CNN lib was being referenced (but was still present on my local machine)
=======
tree a4a02d4a99921528913d40383827ab87b8ef924a
parent 683302d2049f99f1f0756a3408edb8dc407bb8ed
parent bba99d5df4b9e43a87162672a0c8df869687cf80
author Lee Crippen <lee@anki.com> 1441069900 -0700
committer Lee Crippen <lee@anki.com> 1441069900 -0700

Merge pull request #105 from anki/lee/behaviorLookAround-move-improvements

Lee/behavior look around move improvements
>>>>>>> b374f199
<|MERGE_RESOLUTION|>--- conflicted
+++ resolved
@@ -1,13 +1,3 @@
-<<<<<<< HEAD
-tree 141f09ab66bd0cd51a3762c848bff8a863467d05
-parent 4c7f14ca2617a1a964ecdbca577b9942fccc1af0
-author Andrew Stein <astein@neocitrus.com> 1441068742 -0700
-committer Andrew Stein <astein@neocitrus.com> 1441068818 -0700
-
-Updates to fix build server failures
-- Forgot BUILD_WORKSPACE still doesn't build engine unit tests locally
-- Include file for external CNN lib was being referenced (but was still present on my local machine)
-=======
 tree a4a02d4a99921528913d40383827ab87b8ef924a
 parent 683302d2049f99f1f0756a3408edb8dc407bb8ed
 parent bba99d5df4b9e43a87162672a0c8df869687cf80
@@ -16,5 +6,4 @@
 
 Merge pull request #105 from anki/lee/behaviorLookAround-move-improvements
 
-Lee/behavior look around move improvements
->>>>>>> b374f199
+Lee/behavior look around move improvements