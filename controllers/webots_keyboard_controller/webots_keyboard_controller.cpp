/*
 * File:          webots_keyboard_controller.cpp
 * Date:
 * Description:   
 * Author:        
 * Modifications: 
 */

// TODO: Have CMake define this
#define CORETECH_BASESTATION

#include <opencv2/imgproc/imgproc.hpp>

#include "anki/cozmo/shared/cozmoConfig.h"
#include "anki/cozmo/shared/cozmoTypes.h"
#include "anki/common/basestation/math/pose.h"
#include "anki/common/basestation/math/point_impl.h"

#include "anki/vision/basestation/image.h"

#include "anki/cozmo/game/comms/messaging/uiMessages.h"
#include "anki/messaging/shared/TcpClient.h"
#include "anki/cozmo/game/comms/gameMessageHandler.h"
#include "anki/cozmo/game/comms/gameComms.h"

#include "anki/cozmo/basestation/behaviorManager.h"
#include "anki/cozmo/basestation/block.h"

#include <stdio.h>
#include <string.h>

// Webots includes
#include <webots/Supervisor.hpp>


// SDL for gamepad control (specifically Logitech Rumblepad F510)
// Gamepad should be in Direct mode (switch on back)
#define ENABLE_GAMEPAD_SUPPORT 1
#if(ENABLE_GAMEPAD_SUPPORT)
#include <SDL.h>
#define DEBUG_GAMEPAD 0
#endif

#define BASESTATION_IP "127.0.0.1"
#define UI_DEVICE_ADVERTISEMENT_REGISTRATION_IP "127.0.0.1"

namespace Anki {
  namespace Cozmo {
    
    // Slow down keyboard polling to avoid duplicate commands?
    const s32 KB_TIME_STEP = BS_TIME_STEP;

    namespace WebotsKeyboardController {
      
      webots::Supervisor inputController;
      
      // Private memers:
      namespace {
        // Constants for Webots:
        const f32 DRIVE_VELOCITY_TURBO = 150.f; // mm/s -- while holding ALT
        const f32 DRIVE_VELOCITY_FAST  = 60.f; // mm/s
        const f32 DRIVE_VELOCITY_SLOW  = 20.f; // mm/s -- while holding SHIFT
        
        const f32 LIFT_SPEED_RAD_PER_SEC = 2.f;
        const f32 LIFT_ACCEL_RAD_PER_SEC2 = 10.f;
        
        const f32 HEAD_SPEED_RAD_PER_SEC = 5.f;
        const f32 HEAD_ACCEL_RAD_PER_SEC2 = 10.f;
        
        U2G_Ping _pingMsg;
        
        std::set<int> lastKeysPressed_;
        
        bool wasMovingWheels_ = false;
        bool wasMovingHead_   = false;
        bool wasMovingLift_   = false;
        
        webots::GPS* gps_;
        webots::Compass* compass_;
        
        webots::Node* root_ = nullptr;
        
        u8 poseMarkerMode_ = 0;
        Anki::Pose3d prevPoseMarkerPose_;
        Anki::Pose3d poseMarkerPose_;
        webots::Field* poseMarkerDiffuseColor_ = nullptr;
        double poseMarkerColor_[2][3] = { {0.1, 0.8, 0.1} // Goto pose color
          ,{0.8, 0.1, 0.1} // Place object color
        };
        
        struct {
          s32 family;
          s32 type;
          s32 id;
          f32 area;
          bool isActive;
          
          void Reset() {
            family = -1;
            type = -1;
            id = -1;
            area = 0;
            isActive = false;
          }
        } currentlyObservedObject;
        
        BehaviorManager::Mode behaviorMode_ = BehaviorManager::None;
        
        // Socket connection to basestation
        TcpClient bsClient;
        char sendBuf[128];
        
        double lastKeyPressTime_;
        
        #if(ENABLE_GAMEPAD_SUPPORT)
        SDL_GameController* js_;
        
        //Event handler
        SDL_Event sdlEvent_;
        
        //Normalized direction
        typedef enum {
          GC_ANALOG_LEFT_X,
          GC_ANALOG_LEFT_Y,
          GC_ANALOG_RIGHT_X,
          GC_ANALOG_RIGHT_Y,
          GC_LT_BUTTON,
          GC_RT_BUTTON,
          GC_NUM_AXES
        } GameControllerAxis_t;
        
        s16 gc_axisValues_[GC_NUM_AXES] = {0};
        
        typedef enum {
          GC_BUTTON_A = 0,
          GC_BUTTON_B,
          GC_BUTTON_X,
          GC_BUTTON_Y,
          GC_BUTTON_BACK,
          
          GC_BUTTON_START = 6,
          GC_BUTTON_ANALOG_LEFT,
          GC_BUTTON_ANALOG_RIGHT,
          
          GC_BUTTON_LB = 9,
          GC_BUTTON_RB,
          
          GC_BUTTON_DIR_UP = 11,
          GC_BUTTON_DIR_DOWN,
          GC_BUTTON_DIR_LEFT,
          GC_BUTTON_DIR_RIGHT,
          
          GC_NUM_BUTTONS
        } GameControllerButton_t;
        
        bool gc_buttonPressed_[GC_NUM_BUTTONS];
        
        const s16 ANALOG_INPUT_DEAD_ZONE_THRESH = 1000;
        const f32 ANALOG_INPUT_MAX_DRIVE_SPEED = 100; // mm/s
        const f32 MAX_ANALOG_RADIUS = 300;
        #endif // ENABLE_GAMEPAD_SUPPORT

        typedef enum {
          UI_WAITING_FOR_GAME = 0,
          UI_RUNNING
        } UI_State_t;
        
        UI_State_t uiState_;
        
        GameMessageHandler msgHandler_;
        const int deviceID = 1;
        GameComms gameComms_(deviceID, UI_MESSAGE_SERVER_LISTEN_PORT,
                             UI_DEVICE_ADVERTISEMENT_REGISTRATION_IP,
                             UI_ADVERTISEMENT_REGISTRATION_PORT);
        
        
        // For displaying cozmo's POV:
        webots::Display* cozmoCam_;
        webots::ImageRef* img_ = nullptr;
        
        Point2f robotPosition_;
        
        /*
        u32 imgID_ = 0;
        u8 imgData_[3*640*480];
        u32 imgBytes_ = 0;
        u32 imgWidth_, imgHeight_ = 0;
        */
        Vision::ImageDeChunker _imageDeChunker;
        
        // Save robot image to file
        bool saveRobotImageToFile_ = false;
        
      } // private namespace
      
      // Forward declarations
      void ProcessKeystroke(void);
      void ProcessJoystick(void);
      void PrintHelp(void);
      void SendMessage(const U2G_Message& msg);
      void SendDriveWheels(const f32 lwheel_speed_mmps, const f32 rwheel_speed_mmps);
      void SendTurnInPlace(const f32 angle_rad);
      void SendMoveHead(const f32 speed_rad_per_sec);
      void SendMoveLift(const f32 speed_rad_per_sec);
      void SendMoveHeadToAngle(const f32 rad, const f32 speed, const f32 accel);
      void SendMoveLiftToHeight(const f32 mm, const f32 speed, const f32 accel);
      void SendStopAllMotors();
      void SendImageRequest(u8 mode, u8 robotID);
      void SendSetRobotImageSendMode(u8 mode);
      void SendSaveImages(SaveMode_t mode, bool alsoSaveState=false);
      void SendEnableDisplay(bool on);
      void SendSetHeadlights(u8 intensity);
      void SendExecutePathToPose(const Pose3d& p, const bool useManualSpeed);
      void SendPlaceObjectOnGroundSequence(const Pose3d& p, const bool useManualSpeed);
      void SendPickAndPlaceObject(const s32 objectID, const bool usePreDockPose, const bool useManualSpeed);
      void SendPickAndPlaceSelectedObject(const bool usePreDockPose, const bool useManualSpeed);
      void SendTraverseSelectedObject(const bool usePreDockPose, const bool useManualSpeed);
      void SendExecuteTestPlan();
      void SendClearAllBlocks();
      void SendSelectNextObject();
      void SendExecuteBehavior(BehaviorManager::Mode mode);
      void SendSetNextBehaviorState(BehaviorManager::BehaviorState nextState);
      void SendAbortPath();
      void SendAbortAll();
      void SendDrawPoseMarker(const Pose3d& p);
      void SendErasePoseMarker();
      void SendWheelControllerGains(const f32 kpLeft, const f32 kiLeft, const f32 maxErrorSumLeft,
                                    const f32 kpRight, const f32 kiRight, const f32 maxErrorSumRight);
      void SendHeadControllerGains(const f32 kp, const f32 ki, const f32 maxErrorSum);
      void SendLiftControllerGains(const f32 kp, const f32 ki, const f32 maxErrorSum);
      void SendSelectNextSoundScheme();
      void SendStartTestMode(TestMode mode, s32 p1 = 0, s32 p2 = 0, s32 p3 = 0);
      void SendIMURequest(u32 length_ms);
      void SendAnimation(const char* animName, u32 numLoops);
      void SendReadAnimationFile();
      void SendStartFaceTracking(u8 timeout_sec);
      void SendStopFaceTracking();
      void SendVisionSystemParams();
      void SendFaceDetectParams();
      void SendForceAddRobot();
      
      
      // ======== Message handler callbacks =======
      
      // TODO: Update these not to need robotID
      
      void HandleRobotStateUpdate(G2U_RobotState const& msg)
      {
        robotPosition_ = {msg.pose_x, msg.pose_y};
      }
      
      void HandleRobotObservedObject(G2U_RobotObservedObject const& msg)
      {
        if(cozmoCam_ == nullptr) {
          printf("RECEIVED OBJECT OBSERVED: objectID %d\n", msg.objectID);
        } else {
          // Draw a rectangle in red with the object ID as text in the center
          cozmoCam_->setColor(0xff0000);          
          cozmoCam_->drawRectangle(msg.img_topLeft_x, msg.img_topLeft_y,
                                   msg.img_width, msg.img_height);
          //std::string dispStr(ObjectType::GetName(msg.objectType));
          //dispStr += " ";
          //dispStr += std::to_string(msg.objectID);
          std::string dispStr("Type=" + std::to_string(msg.objectType) + "\nID=" + std::to_string(msg.objectID));
          cozmoCam_->drawText(dispStr,
                              msg.img_topLeft_x + msg.img_width/4,
                              msg.img_topLeft_y + msg.img_height/2);
          
          const f32 area = msg.img_width * msg.img_height;
          //if(area > currentlyObservedObject.area) {
            currentlyObservedObject.family = msg.objectFamily;
            currentlyObservedObject.type   = msg.objectType;
            currentlyObservedObject.id     = msg.objectID;
            currentlyObservedObject.isActive = msg.isActive;
            currentlyObservedObject.area   = area;
          //}
          
          /*
          // DEBUG!!!
          // Track head to last object seen
          static u32 lastObjectID = u32_MAX;
          if(msg.objectID != lastObjectID && msg.markersVisible)
          {
            lastObjectID = msg.objectID;
            
            printf("Telling robot to track head to object %d\n", msg.objectID);
            U2G_TrackHeadToObject m;
            m.robotID = msg.robotID;
            m.objectID = msg.objectID;
            
            U2G_Message message;
            message.Set_TrackHeadToObject(m);
            SendMessage(message);
          }
           */
        }
      }
      
      void HandleRobotObservedNothing(G2U_RobotObservedNothing const& msg)
      {
        currentlyObservedObject.Reset();
      }
      
      void HandleRobotDeletedObject(G2U_RobotDeletedObject const& msg)
      {
        printf("Robot %d reported deleting object %d\n", msg.robotID, msg.objectID);
      }

      void HandleRobotConnection(const G2U_RobotAvailable& msgIn)
      {
        // Just send a message back to the game to connect to any robot that's
        // advertising (since we don't have a selection mechanism here)
        printf("Sending message to command connection to robot %d.\n", msgIn.robotID);
        U2G_ConnectToRobot msgOut;
        msgOut.robotID = msgIn.robotID;
        U2G_Message message;
        message.Set_ConnectToRobot(msgOut);
        SendMessage(message);
      }
      
      void HandleUiDeviceConnection(const G2U_UiDeviceAvailable& msgIn)
      {
        // Just send a message back to the game to connect to any UI device that's
        // advertising (since we don't have a selection mechanism here)
        printf("Sending message to command connection to UI device %d.\n", msgIn.deviceID);
        U2G_ConnectToUiDevice msgOut;
        msgOut.deviceID = msgIn.deviceID;
        U2G_Message message;
        message.Set_ConnectToUiDevice(msgOut);
        SendMessage(message);
      }
      
      void HandleRobotConnected(G2U_RobotConnected const &msg)
      {
        // Once robot connects, set resolution
        SendSetRobotImageSendMode(ISM_STREAM);
      }
      
      // For processing image chunks arriving from robot.
      // Sends complete images to VizManager for visualization (and possible saving).
      void HandleImageChunk(G2U_ImageChunk const& msg)
      {
        const bool isImageReady = _imageDeChunker.AppendChunk(msg.imageId, msg.frameTimeStamp, msg.nrows, msg.ncols, (Vision::ImageEncoding_t)msg.imageEncoding, msg.imageChunkCount, msg.chunkId, msg.data);
        
        
        if(isImageReady)
        {
          cv::Mat img = _imageDeChunker.GetImage();
          if(img.channels() == 1) {
            cvtColor(img, img, CV_GRAY2RGB);
          }
          
          for(s32 i=0; i<img.rows; ++i) {
            
            if(i % 2 == 0) {
              cv::Mat img_i = img.row(i);
              img_i.setTo(0);
            } else {
              u8* img_i = img.ptr(i);
              for(s32 j=0; j<img.cols; ++j) {
                img_i[3*j] = 0;
                img_i[3*j+2] /= 3;
                
                // [Optional] Add a bit of noise
                f32 noise = 20.f*static_cast<f32>(std::rand()) / static_cast<f32>(RAND_MAX) - 0.5f;
                img_i[3*j+1] = static_cast<u8>(std::max(0.f,std::min(255.f,static_cast<f32>(img_i[3*j+1]) + noise)));
                
              }
            }
          }
          
          // Delete existing image if there is one.
          if (img_ != nullptr) {
            cozmoCam_->imageDelete(img_);
          }
          
          img_ = cozmoCam_->imageNew(img.cols, img.rows, img.data, webots::Display::RGB);
          cozmoCam_->imagePaste(img_, 0, 0);
          
          // Save image to file
          if (saveRobotImageToFile_) {
            static u32 imgCnt = 0;
            char imgFileName[16];
            printf("SAVING IMAGE\n");
            sprintf(imgFileName, "robotImg_%d.jpg", imgCnt++);
            cozmoCam_->imageSave(img_, imgFileName);
            saveRobotImageToFile_ = false;
          }
          
        } // if(isImageReady)

      } // HandleImageChunk()
      
      // ===== End of message handler callbacks ====
      
      
      void Init()
      {
        memcpy(sendBuf, RADIO_PACKET_HEADER, sizeof(RADIO_PACKET_HEADER));
        
        while(!gameComms_.IsInitialized()) {
          PRINT_NAMED_INFO("KeyboardController.Init",
                           "Waiting for gameComms to initialize...\n");
          inputController.step(KB_TIME_STEP);
          gameComms_.Update();
        }
        msgHandler_.Init(&gameComms_);
        
        // Register callbacks for incoming messages from game
        // TODO: Have CLAD generate this?
        msgHandler_.RegisterCallbackForMessage([](const G2U_Message& message) {
          switch (message.GetType()) {
<<<<<<< HEAD
            case G2U_Message::Type::RobotState:
              HandleRobotStateUpdate(message.Get_RobotState());
=======
            case G2U_Message::Type::RobotConnected:
              HandleRobotConnected(message.Get_RobotConnected());
>>>>>>> 3ed34914
              break;
            case G2U_Message::Type::RobotObservedObject:
              HandleRobotObservedObject(message.Get_RobotObservedObject());
              break;
            case G2U_Message::Type::UiDeviceAvailable:
              HandleUiDeviceConnection(message.Get_UiDeviceAvailable());
              break;
            case G2U_Message::Type::RobotAvailable:
              HandleRobotConnection(message.Get_RobotAvailable());
              break;
            case G2U_Message::Type::ImageChunk:
              HandleImageChunk(message.Get_ImageChunk());
              break;
            case G2U_Message::Type::RobotDeletedObject:
              HandleRobotDeletedObject(message.Get_RobotDeletedObject());
              break;
            default:
              // ignore
              break;
          }
        });
        
        inputController.keyboardEnable(BS_TIME_STEP);
        
        gps_ = inputController.getGPS("gps");
        compass_ = inputController.getCompass("compass");
        
        gps_->enable(BS_TIME_STEP);
        compass_->enable(BS_TIME_STEP);
        
        // Make root point to WebotsKeyBoardController node
        root_ = inputController.getSelf();
        poseMarkerDiffuseColor_ = root_->getField("poseMarkerDiffuseColor");
        
        #if(ENABLE_GAMEPAD_SUPPORT)
        // Look for gamepad
        if (SDL_Init(SDL_INIT_GAMECONTROLLER) < 0) {
          printf("ERROR: Failed to init SDL\n");
          return;
        }
        if (SDL_NumJoysticks() > 0) {
          // Open first joystick. Assuming it's the Logitech Rumble Gamepad F510.
          js_ = SDL_GameControllerOpen(0);
          if (js_ == NULL) {
            printf("ERROR: Unable to open gamepad\n");
          }
        }
        #endif

        cozmoCam_ = inputController.getDisplay("uiCamDisplay");

        uiState_ = UI_WAITING_FOR_GAME;
      }
      
      void PrintHelp()
      {
        printf("\nBasestation keyboard control\n");
        printf("===============================\n");
        printf("                           Drive:  arrows  (Hold shift for slower speeds)\n");
        printf("               Move lift up/down:  a/z\n");
        printf("               Move head up/down:  s/x\n");
        printf("             Lift low/high/carry:  1/2/3\n");
        printf("            Head down/forward/up:  4/5/6\n");
        printf("                Toggle headlight:  h\n");
        printf("            Request *game* image:  i\n");
        printf("           Request *robot* image:  Alt+i\n");
        printf("      Toggle *game* image stream:  Shift+i\n");
        printf("     Toggle *robot* image stream:  Alt+Shift+i\n");
        printf("              Toggle save images:  e\n");
        printf("        Toggle VizObject display:  d\n");
        printf("Goto/place object at pose marker:  g\n");
        printf("         Toggle pose marker mode:  Shift+g\n");
        printf("              Cycle block select:  .\n");
        printf("              Clear known blocks:  c\n");
        printf("                      Creep mode:  Shift+c\n");
        printf("          Dock to selected block:  p\n");
        printf("          Dock from current pose:  Shift+p\n");
        printf("    Travel up/down selected ramp:  r\n");
        printf("       Start June 2014 dice demo:  j\n");
        printf("              Abort current path:  q\n");
        printf("                Abort everything:  Shift+q\n");
        printf("         Update controller gains:  k\n");
        printf("             Cycle sound schemes:  m\n");
        printf("                 Request IMU log:  o\n");
        printf("            Toggle face tracking:  f (Shift+f)\n");
        printf("                      Test modes:  Alt + Testmode#\n");
        printf("                Follow test plan:  t\n");
        printf("        Force-add specifed robot:  Shift+r\n");
        printf("                      Print help:  ?\n");
        printf("\n");
      }
      
      //Check the keyboard keys and issue robot commands
      void ProcessKeystroke()
      {
        bool movingHead   = false;
        bool movingLift   = false;
        bool movingWheels = false;
        s8 steeringDir = 0;  // -1 = left, 0 = straight, 1 = right
        s8 throttleDir = 0;  // -1 = reverse, 0 = stop, 1 = forward
        
        f32 leftSpeed = 0.f;
        f32 rightSpeed = 0.f;
        
        f32 commandedLiftSpeed = 0.f;
        f32 commandedHeadSpeed = 0.f;
        
        f32 wheelSpeed = DRIVE_VELOCITY_FAST;
        
        static bool keyboardRestart = false;
        if (keyboardRestart) {
          inputController.keyboardDisable();
          inputController.keyboardEnable(BS_TIME_STEP);
          keyboardRestart = false;
        }
        
        // Get all keys pressed this tic
        std::set<int> keysPressed;
        int key;
        while((key = inputController.keyboardGetKey()) != 0) {
          keysPressed.insert(key);
        }
        
        // If exact same keys were pressed last tic, do nothing.
        if (lastKeysPressed_ == keysPressed) {
          return;
        }
        lastKeysPressed_ = keysPressed;
        
        
        for(auto key : keysPressed)
        {
          // Extract modifier key(s)
          int modifier_key = key & ~webots::Supervisor::KEYBOARD_KEY;
          
          // Set key to its modifier-less self
          key &= webots::Supervisor::KEYBOARD_KEY;
          
          lastKeyPressTime_ = inputController.getTime();
          
          // DEBUG: Display modifier key information
          /*
          printf("Key = '%c'", char(key));
          if(modifier_key) {
            printf(", with modifier keys: ");
            if(modifier_key & webots::Supervisor::KEYBOARD_ALT) {
              printf("ALT ");
            }
            if(modifier_key & webots::Supervisor::KEYBOARD_SHIFT) {
              printf("SHIFT ");
            }
            if(modifier_key & webots::Supervisor::KEYBOARD_CONTROL) {
              printf("CTRL/CMD ");
            }
           
          }
          printf("\n");
          */
          
          // Use slow motor speeds if SHIFT is pressed
          f32 liftSpeed = LIFT_SPEED_RAD_PER_SEC;
          f32 headSpeed = HEAD_SPEED_RAD_PER_SEC;
          if (modifier_key & webots::Supervisor::KEYBOARD_SHIFT) {
            wheelSpeed = DRIVE_VELOCITY_SLOW;
            liftSpeed *= 0.4;
            headSpeed *= 0.5;
          } else if(modifier_key & webots::Supervisor::KEYBOARD_ALT) {
            wheelSpeed = DRIVE_VELOCITY_TURBO;
          }
          
          
          //printf("keypressed: %d, modifier %d, orig_key %d, prev_key %d\n",
          //       key, modifier_key, key | modifier_key, lastKeyPressed_);
          
          // Check for test mode (alt + key)
          bool testMode = false;
          if (modifier_key & webots::Supervisor::KEYBOARD_ALT) {
            if (key >= '0' && key <= '9') {
              if (modifier_key & webots::Supervisor::KEYBOARD_SHIFT) {
                // Hold shift down too to add 10 to the pressed key
                key += 10;
              }
              
              TestMode m = TestMode(key - '0');

              // Set parameters for special test cases
              s32 p1 = 0, p2 = 0, p3 = 0;
              switch(m) {
                case TM_DIRECT_DRIVE:
                  // p1: flags (See DriveTestFlags)
                  // p2: wheelPowerStepPercent (only applies if DTF_ENABLE_DIRECT_HAL_TEST is set)
                  // p3: wheelSpeed_mmps (only applies if DTF_ENABLE_DIRECT_HAL_TEST is not set)
                  //p1 = DTF_ENABLE_DIRECT_HAL_TEST | DTF_ENABLE_CYCLE_SPEEDS_TEST;
                  //p2 = 5;
                  //p3 = 20;
                  p1 = root_->getField("driveTest_flags")->getSFInt32();
                  p2 = 5;
                  p3 = root_->getField("driveTest_wheel_power")->getSFInt32();
                  break;
                case TM_LIFT:
                  p1 = root_->getField("liftTest_flags")->getSFInt32();
                  p2 = 25;
                  break;
                case TM_HEAD:
                  p1 = root_->getField("headTest_flags")->getSFInt32();
                  p2 = 25;
                  break;
                case TM_LIGHTS:
                  // p1: flags (See LightTestFlags)
                  // p2: The LED channel to activate (applies if LTF_CYCLE_ALL not enabled)
                  // p3: The color to set it to (applies if LTF_CYCLE_ALL not enabled)
                  p1 = LTF_CYCLE_ALL;
                  p2 = LED_RIGHT_EYE_RIGHT;
                  p3 = LED_GREEN;
                  break;
                default:
                  break;
              }
              
              printf("Sending test mode %d\n", m);
              SendStartTestMode(m,p1,p2,p3);

              testMode = true;
            }
          }
          
          if(!testMode) {
            // Check for (mostly) single key commands
            switch (key)
            {
              case webots::Robot::KEYBOARD_UP:
              {
                ++throttleDir;
                break;
              }
                
              case webots::Robot::KEYBOARD_DOWN:
              {
                --throttleDir;
                break;
              }
                
              case webots::Robot::KEYBOARD_LEFT:
              {
                --steeringDir;
                break;
              }
                
              case webots::Robot::KEYBOARD_RIGHT:
              {
                ++steeringDir;
                break;
              }
                
              case (s32)'<':
              {
                SendTurnInPlace(DEG_TO_RAD(45));
                break;
              }
                
              case (s32)'>':
              {
                SendTurnInPlace(DEG_TO_RAD(-45));
                break;
              }
                
              case (s32)'S':
              {
                commandedHeadSpeed += headSpeed;
                movingHead = true;
                break;
              }
                
              case (s32)'X':
              {
                commandedHeadSpeed -= headSpeed;
                movingHead = true;
                break;
              }
                
              case (s32)'A':
              {
                if(modifier_key == webots::Supervisor::KEYBOARD_ALT) {
                  // Re-read animations and send them to physical robot
                  SendReadAnimationFile();
                } else {
                  commandedLiftSpeed += liftSpeed;
                  movingLift = true;
                }
                break;
              }
                
              case (s32)'Z':
              {
                commandedLiftSpeed -= liftSpeed;
                movingLift = true;
                break;
              }
                
              case '1': //set lift to low dock height
              {
                SendMoveLiftToHeight(LIFT_HEIGHT_LOWDOCK, liftSpeed, LIFT_ACCEL_RAD_PER_SEC2);
                break;
              }
                
              case '2': //set lift to high dock height
              {
                SendMoveLiftToHeight(LIFT_HEIGHT_HIGHDOCK, liftSpeed, LIFT_ACCEL_RAD_PER_SEC2);
                break;
              }
                
              case '3': //set lift to carry height
              {
                SendMoveLiftToHeight(LIFT_HEIGHT_CARRY, liftSpeed, LIFT_ACCEL_RAD_PER_SEC2);
                break;
              }
                
              case '4': //set head to look all the way down
              {
                SendMoveHeadToAngle(MIN_HEAD_ANGLE, headSpeed, HEAD_ACCEL_RAD_PER_SEC2);
                break;
              }
                
              case '5': //set head to straight ahead
              {
                SendMoveHeadToAngle(0, headSpeed, HEAD_ACCEL_RAD_PER_SEC2);
                break;
              }
                
              case '6': //set head to look all the way up
              {
                SendMoveHeadToAngle(MAX_HEAD_ANGLE, headSpeed, HEAD_ACCEL_RAD_PER_SEC2);
                break;
              }
                
              case (s32)' ': // (space bar)
              {
                SendStopAllMotors();
                break;
              }
                
              case (s32)'I':
              {
                //if(modifier_key & webots::Supervisor::KEYBOARD_CONTROL) {
                // CTRL/CMD+I - Tell physical robot to send a single image
                ImageSendMode_t mode = ISM_SINGLE_SHOT;
                
                if (modifier_key & webots::Supervisor::KEYBOARD_SHIFT) {
                  // CTRL/CMD+SHIFT+I - Toggle physical robot image streaming
                  static bool streamOn = false;
                  if (streamOn) {
                    mode = ISM_OFF;
                    printf("Turning robot image streaming OFF.\n");
                  } else {
                    mode = ISM_STREAM;
                    printf("Turning robot image streaming ON.\n");
                  }
                  streamOn = !streamOn;
                } else {
                  printf("Requesting single robot image.\n");
                }
                
                SendSetRobotImageSendMode(mode);

                break;
              }
                
              case (s32)'U':
              {
                // TODO: How to choose which robot
                const RobotID_t robotID = 1;
                
                // I - Request a single image from the game for a specified robot
                ImageSendMode_t mode = ISM_SINGLE_SHOT;
                
                if (modifier_key & webots::Supervisor::KEYBOARD_SHIFT) {
                  // SHIFT+I - Toggle image streaming from the game
                  static bool streamOn = false;
                  if (streamOn) {
                    mode = ISM_OFF;
                    printf("Turning game image streaming OFF.\n");
                  } else {
                    mode = ISM_STREAM;
                    printf("Turning game image streaming ON.\n");
                  }
                  streamOn = !streamOn;
                } else {
                  printf("Requesting single game image.\n");
                }
                
                SendImageRequest(mode, robotID);
                
                break;
              }
                
              case (s32)'E':
              {
                // Toggle saving of images to pgm
                SaveMode_t mode = SAVE_ONE_SHOT;
                
                const bool alsoSaveState = modifier_key & webots::Supervisor::KEYBOARD_ALT;
                
                if (modifier_key & webots::Supervisor::KEYBOARD_SHIFT) {
                  static bool streamOn = false;
                  if (streamOn) {
                    mode = SAVE_OFF;
                    printf("Saving robot image/state stream OFF.\n");
                  } else {
                    mode = SAVE_CONTINUOUS;
                    printf("Saving robot image %sstream ON.\n", alsoSaveState ? "and state " : "");
                  }
                  streamOn = !streamOn;
                } else {
                  printf("Saving single robot image%s.\n", alsoSaveState ? " and state message" : "");
                }
                
                SendSaveImages(mode, alsoSaveState);
                break;
              }
                
              case (s32)'D':
              {
                static bool showObjects = false;
                SendEnableDisplay(showObjects);
                showObjects = !showObjects;
                break;
              }
                
              case (s32)'H':
              {
                static bool headlightsOn = false;
                headlightsOn = !headlightsOn;
                SendSetHeadlights(headlightsOn ? 128 : 0);
                break;
              }
                
              case (s32)'G':
              {
                if (modifier_key & webots::Supervisor::KEYBOARD_SHIFT) {
                  poseMarkerMode_ = !poseMarkerMode_;
                  printf("Pose marker mode: %d\n", poseMarkerMode_);
                  poseMarkerDiffuseColor_->setSFColor(poseMarkerColor_[poseMarkerMode_]);
                  SendErasePoseMarker();
                  break;
                }
                
                bool useManualSpeed = (modifier_key & webots::Supervisor::KEYBOARD_ALT);
                  
                if (poseMarkerMode_ == 0) {
                  // Execute path to pose
                  printf("Going to pose marker at x=%f y=%f angle=%f (useManualSpeed: %d)\n",
                         poseMarkerPose_.GetTranslation().x(),
                         poseMarkerPose_.GetTranslation().y(),
                         poseMarkerPose_.GetRotationAngle<'Z'>().ToFloat(),
                         useManualSpeed);
                  SendExecutePathToPose(poseMarkerPose_, useManualSpeed);
                  SendMoveHeadToAngle(-0.26, HEAD_SPEED_RAD_PER_SEC, HEAD_ACCEL_RAD_PER_SEC2);
                } else {
                  SendPlaceObjectOnGroundSequence(poseMarkerPose_, useManualSpeed);
                  // Make sure head is tilted down so that it can localize well
                  SendMoveHeadToAngle(-0.26, HEAD_SPEED_RAD_PER_SEC, HEAD_ACCEL_RAD_PER_SEC2);
                  
                }
                break;
              }
                
              case (s32)'T':
              {
                SendExecuteTestPlan();
                break;
              }
                
              case (s32)'.':
              {
                SendSelectNextObject();
                break;
              }
                
              case (s32)'C':
              {
                if(modifier_key & webots::Supervisor::KEYBOARD_SHIFT) {
                  if(BehaviorManager::CREEP == behaviorMode_) {
                    behaviorMode_ = BehaviorManager::None;
                  } else {
                    behaviorMode_ = BehaviorManager::CREEP;
                  }
                  
                  SendExecuteBehavior(behaviorMode_);
                } else {
                  // 'c' without SHIFT
                  SendClearAllBlocks();
                }
                break;
              }
                
              case (s32)'P':
              {
                bool usePreDockPose = !(modifier_key & webots::Supervisor::KEYBOARD_SHIFT);
                bool useManualSpeed = (modifier_key & webots::Supervisor::KEYBOARD_ALT);
                
                SendPickAndPlaceSelectedObject(usePreDockPose, useManualSpeed);
                break;
              }
                
              case (s32)'R':
              {
                bool usePreDockPose = !(modifier_key & webots::Supervisor::KEYBOARD_SHIFT);
                bool useManualSpeed = (modifier_key & webots::Supervisor::KEYBOARD_ALT);
                
                SendTraverseSelectedObject(usePreDockPose, useManualSpeed);
                break;
              }
                
              case (s32)'J':
              {
                if (behaviorMode_ == BehaviorManager::June2014DiceDemo) {
                  SendExecuteBehavior(BehaviorManager::None);
                } else {
                  SendExecuteBehavior(BehaviorManager::June2014DiceDemo);
                }
                break;
              }
                
              case (s32)'Q':
              {
                if (modifier_key & webots::Supervisor::KEYBOARD_SHIFT) {
                  // SHIFT + Q: Cancel everything (paths, animations, docking, etc.)
                  SendAbortAll();
                } else {
                  // Just Q: Just cancel path
                  SendAbortPath();
                }
                break;
              }
                
              case (s32)'K':
              {
                if (root_) {
                  // Wheel gains
                  f32 kpLeft = root_->getField("lWheelKp")->getSFFloat();
                  f32 kiLeft = root_->getField("lWheelKi")->getSFFloat();
                  f32 maxErrorSumLeft = root_->getField("lWheelMaxErrorSum")->getSFFloat();
                  f32 kpRight = root_->getField("rWheelKp")->getSFFloat();
                  f32 kiRight = root_->getField("rWheelKi")->getSFFloat();
                  f32 maxErrorSumRight = root_->getField("rWheelMaxErrorSum")->getSFFloat();
                  printf("New wheel gains: left %f %f %f, right %f %f %f\n", kpLeft, kiLeft, maxErrorSumLeft, kpRight, kiRight, maxErrorSumRight);
                  SendWheelControllerGains(kpLeft, kiLeft, maxErrorSumLeft, kpRight, kiRight, maxErrorSumRight);
                  
                  // Head and lift gains
                  f32 kp = root_->getField("headKp")->getSFFloat();
                  f32 ki = root_->getField("headKi")->getSFFloat();
                  f32 maxErrorSum = root_->getField("headMaxErrorSum")->getSFFloat();
                  printf("New head gains: %f %f %f\n", kp, ki, maxErrorSum);
                  SendHeadControllerGains(kp, ki, maxErrorSum);
                  
                  kp = root_->getField("liftKp")->getSFFloat();
                  ki = root_->getField("liftKi")->getSFFloat();
                  maxErrorSum = root_->getField("liftMaxErrorSum")->getSFFloat();
                  printf("New lift gains: %f %f %f\n", kp, ki, maxErrorSum);
                  SendLiftControllerGains(kp, ki, maxErrorSum);
                } else {
                  printf("No WebotsKeyboardController was found in world\n");
                }
                break;
              }
                
              case (s32)'V':
              {
                if(modifier_key & webots::Supervisor::KEYBOARD_SHIFT) {
                  static bool visionWhileMovingEnabled = false;
                  visionWhileMovingEnabled = !visionWhileMovingEnabled;
                  printf("%s vision while moving.\n", (visionWhileMovingEnabled ? "Enabling" : "Disabling"));
                  U2G_VisionWhileMoving msg;
                  msg.enable = visionWhileMovingEnabled;
                  U2G_Message msgWrapper;
                  msgWrapper.Set_VisionWhileMoving(msg);
                  SendMessage(msgWrapper);
                } else {
                  SendVisionSystemParams();
                  
                  SendFaceDetectParams();
                }
                break;
              }
                
              case (s32)'B':
              {
                if(currentlyObservedObject.id >= 0 && currentlyObservedObject.isActive)
                {
                  // Proof of concept: cycle colors
                  const s32 NUM_COLORS = 4;
                  const ColorRGBA colorList[NUM_COLORS] = {
                    NamedColors::RED, NamedColors::GREEN, NamedColors::BLUE,
                    NamedColors::BLACK
                  };
                  static s32 colorIndex = 0;
                  
                  U2G_SetActiveObjectLEDs msg;
                  msg.objectID = currentlyObservedObject.id;
                  msg.robotID = 1;
                  msg.onPeriod_ms = 250;
                  msg.offPeriod_ms = 250;
                  msg.turnOffUnspecifiedLEDs = 1;
                  if(modifier_key & webots::Supervisor::KEYBOARD_SHIFT) {
                    printf("Updating active block corner\n");
                    msg.color = NamedColors::RED;
                    
                    /*
                    static WhichLEDs cornerList[NUM_COLORS] = {
                      WhichLEDs::TOP_BTM_UPPER_LEFT,
                      WhichLEDs::TOP_BTM_UPPER_RIGHT,
                      WhichLEDs::TOP_BTM_LOWER_RIGHT,
                      WhichLEDs::TOP_BTM_LOWER_LEFT
                    };
                    msg.whichLEDs = static_cast<u8>(cornerList[colorIndex++]);
                    */
                    msg.whichLEDs = static_cast<u8>(WhichLEDs::TOP_BTM_UPPER_LEFT);
                    msg.makeRelative = 1;
                    msg.relativeToX = robotPosition_.x();
                    msg.relativeToY = robotPosition_.y();
                    
                  } else {
                    printf("Cycling active block color\n");
                    msg.color = colorList[colorIndex++];
                    msg.whichLEDs = static_cast<u8>(WhichLEDs::TOP_FACE);
                    msg.makeRelative = 0;
                  }
                  
                  if(colorIndex == NUM_COLORS) {
                    colorIndex = 0;
                  }
                  
                  U2G_Message msgWrapper;
                  msgWrapper.Set_SetActiveObjectLEDs(msg);
                  SendMessage(msgWrapper);
                }
                break;
              }
                
              case (s32)'M':
              {
                SendSelectNextSoundScheme();
                break;
              }
                
              case (s32)'O':
              {
                if(modifier_key & webots::Supervisor::KEYBOARD_SHIFT) {
                  U2G_FaceObject msg;
                  msg.robotID = 1;
                  msg.objectID = u32_MAX; // HACK to tell game to use blockworld's "selected" object
                  msg.turnAngleTol = DEG_TO_RAD(5);
                  msg.maxTurnAngle = DEG_TO_RAD(90);
                  msg.headTrackWhenDone = 0;
                  
                  U2G_Message msgWrapper;
                  msgWrapper.Set_FaceObject(msg);
                  SendMessage(msgWrapper);
                } else {
                  SendIMURequest(2000);
                }
                break;
              }

              case (s32)'@':
              {
                SendAnimation("ANIM_BACK_AND_FORTH_EXCITED", 3);
                break;
              }
              case (s32)'#':
              {
                SendAnimation("ANIM_BLINK", 0);
                break;
              }
              case (s32)'$':
              {
                SendAnimation("ANIM_LIFT_NOD", 1);
                break;
              }
              case (s32)'%':
              {
                SendAnimation("ANIM_ALERT", 1);
                break;
              }
              case (s32)'~':
              {
                //const s32 NUM_ANIM_TESTS = 4;
                //const AnimationID_t testAnims[NUM_ANIM_TESTS] = {ANIM_HEAD_NOD, ANIM_HEAD_NOD_SLOW, ANIM_BLINK, ANIM_UPDOWNLEFTRIGHT};
                
                const s32 NUM_ANIM_TESTS = 4;
                const char* testAnims[NUM_ANIM_TESTS] = {"ANIM_BLINK", "ANIM_HEAD_NOD", "ANIM_HEAD_NOD_SLOW", "ANIM_LIFT_NOD"};
                
                static s32 iAnimTest = 0;
                
                SendAnimation(testAnims[iAnimTest++], 1);
                
                if(iAnimTest == NUM_ANIM_TESTS) {
                  iAnimTest = 0;
                }
                break;
              }

              //
              // CREEP Behavior States:
              //
              case (s32)'0':
              {
                SendSetNextBehaviorState(BehaviorManager::DANCE_WITH_BLOCK);
                break;
              }
              case (s32)'7':
              {
                SendSetNextBehaviorState(BehaviorManager::EXCITABLE_CHASE);
                break;
              }
              case (s32)'8':
              {
                SendSetNextBehaviorState(BehaviorManager::SCARED_FLEE);
                break;
              }
              case (s32)'-':
              {
                SendSetNextBehaviorState(BehaviorManager::HELP_ME_STATE);
                break;
              }
              case (s32)'=':
              {
                SendSetNextBehaviorState(BehaviorManager::WHAT_NEXT);
                break;
              }
              case (s32)'9':
              {
                SendSetNextBehaviorState(BehaviorManager::SCAN);
                break;
              }
              case (s32)'&':
              {
                SendSetNextBehaviorState(BehaviorManager::IDLE);
                break;
              }
              case (s32)'!':
              {
                SendSetNextBehaviorState(BehaviorManager::ACKNOWLEDGEMENT_NOD);
                break;
              }
                
              case (s32)'/':
              {
                PrintHelp();
                break;
              }
                
              case (s32)'F':
              {
                if (modifier_key & webots::Supervisor::KEYBOARD_SHIFT) {
                  SendStopFaceTracking();
                } else {
                  SendStartFaceTracking(5);
                }
                break;
              }
              
              default:
              {
                // Unsupported key: ignore.
                break;
              }
                
            } // switch
          } // if/else testMode
          
        } // for(auto key : keysPressed_)
        
        movingWheels = throttleDir || steeringDir;

        if(movingWheels) {
          
          // Set wheel speeds based on drive commands
          if (throttleDir > 0) {
            leftSpeed = wheelSpeed + steeringDir * wheelSpeed;
            rightSpeed = wheelSpeed - steeringDir * wheelSpeed;
          } else if (throttleDir < 0) {
            leftSpeed = -wheelSpeed - steeringDir * wheelSpeed;
            rightSpeed = -wheelSpeed + steeringDir * wheelSpeed;
          } else {
            leftSpeed = steeringDir * wheelSpeed;
            rightSpeed = -steeringDir * wheelSpeed;
          }
          
          SendDriveWheels(leftSpeed, rightSpeed);
          wasMovingWheels_ = true;
        } else if(wasMovingWheels_ && !movingWheels) {
          // If we just stopped moving the wheels:
          SendDriveWheels(0, 0);
          wasMovingWheels_ = false;
        }
        
        // If the last key pressed was a move lift key then stop it.
        if(movingLift) {
          SendMoveLift(commandedLiftSpeed);
          wasMovingLift_ = true;
        } else if (wasMovingLift_ && !movingLift) {
          // If we just stopped moving the lift:
          SendMoveLift(0);
          wasMovingLift_ = false;
        }
        
        if(movingHead) {
          SendMoveHead(commandedHeadSpeed);
          wasMovingHead_ = true;
        } else if (wasMovingHead_ && !movingHead) {
          // If we just stopped moving the head:
          SendMoveHead(0);
          wasMovingHead_ = false;
        }
       
        
      } // BSKeyboardController::ProcessKeyStroke()
      
      void ProcessJoystick()
      {
#if(ENABLE_GAMEPAD_SUPPORT)
        //Handle events on queue
        while( SDL_PollEvent( &sdlEvent_ ) != 0 )
        {
          switch(sdlEvent_.type) {
              
            case SDL_CONTROLLERAXISMOTION:
              
              if (sdlEvent_.caxis.which == 0) {
              
                if (sdlEvent_.caxis.which >= GC_NUM_AXES) {
                  printf("WARN: Invalid GameController axis event detected\n");
                  break;
                }

                // Update value
                gc_axisValues_[sdlEvent_.caxis.axis] = sdlEvent_.caxis.value;

                // Send message depending on axis that was activated
                switch(sdlEvent_.caxis.axis)
                {
                  case GC_ANALOG_LEFT_X:
                  case GC_ANALOG_LEFT_Y:
                  {
                    #if(DEBUG_GAMEPAD)
                    printf("AnalogLeft X %d  Y %d\n", gc_axisValues_[GC_ANALOG_LEFT_X], gc_axisValues_[GC_ANALOG_LEFT_Y]);
                    #endif
                    
                    if (ABS(gc_axisValues_[GC_ANALOG_LEFT_X]) < ANALOG_INPUT_DEAD_ZONE_THRESH) {
                      gc_axisValues_[GC_ANALOG_LEFT_X] = 0;
                    }
                    if (ABS(gc_axisValues_[GC_ANALOG_LEFT_Y]) < ANALOG_INPUT_DEAD_ZONE_THRESH) {
                      gc_axisValues_[GC_ANALOG_LEFT_Y] = 0;
                    }
                    
                    // Compute speed
                    f32 xyMag = MIN(1.0,
                                    sqrtf( gc_axisValues_[GC_ANALOG_LEFT_X]*gc_axisValues_[GC_ANALOG_LEFT_X] + gc_axisValues_[GC_ANALOG_LEFT_Y]*gc_axisValues_[GC_ANALOG_LEFT_Y]) / (f32)s16_MAX
                                    );
                    
                    // Stop wheels if magnitude of input is low
                    if (xyMag < 0.01f) {
                      SendDriveWheels(0,0);
                      break;
                    }
                    
                    // Driving forward?
                    f32 fwd = gc_axisValues_[GC_ANALOG_LEFT_Y] < 0 ? 1 : -1;
                    
                    // Curving right?
                    f32 right = gc_axisValues_[GC_ANALOG_LEFT_X] > 0 ? 1 : -1;
                  
                    // Base wheel speed based on magnitude of input and whether or not robot is driving forward
                    f32 baseWheelSpeed = ANALOG_INPUT_MAX_DRIVE_SPEED * xyMag * fwd;
                  
            
                    // Angle of xy input used to determine curvature
                    f32 xyAngle = fabsf(atanf(-(f32)gc_axisValues_[GC_ANALOG_LEFT_Y] / (f32)gc_axisValues_[GC_ANALOG_LEFT_X])) * (right);
                    
                    // Compute radius of curvature
                    f32 roc = (xyAngle / PIDIV2_F) * MAX_ANALOG_RADIUS;
                    
                    
                    // Compute individual wheel speeds
                    f32 lwheel_speed_mmps = 0;
                    f32 rwheel_speed_mmps = 0;
                    if (fabsf(xyAngle) > PIDIV2_F - 0.1f) {
                      // Straight fwd/back
                      lwheel_speed_mmps = baseWheelSpeed;
                      rwheel_speed_mmps = baseWheelSpeed;
                    } else if (fabsf(xyAngle) < 0.1f) {
                      // Turn in place
                      lwheel_speed_mmps = right * xyMag * ANALOG_INPUT_MAX_DRIVE_SPEED;
                      rwheel_speed_mmps = -right * xyMag * ANALOG_INPUT_MAX_DRIVE_SPEED;
                    } else {
                      
                      lwheel_speed_mmps = baseWheelSpeed * (roc + (right * WHEEL_DIST_HALF_MM)) / roc;
                      rwheel_speed_mmps = baseWheelSpeed * (roc - (right * WHEEL_DIST_HALF_MM)) / roc;
                      
                      // Swap wheel speeds
                      if (fwd * right < 0) {
                        f32 temp = lwheel_speed_mmps;
                        lwheel_speed_mmps = rwheel_speed_mmps;
                        rwheel_speed_mmps = temp;
                      }
                    }
                    
                    
                    // Cap wheel speed at max
                    if (fabsf(lwheel_speed_mmps) > ANALOG_INPUT_MAX_DRIVE_SPEED) {
                      f32 correction = lwheel_speed_mmps - (ANALOG_INPUT_MAX_DRIVE_SPEED * (lwheel_speed_mmps >= 0 ? 1 : -1));
                      f32 correctionFactor = 1.f - fabsf(correction / lwheel_speed_mmps);
                      lwheel_speed_mmps *= correctionFactor;
                      rwheel_speed_mmps *= correctionFactor;
                      //printf("lcorrectionFactor: %f\n", correctionFactor);
                    }
                    if (fabsf(rwheel_speed_mmps) > ANALOG_INPUT_MAX_DRIVE_SPEED) {
                      f32 correction = rwheel_speed_mmps - (ANALOG_INPUT_MAX_DRIVE_SPEED * (rwheel_speed_mmps >= 0 ? 1 : -1));
                      f32 correctionFactor = 1.f - fabsf(correction / rwheel_speed_mmps);
                      lwheel_speed_mmps *= correctionFactor;
                      rwheel_speed_mmps *= correctionFactor;
                      //printf("rcorrectionFactor: %f\n", correctionFactor);
                    }
                    
                    #if(DEBUG_GAMEPAD)
                    printf("AnalogLeft: xyMag %f, xyAngle %f, radius %f, fwd %f, right %f, lwheel %f, rwheel %f\n", xyMag, xyAngle, roc, fwd, right, lwheel_speed_mmps, rwheel_speed_mmps );
                    #endif
                    
                    SendDriveWheels(lwheel_speed_mmps, rwheel_speed_mmps);
                    
                    break;
                  }
                  case GC_ANALOG_RIGHT_X:
                  case GC_ANALOG_RIGHT_Y:
                  {
                    #if(DEBUG_GAMEPAD)
                    printf("AnalogRight X %d  Y %d\n", gc_axisValues_[GC_ANALOG_RIGHT_X], gc_axisValues_[GC_ANALOG_RIGHT_Y]);
                    #endif
                    
                    // Compute head speed
                    f32 speed_rad_per_s = HEAD_SPEED_RAD_PER_SEC * (-(f32)gc_axisValues_[GC_ANALOG_RIGHT_Y] / s16_MAX);
                    
                    SendMoveHead(speed_rad_per_s);
                    
                    break;
                  }
                  case GC_LT_BUTTON:
                  case GC_RT_BUTTON:
                    #if(DEBUG_GAMEPAD)
                    printf("Top buttons: LT %d  RT %d\n", gc_axisValues_[GC_LT_BUTTON], gc_axisValues_[GC_RT_BUTTON]);
                    #endif
                    break;
                  default:
                    printf("WARNING: Unrecognized axis %d\n", sdlEvent_.caxis.axis);
                    break;
                }
                
              } else {
                printf("WARNING: Unrecognized source of SDL event (%d)\n", sdlEvent_.caxis.which);
              }
              break;
              
            case SDL_CONTROLLERBUTTONDOWN:
            case SDL_CONTROLLERBUTTONUP:
            {
              u8 buttonID = sdlEvent_.jbutton.button;
              gc_buttonPressed_[sdlEvent_.jbutton.button] = sdlEvent_.jbutton.state;
              
              bool pressed = sdlEvent_.jbutton.state; // If false, then this is a release event
              
              bool LT_held = gc_axisValues_[GC_LT_BUTTON];
              //bool RT_held = gc_axisValues_[GC_RT_BUTTON];
              
              // Process buttons that matter only when pressed
              if (pressed) {
                switch(buttonID) {
                  case GC_BUTTON_A:
                    SendSetNextBehaviorState(LT_held ? BehaviorManager::DANCE_WITH_BLOCK : BehaviorManager::EXCITABLE_CHASE);
                    break;
                  case GC_BUTTON_B:
                    SendSetNextBehaviorState(BehaviorManager::SCARED_FLEE);
                    break;
                  case GC_BUTTON_X:
                    SendSetNextBehaviorState(LT_held ? BehaviorManager::SCAN : BehaviorManager::IDLE);
                    break;
                  case GC_BUTTON_Y:
                    SendSetNextBehaviorState(LT_held ? BehaviorManager::WHAT_NEXT : BehaviorManager::HELP_ME_STATE);
                    break;
                  case GC_BUTTON_BACK:
                    break;
                    
                  case GC_BUTTON_START:
                    // Toggle CREEP mode
                    if(BehaviorManager::CREEP == behaviorMode_) {
                      behaviorMode_ = BehaviorManager::None;
                    } else {
                      behaviorMode_ = BehaviorManager::CREEP;
                    }
                    SendExecuteBehavior(behaviorMode_);
                    break;
                  default:
                    break;
                }
              }
              
              // Process buttons that matter both when pressed and released.
              switch(buttonID) {
                      
                case GC_BUTTON_ANALOG_LEFT:
                  break;
                case GC_BUTTON_ANALOG_RIGHT:
                  break;
                  
                case GC_BUTTON_LB:
                  if (LT_held) {
                    SendClearAllBlocks();
                  } else {
                    SendSelectNextObject();
                  }
                  break;
                case GC_BUTTON_RB:
                {
                  bool usePreDockPose = !LT_held;
                  SendPickAndPlaceSelectedObject(usePreDockPose, false);
                  break;
                }
                case GC_BUTTON_DIR_UP:
                case GC_BUTTON_DIR_DOWN:
                {
                  // Move lift up/down. Open-loop velocity commands.
                  f32 speed_rad_per_sec = 0;
                  if (pressed) {
                    speed_rad_per_sec = (LT_held ? 0.4f : 1) * (buttonID == GC_BUTTON_DIR_UP ? 1 : -1) * LIFT_SPEED_RAD_PER_SEC;
                  }
                  SendMoveLift(speed_rad_per_sec);
                  break;
                }
                case GC_BUTTON_DIR_LEFT:
                case GC_BUTTON_DIR_RIGHT:
                {
                  // Move lift to fixed position.
                  if (pressed) {
                    
                    // Figure out appropriate fixed position
                    f32 height_mm = LIFT_HEIGHT_LOWDOCK;
                    if (buttonID == GC_BUTTON_DIR_RIGHT) {
                      height_mm = LT_held ? LIFT_HEIGHT_HIGHDOCK : LIFT_HEIGHT_CARRY;
                    }
                    
                    SendMoveLiftToHeight(height_mm, LIFT_SPEED_RAD_PER_SEC, LIFT_ACCEL_RAD_PER_SEC2);
                  }
                  break;
                }
                default:
                  //printf("WARNING: Unrecognized button %d\n", sdlEvent_.jbutton.button);
                  break;
              }
              
              #if(DEBUG_GAMEPAD)
              printf("Button: %d  State %d, button %d, padding %d %d\n", sdlEvent_.jbutton.type, sdlEvent_.jbutton.state, sdlEvent_.jbutton.button, sdlEvent_.jbutton.padding1, sdlEvent_.jbutton.padding2);
              #endif
              break;
            }
            default:
              break;
          } // end switch
        } // end while
#endif
      }
      
      
      bool ForceAddRobotIfSpecified()
      {
        bool doForceAddRobot = false;
        bool forcedRobotIsSim = false;
        std::string forcedRobotIP;
        int  forcedRobotId = 1;
        
        webots::Field* forceAddRobotField = root_->getField("forceAddRobot");
        if(forceAddRobotField != nullptr) {
          doForceAddRobot = forceAddRobotField->getSFBool();
          if(doForceAddRobot) {
            webots::Field *forcedRobotIsSimField = root_->getField("forcedRobotIsSimulated");
            if(forcedRobotIsSimField == nullptr) {
              PRINT_NAMED_ERROR("KeyboardController.Update",
                                "Could not find 'forcedRobotIsSimulated' field.\n");
              doForceAddRobot = false;
            } else {
              forcedRobotIsSim = forcedRobotIsSimField->getSFBool();
            }
            
            webots::Field* forcedRobotIpField = root_->getField("forcedRobotIP");
            if(forcedRobotIpField == nullptr) {
              PRINT_NAMED_ERROR("KeyboardController.Update",
                                "Could not find 'forcedRobotIP' field.\n");
              doForceAddRobot = false;
            } else {
              forcedRobotIP = forcedRobotIpField->getSFString();
            }
            
            webots::Field* forcedRobotIdField = root_->getField("forcedRobotID");
            if(forcedRobotIdField == nullptr) {
              
            } else {
              forcedRobotId = forcedRobotIdField->getSFInt32();
            }
          } // if(doForceAddRobot)
        }
        
        if(doForceAddRobot) {
          U2G_ForceAddRobot msg;
          msg.isSimulated = forcedRobotIsSim;
          msg.robotID = forcedRobotId;
          
          std::fill(msg.ipAddress.begin(), msg.ipAddress.end(), '\0');
          std::copy(forcedRobotIP.begin(), forcedRobotIP.end(), msg.ipAddress.begin());
          
          U2G_Message message;
          message.Set_ForceAddRobot(msg);
          msgHandler_.SendMessage(1, message); // TODO: don't hardcode ID here
        }
        
        return doForceAddRobot;
        
      } // ForceAddRobotIfSpecified()       
      void Update()
      {
        gameComms_.Update();
        
        switch(uiState_) {
          case UI_WAITING_FOR_GAME:
          {
            if (!gameComms_.HasClient()) {
              return;
            } else {
              // Once gameComms has a client, tell the engine to start, force-add
              // robot if necessary, and switch states in the UI
              
              PRINT_NAMED_INFO("KeyboardController.Update", "Sending StartEngine message.\n");
              U2G_StartEngine msg;
              msg.asHost = 1; // TODO: Support running as client?
              std::string vizIpStr = "127.0.0.1";
              std::fill(msg.vizHostIP.begin(), msg.vizHostIP.end(), '\0'); // ensure null termination
              std::copy(vizIpStr.begin(), vizIpStr.end(), msg.vizHostIP.begin());
              U2G_Message message;
              message.Set_StartEngine(msg);
              msgHandler_.SendMessage(1, message); // TODO: don't hardcode ID here

              bool didForceAdd = ForceAddRobotIfSpecified();
              
              if(didForceAdd) {
                PRINT_NAMED_INFO("KeyboardController.Update", "Sent force-add robot message.\n");
              }
              
              uiState_ = UI_RUNNING;
            }
            break;
          }
        
          case UI_RUNNING:
          {
            // Send ping to engine
            U2G_Message message;
            message.Set_Ping(_pingMsg);
            msgHandler_.SendMessage(1, message); // TODO: don't hardcode ID here
            ++_pingMsg.counter;
            
            msgHandler_.ProcessMessages();
            
            // Update poseMarker pose
            const double* trans = gps_->getValues();
            const double* northVec = compass_->getValues();
            
            // Convert to mm
            Vec3f transVec;
            transVec.x() = trans[0] * 1000;
            transVec.y() = trans[1] * 1000;
            transVec.z() = trans[2] * 1000;
            
            // Compute orientation from north vector
            f32 angle = atan2f(-northVec[1], northVec[0]);
            
            poseMarkerPose_.SetTranslation(transVec);
            poseMarkerPose_.SetRotation(angle, Z_AXIS_3D());
            
            // Update pose marker if different from last time
            if (!(prevPoseMarkerPose_ == poseMarkerPose_)) {
              if (poseMarkerMode_ != 0) {
                // Place object mode
                SendDrawPoseMarker(poseMarkerPose_);
              }
            }
            
            ProcessKeystroke();
            ProcessJoystick();
            
            /*
            // DEBUG!!!!!
            U2G_SetRobotCarryingObject m;
            m.objectID = 500;
            m.robotID = 1;
            message.Set_SetRobotCarryingObject(m);
            SendMessage(message);
            */
            prevPoseMarkerPose_ = poseMarkerPose_;
            break;
          }
            
          default:
            PRINT_NAMED_ERROR("KeyboardController.Update", "Reached default switch case.\n");
            
        } // switch(uiState_)
        
      }
      
      void SendMessage(const U2G_Message& msg)
      {
        UserDeviceID_t devID = 1; // TODO: Should this be a RobotID_t?
        msgHandler_.SendMessage(devID, msg); 
      }
      
      void SendDriveWheels(const f32 lwheel_speed_mmps, const f32 rwheel_speed_mmps)
      {
        U2G_DriveWheels m;
        m.lwheel_speed_mmps = lwheel_speed_mmps;
        m.rwheel_speed_mmps = rwheel_speed_mmps;
        U2G_Message message;
        message.Set_DriveWheels(m);
        SendMessage(message);
      }
      
      void SendTurnInPlace(const f32 angle_rad)
      {
        U2G_TurnInPlace m;
        m.robotID = 1;
        m.angle_rad = angle_rad;
        U2G_Message message;
        message.Set_TurnInPlace(m);
        SendMessage(message);
      }
      
      void SendMoveHead(const f32 speed_rad_per_sec)
      {
        U2G_MoveHead m;
        m.speed_rad_per_sec = speed_rad_per_sec;
        U2G_Message message;
        message.Set_MoveHead(m);
        SendMessage(message);
      }
      
      void SendMoveLift(const f32 speed_rad_per_sec)
      {
        U2G_MoveLift m;
        m.speed_rad_per_sec = speed_rad_per_sec;
        U2G_Message message;
        message.Set_MoveLift(m);
        SendMessage(message);
      }
      
      void SendMoveHeadToAngle(const f32 rad, const f32 speed, const f32 accel)
      {
        U2G_SetHeadAngle m;
        m.angle_rad = rad;
        m.max_speed_rad_per_sec = speed;
        m.accel_rad_per_sec2 = accel;
        U2G_Message message;
        message.Set_SetHeadAngle(m);
        SendMessage(message);
      }
      
      void SendMoveLiftToHeight(const f32 mm, const f32 speed, const f32 accel)
      {
        U2G_SetLiftHeight m;
        m.height_mm = mm;
        m.max_speed_rad_per_sec = speed;
        m.accel_rad_per_sec2 = accel;
        U2G_Message message;
        message.Set_SetLiftHeight(m);
        SendMessage(message);
      }
      
      void SendStopAllMotors()
      {
        U2G_StopAllMotors m;
        U2G_Message message;
        message.Set_StopAllMotors(m);
        SendMessage(message);
      }
      
      void SendImageRequest(u8 mode, u8 robotID)
      {
        U2G_ImageRequest m;
        m.robotID = robotID;
        m.mode = mode;
        U2G_Message message;
        message.Set_ImageRequest(m);
        SendMessage(message);
      }
      
      void SendSetRobotImageSendMode(u8 mode)
      {
        // Determine resolution from "streamResolution" setting in the keyboard controller
        // node
        Vision::CameraResolution resolution = IMG_STREAM_RES;
        
        if (root_) {
          const std::string resString = root_->getField("streamResolution")->getSFString();
          printf("Attempting to switch robot to %s resolution.\n", resString.c_str());
          if(resString == "VGA") {
            resolution = Vision::CAMERA_RES_VGA;
          } else if(resString == "QVGA") {
            resolution = Vision::CAMERA_RES_QVGA;
          } else {
            printf("Unsupported streamResolution = %s\n", resString.c_str());
          }
        }
        
        U2G_SetRobotImageSendMode m;
        m.mode = mode;
        m.resolution = resolution;
        U2G_Message message;
        message.Set_SetRobotImageSendMode(m);
        SendMessage(message);
      }
      
      void SendSaveImages(SaveMode_t mode, bool alsoSaveState)
      {
        U2G_SaveImages m;
        m.mode = mode;
        U2G_Message message;
        message.Set_SaveImages(m);
        SendMessage(message);
        
        if(alsoSaveState) {
          U2G_SaveRobotState msgSaveState;
          msgSaveState.mode = mode;
          U2G_Message messageWrapper;
          messageWrapper.Set_SaveRobotState(msgSaveState);
          SendMessage(messageWrapper);
        }
      }
      
      void SendEnableDisplay(bool on)
      {
        U2G_EnableDisplay m;
        m.enable = on;
        U2G_Message message;
        message.Set_EnableDisplay(m);
        SendMessage(message);
     }
      
      void SendSetHeadlights(u8 intensity)
      {
        U2G_SetHeadlights m;
        m.intensity = intensity;
        U2G_Message message;
        message.Set_SetHeadlights(m);
        SendMessage(message);
      }
      
      void SendExecutePathToPose(const Pose3d& p, const bool useManualSpeed)
      {
        U2G_GotoPose m;
        m.x_mm = p.GetTranslation().x();
        m.y_mm = p.GetTranslation().y();
        m.rad = p.GetRotationAngle<'Z'>().ToFloat();
        m.level = 0;
        m.useManualSpeed = static_cast<u8>(useManualSpeed);
        U2G_Message message;
        message.Set_GotoPose(m);
        SendMessage(message);
      }
      
      void SendPlaceObjectOnGroundSequence(const Pose3d& p, const bool useManualSpeed)
      {
        U2G_PlaceObjectOnGround m;
        m.x_mm = p.GetTranslation().x();
        m.y_mm = p.GetTranslation().y();
        m.rad = p.GetRotationAngle<'Z'>().ToFloat();
        m.level = 0;
        m.useManualSpeed = static_cast<u8>(useManualSpeed);
        U2G_Message message;
        message.Set_PlaceObjectOnGround(m);
        SendMessage(message);
      }
      
      void SendExecuteTestPlan()
      {
        U2G_ExecuteTestPlan m;
        U2G_Message message;
        message.Set_ExecuteTestPlan(m);
        SendMessage(message);
      }
      
      void SendClearAllBlocks()
      {
        U2G_ClearAllBlocks m;
        U2G_Message message;
        message.Set_ClearAllBlocks(m);
        SendMessage(message);
      }
      
      void SendSelectNextObject()
      {
        U2G_SelectNextObject m;
        U2G_Message message;
        message.Set_SelectNextObject(m);
        SendMessage(message);
      }
      
      void SendPickAndPlaceObject(const s32 objectID, const bool usePreDockPose, const bool useManualSpeed)
      {
        U2G_PickAndPlaceObject m;
        m.usePreDockPose = static_cast<u8>(usePreDockPose);
        m.useManualSpeed = static_cast<u8>(useManualSpeed);
        m.objectID = -1;
        U2G_Message message;
        message.Set_PickAndPlaceObject(m);
        SendMessage(message);
      }
      
      void SendPickAndPlaceSelectedObject(const bool usePreDockPose, const bool useManualSpeed)
      {
        SendPickAndPlaceObject(-1, usePreDockPose, useManualSpeed);
      }
      
      void SendTraverseSelectedObject(const bool usePreDockPose, const bool useManualSpeed)
      {
        U2G_TraverseObject m;
        m.usePreDockPose = static_cast<u8>(usePreDockPose);
        m.useManualSpeed = static_cast<u8>(useManualSpeed);
        U2G_Message message;
        message.Set_TraverseObject(m);
        SendMessage(message);
      }
      
      void SendExecuteBehavior(BehaviorManager::Mode mode)
      {
        U2G_ExecuteBehavior m;
        m.behaviorMode = mode;
        U2G_Message message;
        message.Set_ExecuteBehavior(m);
        SendMessage(message);
      }
      
      void SendSetNextBehaviorState(BehaviorManager::BehaviorState nextState)
      {
        U2G_SetBehaviorState m;
        m.behaviorState = nextState;
        U2G_Message message;
        message.Set_SetBehaviorState(m);
        SendMessage(message);
      }
      
      void SendAbortPath()
      {
        U2G_AbortPath m;
        U2G_Message message;
        message.Set_AbortPath(m);
        SendMessage(message);
      }
      
      void SendAbortAll()
      {
        U2G_AbortAll m;
        U2G_Message message;
        message.Set_AbortAll(m);
        SendMessage(message);
      }
      
      void SendDrawPoseMarker(const Pose3d& p)
      {
        U2G_DrawPoseMarker m;
        m.x_mm = p.GetTranslation().x();
        m.y_mm = p.GetTranslation().y();
        m.rad = p.GetRotationAngle<'Z'>().ToFloat();
        m.level = 0;
        U2G_Message message;
        message.Set_DrawPoseMarker(m);
        SendMessage(message);
      }
      
      void SendErasePoseMarker()
      {
        U2G_ErasePoseMarker m;
        U2G_Message message;
        message.Set_ErasePoseMarker(m);
        SendMessage(message);
      }

      void SendWheelControllerGains(const f32 kpLeft, const f32 kiLeft, const f32 maxErrorSumLeft,
                                    const f32 kpRight, const f32 kiRight, const f32 maxErrorSumRight)
      {
        U2G_SetWheelControllerGains m;
        m.kpLeft = kpLeft;
        m.kiLeft = kiLeft;
        m.maxIntegralErrorLeft = maxErrorSumLeft;
        m.kpRight = kpRight;
        m.kiRight = kiRight;
        m.maxIntegralErrorRight = maxErrorSumRight;
        U2G_Message message;
        message.Set_SetWheelControllerGains(m);
        SendMessage(message);
      }

      
      void SendHeadControllerGains(const f32 kp, const f32 ki, const f32 maxErrorSum)
      {
        U2G_SetHeadControllerGains m;
        m.kp = kp;
        m.ki = ki;
        m.maxIntegralError = maxErrorSum;
        U2G_Message message;
        message.Set_SetHeadControllerGains(m);
        SendMessage(message);
      }
      
      void SendLiftControllerGains(const f32 kp, const f32 ki, const f32 maxErrorSum)
      {
        U2G_SetLiftControllerGains m;
        m.kp = kp;
        m.ki = ki;
        m.maxIntegralError = maxErrorSum;
        U2G_Message message;
        message.Set_SetLiftControllerGains(m);
        SendMessage(message);
      }
      
      void SendSelectNextSoundScheme()
      {
        U2G_SelectNextSoundScheme m;
        U2G_Message message;
        message.Set_SelectNextSoundScheme(m);
        SendMessage(message);
      }
      
      void SendStartTestMode(TestMode mode, s32 p1, s32 p2, s32 p3)
      {
        U2G_StartTestMode m;
        m.mode = mode;
        m.p1 = p1;
        m.p2 = p2;
        m.p3 = p3;
        U2G_Message message;
        message.Set_StartTestMode(m);
        SendMessage(message);
      }
      
      void SendIMURequest(u32 length_ms)
      {
        U2G_IMURequest m;
        m.length_ms = length_ms;
        U2G_Message message;
        message.Set_IMURequest(m);
        SendMessage(message);
      }
      
      void SendAnimation(const char* animName, u32 numLoops)
      {
        static bool lastSendTime_sec = -1e6;
        
        // Don't send repeated animation commands within a half second
        if(inputController.getTime() > lastSendTime_sec + 0.5f)
        {
          U2G_PlayAnimation m;
          //m.animationID = animId;
          strncpy(&(m.animationName[0]), animName, 32);
          m.numLoops = numLoops;
          U2G_Message message;
          message.Set_PlayAnimation(m);
          SendMessage(message);
          lastSendTime_sec = inputController.getTime();
        } else {
          printf("Ignoring duplicate SendAnimation keystroke.\n");
        }
        
      }
      
      void SendReadAnimationFile()
      {
        U2G_ReadAnimationFile m;
        U2G_Message message;
        message.Set_ReadAnimationFile(m);
        SendMessage(message);
      }
      
      void SendStartFaceTracking(u8 timeout_sec)
      {
        U2G_StartFaceTracking m;
        m.timeout_sec = timeout_sec;
        U2G_Message message;
        message.Set_StartFaceTracking(m);
        SendMessage(message);
      }
      
      void SendStopFaceTracking()
      {
        U2G_StopFaceTracking m;
        U2G_Message message;
        message.Set_StopFaceTracking(m);
        SendMessage(message);
        
        // For now, have to re-enable marker finding b/c turning on face
        // tracking will have stopped it:
        U2G_StartLookingForMarkers m2;
        message.Set_StartLookingForMarkers(m2);
        SendMessage(message);
      }

      void SendVisionSystemParams()
      {
        if (root_) {
           // Vision system params
           U2G_SetVisionSystemParams p;
           p.autoexposureOn = root_->getField("camera_autoexposureOn")->getSFInt32();
           p.exposureTime = root_->getField("camera_exposureTime")->getSFFloat();
           p.integerCountsIncrement = root_->getField("camera_integerCountsIncrement")->getSFInt32();
           p.minExposureTime = root_->getField("camera_minExposureTime")->getSFFloat();
           p.maxExposureTime = root_->getField("camera_maxExposureTime")->getSFFloat();
           p.highValue = root_->getField("camera_highValue")->getSFInt32();
           p.percentileToMakeHigh = root_->getField("camera_percentileToMakeHigh")->getSFFloat();
           p.limitFramerate = root_->getField("camera_limitFramerate")->getSFInt32();
           
           printf("New Camera params\n");
          U2G_Message message;
          message.Set_SetVisionSystemParams(p);
          SendMessage(message);
         }
      }

      void SendFaceDetectParams()
      {
        if (root_) {
          // Face Detect params
          U2G_SetFaceDetectParams p;
          p.scaleFactor = root_->getField("fd_scaleFactor")->getSFFloat();
          p.minNeighbors = root_->getField("fd_minNeighbors")->getSFInt32();
          p.minObjectHeight = root_->getField("fd_minObjectHeight")->getSFInt32();
          p.minObjectWidth = root_->getField("fd_minObjectWidth")->getSFInt32();
          p.maxObjectHeight = root_->getField("fd_maxObjectHeight")->getSFInt32();
          p.maxObjectWidth = root_->getField("fd_maxObjectWidth")->getSFInt32();
          
          printf("New Face detect params\n");
          U2G_Message message;
          message.Set_SetFaceDetectParams(p);
          SendMessage(message);
        }
      }
      
      void SendForceAddRobot()
      {
        if (root_) {
          U2G_ForceAddRobot msg;
          msg.isSimulated = false;
          msg.ipAddress.fill('\0'); // ensure null-termination after copy below
          
          webots::Field* ipField = root_->getField("forceAddIP");
          webots::Field* idField = root_->getField("forceAddID");
          
          if(ipField != nullptr && idField != nullptr) {
            const std::string ipStr = ipField->getSFString();
            std::copy(ipStr.begin(), ipStr.end(), msg.ipAddress.data());
            
            msg.robotID = static_cast<u8>(idField->getSFInt32());
            
            printf("Sending message to force-add robot %d at %s\n", msg.robotID, ipStr.c_str());
            U2G_Message message;
            message.Set_ForceAddRobot(msg);
            SendMessage(message);
          } else {
            printf("ERROR: No 'forceAddIP' / 'forceAddID' field(s) found!\n");
          }
        }
      }
      
      
    } // namespace WebotsKeyboardController
  } // namespace Cozmo
} // namespace Anki


// =======================================================================

using namespace Anki;
using namespace Anki::Cozmo;

int main(int argc, char **argv)
{
  WebotsKeyboardController::inputController.step(KB_TIME_STEP);
  
  WebotsKeyboardController::Init();

  while (WebotsKeyboardController::inputController.step(KB_TIME_STEP) != -1)
  {
    // Process keyboard input
    WebotsKeyboardController::Update();
  }
  
  return 0;
}
<|MERGE_RESOLUTION|>--- conflicted
+++ resolved
@@ -410,13 +410,11 @@
         // TODO: Have CLAD generate this?
         msgHandler_.RegisterCallbackForMessage([](const G2U_Message& message) {
           switch (message.GetType()) {
-<<<<<<< HEAD
+            case G2U_Message::Type::RobotConnected:
+              HandleRobotConnected(message.Get_RobotConnected());
+              break;
             case G2U_Message::Type::RobotState:
               HandleRobotStateUpdate(message.Get_RobotState());
-=======
-            case G2U_Message::Type::RobotConnected:
-              HandleRobotConnected(message.Get_RobotConnected());
->>>>>>> 3ed34914
               break;
             case G2U_Message::Type::RobotObservedObject:
               HandleRobotObservedObject(message.Get_RobotObservedObject());
