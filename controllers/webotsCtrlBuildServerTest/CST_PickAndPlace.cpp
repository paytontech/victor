/**
* File: CST_PickAndPlace.cpp
*
* Author: kevin yoon
* Created: 8/20/15
*
* Description: See TestStates below
*
* Copyright: Anki, inc. 2015
*
*/

#include "anki/cozmo/simulator/game/cozmoSimTestController.h"
#include "anki/common/basestation/math/point_impl.h"


namespace Anki {
namespace Cozmo {
  
  enum class TestState {
    MoveHead,      // Lift head to look straight
    VerifyBlocks,  // Verify that expected blocks exist
    PickupBlock,   // Pickup closest block
    PlaceBlock,    // Place on next closest block
    TestDone
  };
  
  // ============ Test class declaration ============
  class CST_PickAndPlace : public CozmoSimTestController {
    
  private:
    
    // TODO: This should be 6 but marker detection range needs to be improved!
    const u32 NUM_BLOCKS_EXPECTED_ON_START = 6;
    
    virtual s32 UpdateInternal() override;
    
    TestState _testState = TestState::MoveHead;
    
    s32 _pickupBlockID = -1;
    s32 _placeBlockID = -1;
    bool _observedNewObject = false;
    bool _lastActionSucceeded = false;
    
    // Message handlers
    virtual void HandleRobotObservedObject(ExternalInterface::RobotObservedObject const& msg) override;
    virtual void HandleRobotCompletedAction(const ExternalInterface::RobotCompletedAction& msg) override;
    
    // Helper functions
    s32 GetClosestObjectID(const std::vector<s32>& objectIDs);
    
  };
  
  // Register class with factory
  REGISTER_COZMO_SIM_TEST_CLASS(CST_PickAndPlace);
  
  
  // =========== Test class implementation ===========
  
  s32 CST_PickAndPlace::UpdateInternal()
  {
    switch (_testState) {

      case TestState::MoveHead:
      {
        SendMoveHeadToAngle(0, 100, 100);
        _testState = TestState::VerifyBlocks;
        break;
      }
      case TestState::VerifyBlocks:
      {
        
        // Verify that head is in position
        IF_CONDITION_WITH_TIMEOUT_ASSERT(!IsRobotStatus(RobotStatusFlag::IS_MOVING) && NEAR(GetRobotHeadAngle_rad(), 0, 0.01),
                                         2) {

          // Verify that the expected number of blocks was observed
          IF_CONDITION_WITH_TIMEOUT_ASSERT(GetNumObjects() == NUM_BLOCKS_EXPECTED_ON_START,
                                           2) {
            
          // Get closest block and try to pick it up
          _pickupBlockID = GetClosestObjectID( GetAllObjectIDs() );
          CST_ASSERT(_pickupBlockID >= 0, "Failed to find closest object to robot");
          
          PRINT_NAMED_INFO("CST_PickAndPlace.VerifyBlocks.PickingUpBlock", "%d", _pickupBlockID);
          SendPickAndPlaceObject(_pickupBlockID, true);
          
          _observedNewObject = false;
          _lastActionSucceeded = false;
          _testState = TestState::PickupBlock;
            
          }
        }
        break;
      }
      case TestState::PickupBlock:
      {
        // While it was picking the block up, it should have noticed another block appear
        // (i.e. the active block that was hiding behind it)
<<<<<<< HEAD
        IF_CONDITION_WITH_TIMEOUT_ASSERT(IsRobotStatus(RobotStatusFlag::IS_CARRYING_BLOCK) && _observedNewObject,
=======
        IF_CONDITION_WITH_TIMEOUT_ASSERT(IsRobotStatus(IS_CARRYING_BLOCK) && _lastActionSucceeded && _observedNewObject,
>>>>>>> a1c14a89
                                         10) {
          
          // Make list of known blocks minus the one that's being carried
          std::vector<s32> blockIDs = GetAllObjectIDs();
          auto pickupBlockIter = std::find(blockIDs.begin(), blockIDs.end(), _pickupBlockID);
          
          CST_ASSERT(pickupBlockIter != blockIDs.end(), "Pickup block disappeared");
          blockIDs.erase(pickupBlockIter);
          
          // Get closest block and try to pick it up
          _placeBlockID = GetClosestObjectID( blockIDs );
          CST_ASSERT(_placeBlockID >= 0, "Failed to find closest object to robot");
          
          PRINT_NAMED_INFO("CST_PickAndPlace.PickupBlock.PlacingBlock", "%d", _placeBlockID);
          SendPickAndPlaceObject(_placeBlockID, true);
          
          _lastActionSucceeded = false;
          _testState = TestState::PlaceBlock;
        }
        break;
      }
      case TestState::PlaceBlock:
      {
<<<<<<< HEAD
        IF_CONDITION_WITH_TIMEOUT_ASSERT(!IsRobotStatus(RobotStatusFlag::IS_CARRYING_BLOCK),
=======
        IF_CONDITION_WITH_TIMEOUT_ASSERT(!IsRobotStatus(IS_CARRYING_BLOCK) && _lastActionSucceeded,
>>>>>>> a1c14a89
                                         15) {
          _testState = TestState::TestDone;
        }
        break;
      }
      case TestState::TestDone:
      {
        
        CST_EXIT();
        break;
      }
    }
    
    return _result;
  }
  
  s32 CST_PickAndPlace::GetClosestObjectID(const std::vector<s32>& objectIDs)
  {
    Pose3d robotPose = GetRobotPose();
    
    s32 closestObjectID = -1;
    f32 closestDist = 1000000;
    
    Pose3d objPose;
    for (auto obj=objectIDs.begin(); obj != objectIDs.end(); ++obj) {
      GetObjectPose(*obj, objPose);
      f32 dist = ComputeDistanceBetween(objPose, robotPose);
      if (dist < closestDist) {
        closestDist = dist;
        closestObjectID = *obj;
      }
    }
    
    return closestObjectID;
  }

  
  // ================ Message handler callbacks ==================
  void CST_PickAndPlace::HandleRobotObservedObject(ExternalInterface::RobotObservedObject const& msg)
  {
    static u32 lastObjectCount = 0;
    if (GetNumObjects() != lastObjectCount) {
      if (GetNumObjects() > lastObjectCount) {
        _observedNewObject = true;
      }
      lastObjectCount = GetNumObjects();
    }
  }
  
  void CST_PickAndPlace::HandleRobotCompletedAction(const ExternalInterface::RobotCompletedAction& msg)
  {
    if (msg.result == ActionResult::SUCCESS) {
      _lastActionSucceeded = true;
    }
  }
  
  // ================ End of message handler callbacks ==================

} // end namespace Cozmo
} // end namespace Anki
<|MERGE_RESOLUTION|>--- conflicted
+++ resolved
@@ -71,12 +71,10 @@
       {
         
         // Verify that head is in position
-        IF_CONDITION_WITH_TIMEOUT_ASSERT(!IsRobotStatus(RobotStatusFlag::IS_MOVING) && NEAR(GetRobotHeadAngle_rad(), 0, 0.01),
-                                         2) {
+        IF_CONDITION_WITH_TIMEOUT_ASSERT(!IsRobotStatus(RobotStatusFlag::IS_MOVING) && NEAR(GetRobotHeadAngle_rad(), 0, 0.01), 2) {
 
           // Verify that the expected number of blocks was observed
-          IF_CONDITION_WITH_TIMEOUT_ASSERT(GetNumObjects() == NUM_BLOCKS_EXPECTED_ON_START,
-                                           2) {
+          IF_CONDITION_WITH_TIMEOUT_ASSERT(GetNumObjects() == NUM_BLOCKS_EXPECTED_ON_START, 2) {
             
           // Get closest block and try to pick it up
           _pickupBlockID = GetClosestObjectID( GetAllObjectIDs() );
@@ -97,12 +95,7 @@
       {
         // While it was picking the block up, it should have noticed another block appear
         // (i.e. the active block that was hiding behind it)
-<<<<<<< HEAD
-        IF_CONDITION_WITH_TIMEOUT_ASSERT(IsRobotStatus(RobotStatusFlag::IS_CARRYING_BLOCK) && _observedNewObject,
-=======
-        IF_CONDITION_WITH_TIMEOUT_ASSERT(IsRobotStatus(IS_CARRYING_BLOCK) && _lastActionSucceeded && _observedNewObject,
->>>>>>> a1c14a89
-                                         10) {
+        IF_CONDITION_WITH_TIMEOUT_ASSERT(IsRobotStatus(RobotStatusFlag::IS_CARRYING_BLOCK) && _lastActionSucceeded && _observedNewObject, 10) {
           
           // Make list of known blocks minus the one that's being carried
           std::vector<s32> blockIDs = GetAllObjectIDs();
@@ -125,12 +118,7 @@
       }
       case TestState::PlaceBlock:
       {
-<<<<<<< HEAD
-        IF_CONDITION_WITH_TIMEOUT_ASSERT(!IsRobotStatus(RobotStatusFlag::IS_CARRYING_BLOCK),
-=======
-        IF_CONDITION_WITH_TIMEOUT_ASSERT(!IsRobotStatus(IS_CARRYING_BLOCK) && _lastActionSucceeded,
->>>>>>> a1c14a89
-                                         15) {
+        IF_CONDITION_WITH_TIMEOUT_ASSERT(!IsRobotStatus(RobotStatusFlag::IS_CARRYING_BLOCK) && _lastActionSucceeded, 15) {
           _testState = TestState::TestDone;
         }
         break;
