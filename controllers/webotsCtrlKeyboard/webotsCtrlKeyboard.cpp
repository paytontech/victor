--- conflicted
+++ resolved
@@ -2252,32 +2252,14 @@
       
       void SendExecuteBehavior(const std::string& behaviorName)
       {
-<<<<<<< HEAD
-        U2G::ExecuteBehavior m;
+        ExternalInterface::ExecuteBehavior m;
         m.behaviorName = behaviorName;
         
-        U2G::Message message;
-=======
-        ExternalInterface::ExecuteBehavior m;
-        m.behaviorMode = mode;
-        ExternalInterface::MessageGameToEngine message;
->>>>>>> 7c0bee96
+        ExternalInterface::MessageGameToEngine message;
         message.Set_ExecuteBehavior(m);
         SendMessage(message);
       }
       
-<<<<<<< HEAD
-=======
-      void SendSetNextBehaviorState(BehaviorManager::BehaviorState nextState)
-      {
-        ExternalInterface::SetBehaviorState m;
-        m.behaviorState = nextState;
-        ExternalInterface::MessageGameToEngine message;
-        message.Set_SetBehaviorState(m);
-        SendMessage(message);
-      }
-      
->>>>>>> 7c0bee96
       void SendAbortPath()
       {
         ExternalInterface::AbortPath m;
