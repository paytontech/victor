--- conflicted
+++ resolved
@@ -33,18 +33,13 @@
 #include "json/json.h"
 
 #include "opencv2/calib3d/calib3d.hpp"
-<<<<<<< HEAD
-=======
 #include "opencv2/highgui.hpp"
->>>>>>> 81d92741
 
 #include "anki/common/basestation/colorRGBA.h"
 
 
 extern Anki::Cozmo::CozmoContext* cozmoContext;
 
-<<<<<<< HEAD
-=======
 #ifdef COZMO_V2
 TEST(VisionSystem, CameraCalibrationTarget_InvertedBox)
 {
@@ -154,7 +149,6 @@
   visionSystem = nullptr;
 }
 
->>>>>>> 81d92741
 TEST(VisionSystem, CameraCalibrationTarget_Qbert)
 {
   NativeAnkiUtilConsoleSetValueWithString("CalibTargetType",
@@ -193,11 +187,7 @@
   Anki::Vision::ImageRGB img;
   
   std::string testImgPath = cozmoContext->GetDataPlatform()->pathToResource(Anki::Util::Data::Scope::Resources,
-<<<<<<< HEAD
-                                                                            "test/markerDetectionTests/CalibrationTarget/bleachers.png");
-=======
                                                                             "test/markerDetectionTests/CalibrationTarget/qbert.png");
->>>>>>> 81d92741
   result = img.Load(testImgPath);
   
   ASSERT_EQ(Anki::Result::RESULT_OK, result);
@@ -265,10 +255,7 @@
   Anki::Util::SafeDelete(visionSystem);
   visionSystem = nullptr;
 }
-<<<<<<< HEAD
-=======
 #endif
->>>>>>> 81d92741
 
 TEST(VisionSystem, MarkerDetectionTests)
 {
