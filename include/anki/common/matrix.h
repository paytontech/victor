--- conflicted
+++ resolved
@@ -1,767 +1,752 @@
-#ifndef _ANKICORETECH_COMMON_MATRIX_H_
-#define _ANKICORETECH_COMMON_MATRIX_H_
-
-#include "anki/common/config.h"
-#include "anki/common/utilities.h"
-#include "anki/common/memory.h"
-#include "anki/common/DASlight.h"
-#include "anki/common/dataStructures.h"
-
-#include <iostream>
-#include <assert.h>
-
-#if defined(ANKICORETECH_USE_OPENCV)
-#include "opencv2/opencv.hpp"
-#endif
-
-namespace Anki
-{
-#pragma mark --- Array2dUnmanaged Class Definition ---
-
-  // A Array2dUnmanaged is a lightweight templated class for holding two dimensional data. It does no
-  // reference counting, or allocating/freeing from the heap. The data from Array2dUnmanaged is
-  // OpenCV-compatible, and accessable via get_CvMat_(). The matlabInterface.h can send and receive
-  // Array2dUnmanaged objects from Matlab
-  template<typename T>
-  class Array2dUnmanaged
-  {
-  public:
-    static s32 ComputeRequiredStride(s32 numCols, bool useBoundaryFillPatterns);
-
-    static s32 ComputeMinimumRequiredMemory(s32 numRows, s32 numCols, bool useBoundaryFillPatterns);
-
-    Array2dUnmanaged();
-
-    // Constructor for a Array2dUnmanaged, pointing to user-allocated data. If the pointer to *data is not
-    // aligned to Anki::MEMORY_ALIGNMENT, this Array2dUnmanaged will start at the next aligned location.
-    // Unfortunately, this is more restrictive than most matrix libraries, and as an example,
-    // it may make it hard to convert from OpenCV to Anki::Array2dUnmanaged, though the reverse is trivial.
-    Array2dUnmanaged(s32 numRows, s32 numCols, void * data, s32 dataLength, bool useBoundaryFillPatterns=false);
-
-    // Constructor for a Array2dUnmanaged, pointing to user-allocated MemoryStack
-    Array2dUnmanaged(s32 numRows, s32 numCols, MemoryStack &memory, bool useBoundaryFillPatterns=false);
-
-    // Pointer to the data, at a given (y,x) location
-    const inline T* Pointer(s32 index0, s32 index1) const;
-
-    // Pointer to the data, at a given (y,x) location
-    inline T* Pointer(s32 index0, s32 index1);
-
-    // Pointer to the data, at a given (y,x) location
-    template<typename TPoint> const inline T* Pointer(Point2<TPoint> point) const;
-
-    // Pointer to the data, at a given (y,x) location
-    template<typename TPoint> inline T* Pointer(Point2<TPoint> point);
-
-#if defined(ANKICORETECH_USE_OPENCV)
-    void Show(const std::string windowName, bool waitForKeypress) const;
-
-    // Returns a templated cv::Mat_ that shares the same buffer with this Anki::Array2dUnmanaged. No data is copied.
-    cv::Mat_<T>& get_CvMat_();
-#endif // #if defined(ANKICORETECH_USE_OPENCV)
-
-    // Print out the contents of this Array2dUnmanaged
-    void Print() const;
-
-    // If the Array2dUnmanaged was constructed with the useBoundaryFillPatterns=true, then
-    // return if any memory was written out of bounds (via fill patterns at the
-    // beginning and end).  If the Array2dUnmanaged wasn't constructed with the
-    // useBoundaryFillPatterns=true, this method always returns true
-    bool IsValid() const;
-
-    // Set every element in the Array2dUnmanaged to this value
-    // Returns the number of values set
-    s32 Set(T value);
-
-    // Parse a space-seperated string, and copy values to this Array2dUnmanaged.
-    // If the string doesn't contain enough elements, the remainded of the Array2dUnmanaged will be filled with zeros.
-    // Returns the number of values set (not counting extra zeros)
-    s32 Set(const std::string values);
-
-    // Similar to Matlab's size(matrix, dimension), and dimension is in {0,1}
-    s32 get_size(s32 dimension) const;
-<<<<<<< HEAD
-    
-    inline s32 get_nrows(void) const;
-    inline s32 get_ncols(void) const;
-    inline s32 get_numElements(void) const;
-    
-=======
-
->>>>>>> 3636f91c
-    s32 get_stride() const;
-
-    void* get_rawDataPointer();
-
-    const void* get_rawDataPointer() const;
-
-  protected:
-    // Bit-inverse of MemoryStack patterns. The pattern will be put twice at
-    // the beginning and end of each line.
-    static const u32 FILL_PATTERN_START = 0X5432EF76;
-    static const u32 FILL_PATTERN_END = 0X7610FE76;
-
-    static const s32 HEADER_LENGTH = 8;
-    static const s32 FOOTER_LENGTH = 8;
-
-    s32 size[2];
-    s32 stride;
-    bool useBoundaryFillPatterns;
-
-    T * data;
-
-    // To enforce alignment, rawDataPointer may be slightly before T * data.
-    // If the inputted data buffer was from malloc, this is the pointer that
-    // should be used to free.
-    void * rawDataPointer;
-
-#if defined(ANKICORETECH_USE_OPENCV)
-    cv::Mat_<T> cvMatMirror;
-#endif // #if defined(ANKICORETECH_USE_OPENCV)
-
-    void initialize(s32 numRows, s32 numCols, void * rawData, s32 dataLength,
-<<<<<<< HEAD
-                    bool useBoundaryFillPatterns);
-    
-  }; // class Matrix
-  
-#pragma mark --- Array2d(Managed) Class Definition ---
-  
-  // A version of Array2d that offers internal memory allocation/deallocation,
-  // but retains the embedded-platform-friendly memory alignment of the parent
-  // class:
-  template<typename T>
-  class Array2d : public Matrix<T> // TODO: replace "Matrix" here with "Array2dUnmanaged"
-  {
-  public:
-    Array2d(s32 nrows, s32 ncols, bool useBoundaryFillPatterns = false);
-    
-  protected:
-    using Matrix<T>::initialize;     // TODO: replace "Matrix" here with "Array2dUnmanaged"
-    
-    // Remove non-const access to raw data pointer inherited from parent class
-    void* get_rawDataPointer();
-    
-    // Currently using OpenCv to manage the data. It will allocate the data
-    // according to the type, and most importantly for us, it gives us nice
-    // smart pointers that handle the deallocation when nobody is still using
-    // the data, allowing us to get "free" assignment without lots of unneeded
-    // copying.
-    cv::Mat_<T> dataManager;
-    int refCount;
-    
-  }; // class Array2d(Managed)
-  
-  
-  // An alternate name to explicitly differentiate Managed vs. Unmanaged
-  // Unfortunately can't use typedef simply (?):
-  //    typedef Array2d Array2dManaged;
-  // But this #define seems like a *horrible* idea:
-  // TODO: Better solution to get an "alias" for Array2dManaged
-#define Array2dManaged Array2d
-  
-  
-# pragma mark --- FixedPointMatrix Definition ---
-  
-=======
-      bool useBoundaryFillPatterns);
-  }; // class Array2dUnmanaged
-
-# pragma mark --- Array2dUnmanagedFixedPoint Definition ---
-
->>>>>>> 3636f91c
-  template<typename T>
-  class Array2dUnmanagedFixedPoint : public Array2dUnmanaged<T>
-  {
-  public:
-    Array2dUnmanagedFixedPoint();
-
-    // Constructor for a Array2dUnmanagedFixedPoint, pointing to user-allocated data.
-    Array2dUnmanagedFixedPoint(s32 numRows, s32 numCols, s32 numFractionalBits,
-      void * data, s32 dataLength, bool useBoundaryFillPatterns=false);
-
-    // Constructor for a Array2dUnmanagedFixedPoint, pointing to user-allocated MemoryStack
-    Array2dUnmanagedFixedPoint(s32 numRows, s32 numCols, s32 numFractionalBits,
-      MemoryStack &memory, bool useBoundaryFillPatterns=false);
-
-    Array2dUnmanagedFixedPoint(Array2dUnmanaged<T> &mat);
-
-    bool IsValid() const;
-
-    s32 get_numFractionalBits() const;
-
-  protected:
-    s32 numFractionalBits;
-  }; // class Array2dUnmanagedFixedPoint
-
-#pragma mark --- FixedLengthList Definition ---
-
-  template<typename T>
-  class FixedLengthList : public Array2dUnmanaged<T>
-  {
-  public:
-    FixedLengthList();
-
-    // Constructor for a FixedLengthList, pointing to user-allocated data.
-    FixedLengthList(s32 maximumSize, void * data, s32 dataLength,
-      bool useBoundaryFillPatterns=false);
-
-    // Constructor for a FixedLengthList, pointing to user-allocated MemoryStack
-    FixedLengthList(s32 maximumSize, MemoryStack &memory,
-      bool useBoundaryFillPatterns=false);
-
-    bool IsValid() const;
-
-    Result PushBack(const T &value);
-
-    // Will act as a normal pop, except when the list is empty. Then subsequent
-    // calls will keep returning the first value in the list.
-    T PopBack();
-
-    void Clear();
-
-    // Pointer to the data, at a given location
-    inline T* Pointer(s32 index);
-
-    // Pointer to the data, at a given location
-    inline const T* Pointer(s32 index) const;
-
-    s32 get_maximumSize() const;
-
-    s32 get_size() const;
-
-  protected:
-    s32 capacityUsed;
-  }; // class FixedLengthList
-
-#pragma mark --- Array2dUnmanaged Implementations ---
-
-  template<typename T>
-  s32 Array2dUnmanaged<T>::ComputeRequiredStride(s32 numCols, bool useBoundaryFillPatterns)
-  {
-    assert(numCols > 0);
-    const s32 extraBoundaryPatternBytes = (useBoundaryFillPatterns ? (HEADER_LENGTH+FOOTER_LENGTH) : 0);
-    return static_cast<s32>(Anki::RoundUp<size_t>(sizeof(T)*numCols, Anki::MEMORY_ALIGNMENT)) + extraBoundaryPatternBytes;
-  }
-
-  template<typename T>
-  s32 Array2dUnmanaged<T>::ComputeMinimumRequiredMemory(s32 numRows, s32 numCols,
-    bool useBoundaryFillPatterns)
-  {
-    assert(numCols > 0 && numRows > 0);
-    return numRows * Anki::Array2dUnmanaged<T>::ComputeRequiredStride(numCols, useBoundaryFillPatterns);
-  }
-
-  template<typename T>
-  Array2dUnmanaged<T>::Array2dUnmanaged()
-    : stride(0), useBoundaryFillPatterns(false), data(NULL), rawDataPointer(NULL)
-  {
-    this->size[0] = 0;
-    this->size[1] = 0;
-  }
-
-  template<typename T>
-  Array2dUnmanaged<T>::Array2dUnmanaged(s32 numRows, s32 numCols, void * data, s32 dataLength,
-    bool useBoundaryFillPatterns)
-    : stride(ComputeRequiredStride(numCols, useBoundaryFillPatterns))
-  {
-    assert(numCols > 0 && numRows > 0 && dataLength > 0);
-
-    initialize(numRows,
-      numCols,
-      data,
-      dataLength,
-      useBoundaryFillPatterns);
-  }
-
-  template<typename T>
-  Array2dUnmanaged<T>::Array2dUnmanaged(s32 numRows, s32 numCols, MemoryStack &memory,
-    bool useBoundaryFillPatterns)
-    : stride(ComputeRequiredStride(numCols, useBoundaryFillPatterns))
-  {
-    assert(numCols > 0 && numRows > 0);
-
-    const s32 extraBoundaryPatternBytes = (useBoundaryFillPatterns ? static_cast<s32>(Anki::MEMORY_ALIGNMENT) : 0);
-    const s32 numBytesRequested = numRows * this->stride + extraBoundaryPatternBytes;
-    s32 numBytesAllocated = 0;
-
-    void * allocatedBuffer = memory.Allocate(numBytesRequested, &numBytesAllocated);
-
-    initialize(numRows,
-      numCols,
-      reinterpret_cast<T*>(allocatedBuffer),
-      numBytesAllocated,
-      useBoundaryFillPatterns);
-  }
-
-  template<typename T>
-  const T* Array2dUnmanaged<T>::Pointer(s32 index0, s32 index1) const
-  {
-    assert(index0 >= 0 && index1 >= 0 && index0 < size[0] && index1 < size[1] &&
-      this->rawDataPointer != NULL && this->data != NULL);
-
-    return reinterpret_cast<const T*>( reinterpret_cast<const char*>(this->data) +
-      index1*sizeof(T) + index0*stride );
-  }
-
-  template<typename T>
-  T* Array2dUnmanaged<T>::Pointer(s32 index0, s32 index1)
-  {
-    assert(index0 >= 0 && index1 >= 0 && index0 < size[0] && index1 < size[1] &&
-      this->rawDataPointer != NULL && this->data != NULL);
-
-    return reinterpret_cast<T*>( reinterpret_cast<char*>(this->data) +
-      index1*sizeof(T) + index0*stride );
-  }
-
-  template<typename T>
-  template<typename TPoint>
-  const T* Array2dUnmanaged<T>::Pointer(Point2<TPoint> point) const
-  {
-    return Pointer(static_cast<s32>(point.y), static_cast<s32>(point.x));
-  }
-
-  template<typename T>
-  template<typename TPoint>
-  T* Array2dUnmanaged<T>::Pointer(Point2<TPoint> point)
-  {
-    return Pointer(static_cast<s32>(point.y), static_cast<s32>(point.x));
-  }
-
-#if defined(ANKICORETECH_USE_OPENCV)
-  template<typename T>
-  void Array2dUnmanaged<T>::Show(const std::string windowName, bool waitForKeypress) const {
-    assert(this->rawDataPointer != NULL && this->data != NULL);
-    cv::imshow(windowName, cvMatMirror);
-    if(waitForKeypress) {
-      cv::waitKey();
-    }
-  }
-
-  template<typename T>
-  cv::Mat_<T>& Array2dUnmanaged<T>::get_CvMat_()
-  {
-    assert(this->rawDataPointer != NULL && this->data != NULL);
-    return cvMatMirror;
-  }
-#endif // #if defined(ANKICORETECH_USE_OPENCV)
-
-  template<typename T>
-  void Array2dUnmanaged<T>::Print() const
-  {
-    assert(this->rawDataPointer != NULL && this->data != NULL);
-
-    for(s32 y=0; y<size[0]; y++) {
-      const T * rowPointer = Pointer(y, 0);
-      for(s32 x=0; x<size[1]; x++) {
-        std::cout << rowPointer[x] << " ";
-      }
-      std::cout << "\n";
-    }
-  }
-
-  template<typename T>
-  bool Array2dUnmanaged<T>::IsValid() const
-  {
-    if(this->rawDataPointer == NULL || this->data == NULL) {
-      return false;
-    }
-
-    if(size[0] < 1 || size[1] < 1) {
-      return false;
-    }
-
-    if(useBoundaryFillPatterns) {
-      const s32 strideWithoutFillPatterns = ComputeRequiredStride(size[1],false);
-
-      for(s32 y=0; y<size[0]; y++) {
-        if((reinterpret_cast<u32*>( reinterpret_cast<char*>(this->data) + y*stride - HEADER_LENGTH)[0]) != FILL_PATTERN_START ||
-          (reinterpret_cast<u32*>( reinterpret_cast<char*>(this->data) + y*stride - HEADER_LENGTH)[1]) != FILL_PATTERN_START ||
-          (reinterpret_cast<u32*>( reinterpret_cast<char*>(this->data) + y*stride + strideWithoutFillPatterns)[0]) != FILL_PATTERN_END ||
-          (reinterpret_cast<u32*>( reinterpret_cast<char*>(this->data) + y*stride + strideWithoutFillPatterns)[1]) != FILL_PATTERN_END) {
-            return false;
-        }
-      }
-
-      return true;
-    } else { // if(useBoundaryFillPatterns) {
-      return true; // Technically, we don't know if the Array2dUnmanaged is valid. But we don't know it's NOT valid, so just return true.
-    } // if(useBoundaryFillPatterns) { ... else
-  }
-  template<typename T>
-  s32 Array2dUnmanaged<T>::Set(T value)
-  {
-    assert(this->rawDataPointer != NULL && this->data != NULL);
-
-    for(s32 y=0; y<size[0]; y++) {
-      T * restrict rowPointer = Pointer(y, 0);
-      for(s32 x=0; x<size[1]; x++) {
-        rowPointer[x] = value;
-      }
-    }
-
-    return size[0]*size[1];
-  }
-
-  template<typename T>
-  s32 Array2dUnmanaged<T>::Set(const std::string values)
-  {
-    assert(this->rawDataPointer != NULL && this->data != NULL);
-
-    std::istringstream iss(values);
-    s32 numValuesSet = 0;
-
-    for(s32 y=0; y<size[0]; y++) {
-      T * restrict rowPointer = Pointer(y, 0);
-      for(s32 x=0; x<size[1]; x++) {
-        T value;
-        if(iss >> value) {
-          rowPointer[x] = value;
-          numValuesSet++;
-        } else {
-          rowPointer[x] = 0;
-        }
-      }
-    }
-
-    return numValuesSet;
-  }
-
-  template<typename T>
-  s32 Array2dUnmanaged<T>::get_size(s32 dimension) const
-  {
-    assert(dimension >= 0 && this->rawDataPointer != NULL && this->data != NULL);
-
-    if(dimension > 1 || dimension < 0)
-      return 0;
-
-    return size[dimension];
-  }
-
-  template<typename T>
-<<<<<<< HEAD
-  s32 Matrix<T>::get_nrows(void) const
-  {
-    return this->size[0];
-  }
-  
-  template<typename T>
-  s32 Matrix<T>::get_ncols(void) const
-  {
-    return this->size[1];
-  }
-  
-  template<typename T>
-  s32 Matrix<T>::get_numElements(void) const
-  {
-    return (this->size[0] * this->size[1]);
-  }
-  
-  template<typename T>
-  s32 Matrix<T>::get_stride() const
-=======
-  s32 Array2dUnmanaged<T>::get_stride() const
->>>>>>> 3636f91c
-  {
-    return stride;
-  }
-
-  template<typename T>
-  void* Array2dUnmanaged<T>::get_rawDataPointer()
-  {
-    return rawDataPointer;
-  }
-
-  template<typename T>
-  const void* Array2dUnmanaged<T>::get_rawDataPointer() const
-  {
-    return rawDataPointer;
-  }
-
-  template<typename T>
-  void Array2dUnmanaged<T>::initialize(s32 numRows, s32 numCols, void * rawData,
-    s32 dataLength, bool useBoundaryFillPatterns)
-  {
-    assert(numCols > 0 && numRows > 0 && dataLength > 0);
-
-    this->useBoundaryFillPatterns = useBoundaryFillPatterns;
-
-    if(!rawData) {
-      DASError("Anki.Array2dUnmanaged.initialize", "input data buffer is NULL");
-      this->size[0] = 0;
-      this->size[1] = 0;
-      this->data = NULL;
-      this->rawDataPointer = NULL;
-      return;
-    }
-
-    this->rawDataPointer = rawData;
-
-    const size_t extraBoundaryPatternBytes = useBoundaryFillPatterns ? static_cast<size_t>(HEADER_LENGTH) : 0;
-    const s32 extraAlignmentBytes = static_cast<s32>(RoundUp<size_t>(reinterpret_cast<size_t>(rawData)+extraBoundaryPatternBytes, Anki::MEMORY_ALIGNMENT) - extraBoundaryPatternBytes - reinterpret_cast<size_t>(rawData));
-    const s32 requiredBytes = ComputeRequiredStride(numCols,useBoundaryFillPatterns)*numRows + extraAlignmentBytes;
-
-    if(requiredBytes > dataLength) {
-      DASError("Anki.Array2dUnmanaged.initialize", "Input data buffer is not large enough. %d bytes is required.", requiredBytes);
-      this->size[0] = 0;
-      this->size[1] = 0;
-      this->data = NULL;
-      this->rawDataPointer = NULL;
-      return;
-    }
-
-    this->size[0] = numRows;
-    this->size[1] = numCols;
-
-    if(useBoundaryFillPatterns) {
-      const s32 strideWithoutFillPatterns = ComputeRequiredStride(size[1], false);
-      this->data = reinterpret_cast<T*>( reinterpret_cast<char*>(rawData) + extraAlignmentBytes + HEADER_LENGTH );
-      for(s32 y=0; y<size[0]; y++) {
-        // Add the fill patterns just before the data on each line
-        reinterpret_cast<u32*>( reinterpret_cast<char*>(this->data) + y*stride - HEADER_LENGTH)[0] = FILL_PATTERN_START;
-        reinterpret_cast<u32*>( reinterpret_cast<char*>(this->data) + y*stride - HEADER_LENGTH)[1] = FILL_PATTERN_START;
-
-        // And also just after the data (including normal byte-alignment padding)
-        reinterpret_cast<u32*>( reinterpret_cast<char*>(this->data) + y*stride + strideWithoutFillPatterns)[0] = FILL_PATTERN_END;
-        reinterpret_cast<u32*>( reinterpret_cast<char*>(this->data) + y*stride + strideWithoutFillPatterns)[1] = FILL_PATTERN_END;
-      }
-    } else {
-      this->data = reinterpret_cast<T*>( reinterpret_cast<char*>(rawData) + extraAlignmentBytes );
-    }
-
-#if defined(ANKICORETECH_USE_OPENCV)
-    cvMatMirror = cv::Mat_<T>(size[0], size[1], data, stride);
-#endif // #if defined(ANKICORETECH_USE_OPENCV)
-  } // Array2dUnmanaged<T>::initialize()
-
-#pragma mark --- Matrix Specializations ---
-
-<<<<<<< HEAD
-  
-#pragma mark --- Array2d(Managed) Implementation ---
-  
-  // This constructor uses the OpenCv managedData matrix to allocate the data,
-  // and then points the inherited (unmanaged) data pointer to that.
-  template<typename T>
-  Array2d<T>::Array2d(s32 numRows, s32 numCols, bool useBoundaryFillPatterns)
-  {
-    
-    // Allocate a memory-aligned array the way we'd expect a user of the
-    // UNmanaged parent class to do it:
-    // TODO: replace "Matrix" here with "Array2dUnmanaged"
-    this->stride = Matrix<T>::ComputeRequiredStride(numCols, useBoundaryFillPatterns);
-    s32 dataLength = Matrix<T>::ComputeMinimumRequiredMemory(numRows, numCols, useBoundaryFillPatterns);
-    void *rawData = cv::fastMalloc(dataLength);
-    
-    initialize(numRows, numCols, rawData, dataLength, useBoundaryFillPatterns);
-    
-    // Create an OpenCv header around our data array
-    this->dataManager = cv::Mat_<T>(numRows, numCols, (T *) this->data);
-    
-    // "Trick" OpenCv into doing reference counting, even though we passed in
-    // our own data array.  So now when this class destructs and dataManager
-    // destructs, it will free this->data for us.
-    this->refCount = 1;
-    this->dataManager.refCount = &(this->refCount);
-    
-  } // Constructor: Array2d(rows,cols)
-  
-=======
-  template<> void Array2dUnmanaged<u8>::Print() const;
-  template<> s32 Array2dUnmanaged<u8>::Set(const std::string values);
->>>>>>> 3636f91c
-
-#pragma mark --- Array2dUnmanagedFixedPoint Implementations ---
-
-  template<typename T>
-  Array2dUnmanagedFixedPoint<T>::Array2dUnmanagedFixedPoint()
-    : Array2dUnmanaged<T>(), numFractionalBits(0)
-  {
-  }
-
-  template<typename T>
-  Array2dUnmanagedFixedPoint<T>::Array2dUnmanagedFixedPoint(s32 numRows, s32 numCols, s32 numFractionalBits,
-    void * data, s32 dataLength, bool useBoundaryFillPatterns)
-    : Array2dUnmanaged<T>(numRows, numCols, data, dataLength, useBoundaryFillPatterns), numFractionalBits(numFractionalBits)
-  {
-    assert(numFractionalBits >= 0 && numFractionalBits <= (sizeof(T)*8));
-  }
-
-  template<typename T>
-  Array2dUnmanagedFixedPoint<T>::Array2dUnmanagedFixedPoint(s32 numRows, s32 numCols, s32 numFractionalBits,
-    MemoryStack &memory, bool useBoundaryFillPatterns)
-    : Array2dUnmanaged<T>(numRows, numCols, memory, useBoundaryFillPatterns), numFractionalBits(numFractionalBits)
-  {
-    assert(numFractionalBits >= 0 && numFractionalBits <= (sizeof(T)*8));
-  }
-
-  template<typename T>
-  Array2dUnmanagedFixedPoint<T>::Array2dUnmanagedFixedPoint(Array2dUnmanaged<T> &mat)
-    : Array2dUnmanaged<T>(mat), numFractionalBits(0)
-  {
-  }
-
-  template<typename T>
-  bool Array2dUnmanagedFixedPoint<T>::IsValid() const
-  {
-    if(numFractionalBits > (sizeof(T)*8)) {
-      return false;
-    }
-
-    return Array2dUnmanaged<T>::IsValid();
-  }
-
-  template<typename T>
-  s32 Array2dUnmanagedFixedPoint<T>::get_numFractionalBits() const
-  {
-    return numFractionalBits;
-  }
-
-#pragma mark --- FixedLengthList Implementations
-
-  template<typename T>
-  FixedLengthList<T>::FixedLengthList()
-    : Array2dUnmanaged<T>(), capacityUsed(0)
-  {
-  }
-
-  template<typename T>
-  FixedLengthList<T>::FixedLengthList(s32 maximumSize, void * data, s32 dataLength,
-    bool useBoundaryFillPatterns)
-    : Array2dUnmanaged<T>(1, maximumSize, data, dataLength, useBoundaryFillPatterns), capacityUsed(0)
-  {
-  }
-
-  template<typename T>
-  FixedLengthList<T>::FixedLengthList(s32 maximumSize, MemoryStack &memory,
-    bool useBoundaryFillPatterns)
-    : Array2dUnmanaged<T>(1, maximumSize, memory, useBoundaryFillPatterns), capacityUsed(0)
-  {
-  }
-
-  template<typename T>
-  bool FixedLengthList<T>::IsValid() const
-  {
-    if(capacityUsed > this->get_maximumSize()) {
-      return false;
-    }
-
-    return Array2dUnmanaged<T>::IsValid();
-  }
-
-  template<typename T>
-  Result FixedLengthList<T>::PushBack(const T &value)
-  {
-    if(capacityUsed >= this->get_maximumSize()) {
-      return RESULT_FAIL;
-    }
-
-    *this->Pointer(capacityUsed) = value;
-    capacityUsed++;
-
-    return RESULT_OK;
-  }
-
-  template<typename T>
-  T FixedLengthList<T>::PopBack()
-  {
-    if(capacityUsed == 0) {
-      return *this->Pointer(0);
-    }
-
-    const T value = *this->Pointer(capacityUsed-1);
-    capacityUsed--;
-
-    return value;
-  }
-
-  template<typename T>
-  void FixedLengthList<T>::Clear()
-  {
-    this->capacityUsed = 0;
-  }
-
-  template<typename T>
-  T* FixedLengthList<T>::Pointer(s32 index)
-  {
-    return Array2dUnmanaged<T>::Pointer(0, index);
-  }
-
-  // Pointer to the data, at a given location
-  template<typename T>
-  const T* FixedLengthList<T>::Pointer(s32 index) const
-  {
-    return Array2dUnmanaged<T>::Pointer(0, index);
-  }
-
-  template<typename T>
-  s32 FixedLengthList<T>::get_maximumSize() const
-  {
-    return Array2dUnmanaged<T>::get_size(1);
-  }
-
-  template<typename T>
-  s32 FixedLengthList<T>::get_size() const
-  {
-    return capacityUsed;
-  }
-
-#pragma mark --- Helper Functions ---
-
-  template<typename T1, typename T2>
-  bool AreMatricesEqual_Size(const Array2dUnmanaged<T1> &mat1, const Array2dUnmanaged<T2> &mat2)
-  {
-    if(mat1.get_rawDataPointer() && mat2.get_rawDataPointer() &&
-      mat1.get_size(0) == mat2.get_size(0) &&
-      mat1.get_size(1) == mat2.get_size(1)) {
-        return true;
-    }
-
-    return false;
-  } // AreMatricesEqual_Size()
-
-  template<typename T> bool AreMatricesEqual_SizeAndType(const Array2dUnmanaged<T> &mat1, const Array2dUnmanaged<T> &mat2)
-  {
-    if(mat1.get_rawDataPointer() && mat2.get_rawDataPointer() &&
-      mat1.get_size(0) == mat2.get_size(0) &&
-      mat1.get_size(1) == mat2.get_size(1)) {
-        return true;
-    }
-
-    return false;
-  } // AreMatricesEqual_SizeAndType()
-
-  // Factory method to create an Array2dUnmanaged from the heap. The data of the returned Array2dUnmanaged must be freed by the user.
-  // This is seperate from the normal constructor, as Array2dUnmanaged objects are not supposed to manage memory
-  template<typename T> Array2dUnmanaged<T> AllocateArray2dUnmanagedFromHeap(s32 numRows, s32 numCols, bool useBoundaryFillPatterns=false)
-  {
-    // const s32 stride = Anki::Array2dUnmanaged<T>::ComputeRequiredStride(numCols, useBoundaryFillPatterns);
-    const s32 requiredMemory = 64 + 2*Anki::MEMORY_ALIGNMENT + Anki::Array2dUnmanaged<T>::ComputeMinimumRequiredMemory(numRows, numCols, useBoundaryFillPatterns); // The required memory, plus a bit more just in case
-
-    Array2dUnmanaged<T> mat(numRows, numCols, calloc(requiredMemory, 1), requiredMemory, useBoundaryFillPatterns);
-
-    return mat;
-  } // AllocateArray2dUnmanagedFromHeap()
-
-  template<typename T> Array2dUnmanagedFixedPoint<T> AllocateArray2dUnmanagedFixedPointFromHeap(s32 numRows, s32 numCols, s32 numFractionalBits, bool useBoundaryFillPatterns=false)
-  {
-    // const s32 stride = Anki::Array2dUnmanagedFixedPoint<T>::ComputeRequiredStride(numCols, useBoundaryFillPatterns);
-    const s32 requiredMemory = 64 + 2*Anki::MEMORY_ALIGNMENT + Anki::Array2dUnmanagedFixedPoint<T>::ComputeMinimumRequiredMemory(numRows, numCols, useBoundaryFillPatterns); // The required memory, plus a bit more just in case
-
-    Array2dUnmanagedFixedPoint<T> mat(numRows, numCols, numFractionalBits, calloc(requiredMemory, 1), requiredMemory, useBoundaryFillPatterns);
-
-    return mat;
-  }
-
-  template<typename T> FixedLengthList<T> AllocateFixedLengthListFromHeap(s32 maximumSize, bool useBoundaryFillPatterns=false)
-  {
-    // const s32 stride = Anki::FixedLengthList<T>::ComputeRequiredStride(maximumSize, useBoundaryFillPatterns);
-    const s32 requiredMemory = 64 + 2*Anki::MEMORY_ALIGNMENT + Anki::Array2dUnmanaged<T>::ComputeMinimumRequiredMemory(1, maximumSize, useBoundaryFillPatterns); // The required memory, plus a bit more just in case
-
-    FixedLengthList<T> mat(maximumSize, calloc(requiredMemory, 1), requiredMemory, useBoundaryFillPatterns);
-
-    return mat;
-  } // AllocateArray2dUnmanagedFixedPointFromHeap()
-} //namespace Anki
-
+#ifndef _ANKICORETECH_COMMON_MATRIX_H_
+#define _ANKICORETECH_COMMON_MATRIX_H_
+
+#include "anki/common/config.h"
+#include "anki/common/utilities.h"
+#include "anki/common/memory.h"
+#include "anki/common/DASlight.h"
+#include "anki/common/dataStructures.h"
+
+#include <iostream>
+#include <assert.h>
+
+#if defined(ANKICORETECH_USE_OPENCV)
+#include "opencv2/opencv.hpp"
+#endif
+
+namespace Anki
+{
+#pragma mark --- Array2dUnmanaged Class Definition ---
+
+  // A Array2dUnmanaged is a lightweight templated class for holding two dimensional data. It does no
+  // reference counting, or allocating/freeing from the heap. The data from Array2dUnmanaged is
+  // OpenCV-compatible, and accessable via get_CvMat_(). The matlabInterface.h can send and receive
+  // Array2dUnmanaged objects from Matlab
+  template<typename T>
+  class Array2dUnmanaged
+  {
+  public:
+    static s32 ComputeRequiredStride(s32 numCols, bool useBoundaryFillPatterns);
+
+    static s32 ComputeMinimumRequiredMemory(s32 numRows, s32 numCols, bool useBoundaryFillPatterns);
+
+    Array2dUnmanaged();
+
+    // Constructor for a Array2dUnmanaged, pointing to user-allocated data. If the pointer to *data is not
+    // aligned to Anki::MEMORY_ALIGNMENT, this Array2dUnmanaged will start at the next aligned location.
+    // Unfortunately, this is more restrictive than most matrix libraries, and as an example,
+    // it may make it hard to convert from OpenCV to Anki::Array2dUnmanaged, though the reverse is trivial.
+    Array2dUnmanaged(s32 numRows, s32 numCols, void * data, s32 dataLength, bool useBoundaryFillPatterns=false);
+
+    // Constructor for a Array2dUnmanaged, pointing to user-allocated MemoryStack
+    Array2dUnmanaged(s32 numRows, s32 numCols, MemoryStack &memory, bool useBoundaryFillPatterns=false);
+
+    // Pointer to the data, at a given (y,x) location
+    const inline T* Pointer(s32 index0, s32 index1) const;
+
+    // Pointer to the data, at a given (y,x) location
+    inline T* Pointer(s32 index0, s32 index1);
+
+    // Pointer to the data, at a given (y,x) location
+    template<typename TPoint> const inline T* Pointer(Point2<TPoint> point) const;
+
+    // Pointer to the data, at a given (y,x) location
+    template<typename TPoint> inline T* Pointer(Point2<TPoint> point);
+
+#if defined(ANKICORETECH_USE_OPENCV)
+    void Show(const std::string windowName, bool waitForKeypress) const;
+
+    // Returns a templated cv::Mat_ that shares the same buffer with this Anki::Array2dUnmanaged. No data is copied.
+    cv::Mat_<T>& get_CvMat_();
+#endif // #if defined(ANKICORETECH_USE_OPENCV)
+
+    // Print out the contents of this Array2dUnmanaged
+    void Print() const;
+
+    // If the Array2dUnmanaged was constructed with the useBoundaryFillPatterns=true, then
+    // return if any memory was written out of bounds (via fill patterns at the
+    // beginning and end).  If the Array2dUnmanaged wasn't constructed with the
+    // useBoundaryFillPatterns=true, this method always returns true
+    bool IsValid() const;
+
+    // Set every element in the Array2dUnmanaged to this value
+    // Returns the number of values set
+    s32 Set(T value);
+
+    // Parse a space-seperated string, and copy values to this Array2dUnmanaged.
+    // If the string doesn't contain enough elements, the remainded of the Array2dUnmanaged will be filled with zeros.
+    // Returns the number of values set (not counting extra zeros)
+    s32 Set(const std::string values);
+
+    // Similar to Matlab's size(matrix, dimension), and dimension is in {0,1}
+    s32 get_size(s32 dimension) const;
+    
+    inline s32 get_nrows(void) const;
+    inline s32 get_ncols(void) const;
+    inline s32 get_numElements(void) const;
+    
+    s32 get_stride() const;
+
+    void* get_rawDataPointer();
+
+    const void* get_rawDataPointer() const;
+
+  protected:
+    // Bit-inverse of MemoryStack patterns. The pattern will be put twice at
+    // the beginning and end of each line.
+    static const u32 FILL_PATTERN_START = 0X5432EF76;
+    static const u32 FILL_PATTERN_END = 0X7610FE76;
+
+    static const s32 HEADER_LENGTH = 8;
+    static const s32 FOOTER_LENGTH = 8;
+
+    s32 size[2];
+    s32 stride;
+    bool useBoundaryFillPatterns;
+
+    T * data;
+
+    // To enforce alignment, rawDataPointer may be slightly before T * data.
+    // If the inputted data buffer was from malloc, this is the pointer that
+    // should be used to free.
+    void * rawDataPointer;
+
+#if defined(ANKICORETECH_USE_OPENCV)
+    cv::Mat_<T> cvMatMirror;
+#endif // #if defined(ANKICORETECH_USE_OPENCV)
+
+    void initialize(s32 numRows, s32 numCols, void * rawData, s32 dataLength,
+      bool useBoundaryFillPatterns);
+  }; // class Array2dUnmanaged
+
+# pragma mark --- Array2dUnmanagedFixedPoint Definition ---
+
+  template<typename T>
+  class Array2dUnmanagedFixedPoint : public Array2dUnmanaged<T>
+  {
+  public:
+    Array2dUnmanagedFixedPoint();
+
+    // Constructor for a Array2dUnmanagedFixedPoint, pointing to user-allocated data.
+    Array2dUnmanagedFixedPoint(s32 numRows, s32 numCols, s32 numFractionalBits,
+      void * data, s32 dataLength, bool useBoundaryFillPatterns=false);
+
+    // Constructor for a Array2dUnmanagedFixedPoint, pointing to user-allocated MemoryStack
+    Array2dUnmanagedFixedPoint(s32 numRows, s32 numCols, s32 numFractionalBits,
+      MemoryStack &memory, bool useBoundaryFillPatterns=false);
+
+    Array2dUnmanagedFixedPoint(Array2dUnmanaged<T> &mat);
+
+    bool IsValid() const;
+
+    s32 get_numFractionalBits() const;
+
+  protected:
+    s32 numFractionalBits;
+  }; // class Array2dUnmanagedFixedPoint
+
+  
+#pragma mark --- Array2d(Managed) Class Definition ---
+  
+  // A version of Array2d that offers internal memory allocation/deallocation,
+  // but retains the embedded-platform-friendly memory alignment of the parent
+  // class:
+  template<typename T>
+  class Array2d : public Array2dUnmanaged<T>
+  {
+  public:
+    Array2d(s32 nrows, s32 ncols, bool useBoundaryFillPatterns = false);
+    
+  protected:
+    
+    using Array2dUnmanaged<T>::initialize;
+    
+    // Remove non-const access to raw data pointer inherited from parent class
+    void* get_rawDataPointer();
+    
+    // Currently using OpenCv to manage the data. It will allocate the data
+    // according to the type, and most importantly for us, it gives us nice
+    // smart pointers that handle the deallocation when nobody is still using
+    // the data, allowing us to get "free" assignment without lots of unneeded
+    // copying.
+    cv::Mat_<T> dataManager;
+    int refCount;
+    
+  }; // class Array2d(Managed)
+  
+  
+  // An alternate name to explicitly differentiate Managed vs. Unmanaged
+  // Unfortunately can't use typedef simply (?):
+  //    typedef Array2d Array2dManaged;
+  // But this #define seems like a *horrible* idea:
+  // TODO: Better solution to get an "alias" for Array2dManaged
+#define Array2dManaged Array2d
+  
+  
+#pragma mark --- FixedLengthList Definition ---
+
+  template<typename T>
+  class FixedLengthList : public Array2dUnmanaged<T>
+  {
+  public:
+    FixedLengthList();
+
+    // Constructor for a FixedLengthList, pointing to user-allocated data.
+    FixedLengthList(s32 maximumSize, void * data, s32 dataLength,
+      bool useBoundaryFillPatterns=false);
+
+    // Constructor for a FixedLengthList, pointing to user-allocated MemoryStack
+    FixedLengthList(s32 maximumSize, MemoryStack &memory,
+      bool useBoundaryFillPatterns=false);
+
+    bool IsValid() const;
+
+    Result PushBack(const T &value);
+
+    // Will act as a normal pop, except when the list is empty. Then subsequent
+    // calls will keep returning the first value in the list.
+    T PopBack();
+
+    void Clear();
+
+    // Pointer to the data, at a given location
+    inline T* Pointer(s32 index);
+
+    // Pointer to the data, at a given location
+    inline const T* Pointer(s32 index) const;
+
+    s32 get_maximumSize() const;
+
+    s32 get_size() const;
+
+  protected:
+    s32 capacityUsed;
+  }; // class FixedLengthList
+
+#pragma mark --- Array2dUnmanaged Implementations ---
+
+  template<typename T>
+  s32 Array2dUnmanaged<T>::ComputeRequiredStride(s32 numCols, bool useBoundaryFillPatterns)
+  {
+    assert(numCols > 0);
+    const s32 extraBoundaryPatternBytes = (useBoundaryFillPatterns ? (HEADER_LENGTH+FOOTER_LENGTH) : 0);
+    return static_cast<s32>(Anki::RoundUp<size_t>(sizeof(T)*numCols, Anki::MEMORY_ALIGNMENT)) + extraBoundaryPatternBytes;
+  }
+
+  template<typename T>
+  s32 Array2dUnmanaged<T>::ComputeMinimumRequiredMemory(s32 numRows, s32 numCols,
+    bool useBoundaryFillPatterns)
+  {
+    assert(numCols > 0 && numRows > 0);
+    return numRows * Anki::Array2dUnmanaged<T>::ComputeRequiredStride(numCols, useBoundaryFillPatterns);
+  }
+
+  template<typename T>
+  Array2dUnmanaged<T>::Array2dUnmanaged()
+    : stride(0), useBoundaryFillPatterns(false), data(NULL), rawDataPointer(NULL)
+  {
+    this->size[0] = 0;
+    this->size[1] = 0;
+  }
+
+  template<typename T>
+  Array2dUnmanaged<T>::Array2dUnmanaged(s32 numRows, s32 numCols, void * data, s32 dataLength,
+    bool useBoundaryFillPatterns)
+    : stride(ComputeRequiredStride(numCols, useBoundaryFillPatterns))
+  {
+    assert(numCols > 0 && numRows > 0 && dataLength > 0);
+
+    initialize(numRows,
+      numCols,
+      data,
+      dataLength,
+      useBoundaryFillPatterns);
+  }
+
+  template<typename T>
+  Array2dUnmanaged<T>::Array2dUnmanaged(s32 numRows, s32 numCols, MemoryStack &memory,
+    bool useBoundaryFillPatterns)
+    : stride(ComputeRequiredStride(numCols, useBoundaryFillPatterns))
+  {
+    assert(numCols > 0 && numRows > 0);
+
+    const s32 extraBoundaryPatternBytes = (useBoundaryFillPatterns ? static_cast<s32>(Anki::MEMORY_ALIGNMENT) : 0);
+    const s32 numBytesRequested = numRows * this->stride + extraBoundaryPatternBytes;
+    s32 numBytesAllocated = 0;
+
+    void * allocatedBuffer = memory.Allocate(numBytesRequested, &numBytesAllocated);
+
+    initialize(numRows,
+      numCols,
+      reinterpret_cast<T*>(allocatedBuffer),
+      numBytesAllocated,
+      useBoundaryFillPatterns);
+  }
+
+  template<typename T>
+  const T* Array2dUnmanaged<T>::Pointer(s32 index0, s32 index1) const
+  {
+    assert(index0 >= 0 && index1 >= 0 && index0 < size[0] && index1 < size[1] &&
+      this->rawDataPointer != NULL && this->data != NULL);
+
+    return reinterpret_cast<const T*>( reinterpret_cast<const char*>(this->data) +
+      index1*sizeof(T) + index0*stride );
+  }
+
+  template<typename T>
+  T* Array2dUnmanaged<T>::Pointer(s32 index0, s32 index1)
+  {
+    assert(index0 >= 0 && index1 >= 0 && index0 < size[0] && index1 < size[1] &&
+      this->rawDataPointer != NULL && this->data != NULL);
+
+    return reinterpret_cast<T*>( reinterpret_cast<char*>(this->data) +
+      index1*sizeof(T) + index0*stride );
+  }
+
+  template<typename T>
+  template<typename TPoint>
+  const T* Array2dUnmanaged<T>::Pointer(Point2<TPoint> point) const
+  {
+    return Pointer(static_cast<s32>(point.y), static_cast<s32>(point.x));
+  }
+
+  template<typename T>
+  template<typename TPoint>
+  T* Array2dUnmanaged<T>::Pointer(Point2<TPoint> point)
+  {
+    return Pointer(static_cast<s32>(point.y), static_cast<s32>(point.x));
+  }
+
+#if defined(ANKICORETECH_USE_OPENCV)
+  template<typename T>
+  void Array2dUnmanaged<T>::Show(const std::string windowName, bool waitForKeypress) const {
+    assert(this->rawDataPointer != NULL && this->data != NULL);
+    cv::imshow(windowName, cvMatMirror);
+    if(waitForKeypress) {
+      cv::waitKey();
+    }
+  }
+
+  template<typename T>
+  cv::Mat_<T>& Array2dUnmanaged<T>::get_CvMat_()
+  {
+    assert(this->rawDataPointer != NULL && this->data != NULL);
+    return cvMatMirror;
+  }
+#endif // #if defined(ANKICORETECH_USE_OPENCV)
+
+  template<typename T>
+  void Array2dUnmanaged<T>::Print() const
+  {
+    assert(this->rawDataPointer != NULL && this->data != NULL);
+
+    for(s32 y=0; y<size[0]; y++) {
+      const T * rowPointer = Pointer(y, 0);
+      for(s32 x=0; x<size[1]; x++) {
+        std::cout << rowPointer[x] << " ";
+      }
+      std::cout << "\n";
+    }
+  }
+
+  template<typename T>
+  bool Array2dUnmanaged<T>::IsValid() const
+  {
+    if(this->rawDataPointer == NULL || this->data == NULL) {
+      return false;
+    }
+
+    if(size[0] < 1 || size[1] < 1) {
+      return false;
+    }
+
+    if(useBoundaryFillPatterns) {
+      const s32 strideWithoutFillPatterns = ComputeRequiredStride(size[1],false);
+
+      for(s32 y=0; y<size[0]; y++) {
+        if((reinterpret_cast<u32*>( reinterpret_cast<char*>(this->data) + y*stride - HEADER_LENGTH)[0]) != FILL_PATTERN_START ||
+          (reinterpret_cast<u32*>( reinterpret_cast<char*>(this->data) + y*stride - HEADER_LENGTH)[1]) != FILL_PATTERN_START ||
+          (reinterpret_cast<u32*>( reinterpret_cast<char*>(this->data) + y*stride + strideWithoutFillPatterns)[0]) != FILL_PATTERN_END ||
+          (reinterpret_cast<u32*>( reinterpret_cast<char*>(this->data) + y*stride + strideWithoutFillPatterns)[1]) != FILL_PATTERN_END) {
+            return false;
+        }
+      }
+
+      return true;
+    } else { // if(useBoundaryFillPatterns) {
+      return true; // Technically, we don't know if the Array2dUnmanaged is valid. But we don't know it's NOT valid, so just return true.
+    } // if(useBoundaryFillPatterns) { ... else
+  }
+  template<typename T>
+  s32 Array2dUnmanaged<T>::Set(T value)
+  {
+    assert(this->rawDataPointer != NULL && this->data != NULL);
+
+    for(s32 y=0; y<size[0]; y++) {
+      T * restrict rowPointer = Pointer(y, 0);
+      for(s32 x=0; x<size[1]; x++) {
+        rowPointer[x] = value;
+      }
+    }
+
+    return size[0]*size[1];
+  }
+
+  template<typename T>
+  s32 Array2dUnmanaged<T>::Set(const std::string values)
+  {
+    assert(this->rawDataPointer != NULL && this->data != NULL);
+
+    std::istringstream iss(values);
+    s32 numValuesSet = 0;
+
+    for(s32 y=0; y<size[0]; y++) {
+      T * restrict rowPointer = Pointer(y, 0);
+      for(s32 x=0; x<size[1]; x++) {
+        T value;
+        if(iss >> value) {
+          rowPointer[x] = value;
+          numValuesSet++;
+        } else {
+          rowPointer[x] = 0;
+        }
+      }
+    }
+
+    return numValuesSet;
+  }
+
+  template<typename T>
+  s32 Array2dUnmanaged<T>::get_size(s32 dimension) const
+  {
+    assert(dimension >= 0 && this->rawDataPointer != NULL && this->data != NULL);
+
+    if(dimension > 1 || dimension < 0)
+      return 0;
+
+    return size[dimension];
+  }
+
+  template<typename T>
+  s32 Array2dUnmanaged<T>::get_nrows(void) const
+  {
+    return this->size[0];
+  }
+  
+  template<typename T>
+  s32 Array2dUnmanaged<T>::get_ncols(void) const
+  {
+    return this->size[1];
+  }
+  
+  template<typename T>
+  s32 Array2dUnmanaged<T>::get_numElements(void) const
+  {
+    return (this->size[0] * this->size[1]);
+  }
+  
+  template<typename T>
+  s32 Array2dUnmanaged<T>::get_stride() const
+  {
+    return stride;
+  }
+
+  template<typename T>
+  void* Array2dUnmanaged<T>::get_rawDataPointer()
+  {
+    return rawDataPointer;
+  }
+
+  template<typename T>
+  const void* Array2dUnmanaged<T>::get_rawDataPointer() const
+  {
+    return rawDataPointer;
+  }
+
+  template<typename T>
+  void Array2dUnmanaged<T>::initialize(s32 numRows, s32 numCols, void * rawData,
+    s32 dataLength, bool useBoundaryFillPatterns)
+  {
+    assert(numCols > 0 && numRows > 0 && dataLength > 0);
+
+    this->useBoundaryFillPatterns = useBoundaryFillPatterns;
+
+    if(!rawData) {
+      DASError("Anki.Array2dUnmanaged.initialize", "input data buffer is NULL");
+      this->size[0] = 0;
+      this->size[1] = 0;
+      this->data = NULL;
+      this->rawDataPointer = NULL;
+      return;
+    }
+
+    this->rawDataPointer = rawData;
+
+    const size_t extraBoundaryPatternBytes = useBoundaryFillPatterns ? static_cast<size_t>(HEADER_LENGTH) : 0;
+    const s32 extraAlignmentBytes = static_cast<s32>(RoundUp<size_t>(reinterpret_cast<size_t>(rawData)+extraBoundaryPatternBytes, Anki::MEMORY_ALIGNMENT) - extraBoundaryPatternBytes - reinterpret_cast<size_t>(rawData));
+    const s32 requiredBytes = ComputeRequiredStride(numCols,useBoundaryFillPatterns)*numRows + extraAlignmentBytes;
+
+    if(requiredBytes > dataLength) {
+      DASError("Anki.Array2dUnmanaged.initialize", "Input data buffer is not large enough. %d bytes is required.", requiredBytes);
+      this->size[0] = 0;
+      this->size[1] = 0;
+      this->data = NULL;
+      this->rawDataPointer = NULL;
+      return;
+    }
+
+    this->size[0] = numRows;
+    this->size[1] = numCols;
+
+    if(useBoundaryFillPatterns) {
+      const s32 strideWithoutFillPatterns = ComputeRequiredStride(size[1], false);
+      this->data = reinterpret_cast<T*>( reinterpret_cast<char*>(rawData) + extraAlignmentBytes + HEADER_LENGTH );
+      for(s32 y=0; y<size[0]; y++) {
+        // Add the fill patterns just before the data on each line
+        reinterpret_cast<u32*>( reinterpret_cast<char*>(this->data) + y*stride - HEADER_LENGTH)[0] = FILL_PATTERN_START;
+        reinterpret_cast<u32*>( reinterpret_cast<char*>(this->data) + y*stride - HEADER_LENGTH)[1] = FILL_PATTERN_START;
+
+        // And also just after the data (including normal byte-alignment padding)
+        reinterpret_cast<u32*>( reinterpret_cast<char*>(this->data) + y*stride + strideWithoutFillPatterns)[0] = FILL_PATTERN_END;
+        reinterpret_cast<u32*>( reinterpret_cast<char*>(this->data) + y*stride + strideWithoutFillPatterns)[1] = FILL_PATTERN_END;
+      }
+    } else {
+      this->data = reinterpret_cast<T*>( reinterpret_cast<char*>(rawData) + extraAlignmentBytes );
+    }
+
+#if defined(ANKICORETECH_USE_OPENCV)
+    cvMatMirror = cv::Mat_<T>(size[0], size[1], data, stride);
+#endif // #if defined(ANKICORETECH_USE_OPENCV)
+  } // Array2dUnmanaged<T>::initialize()
+
+#pragma mark --- Matrix Specializations ---
+
+  template<> void Array2dUnmanaged<u8>::Print() const;
+  template<> s32 Array2dUnmanaged<u8>::Set(const std::string values);
+
+#pragma mark --- Array2dUnmanagedFixedPoint Implementations ---
+
+  template<typename T>
+  Array2dUnmanagedFixedPoint<T>::Array2dUnmanagedFixedPoint()
+    : Array2dUnmanaged<T>(), numFractionalBits(0)
+  {
+  }
+
+  
+#pragma mark --- Array2d(Managed) Implementation ---
+  
+  // This constructor uses the OpenCv managedData matrix to allocate the data,
+  // and then points the inherited (unmanaged) data pointer to that.
+  template<typename T>
+  Array2d<T>::Array2d(s32 numRows, s32 numCols, bool useBoundaryFillPatterns)
+  {
+    
+    // Allocate a memory-aligned array the way we'd expect a user of the
+    // UNmanaged parent class to do it:
+    this->stride = Array2dUnmanaged<T>::ComputeRequiredStride(numCols, useBoundaryFillPatterns);
+    s32 dataLength = Array2dUnmanaged<T>::ComputeMinimumRequiredMemory(numRows, numCols, useBoundaryFillPatterns);
+    void *rawData = cv::fastMalloc(dataLength);
+    
+    initialize(numRows, numCols, rawData, dataLength, useBoundaryFillPatterns);
+    
+    // Create an OpenCv header around our data array
+    this->dataManager = cv::Mat_<T>(numRows, numCols, (T *) this->data);
+    
+    // "Trick" OpenCv into doing reference counting, even though we passed in
+    // our own data array.  So now when this class destructs and dataManager
+    // destructs, it will free this->data for us.
+    this->refCount = 1;
+    this->dataManager.refCount = &(this->refCount);
+    
+  } // Constructor: Array2d(rows,cols)
+  
+
+
+#pragma mark --- FixedPointMatrix Implementations ---
+  
+  template<typename T>
+  Array2dUnmanagedFixedPoint<T>::Array2dUnmanagedFixedPoint(s32 numRows, s32 numCols, s32 numFractionalBits,
+    void * data, s32 dataLength, bool useBoundaryFillPatterns)
+    : Array2dUnmanaged<T>(numRows, numCols, data, dataLength, useBoundaryFillPatterns), numFractionalBits(numFractionalBits)
+  {
+    assert(numFractionalBits >= 0 && numFractionalBits <= (sizeof(T)*8));
+  }
+
+  template<typename T>
+  Array2dUnmanagedFixedPoint<T>::Array2dUnmanagedFixedPoint(s32 numRows, s32 numCols, s32 numFractionalBits,
+    MemoryStack &memory, bool useBoundaryFillPatterns)
+    : Array2dUnmanaged<T>(numRows, numCols, memory, useBoundaryFillPatterns), numFractionalBits(numFractionalBits)
+  {
+    assert(numFractionalBits >= 0 && numFractionalBits <= (sizeof(T)*8));
+  }
+
+  template<typename T>
+  Array2dUnmanagedFixedPoint<T>::Array2dUnmanagedFixedPoint(Array2dUnmanaged<T> &mat)
+    : Array2dUnmanaged<T>(mat), numFractionalBits(0)
+  {
+  }
+
+  template<typename T>
+  bool Array2dUnmanagedFixedPoint<T>::IsValid() const
+  {
+    if(numFractionalBits > (sizeof(T)*8)) {
+      return false;
+    }
+
+    return Array2dUnmanaged<T>::IsValid();
+  }
+
+  template<typename T>
+  s32 Array2dUnmanagedFixedPoint<T>::get_numFractionalBits() const
+  {
+    return numFractionalBits;
+  }
+
+#pragma mark --- FixedLengthList Implementations
+
+  template<typename T>
+  FixedLengthList<T>::FixedLengthList()
+    : Array2dUnmanaged<T>(), capacityUsed(0)
+  {
+  }
+
+  template<typename T>
+  FixedLengthList<T>::FixedLengthList(s32 maximumSize, void * data, s32 dataLength,
+    bool useBoundaryFillPatterns)
+    : Array2dUnmanaged<T>(1, maximumSize, data, dataLength, useBoundaryFillPatterns), capacityUsed(0)
+  {
+  }
+
+  template<typename T>
+  FixedLengthList<T>::FixedLengthList(s32 maximumSize, MemoryStack &memory,
+    bool useBoundaryFillPatterns)
+    : Array2dUnmanaged<T>(1, maximumSize, memory, useBoundaryFillPatterns), capacityUsed(0)
+  {
+  }
+
+  template<typename T>
+  bool FixedLengthList<T>::IsValid() const
+  {
+    if(capacityUsed > this->get_maximumSize()) {
+      return false;
+    }
+
+    return Array2dUnmanaged<T>::IsValid();
+  }
+
+  template<typename T>
+  Result FixedLengthList<T>::PushBack(const T &value)
+  {
+    if(capacityUsed >= this->get_maximumSize()) {
+      return RESULT_FAIL;
+    }
+
+    *this->Pointer(capacityUsed) = value;
+    capacityUsed++;
+
+    return RESULT_OK;
+  }
+
+  template<typename T>
+  T FixedLengthList<T>::PopBack()
+  {
+    if(capacityUsed == 0) {
+      return *this->Pointer(0);
+    }
+
+    const T value = *this->Pointer(capacityUsed-1);
+    capacityUsed--;
+
+    return value;
+  }
+
+  template<typename T>
+  void FixedLengthList<T>::Clear()
+  {
+    this->capacityUsed = 0;
+  }
+
+  template<typename T>
+  T* FixedLengthList<T>::Pointer(s32 index)
+  {
+    return Array2dUnmanaged<T>::Pointer(0, index);
+  }
+
+  // Pointer to the data, at a given location
+  template<typename T>
+  const T* FixedLengthList<T>::Pointer(s32 index) const
+  {
+    return Array2dUnmanaged<T>::Pointer(0, index);
+  }
+
+  template<typename T>
+  s32 FixedLengthList<T>::get_maximumSize() const
+  {
+    return Array2dUnmanaged<T>::get_size(1);
+  }
+
+  template<typename T>
+  s32 FixedLengthList<T>::get_size() const
+  {
+    return capacityUsed;
+  }
+
+#pragma mark --- Helper Functions ---
+
+  template<typename T1, typename T2>
+  bool AreMatricesEqual_Size(const Array2dUnmanaged<T1> &mat1, const Array2dUnmanaged<T2> &mat2)
+  {
+    if(mat1.get_rawDataPointer() && mat2.get_rawDataPointer() &&
+      mat1.get_size(0) == mat2.get_size(0) &&
+      mat1.get_size(1) == mat2.get_size(1)) {
+        return true;
+    }
+
+    return false;
+  } // AreMatricesEqual_Size()
+
+  template<typename T> bool AreMatricesEqual_SizeAndType(const Array2dUnmanaged<T> &mat1, const Array2dUnmanaged<T> &mat2)
+  {
+    if(mat1.get_rawDataPointer() && mat2.get_rawDataPointer() &&
+      mat1.get_size(0) == mat2.get_size(0) &&
+      mat1.get_size(1) == mat2.get_size(1)) {
+        return true;
+    }
+
+    return false;
+  } // AreMatricesEqual_SizeAndType()
+
+  // Factory method to create an Array2dUnmanaged from the heap. The data of the returned Array2dUnmanaged must be freed by the user.
+  // This is seperate from the normal constructor, as Array2dUnmanaged objects are not supposed to manage memory
+  template<typename T> Array2dUnmanaged<T> AllocateArray2dUnmanagedFromHeap(s32 numRows, s32 numCols, bool useBoundaryFillPatterns=false)
+  {
+    // const s32 stride = Anki::Array2dUnmanaged<T>::ComputeRequiredStride(numCols, useBoundaryFillPatterns);
+    const s32 requiredMemory = 64 + 2*Anki::MEMORY_ALIGNMENT + Anki::Array2dUnmanaged<T>::ComputeMinimumRequiredMemory(numRows, numCols, useBoundaryFillPatterns); // The required memory, plus a bit more just in case
+
+    Array2dUnmanaged<T> mat(numRows, numCols, calloc(requiredMemory, 1), requiredMemory, useBoundaryFillPatterns);
+
+    return mat;
+  } // AllocateArray2dUnmanagedFromHeap()
+
+  template<typename T> Array2dUnmanagedFixedPoint<T> AllocateArray2dUnmanagedFixedPointFromHeap(s32 numRows, s32 numCols, s32 numFractionalBits, bool useBoundaryFillPatterns=false)
+  {
+    // const s32 stride = Anki::Array2dUnmanagedFixedPoint<T>::ComputeRequiredStride(numCols, useBoundaryFillPatterns);
+    const s32 requiredMemory = 64 + 2*Anki::MEMORY_ALIGNMENT + Anki::Array2dUnmanagedFixedPoint<T>::ComputeMinimumRequiredMemory(numRows, numCols, useBoundaryFillPatterns); // The required memory, plus a bit more just in case
+
+    Array2dUnmanagedFixedPoint<T> mat(numRows, numCols, numFractionalBits, calloc(requiredMemory, 1), requiredMemory, useBoundaryFillPatterns);
+
+    return mat;
+  }
+
+  template<typename T> FixedLengthList<T> AllocateFixedLengthListFromHeap(s32 maximumSize, bool useBoundaryFillPatterns=false)
+  {
+    // const s32 stride = Anki::FixedLengthList<T>::ComputeRequiredStride(maximumSize, useBoundaryFillPatterns);
+    const s32 requiredMemory = 64 + 2*Anki::MEMORY_ALIGNMENT + Anki::Array2dUnmanaged<T>::ComputeMinimumRequiredMemory(1, maximumSize, useBoundaryFillPatterns); // The required memory, plus a bit more just in case
+
+    FixedLengthList<T> mat(maximumSize, calloc(requiredMemory, 1), requiredMemory, useBoundaryFillPatterns);
+
+    return mat;
+  } // AllocateArray2dUnmanagedFixedPointFromHeap()
+} //namespace Anki
+
 #endif // _ANKICORETECH_COMMON_MATRIX_H_