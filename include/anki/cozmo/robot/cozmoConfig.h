#ifndef COZMO_CONFIG_H
#define COZMO_CONFIG_H

#include "anki/common/constantsAndMacros.h"
#include "anki/common/types.h"
#include "anki/cozmo/robot/debug.h"
#include "anki/vision/CameraSettings.h"

namespace Anki {
  namespace Cozmo {

    /***************************************************************************
     *
     *                          Physical Robot Geometry
     *
     **************************************************************************/
    
    const f32 WHEEL_DIAMETER_MM  = 28.4f;  // This should be in sync with the CozmoBot proto file
    const f32 HALF_WHEEL_CIRCUM  = WHEEL_DIAMETER_MM * M_PI_2;
    const f32 WHEEL_RAD_TO_MM    = WHEEL_DIAMETER_MM / 2.f;  // or HALF_WHEEL_CIRCUM / PI;
    const f32 WHEEL_DIST_MM      = 47.7f; // distance b/w the front wheels
    const f32 WHEEL_DIST_HALF_MM = WHEEL_DIST_MM / 2.f;
    
    // The height of the lift at various configurations
    // Actual limit in proto is closer to 20.4mm, but there is a weird
    // issue with moving the lift when it is at a limit. The lift arm
    // flies off of the robot and comes back! So for now, we just don't
    // drive the lift down that far. We also skip calibration in sim.
    const f32 LIFT_HEIGHT_LOWDOCK  = 29.f;
#ifdef SIMULATOR
    // Need a different height in simulation because of the position of the connectors
    const f32 LIFT_HEIGHT_HIGHDOCK = 73.f;
#else
    const f32 LIFT_HEIGHT_HIGHDOCK = 69.f;
#endif
    const f32 LIFT_HEIGHT_CARRY    = 88.f;
    
    // Height of lift "shoulder" joint where the arm attaches to robot body
    const f32 LIFT_JOINT_HEIGHT = 41.7f;
    
    // Distance between the lift shoulder joint and the lift "wrist" joint where arm attaches to fork assembly
    const f32 LIFT_ARM_LENGTH = 64.f;
    
    // The lift height is defined as the height of the upper lift arm's wrist joint plus this offset.
    const f32 LIFT_FORK_HEIGHT_REL_TO_ARM_END = 0;
    
    // The height of the top of the lift crossbar with respect to the wrist joint
    const f32 LIFT_XBAR_HEIGHT_WRT_WRIST_JOINT = -18.f;
    
    // TODO: convert to using these in degree form?
    const f32 MIN_HEAD_ANGLE = DEG_TO_RAD(-25.f);
    const f32 MAX_HEAD_ANGLE = DEG_TO_RAD( 35.f);
    
    const f32 NECK_JOINT_POSITION[3] = {-13.f, 0.f, 33.5f + WHEEL_RAD_TO_MM}; // relative to robot origin
    
    //const f32 HEAD_CAM_POSITION[3]   = {8.8f, 0.f, -6.f}; // lens face relative to neck joint
    const f32 HEAD_CAM_POSITION[3]   = {4.8f, 0.f, -6.f}; // camera/PCB interface relative to neck joint
    
    const f32 LIFT_BASE_POSITION[3]  = {-40.0f, 0.f, 29.5f + WHEEL_RAD_TO_MM}; // relative to robot origin
    
    const f32 ROBOT_BOUNDING_X       = 88.f; // including gripper fingers
    const f32 ROBOT_BOUNDING_Y       = 54.2f;
    const f32 ROBOT_BOUNDING_X_FRONT = 32.1f; // distance from robot origin to front of bounding box
    const f32 ROBOT_BOUNDING_Z       = 67.7f; // from ground to top of head
    const f32 ROBOT_BOUNDING_RADIUS  = sqrtf((0.25f*ROBOT_BOUNDING_X*ROBOT_BOUNDING_X) +
                                             (0.25f*ROBOT_BOUNDING_Y*ROBOT_BOUNDING_Y));
    
    const f32 IMU_POSITION[3] = {5.8f, 0.f, -13.5f};  // relative to neck joint
    
<<<<<<< HEAD
    const f32 PREDOCK_DISTANCE_MM = 100.f;
=======
    const f32 PREDOCK_DISTANCE_MM = ROBOT_BOUNDING_RADIUS + 15.f;
>>>>>>> 7f104361
    
    // TODO: This needs to be sync'd with whatever is in BlockDefinitions.h
    const f32 DEFAULT_BLOCK_MARKER_WIDTH_MM = 25.f;
    

    
    /***************************************************************************
     *
     *                          Camera Calibration
     *
     **************************************************************************/
    
    const u8 NUM_RADIAL_DISTORTION_COEFFS = 4;

#ifdef SIMULATOR
    // Note that we are hard-coding an empircally-computed/calibrated focal
    // length, even for the simulated camera! So if we change the simulated FOV
    // of the camera, we need to recalibrate this focal length. This is because,
    // for completely unknown / not-understood reasons, computing the focal
    // length from fov_hor directly does not give us an accurate value for
    // the Webots camera.
    const f32 HEAD_CAM_CALIB_FOV          = 0.92f;
    const f32 HEAD_CAM_CALIB_FOCAL_LENGTH = 338.58f;
    
#else // Real robot:
    
    // TODO: Get these from calibration somehow
    const u16 HEAD_CAM_CALIB_WIDTH  = 320;
    const u16 HEAD_CAM_CALIB_HEIGHT = 240;
    
    // From Calibration on June 3, 2014
    const f32 HEAD_CAM_CALIB_FOCAL_LENGTH_X = 333.6684040730803f;
    const f32 HEAD_CAM_CALIB_FOCAL_LENGTH_Y = 335.2799828009748f;
    const f32 HEAD_CAM_CALIB_CENTER_X       = 153.5278504171585f;
    const f32 HEAD_CAM_CALIB_CENTER_Y       = 125.0506182422117f;
    const f32 HEAD_CAM_CALIB_DISTORTION[NUM_RADIAL_DISTORTION_COEFFS] = {
      -0.130117292078901f,
      0.043087399840388f,
      -0.000994462251660f,
      -0.000805198826767f
    };
#endif // #ifdef SIMULATOR


    /***************************************************************************
     *
     *                          Timing (non-comms)
     *
     **************************************************************************/
    
    // Cozmo control loop is 200Hz.
    const s32 TIME_STEP = 5;
    
    // Basestation control loop
    const s32 BS_TIME_STEP = 60;
    
    const f32 CONTROL_DT = TIME_STEP*0.001f;

    const f32 ONE_OVER_CONTROL_DT = 1.0f/CONTROL_DT;

#ifdef SIMULATOR
    // Should be less than the timestep of offboard_vision_processing,
    // and roughly reflect image capture time.  If it's larger than or equal
    // to offboard_vision_processing timestep then we may send the same image
    // multiple times.
    const s32 VISION_TIME_STEP = 20;
#endif
    
    
    /***************************************************************************
     *
     *                          Communications
     *
     **************************************************************************/
    
    // Packet headers/footers:
    // TODO: Do we need this?  Only used in simulation I think? (Add #ifdef SIMULATOR?)
    const u8 RADIO_PACKET_HEADER[2] = {0xBE, 0xEF};
    const u8 RADIO_PACKET_FOOTER[2] = {0xFF, 0x0F};

    // The base listening port for robot TCP server.
    // Each robot listens on port (ROBOT_RADIO_BASE_PORT + ROBOT_ID)
    const u16 ROBOT_RADIO_BASE_PORT = 5551;
    
    // Expected message receive latency
    // It is assumed that this value does not fluctuate greatly.
    // The more inaccurate this value is, the more invalid our
    // handling of messages will be.
    const f32 MSG_RECEIVE_LATENCY_SEC = 0.03;
    
    // The effective latency of vehicle messages for basestation modelling purposes
    // This is twice the MSG_RECEIVE_LATENCY_SEC so that the basestation maintains a model
    // of the system one message cycle latency in the future. This way, commanded actions are applied
    // at the time they are expected in the physical world.
    const f32 BASESTATION_MODEL_LATENCY_SEC = 2.f*MSG_RECEIVE_LATENCY_SEC;
    
    // Messages that are purely for advertising when using TCP/UDP. (Maybe belongs somewhere else...)
    // This will eventually be passed in via the GUI.
    // The default 127.0.0.1 works fine for simulated basestation running on the same machine as the simluator.
    const char* const ROBOT_SIM_WORLD_HOST = "127.0.0.1";
    
    // Port on which registered robots advertise.
    const u32 ROBOT_ADVERTISING_PORT = 5100;
    
    // Port on which simulated robot should connect to (de)register for advertisement
    const u32 ROBOT_ADVERTISEMENT_REGISTRATION_PORT = 5101;
    
    typedef struct {
      u16 port;                // Port that robot is accepting connections on
      u8 robotAddr[18];        // IP address as null terminated string
      u8 robotID;
      u8 enableAdvertisement;  // 1 when robot wants to advertise, 0 otherwise.
    } RobotAdvertisementRegistration;
    
    typedef struct  {
      u16 port;
      u8 robotAddr[17];        // IP address as null terminated string
      u8 robotID;
    } RobotAdvertisement;
    
    // If most recent advertisement message is older than this,
    // then it is no longer considered to be advertising.
    const f32 ROBOT_ADVERTISING_TIMEOUT_S = 0.25;

    // Time in between robot advertisements
    const f32 ROBOT_ADVERTISING_PERIOD_S = 0.03;
    
    // How frequently to send robot state messages (in number of main execution
    // loop increments).  So, 6 --> every 30ms, since our loop timestep is 5ms.
    const s32 STATE_MESSAGE_FREQUENCY = 6;
    
#if SIMULATOR
    // Channel number used by CozmoWorldComm Webots receiver
    // for robot messages bound for the basestation.
#define BASESTATION_SIM_COMM_CHANNEL 100
    
#endif

    // Resolution of images that are streamed to basestation (dev purposes)
    const Vision::CameraResolution IMG_STREAM_RES = Vision::CAMERA_RES_QQQVGA;
    
    // Number of frames to skip when streaming images to basestation
    const u8 IMG_STREAM_SKIP_FRAMES = 2;

    
  } // namespace Cozmo
} // namespace Anki


#endif // COZMO_CONFIG_H<|MERGE_RESOLUTION|>--- conflicted
+++ resolved
@@ -67,11 +67,7 @@
     
     const f32 IMU_POSITION[3] = {5.8f, 0.f, -13.5f};  // relative to neck joint
     
-<<<<<<< HEAD
-    const f32 PREDOCK_DISTANCE_MM = 100.f;
-=======
     const f32 PREDOCK_DISTANCE_MM = ROBOT_BOUNDING_RADIUS + 15.f;
->>>>>>> 7f104361
     
     // TODO: This needs to be sync'd with whatever is in BlockDefinitions.h
     const f32 DEFAULT_BLOCK_MARKER_WIDTH_MM = 25.f;
