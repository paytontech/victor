
/**
 * File: hal.h
 *
 * Author: Andrew Stein (andrew)
 * Created: 10/10/2013
 *
 * Information on last revision to this file:
 *    $LastChangedDate$
 *    $LastChangedBy$
 *    $LastChangedRevision$
 *
 * Description:
 *
 *   This is an "abstract class" defining an interface to lower level
 *   hardware functionality like getting an image from a camera,
 *   setting motor speeds, etc.  This is all the Robot should
 *   need to know in order to talk to its underlying hardware.
 *
 *   To avoid C++ class overhead running on a robot's embedded hardware, 
 *   this is implemented as a namespace instead of a fullblown class.
 *
 *   This just defines the interface; the implementation (e.g., Real vs. 
 *   Simulated) is given by a corresponding .cpp file.  Which type of 
 *   is used for a given project/executable is decided by which .cpp 
 *   file gets compiled in.
 *
 * Copyright: Anki, Inc. 2013
 *
 **/


#ifndef ANKI_COZMO_ROBOT_HARDWAREINTERFACE_H
#define ANKI_COZMO_ROBOT_HARDWAREINTERFACE_H
#include "anki/common/robot/config.h"
#include "anki/common/robot/utilities_c.h"
#include "anki/common/types.h"
#include "anki/common/constantsAndMacros.h"

#include "anki/cozmo/robot/messages.h"

#include "anki/cozmo/robot/cozmoConfig.h"

#ifndef USE_OFFBOARD_VISION
#define USE_OFFBOARD_VISION 0
#endif

// Uncomment to use USB instead of UART
//#define USE_USB

#ifdef __cplusplus
extern "C" {
#endif
#include <stdio.h>
#ifdef __cplusplus
}
#endif

#ifndef SIMULATOR
<<<<<<< HEAD
#define PRINT(...) printf(__VA_ARGS__)
=======
#undef printf

#ifdef USE_CAPTURE_IMAGES
#define printf(...)
#define PRINT(...)
#define PERIODIC_PRINT(num_calls_between_prints, ...)

#else // USE_CAPTURE_IMAGES

// PRINT will actually buffer messages, to be sent by long execution "thread"
#define PUTCHAR_FUNC Anki::Cozmo::HAL::USBBufferChar

#define printf(...) _xprintf(PUTCHAR_FUNC, 0, __VA_ARGS__)
#define PRINT(...) explicitPrintf(PUTCHAR_FUNC, 0, __VA_ARGS__)
>>>>>>> 8b5a72f3

// Prints once every num_calls_between_prints times you call it
#define PERIODIC_PRINT(num_calls_between_prints, ...)  \
{ \
  static u16 cnt = num_calls_between_prints; \
  if (cnt++ >= num_calls_between_prints) { \
    printf(__VA_ARGS__); \
    cnt = 0; \
  } \
}
#endif // USE_CAPTURE_IMAGES

#elif defined(SIMULATOR)
#define PRINT(...) fprintf(stdout, __VA_ARGS__)

#define PERIODIC_PRINT(num_calls_between_prints, ...)  \
{ \
  static u16 cnt = num_calls_between_prints; \
  if (cnt++ >= num_calls_between_prints) { \
    fprintf(stdout, __VA_ARGS__); \
    cnt = 0; \
  } \
}


// Whether or not to use TCP server (0) or Webots emitter/receiver (1)
// as the BTLE channel. (TODO: Phase out webots emitter/receiver)
#define USE_WEBOTS_TXRX 0


#endif  // SIMULATOR

#define REG_WORD(x) *(volatile u32*)(x)

namespace Anki
{
  namespace Cozmo
  {
    
    namespace HAL
    {

      //
      // Parameters / Constants
      //
      const f32 MOTOR_PWM_MAXVAL = 2400.f;
      const f32 MOTOR_MAX_POWER = 1.0f;
      
      ///////////////////
      // TODO: The following are constants for a naive linear approximation of power to speed,
      // which is definitely a non-linear relationship. Eventually, we should figure out the true
      // relationship on the robot so that the simulator can approximate it.
      
      // The max angular speed the head can move when max power is commanded.
      const f32 MAX_HEAD_SPEED = 2*PI; // rad/s
      
      // The max angular speed the head can move when max power is commanded.
      const f32 MAX_LIFT_SPEED = PI/2; // rad/s
      
      //////////////////////
      
      
      //
      // Typedefs
      //
      
      // Define a function pointer type for returning a frame like so:
      //   img = fcn();
      typedef const u8* (*FrameGrabber)(void);
      
      
      //
      // Hardware Interface Methods:
      //
      
      ReturnCode Init(void);
      void Destroy(void);

      // Gripper control
      bool IsGripperEngaged();
      
      // Misc
      bool IsInitialized();
      void UpdateDisplay();

      // Get the number of microseconds since boot
      u32 GetMicroCounter(void);
      void MicroWait(u32 microseconds);

      // Get the CPU's core frequency
      u32 GetCoreFrequencyMHz();
      
      // Get a sync'd timestamp (e.g. for messages), in milliseconds
      TimeStamp_t GetTimeStamp(void);

      s32 GetRobotID(void);

      // Take a step (needed for webots, possibly a no-op for real robot?)
      ReturnCode Step(void);

      // Ground truth (no-op if not in simulation?)
      void GetGroundTruthPose(f32 &x, f32 &y, f32& rad);

      // .....................

#pragma mark --- Audio ---
      /////////////////////////////////////////////////////////////////////
      // AUDIO
      //
      
      const u32 AUDIO_SAMPLE_SIZE = 480;

      // Play an audio sample at 24 kHz. Returns true if it was played.
      bool AudioPlay(s16 buffer[AUDIO_SAMPLE_SIZE]);

#pragma mark --- Flash Memory ---
      /////////////////////////////////////////////////////////////////////
      // FLASH MEMORY
      //
      
      const u32 FLASH_PAGE_SIZE = 4 * 1024;
      void FlashWrite(u32 page, u8 data[FLASH_PAGE_SIZE]);
      void FlashRead(u32 page, u8 data[FLASH_PAGE_SIZE]);

#pragma mark --- USB / UART ---
      /////////////////////////////////////////////////////////////////////
      // USB / UART
      //
      
      int UARTPrintf(const char* format, ...);
      int UARTPutChar(int c);
      void UARTPutString(const char* s);
      int UARTGetChar(u32 timeout = 0);
      
      // Send a variable length buffer
      void USBSendBuffer(const u8* buffer, const u32 size);

      // Returns the number of bytes that are in the serial buffer
      u32 USBGetNumBytesToRead();
      
      // Get a character from the serial buffer.
      // Timeout is in microseconds.
      // Returns < 0 if no character available within timeout.
      s32 USBGetChar(u32 timeout = 0);

      // Peeks at the offset'th character in serial receive buffer.
      // (The next character available is at an offset of 0.)
      // Returns < 0 if no character available.
      s32 USBPeekChar(u32 offset = 0);
      
      // Returns an entire message packet in buffer, if one is available.
      // Until a valid packet header is found and the entire packet is
      // available, NO_MESSAGE_ID will be returned.  Once a valid header
      // is found and returned, its MessageID is returned.
      Messages::ID USBGetNextMessage(u8 *buffer);
      
      // Send a byte.
      // Prototype matches putc for printf.
      int USBPutChar(int c);
      
#pragma mark --- Sensors ---
      const f32* GyroGetSpeed();

#pragma mark --- Motors ---
      /////////////////////////////////////////////////////////////////////
      // MOTORS
      //
      
      enum MotorID
      {
        MOTOR_LEFT_WHEEL = 0,
        MOTOR_RIGHT_WHEEL,
        MOTOR_LIFT,
        MOTOR_HEAD,
        MOTOR_GRIP,
        MOTOR_COUNT
      };

      // Set the motor power in the unitless range [-1.0, 1.0]
      void MotorSetPower(MotorID motor, f32 power);

      // Reset the internal position of the specified motor to 0
      void MotorResetPosition(MotorID motor);

      // Returns units based on the specified motor type:
      // Wheels are in mm/s, everything else is in radians/s.
      f32 MotorGetSpeed(MotorID motor);

      // Returns units based on the specified motor type:
      // Wheels are in mm since reset, everything else is in radians.
      f32 MotorGetPosition(MotorID motor);

      // Measures the unitless load on all motors
      s32 MotorGetLoad();

#pragma mark --- Cameras ---
      /////////////////////////////////////////////////////////////////////
      // CAMERAS
      // TODO: Add functions for adjusting ROI of cameras?
      //

      typedef enum
      {
        CAMERA_FRONT = 0,
        CAMERA_MAT,
        CAMERA_COUNT
      } CameraID;
      
      typedef enum
      {
        CAMERA_MODE_VGA = 0,
        CAMERA_MODE_QVGA,
        CAMERA_MODE_QQVGA,
        CAMERA_MODE_QQQVGA,
        CAMERA_MODE_QQQQVGA,
        CAMERA_MODE_COUNT,
        
        CAMERA_MODE_NONE = CAMERA_MODE_COUNT
      } CameraMode;
      
      typedef struct {
        u8 header; // used to specify a frame's resolution in a packet
        u16 width, height;
        u8 downsamplePower[CAMERA_MODE_COUNT];
      } CameraModeInfo_t;
      
      const CameraModeInfo_t CameraModeInfo[CAMERA_MODE_COUNT] =
      {
        // VGA
        { 0xBA, 640, 480, {0, 0, 0, 0, 0} },
        // QVGA
        { 0xBC, 320, 240, {1, 0, 0, 0, 0} },
        // QQVGA
        { 0xB8, 160, 120, {2, 1, 0, 0, 0} },
        // QQQVGA
        { 0xBD,  80,  60, {3, 2, 1, 0, 0} },
        // QQQQVGA
        { 0xB7,  40,  30, {4, 3, 2, 1, 0} }
      };
      
      enum CameraUpdateMode
      {
        CAMERA_UPDATE_CONTINUOUS = 0,
        CAMERA_UPDATE_SINGLE
      };

      void MatCameraInit();
      void FrontCameraInit();
      
      // Intrinsic calibration:
      // A struct for holding intrinsic camera calibration parameters
      typedef struct {
        f32 focalLength_x, focalLength_y, fov_ver;
        f32 center_x, center_y;
        f32 skew;
        u16 nrows, ncols;
        f32 distortionCoeffs[NUM_RADIAL_DISTORTION_COEFFS];
      } CameraInfo;
      
      const CameraInfo* GetHeadCamInfo();
      const CameraInfo* GetMatCamInfo() ;
      
      // Set the camera capture resolution with CAMERA_MODE_XXXXX_HEADER.
      void       SetHeadCamMode(const u8 frameResHeader);
      CameraMode GetHeadCamMode(void);
      
      // Starts camera frame synchronization
      void CameraStartFrame(CameraID cameraID, u8* frame, CameraMode mode,
          CameraUpdateMode updateMode, u16 exposure, bool enableLight);

      // Get the number of lines received so far for the specified camera
      u32 CameraGetReceivedLines(CameraID cameraID);

      // Returns whether or not the specfied camera has received a full frame
      bool CameraIsEndOfFrame(CameraID cameraID);
      
      // TODO: At some point, isEOF should be set automatically by the HAL,
      // but currently, the consumer has to set it
      void CameraSetIsEndOfFrame(CameraID cameraID, bool isEOF);

#pragma mark --- Battery ---
      /////////////////////////////////////////////////////////////////////
      // BATTERY
      //
      
      // Get the battery percent between [0, 100]
      u8 BatteryGetPercent();

      // Return whether or not the battery is charging
      bool BatteryIsCharging();

      // Return whether or not the robot is connected to a charger
      bool BatteryIsOnCharger();
      
#pragma mark --- UI LEDS ---
      /////////////////////////////////////////////////////////////////////
      // UI LEDs
      //
      
      const u32 LED_CHANNEL_COUNT = 8;

      // Set the intensity for each LED channel in the range [0, 255]
      void LEDSet(u8 leds[LED_CHANNEL_COUNT]);

#pragma mark --- Radio ---
      /////////////////////////////////////////////////////////////////////
      // RADIO
      //      
      enum RadioState
      {
        RADIO_STATE_ADVERTISING = 0,
        RADIO_STATE_CONNECTED
      };

      const u32 RADIO_BUFFER_SIZE = 100;
      
      bool RadioIsConnected();
      
      u32 RadioGetNumBytesAvailable(void);
      
      Messages::ID RadioGetNextMessage(u8* buffer);
     
      // Returns true if the message has been sent to the basestation
      bool RadioSendMessage(const Messages::ID msgID, const void *buffer, TimeStamp_t ts = HAL::GetTimeStamp());

      /////////////////////////////////////////////////////////////////////
      // POWER MANAGEMENT
      //
      
      enum PowerState
      {
        POWER_STATE_OFF = 0,
        POWER_STATE_OFF_WAKE_ON_RADIO,
        POWER_STATE_ON,
        POWER_STATE_REBOOT,
        POWER_STATE_IDLE,
        POWER_STATE_CHARGING
      };

      void PowerSetMode(PowerState state);

      // Accelerometer
      // Returns each axis in Gs
      void AccelGetXYZ(f32& x, f32& y, f32& z);

      // Permanent robot information written at factory
      struct BirthCertificate
      {
        u32 esn;
        u32 modelNumber;
        u32 lotCode;
        u32 birthday;
        u32 hwVersion;
      };

      const BirthCertificate& GetBirthCertificate();

      // Interrupts
      void IRQDisable();
      void IRQEnable();
      
	  // TODO: remove when interrupts don't cause problems
	  void DisableCamera(CameraID cameraID);
	  
      // Put a byte into a send buffer to be sent by LongExecution()
      // (Using same prototype as putc / USBPutChar for printf.)
      int USBBufferChar(int c);
      
      // Send the contents of the USB message buffer.
      void USBSendPrintBuffer(void);
      
#ifdef SIMULATOR
      // Called by SendFooter() to terminate a message when in simulation,
      // otherwise a no-op.
      void USBFlush();
#endif
      
#if USE_OFFBOARD_VISION
      const u8 USB_MESSAGE_HEADER = 0xDD;
      
      // Bytes to add to USB frame header to tell the offboard processor
      // what to do with the frame
      const u8 USB_VISION_COMMAND_DETECTBLOCKS    = 0xAB;
      const u8 USB_VISION_COMMAND_SETDOCKBLOCK    = 0xBC;
      const u8 USB_VISION_COMMAND_TRACK           = 0xCD;
      const u8 USB_VISION_COMMAND_MATODOMETRY     = 0xDE;
      const u8 USB_VISION_COMMAND_MATLOCALIZATION = 0xEF;
      const u8 USB_VISION_COMMAND_DISPLAY_IMAGE   = 0xF0;
      const u8 USB_VISION_COMMAND_SAVE_BUFFERED_DATA = 0x01;
      
      const u8 USB_VISION_COMMAND_HEAD_CALIBRATION = 0xC1;
      const u8 USB_VISION_COMMAND_MAT_CALIBRATION  = 0xC2;
      
      enum BufferedDataType 
      {
        BUFFERED_DATA_MISC = 0,
        BUFFERED_DATA_IMAGE = 1
      };
      
      // Send header/footer around each message/packet/image
      void USBSendHeader(const u8 command);
      void USBSendFooter(const u8 command);
      
      // Send a command message (from messageProtocol.h)
      // The msgID will determine the size
      void USBSendMessage(const void* msg, const Messages::ID msgID);

      // Send a frame at the current frame resolution (last set by
      // a call to SetUSBFrameResolution)
      void USBSendFrame(const u8*        frame,
                        const TimeStamp_t  timestamp,
                        const CameraMode inputResolution,
                        const CameraMode sendResolution,
                        const u8         commandByte);
      
      // Send an arbitrary packet of data
      void USBSendPacket(const u8 packetType, const void* data, const u32 numBytes);
      
      // Registur a message name with its ID (e.g. for Matlab, which doesn't
      // read messageProtocol.h directly)
      const u8 USB_DEFINE_MESSAGE_ID = 0xD0;
      void SendMessageID(const char* name, const u8 msgID);
      
#endif // if USE_OFFBOARD_VISION
      
      // Definition of the data structure being transferred between SYSCON and
      // the vision processor
      struct GlobalData
      {
        u8 padding[64];
      };
      
    } // namespace HAL
  } // namespace Cozmo
} // namespace Anki

#endif // ANKI_COZMO_ROBOT_HARDWAREINTERFACE_H
<|MERGE_RESOLUTION|>--- conflicted
+++ resolved
@@ -17,12 +17,12 @@
  *   setting motor speeds, etc.  This is all the Robot should
  *   need to know in order to talk to its underlying hardware.
  *
- *   To avoid C++ class overhead running on a robot's embedded hardware, 
+ *   To avoid C++ class overhead running on a robot's embedded hardware,
  *   this is implemented as a namespace instead of a fullblown class.
  *
- *   This just defines the interface; the implementation (e.g., Real vs. 
- *   Simulated) is given by a corresponding .cpp file.  Which type of 
- *   is used for a given project/executable is decided by which .cpp 
+ *   This just defines the interface; the implementation (e.g., Real vs.
+ *   Simulated) is given by a corresponding .cpp file.  Which type of
+ *   is used for a given project/executable is decided by which .cpp
  *   file gets compiled in.
  *
  * Copyright: Anki, Inc. 2013
@@ -57,24 +57,15 @@
 #endif
 
 #ifndef SIMULATOR
-<<<<<<< HEAD
-#define PRINT(...) printf(__VA_ARGS__)
-=======
-#undef printf
 
 #ifdef USE_CAPTURE_IMAGES
-#define printf(...)
+
 #define PRINT(...)
 #define PERIODIC_PRINT(num_calls_between_prints, ...)
 
-#else // USE_CAPTURE_IMAGES
-
-// PRINT will actually buffer messages, to be sent by long execution "thread"
-#define PUTCHAR_FUNC Anki::Cozmo::HAL::USBBufferChar
-
-#define printf(...) _xprintf(PUTCHAR_FUNC, 0, __VA_ARGS__)
-#define PRINT(...) explicitPrintf(PUTCHAR_FUNC, 0, __VA_ARGS__)
->>>>>>> 8b5a72f3
+#else // #ifdef USE_CAPTURE_IMAGES
+
+#define PRINT(...) printf(__VA_ARGS__)
 
 // Prints once every num_calls_between_prints times you call it
 #define PERIODIC_PRINT(num_calls_between_prints, ...)  \
@@ -85,9 +76,10 @@
     cnt = 0; \
   } \
 }
-#endif // USE_CAPTURE_IMAGES
-
-#elif defined(SIMULATOR)
+#endif // #ifdef USE_CAPTURE_IMAGES ... #else
+
+#elif defined(SIMULATOR) // #ifndef SIMULATOR
+
 #define PRINT(...) fprintf(stdout, __VA_ARGS__)
 
 #define PERIODIC_PRINT(num_calls_between_prints, ...)  \
@@ -99,13 +91,11 @@
   } \
 }
 
-
 // Whether or not to use TCP server (0) or Webots emitter/receiver (1)
 // as the BTLE channel. (TODO: Phase out webots emitter/receiver)
 #define USE_WEBOTS_TXRX 0
 
-
-#endif  // SIMULATOR
+#endif  // #elif defined(SIMULATOR)
 
 #define REG_WORD(x) *(volatile u32*)(x)
 
@@ -113,7 +103,7 @@
 {
   namespace Cozmo
   {
-    
+
     namespace HAL
     {
 
@@ -122,40 +112,40 @@
       //
       const f32 MOTOR_PWM_MAXVAL = 2400.f;
       const f32 MOTOR_MAX_POWER = 1.0f;
-      
+
       ///////////////////
       // TODO: The following are constants for a naive linear approximation of power to speed,
       // which is definitely a non-linear relationship. Eventually, we should figure out the true
       // relationship on the robot so that the simulator can approximate it.
-      
+
       // The max angular speed the head can move when max power is commanded.
       const f32 MAX_HEAD_SPEED = 2*PI; // rad/s
-      
+
       // The max angular speed the head can move when max power is commanded.
       const f32 MAX_LIFT_SPEED = PI/2; // rad/s
-      
+
       //////////////////////
-      
-      
+
+
       //
       // Typedefs
       //
-      
+
       // Define a function pointer type for returning a frame like so:
       //   img = fcn();
       typedef const u8* (*FrameGrabber)(void);
-      
-      
+
+
       //
       // Hardware Interface Methods:
       //
-      
+
       ReturnCode Init(void);
       void Destroy(void);
 
       // Gripper control
       bool IsGripperEngaged();
-      
+
       // Misc
       bool IsInitialized();
       void UpdateDisplay();
@@ -166,7 +156,7 @@
 
       // Get the CPU's core frequency
       u32 GetCoreFrequencyMHz();
-      
+
       // Get a sync'd timestamp (e.g. for messages), in milliseconds
       TimeStamp_t GetTimeStamp(void);
 
@@ -184,7 +174,7 @@
       /////////////////////////////////////////////////////////////////////
       // AUDIO
       //
-      
+
       const u32 AUDIO_SAMPLE_SIZE = 480;
 
       // Play an audio sample at 24 kHz. Returns true if it was played.
@@ -194,7 +184,7 @@
       /////////////////////////////////////////////////////////////////////
       // FLASH MEMORY
       //
-      
+
       const u32 FLASH_PAGE_SIZE = 4 * 1024;
       void FlashWrite(u32 page, u8 data[FLASH_PAGE_SIZE]);
       void FlashRead(u32 page, u8 data[FLASH_PAGE_SIZE]);
@@ -203,18 +193,18 @@
       /////////////////////////////////////////////////////////////////////
       // USB / UART
       //
-      
+
       int UARTPrintf(const char* format, ...);
       int UARTPutChar(int c);
       void UARTPutString(const char* s);
       int UARTGetChar(u32 timeout = 0);
-      
+
       // Send a variable length buffer
       void USBSendBuffer(const u8* buffer, const u32 size);
 
       // Returns the number of bytes that are in the serial buffer
       u32 USBGetNumBytesToRead();
-      
+
       // Get a character from the serial buffer.
       // Timeout is in microseconds.
       // Returns < 0 if no character available within timeout.
@@ -224,17 +214,17 @@
       // (The next character available is at an offset of 0.)
       // Returns < 0 if no character available.
       s32 USBPeekChar(u32 offset = 0);
-      
+
       // Returns an entire message packet in buffer, if one is available.
       // Until a valid packet header is found and the entire packet is
       // available, NO_MESSAGE_ID will be returned.  Once a valid header
       // is found and returned, its MessageID is returned.
       Messages::ID USBGetNextMessage(u8 *buffer);
-      
+
       // Send a byte.
       // Prototype matches putc for printf.
       int USBPutChar(int c);
-      
+
 #pragma mark --- Sensors ---
       const f32* GyroGetSpeed();
 
@@ -242,7 +232,7 @@
       /////////////////////////////////////////////////////////////////////
       // MOTORS
       //
-      
+
       enum MotorID
       {
         MOTOR_LEFT_WHEEL = 0,
@@ -282,7 +272,7 @@
         CAMERA_MAT,
         CAMERA_COUNT
       } CameraID;
-      
+
       typedef enum
       {
         CAMERA_MODE_VGA = 0,
@@ -291,16 +281,16 @@
         CAMERA_MODE_QQQVGA,
         CAMERA_MODE_QQQQVGA,
         CAMERA_MODE_COUNT,
-        
+
         CAMERA_MODE_NONE = CAMERA_MODE_COUNT
       } CameraMode;
-      
+
       typedef struct {
         u8 header; // used to specify a frame's resolution in a packet
         u16 width, height;
         u8 downsamplePower[CAMERA_MODE_COUNT];
       } CameraModeInfo_t;
-      
+
       const CameraModeInfo_t CameraModeInfo[CAMERA_MODE_COUNT] =
       {
         // VGA
@@ -314,7 +304,7 @@
         // QQQQVGA
         { 0xB7,  40,  30, {4, 3, 2, 1, 0} }
       };
-      
+
       enum CameraUpdateMode
       {
         CAMERA_UPDATE_CONTINUOUS = 0,
@@ -323,7 +313,7 @@
 
       void MatCameraInit();
       void FrontCameraInit();
-      
+
       // Intrinsic calibration:
       // A struct for holding intrinsic camera calibration parameters
       typedef struct {
@@ -333,14 +323,14 @@
         u16 nrows, ncols;
         f32 distortionCoeffs[NUM_RADIAL_DISTORTION_COEFFS];
       } CameraInfo;
-      
+
       const CameraInfo* GetHeadCamInfo();
       const CameraInfo* GetMatCamInfo() ;
-      
+
       // Set the camera capture resolution with CAMERA_MODE_XXXXX_HEADER.
       void       SetHeadCamMode(const u8 frameResHeader);
       CameraMode GetHeadCamMode(void);
-      
+
       // Starts camera frame synchronization
       void CameraStartFrame(CameraID cameraID, u8* frame, CameraMode mode,
           CameraUpdateMode updateMode, u16 exposure, bool enableLight);
@@ -350,7 +340,7 @@
 
       // Returns whether or not the specfied camera has received a full frame
       bool CameraIsEndOfFrame(CameraID cameraID);
-      
+
       // TODO: At some point, isEOF should be set automatically by the HAL,
       // but currently, the consumer has to set it
       void CameraSetIsEndOfFrame(CameraID cameraID, bool isEOF);
@@ -359,7 +349,7 @@
       /////////////////////////////////////////////////////////////////////
       // BATTERY
       //
-      
+
       // Get the battery percent between [0, 100]
       u8 BatteryGetPercent();
 
@@ -368,12 +358,12 @@
 
       // Return whether or not the robot is connected to a charger
       bool BatteryIsOnCharger();
-      
+
 #pragma mark --- UI LEDS ---
       /////////////////////////////////////////////////////////////////////
       // UI LEDs
       //
-      
+
       const u32 LED_CHANNEL_COUNT = 8;
 
       // Set the intensity for each LED channel in the range [0, 255]
@@ -382,7 +372,7 @@
 #pragma mark --- Radio ---
       /////////////////////////////////////////////////////////////////////
       // RADIO
-      //      
+      //
       enum RadioState
       {
         RADIO_STATE_ADVERTISING = 0,
@@ -390,20 +380,20 @@
       };
 
       const u32 RADIO_BUFFER_SIZE = 100;
-      
+
       bool RadioIsConnected();
-      
+
       u32 RadioGetNumBytesAvailable(void);
-      
+
       Messages::ID RadioGetNextMessage(u8* buffer);
-     
+
       // Returns true if the message has been sent to the basestation
       bool RadioSendMessage(const Messages::ID msgID, const void *buffer, TimeStamp_t ts = HAL::GetTimeStamp());
 
       /////////////////////////////////////////////////////////////////////
       // POWER MANAGEMENT
       //
-      
+
       enum PowerState
       {
         POWER_STATE_OFF = 0,
@@ -435,26 +425,26 @@
       // Interrupts
       void IRQDisable();
       void IRQEnable();
-      
+
 	  // TODO: remove when interrupts don't cause problems
 	  void DisableCamera(CameraID cameraID);
-	  
+
       // Put a byte into a send buffer to be sent by LongExecution()
       // (Using same prototype as putc / USBPutChar for printf.)
       int USBBufferChar(int c);
-      
+
       // Send the contents of the USB message buffer.
       void USBSendPrintBuffer(void);
-      
+
 #ifdef SIMULATOR
       // Called by SendFooter() to terminate a message when in simulation,
       // otherwise a no-op.
       void USBFlush();
 #endif
-      
+
 #if USE_OFFBOARD_VISION
       const u8 USB_MESSAGE_HEADER = 0xDD;
-      
+
       // Bytes to add to USB frame header to tell the offboard processor
       // what to do with the frame
       const u8 USB_VISION_COMMAND_DETECTBLOCKS    = 0xAB;
@@ -464,20 +454,20 @@
       const u8 USB_VISION_COMMAND_MATLOCALIZATION = 0xEF;
       const u8 USB_VISION_COMMAND_DISPLAY_IMAGE   = 0xF0;
       const u8 USB_VISION_COMMAND_SAVE_BUFFERED_DATA = 0x01;
-      
+
       const u8 USB_VISION_COMMAND_HEAD_CALIBRATION = 0xC1;
       const u8 USB_VISION_COMMAND_MAT_CALIBRATION  = 0xC2;
-      
-      enum BufferedDataType 
+
+      enum BufferedDataType
       {
         BUFFERED_DATA_MISC = 0,
         BUFFERED_DATA_IMAGE = 1
       };
-      
+
       // Send header/footer around each message/packet/image
       void USBSendHeader(const u8 command);
       void USBSendFooter(const u8 command);
-      
+
       // Send a command message (from messageProtocol.h)
       // The msgID will determine the size
       void USBSendMessage(const void* msg, const Messages::ID msgID);
@@ -489,24 +479,24 @@
                         const CameraMode inputResolution,
                         const CameraMode sendResolution,
                         const u8         commandByte);
-      
+
       // Send an arbitrary packet of data
       void USBSendPacket(const u8 packetType, const void* data, const u32 numBytes);
-      
+
       // Registur a message name with its ID (e.g. for Matlab, which doesn't
       // read messageProtocol.h directly)
       const u8 USB_DEFINE_MESSAGE_ID = 0xD0;
       void SendMessageID(const char* name, const u8 msgID);
-      
+
 #endif // if USE_OFFBOARD_VISION
-      
+
       // Definition of the data structure being transferred between SYSCON and
       // the vision processor
       struct GlobalData
       {
         u8 padding[64];
       };
-      
+
     } // namespace HAL
   } // namespace Cozmo
 } // namespace Anki
