
/**
 * File: hal.h
 *
 * Author: Andrew Stein (andrew)
 * Created: 10/10/2013
 *
 * Information on last revision to this file:
 *    $LastChangedDate$
 *    $LastChangedBy$
 *    $LastChangedRevision$
 *
 * Description:
 *
 *   This is an "abstract class" defining an interface to lower level
 *   hardware functionality like getting an image from a camera,
 *   setting motor speeds, etc.  This is all the Robot should
 *   need to know in order to talk to its underlying hardware.
 *
 *   To avoid C++ class overhead running on a robot's embedded hardware,
 *   this is implemented as a namespace instead of a fullblown class.
 *
 *   This just defines the interface; the implementation (e.g., Real vs.
 *   Simulated) is given by a corresponding .cpp file.  Which type of
 *   is used for a given project/executable is decided by which .cpp
 *   file gets compiled in.
 *
 * Copyright: Anki, Inc. 2013
 *
 **/


#ifndef ANKI_COZMO_ROBOT_HARDWAREINTERFACE_H
#define ANKI_COZMO_ROBOT_HARDWAREINTERFACE_H
#include "anki/common/robot/config.h"
#include "anki/common/robot/utilities_c.h"
#include "anki/common/types.h"
#include "anki/common/constantsAndMacros.h"

#include "anki/cozmo/robot/messages.h"

#include "anki/cozmo/robot/cozmoConfig.h"

#ifndef USE_OFFBOARD_VISION
#define USE_OFFBOARD_VISION 1
#endif

<<<<<<< HEAD
=======
#define HAVE_ACTIVE_GRIPPER 0

// Uncomment to use USB instead of UART
//#define USE_USB

>>>>>>> dc1b0b96
#ifdef __cplusplus
extern "C" {
#endif
#include <stdio.h>
#ifdef __cplusplus
}
#endif

#ifndef SIMULATOR

#ifdef USE_CAPTURE_IMAGES

#define PRINT(...)
#define PERIODIC_PRINT(num_calls_between_prints, ...)

#else // #ifdef USE_CAPTURE_IMAGES

#define PRINT(...) printf(__VA_ARGS__)

// Prints once every num_calls_between_prints times you call it
#define PERIODIC_PRINT(num_calls_between_prints, ...)  \
{ \
  static u16 cnt = num_calls_between_prints; \
  if (cnt++ >= num_calls_between_prints) { \
    printf(__VA_ARGS__); \
    cnt = 0; \
  } \
}
#endif // #ifdef USE_CAPTURE_IMAGES ... #else

#elif defined(SIMULATOR) // #ifndef SIMULATOR

#define PRINT(...) fprintf(stdout, __VA_ARGS__)

#define PERIODIC_PRINT(num_calls_between_prints, ...)  \
{ \
  static u16 cnt = num_calls_between_prints; \
  if (cnt++ >= num_calls_between_prints) { \
    fprintf(stdout, __VA_ARGS__); \
    cnt = 0; \
  } \
}

// Whether or not to use TCP server (0) or Webots emitter/receiver (1)
// as the BTLE channel. (TODO: Phase out webots emitter/receiver)
#define USE_WEBOTS_TXRX 0

#endif  // #elif defined(SIMULATOR)

#define REG_WORD(x) *(volatile u32*)(x)

namespace Anki
{
  namespace Cozmo
  {

    namespace HAL
    {

      //
      // Parameters / Constants
      //
      const f32 MOTOR_MAX_POWER = 1.0f;

      ///////////////////
      // TODO: The following are constants for a naive linear approximation of power to speed,
      // which is definitely a non-linear relationship. Eventually, we should figure out the true
      // relationship on the robot so that the simulator can approximate it.

      // The max angular speed the head can move when max power is commanded.
      const f32 MAX_HEAD_SPEED = 2*PI; // rad/s

      // The max angular speed the head can move when max power is commanded.
      const f32 MAX_LIFT_SPEED = PI/2; // rad/s

      //////////////////////


      //
      // Typedefs
      //

      // Define a function pointer type for returning a frame like so:
      //   img = fcn();
      typedef const u8* (*FrameGrabber)(void);


      //
      // Hardware Interface Methods:
      //

      ReturnCode Init(void);
      void Destroy(void);

      // Gripper control
      bool IsGripperEngaged();

      // Misc
      bool IsInitialized();
      void UpdateDisplay();

      // Get the number of microseconds since boot
      u32 GetMicroCounter(void);
      void MicroWait(u32 microseconds);

      // Get the CPU's core frequency
      u32 GetCoreFrequencyMHz();

      // Get a sync'd timestamp (e.g. for messages), in milliseconds
      TimeStamp_t GetTimeStamp(void);

      s32 GetRobotID(void);

      // Take a step (needed for webots, possibly a no-op for real robot?)
      ReturnCode Step(void);

      // Ground truth (no-op if not in simulation?)
      void GetGroundTruthPose(f32 &x, f32 &y, f32& rad);

      // .....................

// #pragma mark --- Audio ---
      /////////////////////////////////////////////////////////////////////
      // AUDIO
      //

      const u32 AUDIO_SAMPLE_SIZE = 480;

      // Play an audio sample at 24 kHz. Returns true if it was played.
      bool AudioPlay(s16 buffer[AUDIO_SAMPLE_SIZE]);

// #pragma mark --- Flash Memory ---
      /////////////////////////////////////////////////////////////////////
      // FLASH MEMORY
      //

      const u32 FLASH_PAGE_SIZE = 4 * 1024;
      void FlashWrite(u32 page, u8 data[FLASH_PAGE_SIZE]);
      void FlashRead(u32 page, u8 data[FLASH_PAGE_SIZE]);

// #pragma mark --- USB / UART ---
      /////////////////////////////////////////////////////////////////////
      // USB / UART
      //

      int UARTPrintf(const char* format, ...);
      int UARTPutChar(int c);
      void UARTPutHex(u8 c);
      void UARTPutHex32(u32 data);
      void UARTPutString(const char* s);
      int UARTGetChar(u32 timeout = 0);

      // Send a variable length buffer
      void USBSendBuffer(const u8* buffer, const u32 size);

      // Returns the number of bytes that are in the serial buffer
      u32 USBGetNumBytesToRead();

      // Get a character from the serial buffer.
      // Timeout is in microseconds.
      // Returns < 0 if no character available within timeout.
      s32 USBGetChar(u32 timeout = 0);

      // Peeks at the offset'th character in serial receive buffer.
      // (The next character available is at an offset of 0.)
      // Returns < 0 if no character available.
      s32 USBPeekChar(u32 offset = 0);

      // Returns an entire message packet in buffer, if one is available.
      // Until a valid packet header is found and the entire packet is
      // available, NO_MESSAGE_ID will be returned.  Once a valid header
      // is found and returned, its MessageID is returned.
      Messages::ID USBGetNextMessage(u8* buffer);

      // Send a byte.
      // Prototype matches putc for printf.
      int USBPutChar(int c);

// #pragma mark --- Motors ---
      /////////////////////////////////////////////////////////////////////
      // MOTORS
      //

      enum MotorID
      {
        MOTOR_LEFT_WHEEL = 0,
        MOTOR_RIGHT_WHEEL,
        MOTOR_LIFT,
        MOTOR_HEAD,
        //MOTOR_GRIP,
        MOTOR_COUNT
      };

      // Set the motor power in the unitless range [-1.0, 1.0]
      void MotorSetPower(MotorID motor, f32 power);

      // Reset the internal position of the specified motor to 0
      void MotorResetPosition(MotorID motor);

      // Returns units based on the specified motor type:
      // Wheels are in mm/s, everything else is in radians/s.
      f32 MotorGetSpeed(MotorID motor);

      // Returns units based on the specified motor type:
      // Wheels are in mm since reset, everything else is in radians.
      f32 MotorGetPosition(MotorID motor);

      // Measures the unitless load on all motors
      s32 MotorGetLoad();

// #pragma mark --- Cameras ---
      /////////////////////////////////////////////////////////////////////
      // CAMERAS
      // TODO: Add functions for adjusting ROI of cameras?
      //

      typedef enum
      {
        CAMERA_FRONT = 0,
        CAMERA_MAT,
        CAMERA_COUNT
      } CameraID;

      typedef enum
      {
        CAMERA_MODE_VGA = 0,
        CAMERA_MODE_QVGA,
        CAMERA_MODE_QQVGA,
        CAMERA_MODE_QQQVGA,
        CAMERA_MODE_QQQQVGA,
        CAMERA_MODE_COUNT,

        CAMERA_MODE_NONE = CAMERA_MODE_COUNT
      } CameraMode;

      typedef struct {
        u8 header; // used to specify a frame's resolution in a packet
        u16 width, height;
        u8 downsamplePower[CAMERA_MODE_COUNT];
      } CameraModeInfo_t;

      const CameraModeInfo_t CameraModeInfo[CAMERA_MODE_COUNT] =
      {
        // VGA
        { 0xBA, 640, 480, {0, 0, 0, 0, 0} },
        // QVGA
        { 0xBC, 320, 240, {1, 0, 0, 0, 0} },
        // QQVGA
        { 0xB8, 160, 120, {2, 1, 0, 0, 0} },
        // QQQVGA
        { 0xBD,  80,  60, {3, 2, 1, 0, 0} },
        // QQQQVGA
        { 0xB7,  40,  30, {4, 3, 2, 1, 0} }
      };

      enum CameraUpdateMode
      {
        CAMERA_UPDATE_CONTINUOUS = 0,
        CAMERA_UPDATE_SINGLE
      };

      void MatCameraInit();
      void FrontCameraInit();

      // Intrinsic calibration:
      // A struct for holding intrinsic camera calibration parameters
      typedef struct {
        f32 focalLength_x, focalLength_y, fov_ver;
        f32 center_x, center_y;
        f32 skew;
        u16 nrows, ncols;
        f32 distortionCoeffs[NUM_RADIAL_DISTORTION_COEFFS];
      } CameraInfo;

      const CameraInfo* GetHeadCamInfo();
      const CameraInfo* GetMatCamInfo() ;

      // Set the camera capture resolution with CAMERA_MODE_XXXXX_HEADER.
      void       SetHeadCamMode(const u8 frameResHeader);
      CameraMode GetHeadCamMode(void);

      // Starts camera frame synchronization
      void CameraStartFrame(CameraID cameraID, u8* frame, CameraMode mode,
          CameraUpdateMode updateMode, u16 exposure, bool enableLight);

      // Get the number of lines received so far for the specified camera
      u32 CameraGetReceivedLines(CameraID cameraID);

      // Returns whether or not the specfied camera has received a full frame
      bool CameraIsEndOfFrame(CameraID cameraID);

      // TODO: At some point, isEOF should be set automatically by the HAL,
      // but currently, the consumer has to set it
      void CameraSetIsEndOfFrame(CameraID cameraID, bool isEOF);

// #pragma mark --- Battery ---
      /////////////////////////////////////////////////////////////////////
      // BATTERY
      //

      // Get the battery percent between [0, 100]
      u8 BatteryGetPercent();

      // Return whether or not the battery is charging
      bool BatteryIsCharging();

      // Return whether or not the robot is connected to a charger
      bool BatteryIsOnCharger();

// #pragma mark --- UI LEDS ---
      /////////////////////////////////////////////////////////////////////
      // UI LEDs
      //

      const u32 LED_CHANNEL_COUNT = 8;

      // Set the intensity for each LED channel in the range [0, 255]
      void LEDSet(u8 leds[LED_CHANNEL_COUNT]);

// #pragma mark --- Radio ---
      /////////////////////////////////////////////////////////////////////
      // RADIO
      //
      enum RadioState
      {
        RADIO_STATE_ADVERTISING = 0,
        RADIO_STATE_CONNECTED
      };

      const u32 RADIO_BUFFER_SIZE = 100;

      bool RadioIsConnected();

      u32 RadioGetNumBytesAvailable(void);

      Messages::ID RadioGetNextMessage(u8* buffer);

      // Returns true if the message has been sent to the basestation
      bool RadioSendMessage(const Messages::ID msgID, const void *buffer, TimeStamp_t ts = HAL::GetTimeStamp());

      /////////////////////////////////////////////////////////////////////
      // POWER MANAGEMENT
      //

      enum PowerState
      {
        POWER_STATE_OFF = 0,
        POWER_STATE_OFF_WAKE_ON_RADIO,
        POWER_STATE_ON,
        POWER_STATE_REBOOT,
        POWER_STATE_IDLE,
        POWER_STATE_CHARGING
      };

      void PowerSetMode(PowerState state);

      // Accelerometer
      // Returns each axis in Gs
      void AccelGetXYZ(f32& x, f32& y, f32& z);

      // Permanent robot information written at factory
      struct BirthCertificate
      {
        u32 esn;
        u32 modelNumber;
        u32 lotCode;
        u32 birthday;
        u32 hwVersion;
      };

      const BirthCertificate& GetBirthCertificate();

      // Interrupts
      void IRQDisable();
      void IRQEnable();

	  // TODO: remove when interrupts don't cause problems
	  void DisableCamera(CameraID cameraID);

      // Put a byte into a send buffer to be sent by LongExecution()
      // (Using same prototype as putc / USBPutChar for printf.)
      int USBBufferChar(int c);

      // Send the contents of the USB message buffer.
      void USBSendPrintBuffer(void);

#ifdef SIMULATOR
      // Called by SendFooter() to terminate a message when in simulation,
      // otherwise a no-op.
      void USBFlush();
#endif

#if USE_OFFBOARD_VISION
      const u8 USB_MESSAGE_HEADER = 0xDD;

      // Bytes to add to USB frame header to tell the offboard processor
      // what to do with the frame
      const u8 USB_VISION_COMMAND_DETECTBLOCKS    = 0xAB;
      const u8 USB_VISION_COMMAND_SETTRACKMARKER  = 0xBC;
      const u8 USB_VISION_COMMAND_TRACK           = 0xCD;
      const u8 USB_VISION_COMMAND_ROBOTSTATE      = 0xDE;
      const u8 USB_VISION_COMMAND_MATLOCALIZATION = 0xEF;
      const u8 USB_VISION_COMMAND_DISPLAY_IMAGE   = 0xF0;
      const u8 USB_VISION_COMMAND_SAVE_BUFFERED_DATA = 0x01;

      const u8 USB_VISION_COMMAND_HEAD_CALIBRATION = 0xC1;
      const u8 USB_VISION_COMMAND_MAT_CALIBRATION  = 0xC2;

      enum BufferedDataType
      {
        BUFFERED_DATA_MISC = 0,
        BUFFERED_DATA_IMAGE = 1
      };

      // Send header/footer around each message/packet/image
      void USBSendHeader(const u8 command);
      void USBSendFooter(const u8 command);

      // Send a command message (from messageProtocol.h)
      // The msgID will determine the size
      void USBSendMessage(const void* msg, const Messages::ID msgID);

      // Send a frame at the current frame resolution (last set by
      // a call to SetUSBFrameResolution)
      void USBSendFrame(const u8*        frame,
                        const TimeStamp_t  timestamp,
                        const CameraMode inputResolution,
                        const CameraMode sendResolution,
                        const u8         commandByte);

      // Send an arbitrary packet of data
      void USBSendPacket(const u8 packetType, const void* data, const u32 numBytes);

      // Registur a message name with its ID (e.g. for Matlab, which doesn't
      // read messageProtocol.h directly)
      const u8 USB_DEFINE_MESSAGE_ID = 0xD0;
      void SendMessageID(const char* name, const u8 msgID);

#endif // if USE_OFFBOARD_VISION

      // Definition of the data structures being transferred between SYSCON and
      // the vision processor
      enum SPISource
      {
        SPI_SOURCE_HEAD = 'H',
        SPI_SOURCE_BODY = 'B'
      };
      
      struct GlobalCommon
      {
        SPISource source;
        u8 RESERVED[3];
      };
      
      struct GlobalDataToHead
      {
        GlobalCommon common;
        
        u8 RESERVED[60];  // Pad out to 64 bytes
      };
      
      // TODO: get static_assert to work so we can verify sizeof
      
      struct GlobalDataToBody
      {
        GlobalCommon common;
        s16 motorPWM[MOTOR_COUNT];
        
        u8 reserved[52];  // Pad out to 64 bytes
      };

    } // namespace HAL
  } // namespace Cozmo
} // namespace Anki

#endif // ANKI_COZMO_ROBOT_HARDWAREINTERFACE_H
<|MERGE_RESOLUTION|>--- conflicted
+++ resolved
@@ -45,14 +45,8 @@
 #define USE_OFFBOARD_VISION 1
 #endif
 
-<<<<<<< HEAD
-=======
 #define HAVE_ACTIVE_GRIPPER 0
 
-// Uncomment to use USB instead of UART
-//#define USE_USB
-
->>>>>>> dc1b0b96
 #ifdef __cplusplus
 extern "C" {
 #endif
