--- conflicted
+++ resolved
@@ -62,44 +62,26 @@
       const Vision::Camera&  GetCamera()      const;
       Vision::Camera&        GetCamera();
       
-<<<<<<< HEAD
-      const f32 get_headAngle() const;
-      const f32 get_liftAngle() const;
-=======
       const f32              GetHeadAngle()   const;
       const f32              GetLiftAngle()   const;
->>>>>>> 7f104361
       
       const Pose3d&          GetNeckPose()    const {return _neckPose;}
       const Pose3d&          GetHeadCamPose() const {return _headCamPose;}
-      
+      const State            GetState()       const;
+      
+      void SetState(const State newState);
       void SetPose(const Pose3d &newPose);
       void SetHeadAngle(const f32& angle);
       void SetLiftAngle(const f32& angle);
       void SetCameraCalibration(const Vision::CameraCalibration& calib);
       
-<<<<<<< HEAD
-      State GetState() const;
-      void  SetState(const State newState);
-      
-      void IncrementPoseFrameID() {++frameId_;}
-      PoseFrameID_t GetPoseFrameID() const {return frameId_;}
-      
-      void queueIncomingMessage(const u8 *msg, const u8 msgSize);
-      bool hasOutgoingMessages() const;
-      void getOutgoingMessage(u8 *msgOut, u8 &msgSize);
+      void IncrementPoseFrameID() {++_frameId;}
+      PoseFrameID_t GetPoseFrameID() const {return _frameId;}
       
       Result GetPathToPose(const Pose3d& pose, Planning::Path& path);
       Result ExecutePathToPose(const Pose3d& pose);
       Result ExecutePathToPose(const Pose3d& pose, const Radians headAngle);
-=======
-      void IncrementPoseFrameID() {++_frameId;}
-      PoseFrameID_t GetPoseFrameID() const {return _frameId;}
-      
-      Result GetPathToPose(const Pose3d& pose, Planning::Path& path);
-      Result ExecutePathToPose(const Pose3d& pose);
       IPathPlanner* GetPathPlanner() { return _pathPlanner; }
->>>>>>> 7f104361
       
       // Clears the path that the robot is executing which also stops the robot
       Result ClearPath();
@@ -236,6 +218,8 @@
       IPathPlanner*    _pathPlanner;
       Planning::Path   _path;
       s8               _currPathSegment;
+      Pose3d           _goalPose;
+      Radians          _goalHeadAngle;
       
       Vision::Camera   _camera;
       
@@ -243,23 +227,12 @@
       Pose3d           _pose;
       PoseFrameID_t    _frameId;
       
-<<<<<<< HEAD
-      Pose3d goalPose_;
-      Radians goalHeadAngle_;
-      
-      State state_, nextState_;
-      //bool setOperationMode(OperationMode newMode);
-      bool isCarryingBlock_;
-      bool isPickingOrPlacing_;
-      bool isMoving_;
-=======
       const Pose3d _neckPose; // joint around which head rotates
       const Pose3d _headCamPose; // in canonical (untilted) position w.r.t. neck joint
       const Pose3d _liftBasePose; // around which the base rotates/lifts
 
       f32 _currentHeadAngle;
       f32 _currentLiftAngle;
->>>>>>> 7f104361
       
       static const Quad2f CanonicalBoundingBoxXY;
       
@@ -267,19 +240,18 @@
       RobotPoseHistory _poseHistory;
 
       // State
-      OperationMode _mode, _nextMode;
-      bool SetOperationMode(OperationMode newMode);
       bool _isCarryingBlock;
       bool _isPickingOrPlacing;
       bool _isMoving;
+      State _state, _nextState;
       
       
       // Docking
-      const Block* dockBlock_;
-      const Vision::KnownMarker *dockMarker_;
-      DockAction_t dockAction_;
-      
-      f32 waitUntilTime_;
+      const Block* _dockBlock;
+      const Vision::KnownMarker* _dockMarker;
+      DockAction_t _dockAction;
+      
+      f32 _waitUntilTime;
       
       ///////// Messaging ////////
       
@@ -352,16 +324,11 @@
     inline Vision::Camera& Robot::GetCamera(void)
     { return _camera; }
     
-<<<<<<< HEAD
-    inline void Robot::SetState(const State newState)
-    { state_ = newState; }
-    
-    inline Robot::State Robot::GetState(void) const
-    { return state_; }
-=======
-//    inline Robot::OperationMode Robot::GetOperationMode() const
-//    { return this->_mode; }
->>>>>>> 7f104361
+    inline const Robot::State Robot::GetState() const
+    { return _state; }
+    
+    inline void Robot::SetState(const State nextState)
+    { _state = nextState; }
     
     inline void Robot::SetCameraCalibration(const Vision::CameraCalibration& calib)
     { _camera.SetCalibration(calib); }
