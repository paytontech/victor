--- conflicted
+++ resolved
@@ -58,12 +58,8 @@
       Pose3d   _goalPose;
       f32      _goalDistanceThreshold;
       Radians  _goalAngleThreshold;
-<<<<<<< HEAD
       bool     _useManualSpeed;
-      
-=======
       bool     _startedTraversingPath;
->>>>>>> 27be6342
       bool     _forceReplanOnNextWorldChange;
       
     }; // class DriveToPoseAction
