--- conflicted
+++ resolved
@@ -4,11 +4,7 @@
 [ 
   # Resolution of incoming camera images.
   # Set this to match IMG_STREAM_RES in cozmoConfig.h
-<<<<<<< HEAD
-  field SFString streamResolution "QVGA"
-=======
   field SFString streamResolution "QQVGA"
->>>>>>> 9af6ca24
 ]
 {
 Supervisor {
