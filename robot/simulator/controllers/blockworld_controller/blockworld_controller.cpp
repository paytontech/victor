/*
 * File:          blockworld_controller.cpp
 * Date:
 * Description:   
 * Author:        
 * Modifications: 
 */

#include "anki/cozmo/basestation/cozmoEngine.h"

#include "anki/common/basestation/platformPathManager.h"
#include "anki/common/basestation/utils/logging/logging.h"
#include "anki/cozmo/basestation/basestation.h"
#include "anki/cozmo/robot/cozmoConfig.h"
#include "anki/cozmo/basestation/multiClientComms.h"
#include "json/json.h"

#include "anki/common/basestation/jsonTools.h"
#include "anki/cozmo/basestation/utils/parsingConstants/parsingConstants.h"

#include "anki/cozmo/basestation/events/BaseStationEvent.h"

#include <fstream>



#define USE_WEBOTS_TIMESTEP 1
#if (USE_WEBOTS_TIMESTEP)
#include <webots/Supervisor.hpp>
webots::Supervisor basestationController;
#else
class BSTimer {
public:
  BSTimer() {_time = 0;}
  
  // TODO: This needs to wait until actual time has elapsed
  int step(int ms) {_time += ms; return 0;}
  int getTime() {return _time;}
private:
  int _time;
};
BSTimer basestationController;
#endif


// Set to 1 if you want to use BLE to communicate with robot.
// Set to 0 if you want to use TCP to communicate with robot.
#define USE_BLE_ROBOT_COMMS 0
#if (USE_BLE_ROBOT_COMMS)
#include "anki/cozmo/basestation/bleRobotManager.h"
#include "anki/cozmo/basestation/bleComms.h"

// Set this UUID to the desired robot you want to connect to
#define COZMO_BLE_UUID (0xbeefffff00010001)
#endif

#define ROBOT_ADVERTISING_HOST_IP "127.0.0.1"
#define VIZ_HOST_IP               "127.0.0.1"

using namespace Anki;
using namespace Anki::Cozmo;


// Example game class built around a CozmoEngine
class CozmoGameHost : public IBaseStationEventListener
{
public:
  
  CozmoGameHost() :
  cozmoEngine_(nullptr)
  {
    // Register for all events of interest
    BSE_RobotConnect::Register( this );
  }
  ~CozmoGameHost()
  {
    // Unregister for all events
    BSE_RobotConnect::Unregister( this );
    
    if(cozmoEngine_) {
      delete cozmoEngine_;
    }
  }
  
  void Init(const Json::Value& config) {
    
    if (cozmoEngine_)
      return;

    cozmoEngine_ = new CozmoEngineHost();
    cozmoEngine_->Init(config);
  }
  
  void Update() {
    // Connect to any robots we see:
    std::vector<CozmoEngine::AdvertisingRobot> advertisingRobots;
    cozmoEngine_->GetAdvertisingRobots(advertisingRobots);
    for(auto robot : advertisingRobots) {
      cozmoEngine_->ConnectToRobot(robot);
    }
    
    // Connect to any UI devices we see:
    std::vector<CozmoEngine::AdvertisingUiDevice> advertisingUiDevices;
    cozmoEngine_->GetAdvertisingUiDevices(advertisingUiDevices);
    for(auto device : advertisingUiDevices) {
      cozmoEngine_->ConnectToUiDevice(device);
    }
    
    Result status = cozmoEngine_->Update(SEC_TO_NANOS(basestationController.getTime()));
    if (status != RESULT_OK) {
      PRINT_NAMED_WARNING("CozmoEngine.Update.NotOK","Status %d\n", status);
    }
    
    /*
     std::vector<BasestationMain::ObservedObjectBoundingBox> boundingQuads;
     if(true == bs.GetCurrentVisionMarkers(1, boundingQuads) ) {
     // TODO: stuff?
     }
     */
  }
  
  // Process raised events from CozmoEngine
  virtual void OnEventRaised( const IBaseStationEventInterface* event )
  {
    switch( event->GetEventType() ) {
        
      case BSETYPE_RobotConnect:
      {
        BSE_RobotConnect *rcEvent = (BSE_RobotConnect*)event;
        printf("CozmoGame: Robot %d connect: %s !!!!!!\n", rcEvent->robotID_, rcEvent->successful_ ? "SUCCESS" : "FAILED");
        break;
      }
      default:
        printf("CozmoGame: Received unknown event %d\n", event->GetEventType());
        break;
    }
  }
  
private:
  CozmoEngineHost *cozmoEngine_;
};


int main(int argc, char **argv)
{
  // Start with a step so that we can attach to the process here for debugging
  basestationController.step(BS_TIME_STEP);
  
  // Get configuration JSON
  Json::Value config;
  const std::string jsonFilename = PREPEND_SCOPED_PATH(Config, std::string(AnkiUtil::kP_CONFIG_JSON_FILE));
  
  Json::Reader reader;
  std::ifstream jsonFile(jsonFilename);
  reader.parse(jsonFile, config);
  jsonFile.close();
  
  if(!config.isMember(AnkiUtil::kP_ADVERTISING_HOST_IP)) {
    config[AnkiUtil::kP_ADVERTISING_HOST_IP] = ROBOT_ADVERTISING_HOST_IP;
  }
  if(!config.isMember("VizHostIP")) {
    config["VizHostIP"] = VIZ_HOST_IP;
  }
  if(!config.isMember(AnkiUtil::kP_ROBOT_ADVERTISING_PORT)) {
    config[AnkiUtil::kP_ROBOT_ADVERTISING_PORT] = ROBOT_ADVERTISING_PORT;
  }
  if(!config.isMember(AnkiUtil::kP_UI_ADVERTISING_PORT)) {
    config[AnkiUtil::kP_UI_ADVERTISING_PORT] = UI_ADVERTISING_PORT;
  }
  
  // Get basestation mode
  BasestationMode bm = BM_DEFAULT;
  int bmInt;
  if(JsonTools::GetValueOptional(config, AnkiUtil::kP_BASESTATION_MODE, bmInt)) {
    BasestationMode bm = (BasestationMode)bmInt;
    assert(bm <= BM_PLAYBACK_SESSION);
  } 
  
  if (bm != BM_PLAYBACK_SESSION) {
    
    // Wait for at least one robot and UI device to connect
    config[AnkiUtil::kP_NUM_ROBOTS_TO_WAIT_FOR] = 1;
    config[AnkiUtil::kP_NUM_UI_DEVICES_TO_WAIT_FOR] = 1;
    
  } else {
    
    config[AnkiUtil::kP_NUM_ROBOTS_TO_WAIT_FOR] = 0;
    config[AnkiUtil::kP_NUM_UI_DEVICES_TO_WAIT_FOR] = 0;
    
  } // if (bm != BM_PLAYBACK_SESSION)
  
<<<<<<< HEAD
  CozmoGameHost cozmoGame;
  cozmoGame.Init(config);
=======
  // There is no "device" (e.g. phone) with a camera so we can just use a bogus camera calibration
  Vision::CameraCalibration bogusDeviceCamCalib;
  
  // Initialize the engine
  cozmoEngine.Init(config, bogusDeviceCamCalib);
>>>>>>> 3eff2ccf
  
  
  //
  // Main Execution loop: step the world forward forever
  //
  while (basestationController.step(BS_TIME_STEP) != -1)
  {
    cozmoGame.Update();
  } // while still stepping
  
  return 0;
}
<|MERGE_RESOLUTION|>--- conflicted
+++ resolved
@@ -87,8 +87,11 @@
     if (cozmoEngine_)
       return;
 
+    // There is no "device" (e.g. phone) with a camera so we can just use a bogus camera calibration
+    Vision::CameraCalibration bogusDeviceCamCalib;
+    
     cozmoEngine_ = new CozmoEngineHost();
-    cozmoEngine_->Init(config);
+    cozmoEngine_->Init(config, bogusDeviceCamCalib);
   }
   
   void Update() {
@@ -189,16 +192,9 @@
     
   } // if (bm != BM_PLAYBACK_SESSION)
   
-<<<<<<< HEAD
+  // Initialize the engine
   CozmoGameHost cozmoGame;
   cozmoGame.Init(config);
-=======
-  // There is no "device" (e.g. phone) with a camera so we can just use a bogus camera calibration
-  Vision::CameraCalibration bogusDeviceCamCalib;
-  
-  // Initialize the engine
-  cozmoEngine.Init(config, bogusDeviceCamCalib);
->>>>>>> 3eff2ccf
   
   
   //
