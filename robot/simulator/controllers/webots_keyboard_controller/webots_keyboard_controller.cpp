/*
 * File:          webots_keyboard_controller.cpp
 * Date:
 * Description:   
 * Author:        
 * Modifications: 
 */


#include "anki/cozmo/robot/cozmoConfig.h"
#include "anki/cozmo/shared/cozmoTypes.h"
#include "anki/common/basestation/math/pose.h"

#include "anki/cozmo/basestation/ui/messaging/uiMessages.h"
#include "anki/messaging/shared/TcpClient.h"

#include "behaviorManager.h"

#include <stdio.h>

// Webots includes
#include <webots/Supervisor.hpp>


// SDL for gamepad control (specifically Logitech Rumblepad F510)
// Gamepad should be in Direct mode (switch on back)
#define ENABLE_GAMEPAD_SUPPORT 0
#if(ENABLE_GAMEPAD_SUPPORT)
#include <SDL.h>
#define DEBUG_GAMEPAD 0
#endif

#define BASESTATION_IP "127.0.0.1"

namespace Anki {
  namespace Cozmo {
    namespace WebotsKeyboardController {
      
      webots::Supervisor inputController;
      
      // Private memers:
      namespace {
        // Constants for Webots:
        const f32 DRIVE_VELOCITY_FAST = 60.f; // mm/s
        const f32 DRIVE_VELOCITY_SLOW = 10.f; // mm/s
        
        const f32 LIFT_SPEED_RAD_PER_SEC = 2.f;
        const f32 LIFT_ACCEL_RAD_PER_SEC2 = 10.f;
        
        const f32 HEAD_SPEED_RAD_PER_SEC = 5.f;
        const f32 HEAD_ACCEL_RAD_PER_SEC2 = 10.f;
        
        std::set<int> lastKeysPressed_;
        
        bool wasMovingWheels_ = false;
        bool wasMovingHead_   = false;
        bool wasMovingLift_   = false;
        
        webots::GPS* gps_;
        webots::Compass* compass_;
        
        webots::Node* root_ = nullptr;
        
        u8 poseMarkerMode_ = 0;
        Anki::Pose3d prevPoseMarkerPose_;
        Anki::Pose3d poseMarkerPose_;
        webots::Field* poseMarkerDiffuseColor_ = nullptr;
        double poseMarkerColor_[2][3] = { {0.1, 0.8, 0.1} // Goto pose color
          ,{0.8, 0.1, 0.1} // Place object color
        };
        
        BehaviorManager::Mode behaviorMode_ = BehaviorManager::None;
        
        // Socket connection to basestation
        TcpClient bsClient;
        char sendBuf[128];
        
        double lastKeyPressTime_;
        
        #if(ENABLE_GAMEPAD_SUPPORT)
        SDL_GameController* js_;
        
        //Event handler
        SDL_Event sdlEvent_;
        
        //Normalized direction
        typedef enum {
          GC_ANALOG_LEFT_X,
          GC_ANALOG_LEFT_Y,
          GC_ANALOG_RIGHT_X,
          GC_ANALOG_RIGHT_Y,
          GC_LT_BUTTON,
          GC_RT_BUTTON,
          GC_NUM_AXES
        } GameControllerAxis_t;
        
        s16 gc_axisValues_[GC_NUM_AXES] = {0};
        
        typedef enum {
          GC_BUTTON_A = 0,
          GC_BUTTON_B,
          GC_BUTTON_X,
          GC_BUTTON_Y,
          GC_BUTTON_BACK,
          
          GC_BUTTON_START = 6,
          GC_BUTTON_ANALOG_LEFT,
          GC_BUTTON_ANALOG_RIGHT,
          
          GC_BUTTON_LB = 9,
          GC_BUTTON_RB,
          
          GC_BUTTON_DIR_UP = 11,
          GC_BUTTON_DIR_DOWN,
          GC_BUTTON_DIR_LEFT,
          GC_BUTTON_DIR_RIGHT,
          
          GC_NUM_BUTTONS
        } GameControllerButton_t;
        
        bool gc_buttonPressed_[GC_NUM_BUTTONS];
        
        const s16 ANALOG_INPUT_DEAD_ZONE_THRESH = 1000;
        const f32 ANALOG_INPUT_MAX_DRIVE_SPEED = 100; // mm/s
        const f32 MAX_ANALOG_RADIUS = 300;
        #endif // ENABLE_GAMEPAD_SUPPORT

        
        
      } // private namespace
      
      // Forward declarations
      void ProcessKeystroke(void);
      void ProcessJoystick(void);
      void PrintHelp(void);
      void SendMessage(const UiMessage& msg);
      void SendDriveWheels(const f32 lwheel_speed_mmps, const f32 rwheel_speed_mmps);
      void SendMoveHead(const f32 speed_rad_per_sec);
      void SendMoveLift(const f32 speed_rad_per_sec);
      void SendMoveHeadToAngle(const f32 rad, const f32 speed, const f32 accel);
      void SendMoveLiftToHeight(const f32 mm, const f32 speed, const f32 accel);
      void SendStopAllMotors();
      void SendImageRequest(u8 mode);
      void SendSaveImages(bool on);
      void SendEnableDisplay(bool on);
      void SendSetHeadlights(u8 intensity);
      void SendExecutePathToPose(const Pose3d& p);
      void SendPlaceObjectOnGroundSequence(const Pose3d& p);
      void SendPickAndPlaceSelectedObject(const bool usePreDockPose);
      void SendTraverseSelectedObject();
      void SendExecuteTestPlan();
      void SendClearAllBlocks();
      void SendSelectNextObject();
      void SendExecuteBehavior(BehaviorManager::Mode mode);
      void SendSetNextBehaviorState(BehaviorManager::BehaviorState nextState);
      void SendAbortPath();
      void SendAbortAll();
      void SendDrawPoseMarker(const Pose3d& p);
      void SendErasePoseMarker();
      void SendHeadControllerGains(const f32 kp, const f32 ki, const f32 maxErrorSum);
      void SendLiftControllerGains(const f32 kp, const f32 ki, const f32 maxErrorSum);
      void SendSelectNextSoundScheme();
      void SendStartTestMode(TestMode mode);
      void SendIMURequest(u32 length_ms);
      void SendAnimation(const char* animName, u32 numLoops);
      void SendReadAnimationFile();
      void SendStartFaceTracking(u8 timeout_sec);
      void SendStopFaceTracking();
      void SendFaceDetectParams();
      
      void Init()
      {
        memcpy(sendBuf, RADIO_PACKET_HEADER, sizeof(RADIO_PACKET_HEADER));
        
        inputController.keyboardEnable(BS_TIME_STEP);
        
        gps_ = inputController.getGPS("gps");
        compass_ = inputController.getCompass("compass");
        
        gps_->enable(BS_TIME_STEP);
        compass_->enable(BS_TIME_STEP);
        
<<<<<<< HEAD
        // Make root point to BlockWorldComms node
        webots::Field* rootChildren = inputController.getRoot()->getField("children");
        int numRootChildren = rootChildren->getCount();
        for (int n = 0 ; n<numRootChildren; ++n) {
          webots::Node* nd = rootChildren->getMFNode(n);
          
          // Get the node name
          std::string nodeName = "";
          webots::Field* nameField = nd->getField("name");
          if (nameField) {
            nodeName = nameField->getSFString();
          }
          
          if (nd->getTypeName().find("Supervisor") != std::string::npos &&
              nodeName.find("WebotsKeyboardController") != std::string::npos) {
            root_ = nd;
            
            // Find pose marker color field
            poseMarkerDiffuseColor_ = nd->getField("poseMarkerDiffuseColor");
          }
        }
        
        lastKeysPressed_.clear();
        

        #if(ENABLE_GAMEPAD_SUPPORT)
        // Look for gamepad
        if (SDL_Init(SDL_INIT_GAMECONTROLLER) < 0) {
          printf("ERROR: Failed to init SDL\n");
          return;
        }
        if (SDL_NumJoysticks() > 0) {
          // Open first joystick. Assuming it's the Logitech Rumble Gamepad F510.
          js_ = SDL_GameControllerOpen(0);
          if (js_ == NULL) {
            printf("ERROR: Unable to open gamepad\n");
          }
        }
        #endif
=======
        // Make root point to WebotsKeyBoardController node
        root_ = inputController.getSelf();
        poseMarkerDiffuseColor_ = root_->getField("poseMarkerDiffuseColor");
>>>>>>> 61d69e3c

      }
      
      void PrintHelp()
      {
        printf("\nBasestation keyboard control\n");
        printf("===============================\n");
        printf("                           Drive:  arrows  (Hold shift for slower speeds)\n");
        printf("               Move lift up/down:  a/z\n");
        printf("               Move head up/down:  s/x\n");
        printf("             Lift low/high/carry:  1/2/3\n");
        printf("            Head down/forward/up:  4/5/6\n");
        printf("                Toggle headlight:  h\n");
        printf("                   Request image:  i\n");
        printf("             Toggle image stream:  Shift+i\n");
        printf("              Toggle save images:  e\n");
        printf("        Toggle VizObject display:  d\n");
        printf("Goto/place object at pose marker:  g\n");
        printf("         Toggle pose marker mode:  Shift+g\n");
        printf("              Cycle block select:  .\n");
        printf("              Clear known blocks:  c\n");
        printf("          Dock to selected block:  p\n");
        printf("          Dock from current pose:  Shift+p\n");
        printf("    Travel up/down selected ramp:  r\n");
        printf("       Start June 2014 dice demo:  j\n");
        printf("              Abort current path:  q\n");
        printf("                Abort everything:  Shift+q\n");
        printf("         Update controller gains:  k\n");
        printf("             Cycle sound schemes:  m\n");
        printf("                 Request IMU log:  o\n");
        printf("            Toggle face tracking:  f (Shift+f)\n");
        printf("                      Test modes:  Alt + Testmode#\n");
        printf("                Follow test plan:  t\n");
        printf("                      Print help:  ?\n");
        printf("\n");
      }
      
      
      //Check the keyboard keys and issue robot commands
      void ProcessKeystroke()
      {
        
        // these are the ascii codes for the capital letter
        //Numbers, spacebar etc. work, letters are different, why?
        //a, z, s, x, Space
        const s32 CKEY_CANCEL_PATH = 81;  // q
        const s32 CKEY_LIFT_UP     = 65;  // a
        const s32 CKEY_LIFT_DOWN   = 90;  // z
        //const s32 CKEY_HEAD_UPUP  = 87;  // w
        const s32 CKEY_HEAD_UP     = 83;  // s
        const s32 CKEY_HEAD_DOWN   = 88;  // x
        const s32 CKEY_UNLOCK      = 32;  // space
        const s32 CKEY_REQUEST_IMG = 73;  // i
        const s32 CKEY_DISPLAY_TOGGLE = 68;  // d
        const s32 CKEY_HEADLIGHT   = 72;  // h
        const s32 CKEY_GOTO_POSE   = 71;  // g
        const s32 CKEY_CLEAR_BLOCKS = 67; // c
        //const s32 CKEY_COMMA   = 44;  // ,
        const s32 CKEY_CYCLE_BLOCK_SELECT   = 46;  // .
        //const s32 CKEY_FWDSLASH    = 47; // '/'
        //const s32 CKEY_BACKSLASH   = 92 // '\'
        const s32 CKEY_DOCK_TO_BLOCK  = 80;  // p
        const s32 CKEY_USE_RAMP = 82; // r
        const s32 CKEY_QUESTION_MARK  = 63; // '/'
        
        const s32 CKEY_START_DICE_DEMO= 74; // 'j' for "June"
        const s32 CKEY_SET_GAINS   = 75;  // 'k'
        const s32 CKEY_SET_VISIONSYSTEM_PARAMS = 86;  // v
        
        const s32 CKEY_TEST_PLAN = (s32)'T';
        const s32 CKEY_CYCLE_SOUND_SCHEME = (s32)'M';
        const s32 CKEY_EXPORT_IMAGES = (s32)'E';
        const s32 CKEY_IMU_REQUEST = (s32)'O';
        
        const s32 CKEY_ANIMATION_NOD = (s32)'!';
        const s32 CKEY_ANIMATION_BACK_AND_FORTH = (s32)'@';
        const s32 CKEY_ANIMATION_BLINK = (s32)'#';
        const s32 CKEY_ANIMATION_TOGGLE = (s32) '~';
        const s32 CKEY_ANIMATION_SEND_FILE = 197; // ALT+A
        
        const s32 CKEY_TOGGLE_FACE_TRACKING = (s32)'F';
        
        // For CREEP test
        const s32 CKEY_BEHAVIOR_EXCITED   = (s32)'7';
        const s32 CKEY_BEHAVIOR_FLEE      = (s32)'8';
        const s32 CKEY_BEHAVIOR_SCAN      = (s32)'9';
        const s32 CKEY_BEHAVIOR_DANCE     = (s32)'0';
        const s32 CKEY_BEHAVIOR_HELPME    = (s32)'-';
        const s32 CKEY_BEHAVIOR_WHAT_NEXT = (s32)'=';
        const s32 CKEY_BEHAVIOR_IDLE      = (s32)'&';
        
        bool movingHead   = false;
        bool movingLift   = false;
        bool movingWheels = false;
        s8 steeringDir = 0;  // -1 = left, 0 = straight, 1 = right
        s8 throttleDir = 0;  // -1 = reverse, 0 = stop, 1 = forward
        
        f32 leftSpeed = 0.f;
        f32 rightSpeed = 0.f;
        
        f32 commandedLiftSpeed = 0.f;
        f32 commandedHeadSpeed = 0.f;
        
        f32 wheelSpeed = DRIVE_VELOCITY_FAST;
        
        static bool keyboardRestart = false;
        if (keyboardRestart) {
          inputController.keyboardDisable();
          inputController.keyboardEnable(BS_TIME_STEP);
          keyboardRestart = false;
        }
        
        // Get all keys pressed this tic
        std::set<int> keysPressed_;
        while(1) {
          int key = inputController.keyboardGetKey();
          if (key == 0)
            break;
          
          keysPressed_.insert(key);
        }
        
        // If exact same keys were pressed last tic, do nothing.
        if (lastKeysPressed_ == keysPressed_) {
          return;
        }
        lastKeysPressed_ = keysPressed_;
        
        
        for(auto key : keysPressed_)
        {
          // Extract modifier key(s)
          int modifier_key = key & ~webots::Supervisor::KEYBOARD_KEY;
          
          // Set key to its modifier-less self
          key &= webots::Supervisor::KEYBOARD_KEY;
          
          lastKeyPressTime_ = inputController.getTime();
          
          // DEBUG: Display modifier key information
          /*
          printf("Key = '%c'", char(key));
          if(modifier_key) {
            printf(", with modifier keys: ");
            if(modifier_key & webots::Supervisor::KEYBOARD_ALT) {
              printf("ALT ");
            }
            if(modifier_key & webots::Supervisor::KEYBOARD_SHIFT) {
              printf("SHIFT ");
            }
            if(modifier_key & webots::Supervisor::KEYBOARD_CONTROL) {
              printf("CTRL/CMD ");
            }
           
          }
          printf("\n");
          */
          
          // Use slow motor speeds if SHIFT is pressed
          f32 liftSpeed = LIFT_SPEED_RAD_PER_SEC;
          f32 headSpeed = HEAD_SPEED_RAD_PER_SEC;
          if (modifier_key == webots::Supervisor::KEYBOARD_SHIFT) {
            wheelSpeed = DRIVE_VELOCITY_SLOW;
            liftSpeed *= 0.4;
            headSpeed *= 0.5;
          }
          
          
          //printf("keypressed: %d, modifier %d, orig_key %d, prev_key %d\n",
          //       key, modifier_key, key | modifier_key, lastKeyPressed_);
          
          // Check for test mode (alt + key)
          bool testMode = false;
          if (modifier_key == webots::Supervisor::KEYBOARD_ALT) {
            if (key >= '0' && key <= '9') {
              TestMode m = TestMode(key - '0');
              printf("Sending test mode %d\n", m);
              SendStartTestMode(m);
              testMode = true;
            }
          }
          
          if(!testMode) {
            // Check for (mostly) single key commands
            switch (key)
            {
              case webots::Robot::KEYBOARD_UP:
              {
                ++throttleDir;
                break;
              }
                
              case webots::Robot::KEYBOARD_DOWN:
              {
                --throttleDir;
                break;
              }
                
              case webots::Robot::KEYBOARD_LEFT:
              {
                --steeringDir;
                break;
              }
                
              case webots::Robot::KEYBOARD_RIGHT:
              {
                ++steeringDir;
                break;
              }
                
              case CKEY_HEAD_UP: //s-key: move head UP
              {
                commandedHeadSpeed += headSpeed;
                movingHead = true;
                break;
              }
                
              case CKEY_HEAD_DOWN: //x-key: move head DOWN
              {
                commandedHeadSpeed -= headSpeed;
                movingHead = true;
                break;
              }
                
              case CKEY_LIFT_UP: //a-key: move lift up
              {
                commandedLiftSpeed += liftSpeed;
                movingLift = true;
                break;
              }
                
              case CKEY_LIFT_DOWN: //z-key: move lift down
              {
                commandedLiftSpeed -= liftSpeed;
                movingLift = true;
                break;
              }
                
              case '1': //set lift to low dock height
              {
                SendMoveLiftToHeight(LIFT_HEIGHT_LOWDOCK, liftSpeed, LIFT_ACCEL_RAD_PER_SEC2);
                break;
              }
                
              case '2': //set lift to high dock height
              {
                SendMoveLiftToHeight(LIFT_HEIGHT_HIGHDOCK, liftSpeed, LIFT_ACCEL_RAD_PER_SEC2);
                break;
              }
                
              case '3': //set lift to carry height
              {
                SendMoveLiftToHeight(LIFT_HEIGHT_CARRY, liftSpeed, LIFT_ACCEL_RAD_PER_SEC2);
                break;
              }
                
              case '4': //set head to look all the way down
              {
                SendMoveHeadToAngle(MIN_HEAD_ANGLE, headSpeed, HEAD_ACCEL_RAD_PER_SEC2);
                break;
              }
                
              case '5': //set head to straight ahead
              {
                SendMoveHeadToAngle(0, headSpeed, HEAD_ACCEL_RAD_PER_SEC2);
                break;
              }
                
              case '6': //set head to look all the way up
              {
                SendMoveHeadToAngle(MAX_HEAD_ANGLE, headSpeed, HEAD_ACCEL_RAD_PER_SEC2);
                break;
              }
                
              case CKEY_UNLOCK: // Stop all motors
              {
                SendStopAllMotors();
                break;
              }
                
              case CKEY_REQUEST_IMG:
              {
                ImageSendMode_t mode = ISM_SINGLE_SHOT;
                if (modifier_key == webots::Supervisor::KEYBOARD_SHIFT) {
                  static bool streamOn = false;
                  if (streamOn) {
                    mode = ISM_OFF;
                  } else {
                    mode = ISM_STREAM;
                  }
                  streamOn = !streamOn;
                }
                SendImageRequest(mode);
                break;
              }
                
              case CKEY_EXPORT_IMAGES:
              {
                // Toggle saving of images to pgm
                static bool saveImages = true;
                SendSaveImages(saveImages);
                saveImages = !saveImages;
                break;
              }
                
              case CKEY_DISPLAY_TOGGLE:
              {
                static bool showObjects = false;
                SendEnableDisplay(showObjects);
                showObjects = !showObjects;
                break;
              }
                
              case CKEY_HEADLIGHT:
              {
                static bool headlightsOn = false;
                headlightsOn = !headlightsOn;
                SendSetHeadlights(headlightsOn ? 128 : 0);
                break;
              }
              case CKEY_GOTO_POSE:
              {
                if (modifier_key == webots::Supervisor::KEYBOARD_SHIFT) {
                  poseMarkerMode_ = !poseMarkerMode_;
                  printf("Pose marker mode: %d\n", poseMarkerMode_);
                  poseMarkerDiffuseColor_->setSFColor(poseMarkerColor_[poseMarkerMode_]);
                  SendErasePoseMarker();
                  break;
                }
                
                if (poseMarkerMode_ == 0) {
                  // Execute path to pose
                  SendExecutePathToPose(poseMarkerPose_);
                  SendMoveHeadToAngle(-0.26, HEAD_SPEED_RAD_PER_SEC, HEAD_ACCEL_RAD_PER_SEC2);
                } else {
                  SendPlaceObjectOnGroundSequence(poseMarkerPose_);
                  // Make sure head is tilted down so that it can localize well
                  SendMoveHeadToAngle(-0.26, HEAD_SPEED_RAD_PER_SEC, HEAD_ACCEL_RAD_PER_SEC2);
                  
                }
                break;
              }
                
              case CKEY_TEST_PLAN:
              {
                SendExecuteTestPlan();
                break;
              }
                
              case CKEY_CYCLE_BLOCK_SELECT:
              {
                SendSelectNextObject();
                break;
              }
              case CKEY_CLEAR_BLOCKS:
              {
                if(modifier_key == webots::Supervisor::KEYBOARD_SHIFT) {
                  if(BehaviorManager::CREEP == behaviorMode_) {
                    behaviorMode_ = BehaviorManager::None;
                  } else {
                    behaviorMode_ = BehaviorManager::CREEP;
                  }
                  
                  SendExecuteBehavior(behaviorMode_);
                } else {
                  // 'c' without SHIFT
                  SendClearAllBlocks();
                }
                break;
              }
              case CKEY_DOCK_TO_BLOCK:
              {
                bool usePreDockPose = true;
                if (modifier_key == webots::Supervisor::KEYBOARD_SHIFT) {
                  // Don't go to predock pose first. I.e., just try to dock from
                  // right there.
                  usePreDockPose = false;
                }
                SendPickAndPlaceSelectedObject(usePreDockPose);
                break;
              }
              case CKEY_USE_RAMP:
              {
                SendTraverseSelectedObject();
                break;
              }
              case CKEY_START_DICE_DEMO:
              {
                if (behaviorMode_ == BehaviorManager::June2014DiceDemo) {
                  SendExecuteBehavior(BehaviorManager::None);
                } else {
                  SendExecuteBehavior(BehaviorManager::June2014DiceDemo);
                }
                break;
              }
              case CKEY_CANCEL_PATH:
              {
                if (modifier_key == webots::Supervisor::KEYBOARD_SHIFT) {
                  // SHIFT + Q: Cancel everything (paths, animations, docking, etc.)
                  SendAbortAll();
                } else {
                  // Just Q: Just cancel path
                  SendAbortPath();
                }
                break;
              }
                
              case CKEY_SET_GAINS:
              {
                if (root_) {
                  // Head and lift gains
                  f32 kp = root_->getField("headKp")->getSFFloat();
                  f32 ki = root_->getField("headKi")->getSFFloat();
                  f32 maxErrorSum = root_->getField("headMaxErrorSum")->getSFFloat();
                  printf("New head gains: %f %f %f\n", kp, ki, maxErrorSum);
                  SendHeadControllerGains(kp, ki, maxErrorSum);
                  
                  kp = root_->getField("liftKp")->getSFFloat();
                  ki = root_->getField("liftKi")->getSFFloat();
                  maxErrorSum = root_->getField("liftMaxErrorSum")->getSFFloat();
                  printf("New lift gains: %f %f %f\n", kp, ki, maxErrorSum);
                  SendLiftControllerGains(kp, ki, maxErrorSum);
                } else {
                  printf("No WebotsKeyboardController was found in world\n");
                }
                break;
              }
              case CKEY_SET_VISIONSYSTEM_PARAMS:
              {
                /*
                 if (root_) {
                 // Vision system params
                 VisionSystemParams_t p;
                 p.integerCountsIncrement = root_->getField("integerCountsIncrement")->getSFInt32();
                 p.minExposureTime = root_->getField("minExposureTime")->getSFFloat();
                 p.maxExposureTime = root_->getField("maxExposureTime")->getSFFloat();
                 p.highValue = root_->getField("highValue")->getSFInt32();
                 p.percentileToMakeHigh = root_->getField("percentileToMakeHigh")->getSFFloat();
                 printf("New VisionSystems params\n");
                 robot_->SendSetVisionSystemParams(p);
                 }
                 */
                
                SendFaceDetectParams();
                
                break;
              }
              case CKEY_CYCLE_SOUND_SCHEME:
              {
                SendSelectNextSoundScheme();
                break;
              }
              case CKEY_IMU_REQUEST:
              {
                SendIMURequest(2000);
                break;
              }
                
              // Animations
              case CKEY_ANIMATION_SEND_FILE:
              {
                if(modifier_key == webots::Supervisor::KEYBOARD_ALT) {
                  // Re-read animations and send them to physical robot
                  SendReadAnimationFile();
                }
                break;
              }
              case CKEY_ANIMATION_BACK_AND_FORTH:
              {
                SendAnimation("ANIM_BACK_AND_FORTH_EXCITED", 3);
                break;
              }
              case CKEY_ANIMATION_BLINK:
              {
                SendAnimation("ANIM_BLINK", 0);
                break;
              }
              case (s32)'$':
              {
                SendAnimation("ANIM_LIFT_NOD", 1);
                break;
              }
              case (s32) '%':
              {
                SendAnimation("ANIM_ALERT", 1);
                break;
              }
              case CKEY_ANIMATION_TOGGLE:
              {
                //const s32 NUM_ANIM_TESTS = 4;
                //const AnimationID_t testAnims[NUM_ANIM_TESTS] = {ANIM_HEAD_NOD, ANIM_HEAD_NOD_SLOW, ANIM_BLINK, ANIM_UPDOWNLEFTRIGHT};
                
                const s32 NUM_ANIM_TESTS = 4;
                const char* testAnims[NUM_ANIM_TESTS] = {"ANIM_BLINK", "ANIM_HEAD_NOD", "ANIM_HEAD_NOD_SLOW", "ANIM_LIFT_NOD"};
                
                static s32 iAnimTest = 0;
                
                SendAnimation(testAnims[iAnimTest++], 1);
                
                if(iAnimTest == NUM_ANIM_TESTS) {
                  iAnimTest = 0;
                }
                break;
              }

              //
              // CREEP Behavior States:
              //
              case CKEY_BEHAVIOR_DANCE:
              {
                SendSetNextBehaviorState(BehaviorManager::DANCE_WITH_BLOCK);
                break;
              }
              case CKEY_BEHAVIOR_EXCITED:
              {
                SendSetNextBehaviorState(BehaviorManager::EXCITABLE_CHASE);
                break;
              }
              case CKEY_BEHAVIOR_FLEE:
              {
                SendSetNextBehaviorState(BehaviorManager::SCARED_FLEE);
                break;
              }
              case CKEY_BEHAVIOR_HELPME:
              {
                SendSetNextBehaviorState(BehaviorManager::HELP_ME_STATE);
                break;
              }
              case CKEY_BEHAVIOR_WHAT_NEXT:
              {
                SendSetNextBehaviorState(BehaviorManager::WHAT_NEXT);
                break;
              }
              case CKEY_BEHAVIOR_SCAN:
              {
                SendSetNextBehaviorState(BehaviorManager::SCAN);
                break;
              }
              case CKEY_BEHAVIOR_IDLE:
              {
                SendSetNextBehaviorState(BehaviorManager::IDLE);
                break;
              }
              case CKEY_ANIMATION_NOD:
              {
                SendSetNextBehaviorState(BehaviorManager::ACKNOWLEDGEMENT_NOD);
                break;
              }
                
              case CKEY_QUESTION_MARK:
              {
                PrintHelp();
                break;
              }
                
              case CKEY_TOGGLE_FACE_TRACKING:
              {
                if (modifier_key == webots::Supervisor::KEYBOARD_SHIFT) {
                  SendStopFaceTracking();
                } else {
                  SendStartFaceTracking(5);
                }
                break;
              }
                
              default:
              {
                // Unsupported key: ignore.
                break;
              }
                
            } // switch
          } // if/else testMode
          
        } // for(auto key : keysPressed_)
        
        movingWheels = throttleDir || steeringDir;

        if(movingWheels) {
          
          // Set wheel speeds based on drive commands
          if (throttleDir > 0) {
            leftSpeed = wheelSpeed + steeringDir * wheelSpeed;
            rightSpeed = wheelSpeed - steeringDir * wheelSpeed;
          } else if (throttleDir < 0) {
            leftSpeed = -wheelSpeed - steeringDir * wheelSpeed;
            rightSpeed = -wheelSpeed + steeringDir * wheelSpeed;
          } else {
            leftSpeed = steeringDir * wheelSpeed;
            rightSpeed = -steeringDir * wheelSpeed;
          }
          
          SendDriveWheels(leftSpeed, rightSpeed);
          wasMovingWheels_ = true;
        } else if(wasMovingWheels_ && !movingWheels) {
          // If we just stopped moving the wheels:
          SendDriveWheels(0, 0);
          wasMovingWheels_ = false;
        }
        
        // If the last key pressed was a move lift key then stop it.
        if(movingLift) {
          SendMoveLift(commandedLiftSpeed);
          wasMovingLift_ = true;
        } else if (wasMovingLift_ && !movingLift) {
          // If we just stopped moving the lift:
          SendMoveLift(0);
          wasMovingLift_ = false;
        }
        
        if(movingHead) {
          SendMoveHead(commandedHeadSpeed);
          wasMovingHead_ = true;
        } else if (wasMovingHead_ && !movingHead) {
          // If we just stopped moving the head:
          SendMoveHead(0);
          wasMovingHead_ = false;
        }
       
        
      } // BSKeyboardController::ProcessKeyStroke()
      
      void ProcessJoystick()
      {
#if(ENABLE_GAMEPAD_SUPPORT)
        //Handle events on queue
        while( SDL_PollEvent( &sdlEvent_ ) != 0 )
        {
          switch(sdlEvent_.type) {
              
            case SDL_CONTROLLERAXISMOTION:
              
              if (sdlEvent_.caxis.which == 0) {
              
                if (sdlEvent_.caxis.which >= GC_NUM_AXES) {
                  printf("WARN: Invalid GameController axis event detected\n");
                  break;
                }

                // Update value
                gc_axisValues_[sdlEvent_.caxis.axis] = sdlEvent_.caxis.value;

                // Send message depending on axis that was activated
                switch(sdlEvent_.caxis.axis)
                {
                  case GC_ANALOG_LEFT_X:
                  case GC_ANALOG_LEFT_Y:
                  {
                    #if(DEBUG_GAMEPAD)
                    printf("AnalogLeft X %d  Y %d\n", gc_axisValues_[GC_ANALOG_LEFT_X], gc_axisValues_[GC_ANALOG_LEFT_Y]);
                    #endif
                    
                    if (ABS(gc_axisValues_[GC_ANALOG_LEFT_X]) < ANALOG_INPUT_DEAD_ZONE_THRESH) {
                      gc_axisValues_[GC_ANALOG_LEFT_X] = 0;
                    }
                    if (ABS(gc_axisValues_[GC_ANALOG_LEFT_Y]) < ANALOG_INPUT_DEAD_ZONE_THRESH) {
                      gc_axisValues_[GC_ANALOG_LEFT_Y] = 0;
                    }
                    
                    // Compute speed
                    f32 xyMag = MIN(1.0,
                                    sqrtf( gc_axisValues_[GC_ANALOG_LEFT_X]*gc_axisValues_[GC_ANALOG_LEFT_X] + gc_axisValues_[GC_ANALOG_LEFT_Y]*gc_axisValues_[GC_ANALOG_LEFT_Y]) / (f32)s16_MAX
                                    );
                    
                    // Stop wheels if magnitude of input is low
                    if (xyMag < 0.01f) {
                      SendDriveWheels(0,0);
                      break;
                    }
                    
                    // Driving forward?
                    f32 fwd = gc_axisValues_[GC_ANALOG_LEFT_Y] < 0 ? 1 : -1;
                    
                    // Curving right?
                    f32 right = gc_axisValues_[GC_ANALOG_LEFT_X] > 0 ? 1 : -1;
                  
                    // Base wheel speed based on magnitude of input and whether or not robot is driving forward
                    f32 baseWheelSpeed = ANALOG_INPUT_MAX_DRIVE_SPEED * xyMag * fwd;
                  
            
                    // Angle of xy input used to determine curvature
                    f32 xyAngle = fabsf(atanf(-(f32)gc_axisValues_[GC_ANALOG_LEFT_Y] / (f32)gc_axisValues_[GC_ANALOG_LEFT_X])) * (right);
                    
                    // Compute radius of curvature
                    f32 roc = (xyAngle / PIDIV2_F) * MAX_ANALOG_RADIUS;
                    
                    
                    // Compute individual wheel speeds
                    f32 lwheel_speed_mmps = 0;
                    f32 rwheel_speed_mmps = 0;
                    if (fabsf(xyAngle) > PIDIV2_F - 0.1f) {
                      // Straight fwd/back
                      lwheel_speed_mmps = baseWheelSpeed;
                      rwheel_speed_mmps = baseWheelSpeed;
                    } else if (fabsf(xyAngle) < 0.1f) {
                      // Turn in place
                      lwheel_speed_mmps = right * xyMag * ANALOG_INPUT_MAX_DRIVE_SPEED;
                      rwheel_speed_mmps = -right * xyMag * ANALOG_INPUT_MAX_DRIVE_SPEED;
                    } else {
                      
                      lwheel_speed_mmps = baseWheelSpeed * (roc + (right * WHEEL_DIST_HALF_MM)) / roc;
                      rwheel_speed_mmps = baseWheelSpeed * (roc - (right * WHEEL_DIST_HALF_MM)) / roc;
                      
                      // Swap wheel speeds
                      if (fwd * right < 0) {
                        f32 temp = lwheel_speed_mmps;
                        lwheel_speed_mmps = rwheel_speed_mmps;
                        rwheel_speed_mmps = temp;
                      }
                    }
                    
                    
                    // Cap wheel speed at max
                    if (fabsf(lwheel_speed_mmps) > ANALOG_INPUT_MAX_DRIVE_SPEED) {
                      f32 correction = lwheel_speed_mmps - (ANALOG_INPUT_MAX_DRIVE_SPEED * (lwheel_speed_mmps >= 0 ? 1 : -1));
                      f32 correctionFactor = 1.f - fabsf(correction / lwheel_speed_mmps);
                      lwheel_speed_mmps *= correctionFactor;
                      rwheel_speed_mmps *= correctionFactor;
                      //printf("lcorrectionFactor: %f\n", correctionFactor);
                    }
                    if (fabsf(rwheel_speed_mmps) > ANALOG_INPUT_MAX_DRIVE_SPEED) {
                      f32 correction = rwheel_speed_mmps - (ANALOG_INPUT_MAX_DRIVE_SPEED * (rwheel_speed_mmps >= 0 ? 1 : -1));
                      f32 correctionFactor = 1.f - fabsf(correction / rwheel_speed_mmps);
                      lwheel_speed_mmps *= correctionFactor;
                      rwheel_speed_mmps *= correctionFactor;
                      //printf("rcorrectionFactor: %f\n", correctionFactor);
                    }
                    
                    #if(DEBUG_GAMEPAD)
                    printf("AnalogLeft: xyMag %f, xyAngle %f, radius %f, fwd %f, right %f, lwheel %f, rwheel %f\n", xyMag, xyAngle, roc, fwd, right, lwheel_speed_mmps, rwheel_speed_mmps );
                    #endif
                    
                    SendDriveWheels(lwheel_speed_mmps, rwheel_speed_mmps);
                    
                    break;
                  }
                  case GC_ANALOG_RIGHT_X:
                  case GC_ANALOG_RIGHT_Y:
                  {
                    #if(DEBUG_GAMEPAD)
                    printf("AnalogRight X %d  Y %d\n", gc_axisValues_[GC_ANALOG_RIGHT_X], gc_axisValues_[GC_ANALOG_RIGHT_Y]);
                    #endif
                    
                    // Compute head speed
                    f32 speed_rad_per_s = HEAD_SPEED_RAD_PER_SEC * (-(f32)gc_axisValues_[GC_ANALOG_RIGHT_Y] / s16_MAX);
                    
                    SendMoveHead(speed_rad_per_s);
                    
                    break;
                  }
                  case GC_LT_BUTTON:
                  case GC_RT_BUTTON:
                    #if(DEBUG_GAMEPAD)
                    printf("Top buttons: LT %d  RT %d\n", gc_axisValues_[GC_LT_BUTTON], gc_axisValues_[GC_RT_BUTTON]);
                    #endif
                    break;
                  default:
                    printf("WARNING: Unrecognized axis %d\n", sdlEvent_.caxis.axis);
                    break;
                }
                
              } else {
                printf("WARNING: Unrecognized source of SDL event (%d)\n", sdlEvent_.caxis.which);
              }
              break;
              
            case SDL_CONTROLLERBUTTONDOWN:
            case SDL_CONTROLLERBUTTONUP:
            {
              u8 buttonID = sdlEvent_.jbutton.button;
              gc_buttonPressed_[sdlEvent_.jbutton.button] = sdlEvent_.jbutton.state;
              
              bool pressed = sdlEvent_.jbutton.state; // If false, then this is a release event
              
              bool LT_held = gc_axisValues_[GC_LT_BUTTON];
              bool RT_held = gc_axisValues_[GC_RT_BUTTON];
              
              // Process buttons that matter only when pressed
              if (pressed) {
                switch(buttonID) {
                  case GC_BUTTON_A:
                    SendSetNextBehaviorState(LT_held ? BehaviorManager::DANCE_WITH_BLOCK : BehaviorManager::EXCITABLE_CHASE);
                    break;
                  case GC_BUTTON_B:
                    SendSetNextBehaviorState(BehaviorManager::SCARED_FLEE);
                    break;
                  case GC_BUTTON_X:
                    SendSetNextBehaviorState(LT_held ? BehaviorManager::SCAN : BehaviorManager::IDLE);
                    break;
                  case GC_BUTTON_Y:
                    SendSetNextBehaviorState(LT_held ? BehaviorManager::WHAT_NEXT : BehaviorManager::HELP_ME_STATE);
                    break;
                  case GC_BUTTON_BACK:
                    break;
                    
                  case GC_BUTTON_START:
                    // Toggle CREEP mode
                    if(BehaviorManager::CREEP == behaviorMode_) {
                      behaviorMode_ = BehaviorManager::None;
                    } else {
                      behaviorMode_ = BehaviorManager::CREEP;
                    }
                    SendExecuteBehavior(behaviorMode_);
                    break;
                  default:
                    break;
                }
              }
              
              // Process buttons that matter both when pressed and released.
              switch(buttonID) {
                      
                case GC_BUTTON_ANALOG_LEFT:
                  break;
                case GC_BUTTON_ANALOG_RIGHT:
                  break;
                  
                case GC_BUTTON_LB:
                  break;
                case GC_BUTTON_RB:
                  break;
                  
                case GC_BUTTON_DIR_UP:
                case GC_BUTTON_DIR_DOWN:
                {
                  // Move lift up/down. Open-loop velocity commands.
                  f32 speed_rad_per_sec = 0;
                  if (pressed) {
                    speed_rad_per_sec = (LT_held ? 0.4f : 1) * (buttonID == GC_BUTTON_DIR_UP ? 1 : -1) * LIFT_SPEED_RAD_PER_SEC;
                  }
                  SendMoveLift(speed_rad_per_sec);
                  break;
                }
                case GC_BUTTON_DIR_LEFT:
                case GC_BUTTON_DIR_RIGHT:
                {
                  // Move lift to fixed position.
                  if (pressed) {
                    
                    // Figure out appropriate fixed position
                    f32 height_mm = LIFT_HEIGHT_LOWDOCK;
                    if (buttonID == GC_BUTTON_DIR_RIGHT) {
                      height_mm = LT_held ? LIFT_HEIGHT_HIGHDOCK : LIFT_HEIGHT_CARRY;
                    }
                    
                    SendMoveLiftToHeight(height_mm, LIFT_SPEED_RAD_PER_SEC, LIFT_ACCEL_RAD_PER_SEC2);
                  }
                  break;
                }
                default:
                  //printf("WARNING: Unrecognized button %d\n", sdlEvent_.jbutton.button);
                  break;
              }
              
              #if(DEBUG_GAMEPAD)
              printf("Button: %d  State %d, button %d, padding %d %d\n", sdlEvent_.jbutton.type, sdlEvent_.jbutton.state, sdlEvent_.jbutton.button, sdlEvent_.jbutton.padding1, sdlEvent_.jbutton.padding2);
              #endif
              break;
            }
            default:
              break;
          } // end switch
        } // end while
#endif
      }
      
      void Update()
      {
        // Connect to basestation if not already connected
        if (!bsClient.IsConnected()) {
          if (!bsClient.Connect(BASESTATION_IP, UI_MESSAGE_SERVER_LISTEN_PORT)) {
            printf("Failed to connect to UI message server listen port\n");
            return;
          }
          printf("WebotsKeyboardController connected to basestation!\n");
        }
        
        
        // Update poseMarker pose
        const double* trans = gps_->getValues();
        const double* northVec = compass_->getValues();
        
        // Convert to mm
        Vec3f transVec;
        transVec.x() = trans[0] * 1000;
        transVec.y() = trans[1] * 1000;
        transVec.z() = trans[2] * 1000;
        
        // Compute orientation from north vector
        f32 angle = atan2f(-northVec[1], northVec[0]);
        
        poseMarkerPose_.SetTranslation(transVec);
        poseMarkerPose_.SetRotation(angle, Z_AXIS_3D);
        
        
        // Update pose marker if different from last time
        if (!(prevPoseMarkerPose_ == poseMarkerPose_)) {
          if (poseMarkerMode_ != 0) {
            // Place object mode
            SendDrawPoseMarker(poseMarkerPose_);
          }
        }
        
        ProcessKeystroke();
        ProcessJoystick();
        
        prevPoseMarkerPose_ = poseMarkerPose_;
      }
      
      void SendMessage(const UiMessage& msg)
      {
        int sendBufLen = sizeof(RADIO_PACKET_HEADER);
        sendBuf[sendBufLen++] = msg.GetSize()+1;
        sendBuf[sendBufLen++] = msg.GetID();
        msg.GetBytes((u8*)(&sendBuf[sendBufLen]));
        sendBufLen += msg.GetSize();
        
        //int bytes_sent =
        bsClient.Send(sendBuf, sendBufLen);
        //printf("Sent %d bytes\n", bytes_sent);
      }
      
      void SendDriveWheels(const f32 lwheel_speed_mmps, const f32 rwheel_speed_mmps)
      {
        MessageU2G_DriveWheels m;
        m.lwheel_speed_mmps = lwheel_speed_mmps;
        m.rwheel_speed_mmps = rwheel_speed_mmps;
        SendMessage(m);
      }
      
      void SendMoveHead(const f32 speed_rad_per_sec)
      {
        MessageU2G_MoveHead m;
        m.speed_rad_per_sec = speed_rad_per_sec;
        SendMessage(m);
      }
      
      void SendMoveLift(const f32 speed_rad_per_sec)
      {
        MessageU2G_MoveLift m;
        m.speed_rad_per_sec = speed_rad_per_sec;
        SendMessage(m);
      }
      
      void SendMoveHeadToAngle(const f32 rad, const f32 speed, const f32 accel)
      {
        MessageU2G_SetHeadAngle m;
        m.angle_rad = rad;
        m.max_speed_rad_per_sec = speed;
        m.accel_rad_per_sec2 = accel;
        SendMessage(m);
      }
      
      void SendMoveLiftToHeight(const f32 mm, const f32 speed, const f32 accel)
      {
        MessageU2G_SetLiftHeight m;
        m.height_mm = mm;
        m.max_speed_rad_per_sec = speed;
        m.accel_rad_per_sec2 = accel;
        SendMessage(m);
      }
      
      void SendStopAllMotors()
      {
        MessageU2G_StopAllMotors m;
        SendMessage(m);
      }
      
      void SendImageRequest(u8 mode)
      {
        MessageU2G_ImageRequest m;
        m.mode = mode;
        SendMessage(m);
      }
      
      void SendSaveImages(bool on)
      {
        MessageU2G_SaveImages m;
        m.enableSave = on;
        SendMessage(m);
      }
      
      void SendEnableDisplay(bool on)
      {
        MessageU2G_EnableDisplay m;
        m.enable = on;
        SendMessage(m);
      }
      
      void SendSetHeadlights(u8 intensity)
      {
        MessageU2G_SetHeadlights m;
        m.intensity = intensity;
        SendMessage(m);
      }
      
      void SendExecutePathToPose(const Pose3d& p)
      {
        MessageU2G_GotoPose m;
        m.x_mm = p.GetTranslation().x();
        m.y_mm = p.GetTranslation().y();
        m.rad = p.GetRotationAngle<'Z'>().ToFloat();
        m.level = 0;
        SendMessage(m);
      }
      
      void SendPlaceObjectOnGroundSequence(const Pose3d& p)
      {
        MessageU2G_PlaceObjectOnGround m;
        m.x_mm = p.GetTranslation().x();
        m.y_mm = p.GetTranslation().y();
        m.rad = p.GetRotationAngle<'Z'>().ToFloat();
        m.level = 0;
        SendMessage(m);
      }
      
      void SendExecuteTestPlan()
      {
        MessageU2G_ExecuteTestPlan m;
        SendMessage(m);
      }
      
      void SendClearAllBlocks()
      {
        MessageU2G_ClearAllBlocks m;
        SendMessage(m);
      }
      
      void SendSelectNextObject()
      {
        MessageU2G_SelectNextObject m;
        SendMessage(m);
      }
      
      void SendPickAndPlaceSelectedObject(const bool usePreDockPose)
      {
        MessageU2G_PickAndPlaceObject m;
        m.usePreDockPose = static_cast<u8>(usePreDockPose);
        SendMessage(m);
      }
      
      void SendTraverseSelectedObject()
      {
        MessageU2G_TraverseObject m;
        SendMessage(m);
      }
      
      void SendExecuteBehavior(BehaviorManager::Mode mode)
      {
        MessageU2G_ExecuteBehavior m;
        m.behaviorMode = mode;
        SendMessage(m);
      }
      
      void SendSetNextBehaviorState(BehaviorManager::BehaviorState nextState)
      {
        MessageU2G_SetBehaviorState m;
        m.behaviorState = nextState;
        SendMessage(m);
      }
      
      void SendAbortPath()
      {
        MessageU2G_AbortPath m;
        SendMessage(m);
      }
      
      void SendAbortAll()
      {
        MessageU2G_AbortAll m;
        SendMessage(m);
      }
      
      void SendDrawPoseMarker(const Pose3d& p)
      {
        MessageU2G_DrawPoseMarker m;
        m.x_mm = p.GetTranslation().x();
        m.y_mm = p.GetTranslation().y();
        m.rad = p.GetRotationAngle<'Z'>().ToFloat();
        m.level = 0;
        SendMessage(m);
      }
      
      void SendErasePoseMarker()
      {
        MessageU2G_ErasePoseMarker m;
        SendMessage(m);
      }
      
      void SendHeadControllerGains(const f32 kp, const f32 ki, const f32 maxErrorSum)
      {
        MessageU2G_SetHeadControllerGains m;
        m.kp = kp;
        m.ki = ki;
        m.maxIntegralError = maxErrorSum;
        SendMessage(m);
      }
      
      void SendLiftControllerGains(const f32 kp, const f32 ki, const f32 maxErrorSum)
      {
        MessageU2G_SetLiftControllerGains m;
        m.kp = kp;
        m.ki = ki;
        m.maxIntegralError = maxErrorSum;
        SendMessage(m);
      }
      
      void SendSelectNextSoundScheme()
      {
        MessageU2G_SelectNextSoundScheme m;
        SendMessage(m);
      }
      
      void SendStartTestMode(TestMode mode)
      {
        MessageU2G_StartTestMode m;
        m.mode = mode;
        SendMessage(m);
      }
      
      void SendIMURequest(u32 length_ms)
      {
        MessageU2G_IMURequest m;
        m.length_ms = length_ms;
        SendMessage(m);
      }
      
      void SendAnimation(const char* animName, u32 numLoops)
      {
        static bool lastSendTime_sec = -1e6;
        
        // Don't send repeated animation commands within a half second
        if(inputController.getTime() > lastSendTime_sec + 0.5f)
        {
          MessageU2G_PlayAnimation m;
          //m.animationID = animId;
          strncpy(&(m.animationName[0]), animName, 32);
          m.numLoops = numLoops;
          SendMessage(m);
          lastSendTime_sec = inputController.getTime();
        } else {
          printf("Ignoring duplicate SendAnimation keystroke.\n");
        }
        
      }
      
      void SendReadAnimationFile()
      {
        MessageU2G_ReadAnimationFile m;
        SendMessage(m);
      }
      
      void SendStartFaceTracking(u8 timeout_sec)
      {
        MessageU2G_StartFaceTracking m;
        m.timeout_sec = timeout_sec;
        SendMessage(m);
      }
      
      void SendStopFaceTracking()
      {
        MessageU2G_StopFaceTracking m;
        SendMessage(m);
      }

      void SendFaceDetectParams()
      {
        if (root_) {
          // Face Detect params
          MessageU2G_SetFaceDetectParams p;
          p.scaleFactor = root_->getField("fd_scaleFactor")->getSFFloat();
          p.minNeighbors = root_->getField("fd_minNeighbors")->getSFInt32();
          p.minObjectHeight = root_->getField("fd_minObjectHeight")->getSFInt32();
          p.minObjectWidth = root_->getField("fd_minObjectWidth")->getSFInt32();
          p.maxObjectHeight = root_->getField("fd_maxObjectHeight")->getSFInt32();
          p.maxObjectWidth = root_->getField("fd_maxObjectWidth")->getSFInt32();
          
          printf("New Face detect params\n");
          SendMessage(p);
        }
      }
      
    } // namespace WebotsKeyboardController
  } // namespace Cozmo
} // namespace Anki


// =======================================================================

using namespace Anki;
using namespace Anki::Cozmo;

// Slow down keyboard polling to avoid duplicate commands?
const s32 KB_TIME_STEP = BS_TIME_STEP;

int main(int argc, char **argv)
{
  WebotsKeyboardController::inputController.step(KB_TIME_STEP);
  WebotsKeyboardController::Init();

  while (WebotsKeyboardController::inputController.step(KB_TIME_STEP) != -1)
  {
    // Process keyboard input
    WebotsKeyboardController::Update();
  }
  
  return 0;
}
<|MERGE_RESOLUTION|>--- conflicted
+++ resolved
@@ -180,51 +180,9 @@
         gps_->enable(BS_TIME_STEP);
         compass_->enable(BS_TIME_STEP);
         
-<<<<<<< HEAD
-        // Make root point to BlockWorldComms node
-        webots::Field* rootChildren = inputController.getRoot()->getField("children");
-        int numRootChildren = rootChildren->getCount();
-        for (int n = 0 ; n<numRootChildren; ++n) {
-          webots::Node* nd = rootChildren->getMFNode(n);
-          
-          // Get the node name
-          std::string nodeName = "";
-          webots::Field* nameField = nd->getField("name");
-          if (nameField) {
-            nodeName = nameField->getSFString();
-          }
-          
-          if (nd->getTypeName().find("Supervisor") != std::string::npos &&
-              nodeName.find("WebotsKeyboardController") != std::string::npos) {
-            root_ = nd;
-            
-            // Find pose marker color field
-            poseMarkerDiffuseColor_ = nd->getField("poseMarkerDiffuseColor");
-          }
-        }
-        
-        lastKeysPressed_.clear();
-        
-
-        #if(ENABLE_GAMEPAD_SUPPORT)
-        // Look for gamepad
-        if (SDL_Init(SDL_INIT_GAMECONTROLLER) < 0) {
-          printf("ERROR: Failed to init SDL\n");
-          return;
-        }
-        if (SDL_NumJoysticks() > 0) {
-          // Open first joystick. Assuming it's the Logitech Rumble Gamepad F510.
-          js_ = SDL_GameControllerOpen(0);
-          if (js_ == NULL) {
-            printf("ERROR: Unable to open gamepad\n");
-          }
-        }
-        #endif
-=======
         // Make root point to WebotsKeyBoardController node
         root_ = inputController.getSelf();
         poseMarkerDiffuseColor_ = root_->getField("poseMarkerDiffuseColor");
->>>>>>> 61d69e3c
 
       }
       
