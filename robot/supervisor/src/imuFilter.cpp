/**
 * File: imuFilter.cpp
 *
 * Author: Kevin Yoon
 * Created: 4/1/2014
 *
 * Description:
 *
 *   Filter for gyro and accelerometer
 *   Orientation of gyro axes is assumed to be identical to that of robot when the head is at 0 degrees.
 *   i.e. x-axis points forward, y-axis points to robot's left, z-axis points up.
 *
 * Copyright: Anki, Inc. 2014
 *
 **/

#include "trig_fast.h"
#include "imuFilter.h"
#include <math.h>
#include "headController.h"
#include "liftController.h"
#include "wheelController.h"
#include "pathFollower.h"
#include "pickAndPlaceController.h"
#include "anki/cozmo/robot/hal.h"
#include "messages.h"
#include "clad/robotInterface/messageRobotToEngine_send_helper.h"

// Build version info
// This file is autogenerated during Keil build
#include "anki/cozmo/robot/version.h"

// For event callbacks
#include "testModeController.h"

#define DEBUG_IMU_FILTER 0


namespace Anki {
  namespace Cozmo {
    namespace IMUFilter {

      namespace {
        // Last read IMU data
        HAL::IMU_DataStructure imu_data_;

        // Orientation and speed in XY-plane (i.e. horizontal plane) of robot
        f32 rot_ = 0;   // radians
        f32 rotSpeed_ = 0; // rad/s

        // Angle of accelerometer wrt gravity horizontal
        f32 pitch_ = 0;

        f32 gyro_filt[3];
        f32 gyro_robot_frame_filt[3];
        const f32 RATE_FILT_COEFF = 0.9f;

        f32 accel_filt[3];
        f32 accel_robot_frame_filt[3];
        f32 prev_accel_robot_frame_filt[3] = {0,0,0};
        const f32 ACCEL_FILT_COEFF = 0.1f;

        // ==== Pickup detection ===
        bool pickupDetectEnabled_ = true;
        bool pickedUp_ = false;

        bool enablePickupParalysis_ = false;

        // Filter coefficient on z-axis accelerometer
        const f32 ACCEL_PICKUP_FILT_COEFF = 0.1f;

        f32 pdFiltAccX_aligned_ = 0;
        f32 pdFiltAccY_aligned_ = 0;
        f32 pdFiltAccZ_aligned_ = 0;
        f32 pdFiltAccX_ = 0.f;
        f32 pdFiltAccY_ = 0.f;
        f32 pdFiltAccZ_ = 9800.f;
        u8 pdRiseCnt_ = 0;
        u8 pdFallCnt_ = 0;
        u8 pdLastHeadMoveCnt_ = 0;
        u8 pdUnexpectedMotionCnt_ = 0;
        // === End of Pickup detection ===


        u32 lastMotionDetectedTime_us = 0;
        const u32 MOTION_DETECT_TIMEOUT_US = 250000;
        const f32 ACCEL_MOTION_THRESHOLD = 60.f;
        const f32 GYRO_MOTION_THRESHOLD = 0.24f;


        // Recorded buffer
        bool isRecording_ = false;
        u8 recordDataIdx_ = 0;
        RobotInterface::IMUDataChunk imuChunkMsg_;


        // ====== Event detection vars ======
        enum IMUEvent {
          FALLING = 0,
          UPSIDE_DOWN,
          LEFTSIDE_DOWN,
          RIGHTSIDE_DOWN,
          FRONTSIDE_DOWN,
          BACKSIDE_DOWN,
          NUM_IMU_EVENTS
        };

        // Stores whether or not IMU conditions for an event are met this cycle
        bool eventStateRaw_[NUM_IMU_EVENTS];

        // Stores whether or not IMU and timing conditions for an event are met.
        // This is the true indicator of whether or not an event has occured.
        bool eventState_[NUM_IMU_EVENTS];

        // Used to store time that event was first activated or deactivated
        u32 eventTime_[NUM_IMU_EVENTS] = {0};

        // The amount of time required for eventStateRaw to be true for eventState to be true
        const u32 eventActivationTime_ms_[NUM_IMU_EVENTS] = {500, 2000, 500, 500, 500};

        // The amount of time required for eventStateRaw to be false for eventState to be false
        const u32 eventDeactivationTime_ms_[NUM_IMU_EVENTS] = {500, 500, 500, 500, 500};

        // Callback functions associated with event activation and deactivation
        typedef void (*eventCallbackFn)(void);
        eventCallbackFn eventActivationCallbacks[NUM_IMU_EVENTS] = {0};
        eventCallbackFn eventDeactivationCallbacks[NUM_IMU_EVENTS] = {0};

        // Falling
        const f32 FALLING_THRESH_MMPS2_SQRD = 4000000;

        // N-side down
        const f32 NSIDE_DOWN_THRESH_MMPS2 = 8000;

        // LED assignments
        const LEDId INDICATOR_LED_ID = LED_BACKPACK_LEFT;

      } // "private" namespace







      // Implementation of Madgwick's IMU and AHRS algorithms.
      // See: http://www.x-io.co.uk/node/8#open_source_ahrs_and_imu_algorithms

      //---------------------------------------------------------------------------------------------------
      // Definitions
      const float beta	= 0.1f;		// 2 * proportional gain

      //---------------------------------------------------------------------------------------------------
      // Variable definitions
      volatile float q0 = 1.0f, q1 = 0.0f, q2 = 0.0f, q3 = 0.0f;	// quaternion of sensor frame relative to auxiliary frame

      // Euler Z-angle
      float _zAngle = 0;

      //---------------------------------------------------------------------------------------------------
      // Function declarations

      float invSqrt(float x);

      //---------------------------------------------------------------------------------------------------
      // IMU algorithm update

      void MadgwickAHRSupdateIMU(float gx, float gy, float gz, float ax, float ay, float az) {
        float recipNorm;
        float s0, s1, s2, s3;
        float qDot1, qDot2, qDot3, qDot4;
        float _2q0, _2q1, _2q2, _2q3, _4q0, _4q1, _4q2 ,_8q1, _8q2, q0q0, q1q1, q2q2, q3q3;

        // Rate of change of quaternion from gyroscope
        qDot1 = 0.5f * (-q1 * gx - q2 * gy - q3 * gz);
        qDot2 = 0.5f * (q0 * gx + q2 * gz - q3 * gy);
        qDot3 = 0.5f * (q0 * gy - q1 * gz + q3 * gx);
        qDot4 = 0.5f * (q0 * gz + q1 * gy - q2 * gx);

        // Compute feedback only if accelerometer measurement valid (avoids NaN in accelerometer normalisation)
        if(!((ax == 0.0f) && (ay == 0.0f) && (az == 0.0f))) {

          // Normalise accelerometer measurement
          recipNorm = invSqrt(ax * ax + ay * ay + az * az);
          ax *= recipNorm;
          ay *= recipNorm;
          az *= recipNorm;

          // Auxiliary variables to avoid repeated arithmetic
          _2q0 = 2.0f * q0;
          _2q1 = 2.0f * q1;
          _2q2 = 2.0f * q2;
          _2q3 = 2.0f * q3;
          _4q0 = 4.0f * q0;
          _4q1 = 4.0f * q1;
          _4q2 = 4.0f * q2;
          _8q1 = 8.0f * q1;
          _8q2 = 8.0f * q2;
          q0q0 = q0 * q0;
          q1q1 = q1 * q1;
          q2q2 = q2 * q2;
          q3q3 = q3 * q3;

          // Gradient decent algorithm corrective step
          s0 = _4q0 * q2q2 + _2q2 * ax + _4q0 * q1q1 - _2q1 * ay;
          s1 = _4q1 * q3q3 - _2q3 * ax + 4.0f * q0q0 * q1 - _2q0 * ay - _4q1 + _8q1 * q1q1 + _8q1 * q2q2 + _4q1 * az;
          s2 = 4.0f * q0q0 * q2 + _2q0 * ax + _4q2 * q3q3 - _2q3 * ay - _4q2 + _8q2 * q1q1 + _8q2 * q2q2 + _4q2 * az;
          s3 = 4.0f * q1q1 * q3 - _2q1 * ax + 4.0f * q2q2 * q3 - _2q2 * ay;
          recipNorm = invSqrt(s0 * s0 + s1 * s1 + s2 * s2 + s3 * s3); // normalise step magnitude
          s0 *= recipNorm;
          s1 *= recipNorm;
          s2 *= recipNorm;
          s3 *= recipNorm;

          // Apply feedback step
          qDot1 -= beta * s0;
          qDot2 -= beta * s1;
          qDot3 -= beta * s2;
          qDot4 -= beta * s3;
        }

        // Integrate rate of change of quaternion to yield quaternion
        q0 += qDot1 * (1.0f * CONTROL_DT);   // q0 += qDot1 * (1.0f / sampleFreq);
        q1 += qDot2 * (1.0f * CONTROL_DT);
        q2 += qDot3 * (1.0f * CONTROL_DT);
        q3 += qDot4 * (1.0f * CONTROL_DT);

        // Normalise quaternion
        recipNorm = invSqrt(q0 * q0 + q1 * q1 + q2 * q2 + q3 * q3);
        q0 *= recipNorm;
        q1 *= recipNorm;
        q2 *= recipNorm;
        q3 *= recipNorm;


        // Compute zAngle from quaternion
        _zAngle = atan2_fast(2*(q0*q3 + q1*q2), 1 - 2*(q2*q2 + q3*q3) );
      }

      //---------------------------------------------------------------------------------------------------
      // Fast inverse square-root
      // See: http://en.wikipedia.org/wiki/Fast_inverse_square_root

      float invSqrt(float x) {
        float halfx = 0.5f * x;
        float y = x;
        long i = *(long*)&y;
        i = 0x5f3759df - (i>>1);
        y = *(float*)&i;
        y = y * (1.5f - (halfx * y * y));
        return y;
      }
      /// --------------------------------------------------------------------------------------------------





      // ==== Event callback functions ===

      void TurnOnIndicatorLight()
      {
#ifndef TARGET_K02
        TestModeController::Start(TM_NONE);
#endif
        HAL::SetLED(INDICATOR_LED_ID, LED_RED);
      }
      void TurnOffIndicatorLight()
      {
#ifndef TARGET_K02
        HAL::SetLED(INDICATOR_LED_ID, LED_OFF);
#endif
      }

      void StartPathFollowTest()
      {
        #ifndef TARGET_K02
        TestModeController::Start(TM_PATH_FOLLOW);
        #endif
        TurnOffIndicatorLight();
      }

      void StartLiftTest()
      {
        #ifndef TARGET_K02
        TestModeController::Start(TM_LIFT);
        #endif
        TurnOffIndicatorLight();
      }

      //===== End of event callbacks ====
      void SetPickupDetect(bool pickupDetected)
      {
        // TEST WITH LIGHT
        if (pickupDetected) {
          HAL::SetLED(INDICATOR_LED_ID, LED_RED);
        } else {
          HAL::SetLED(INDICATOR_LED_ID, LED_OFF);
        }

        pickedUp_ = pickupDetected;
        pdFallCnt_ = 0;
        pdRiseCnt_ = 0;
        pdLastHeadMoveCnt_ = 0;
        pdUnexpectedMotionCnt_ = 0;
      }

      void EnablePickupDetect(bool enable)
      {
        SetPickupDetect(false);
        pickupDetectEnabled_ = enable;
      }

      void EnablePickupParalysis(bool enable)
      {
        PRINT("Pickup paralysis %s", enable ? "ENABLED\n" : "DISABLED\n");
        enablePickupParalysis_ = enable;
      }

      void HandlePickupParalysis()
      {
#ifndef TARGET_K02
        static bool wasParalyzed = false;
        if (enablePickupParalysis_) {
          if (IsPickedUp() && !wasParalyzed) {
            // Stop all movement (so we don't hurt people's hands)
            PickAndPlaceController::Reset();
            PathFollower::ClearPath();

            LiftController::Disable();
            HeadController::Disable();
            WheelController::Disable();
            wasParalyzed = true;
          }
        }

        if((!IsPickedUp() || !enablePickupParalysis_) && wasParalyzed) {
          // Just got put back down
          LiftController::Enable();
          HeadController::Enable();
          WheelController::Enable();
          wasParalyzed = false;
        }
#endif
      }

#ifndef TARGET_K02
      void ToggleDisplayGeneralInfo()
      {
        static bool infoDisplayed = false;

        HAL::FacePrintf("ID: %x\n"
                        "SHA1: %x\n"
                        "Date: %s\n"
                        "Motors %s\n"
                        "Batt: %.1fV\n",
                        HAL::GetID(),
                        COZMO_VERSION_COMMIT,
                        BUILD_DATE,
                        infoDisplayed ? "ON" : "OFF",
                        0.1f * (f32)HAL::BatteryGetVoltage10x()
                        );

        if (!infoDisplayed) {
          WheelController::Disable();
          LiftController::Disable();
          HeadController::Disable();
        } else {
          WheelController::Enable();
          LiftController::Enable();
          HeadController::Enable();
        }

        infoDisplayed = !infoDisplayed;
      }
#endif

      void Reset()
      {
        rot_ = 0;
        rotSpeed_ = 0;
#ifndef TARGET_K02
        // Event callback functions
        // TODO: This should probably go somewhere else
        eventActivationCallbacks[UPSIDE_DOWN] = ToggleDisplayGeneralInfo;
#endif

        //eventActivationCallbacks[LEFTSIDE_DOWN] = TurnOnIndicatorLight;
        //eventDeactivationCallbacks[LEFTSIDE_DOWN] = StartPathFollowTest;
        //eventActivationCallbacks[FRONTSIDE_DOWN] = TurnOnIndicatorLight;
        //eventDeactivationCallbacks[FRONTSIDE_DOWN] = StartLiftTest;
      }


      // Simple poke detect
      // If wheels aren't moving but a sudden rotation about z-axis was detected
      void DetectPoke()
      {
        static TimeStamp_t peakGyroStartTime = 0;
        static TimeStamp_t peakGyroMaxTime = 0;
        static TimeStamp_t peakAccelStartTime = 0;
        static TimeStamp_t peakAccelMaxTime = 0;
        static TimeStamp_t lastPokeDetectTime = 0;
        const u32 pokeDetectRefractoryPeriod_ms = 1000;

        // Do nothing during refractory period
        TimeStamp_t currTime = HAL::GetTimeStamp();
        if (currTime - lastPokeDetectTime < pokeDetectRefractoryPeriod_ms) {
          peakGyroStartTime = currTime;
          peakAccelStartTime = currTime;
          return;
        }
#ifndef TARGET_K02
        // Only check for poke when wheels are not being driven
        if (!WheelController::AreWheelsMoving()) {

          // Check for a gyro rotation spike
          const f32 peakGyroThresh = 4.f;
          const u32 maxGyroPeakDuration_ms = 75;
          if (std::fabsf(gyro_robot_frame_filt[2]) > peakGyroThresh) {
            peakGyroMaxTime = currTime;
          } else if (std::fabsf(gyro_robot_frame_filt[2]) < peakGyroThresh) {
            if ((peakGyroMaxTime > peakGyroStartTime) && (peakGyroMaxTime - peakGyroStartTime < maxGyroPeakDuration_ms)) {
              PRINT("POKE DETECTED (GYRO)\n");
              peakGyroStartTime = currTime;
              lastPokeDetectTime = currTime;

              RobotInterface::RobotPoked m;
              RobotInterface::SendMessage(m);
            } else {
              peakGyroStartTime = currTime;
            }
          }

          // Check for accel spike
          if (!HeadController::IsMoving() && !LiftController::IsMoving()) {
            const f32 peakAccelThresh = 4000.f;
            const u32 maxAccelPeakDuration_ms = 75;
            if (std::fabsf(accel_robot_frame_filt[0]) > peakAccelThresh) {
              peakAccelMaxTime = currTime;
            } else if (std::fabsf(accel_robot_frame_filt[0]) < peakAccelThresh) {
              if ((peakAccelMaxTime > peakAccelStartTime) && (peakAccelMaxTime - peakAccelStartTime < maxAccelPeakDuration_ms)) {
                PRINT("POKE DETECTED (ACCEL)\n");
                peakAccelStartTime = currTime;
                lastPokeDetectTime = currTime;

                RobotInterface::RobotPoked m;
                RobotInterface::SendMessage(m);
              } else {
                peakAccelStartTime = currTime;
              }
            }
          } else {
            peakAccelStartTime = currTime;
          }

        } else {
          peakGyroStartTime = currTime;
          peakAccelStartTime = currTime;
        }
#endif
      }

      void DetectFalling()
      {
        const f32 accelMagnitudeSqrd = accel_filt[0]*accel_filt[0] +
                                       accel_filt[1]*accel_filt[1] +
                                       accel_filt[2]*accel_filt[2];

        eventStateRaw_[FALLING] = accelMagnitudeSqrd < FALLING_THRESH_MMPS2_SQRD;
      }

      void DetectNsideDown()
      {
        eventStateRaw_[UPSIDE_DOWN] = accel_robot_frame_filt[2] < -NSIDE_DOWN_THRESH_MMPS2;
        eventStateRaw_[LEFTSIDE_DOWN] = accel_robot_frame_filt[1] < -NSIDE_DOWN_THRESH_MMPS2;
        eventStateRaw_[RIGHTSIDE_DOWN] = accel_robot_frame_filt[1] > NSIDE_DOWN_THRESH_MMPS2;
        eventStateRaw_[FRONTSIDE_DOWN] = accel_robot_frame_filt[0] < -NSIDE_DOWN_THRESH_MMPS2;
        eventStateRaw_[BACKSIDE_DOWN] = accel_robot_frame_filt[0] > NSIDE_DOWN_THRESH_MMPS2;
      }

      // Checks for accelerations
      bool CheckUnintendedAcceleration() {
        return (ABS(pdFiltAccX_aligned_) > 5000) ||
               (ABS(pdFiltAccY_aligned_) > 3000) ||
               (ABS(pdFiltAccZ_aligned_) > 11000);
      }


      bool MotionDetected() {
        return (lastMotionDetectedTime_us + MOTION_DETECT_TIMEOUT_US) >= HAL::GetMicroCounter();
      }

      // Robot pickup detector
      //
      // Pickup detection occurs when the z-axis accelerometer reading is detected to be trending
      // up or down. When the robot moves under it's own power the accelerometer readings tend to be
      // much more noisy than when it is held by a person. The trend must satisfy one of two cases to
      // be considered a pickup detection:
      //
      // 1) Be trending for at least PD_MIN_TREND_LENGTH tics without any head motion.
      //    (Head motion is sometimes smooth enough to look like a pickup.)
      //
      // 2) Be trending for at least PD_MIN_TREND_LENGTH and have spanned a delta of
      //    PD_SUFFICIENT_TREND_DIFF mm/s^2. In this case head motion is allowed.
      //    This is so we can at least have a less sensitive detector if the robot
      //    is engaged is some never-ending head motions.
      void DetectPickup()
      {
        if (!pickupDetectEnabled_)
          return;

        // Compute the acceleration componenet aligned with the z-axis of the robot
        const f32 xzAccelMagnitude = sqrtf(pdFiltAccX_*pdFiltAccX_ + pdFiltAccZ_*pdFiltAccZ_);
        const f32 accel_angle_imu_frame = atan2_fast(pdFiltAccZ_, pdFiltAccX_);
        const f32 accel_angle_robot_frame = accel_angle_imu_frame + HeadController::GetAngleRad();

        pdFiltAccX_aligned_ = xzAccelMagnitude * cosf(accel_angle_robot_frame);
        pdFiltAccY_aligned_ = pdFiltAccY_;
        pdFiltAccZ_aligned_ = xzAccelMagnitude * sinf(accel_angle_robot_frame);



        if (IsPickedUp()) {

          // Picked up flag is reset only when the robot has stopped moving
          // and it has been set upright.
          if (!MotionDetected() &&
              !CheckUnintendedAcceleration() &&
              (accel_robot_frame_filt[2] > NSIDE_DOWN_THRESH_MMPS2)) {
            SetPickupDetect(false);
          }

        } else {
#ifndef TARGET_K02
          // Do simple check first.
          // If wheels aren't moving, any motion is because a person was messing with it!
          if (!WheelController::AreWheelsPowered()
              && !HeadController::IsMoving() && HeadController::IsInPosition()
              && !LiftController::IsMoving() && LiftController::IsInPosition()) {
            if (CheckUnintendedAcceleration()
                || ABS(gyro_robot_frame_filt[0]) > 5.f
                || ABS(gyro_robot_frame_filt[1]) > 5.f
                //|| ABS(gyro_robot_frame_filt[2]) > 5.f  // Not checking z-rotation since it is being used to trigger naive poke detection
                ) {
              if (++pdUnexpectedMotionCnt_ > 40) {
                PRINT("PDWhileStationary: acc (%f, %f, %f), gyro (%f, %f, %f)\n",
                      pdFiltAccX_aligned_, pdFiltAccY_aligned_, pdFiltAccZ_aligned_,
                      gyro_robot_frame_filt[0], gyro_robot_frame_filt[1], gyro_robot_frame_filt[2]);
                SetPickupDetect(true);
              }
            }
          } else {
            pdUnexpectedMotionCnt_ = 0;
          }
#endif

          // Do conservative check for pickup.
          // Only when we're really sure it's moving!
          // TODO: Make this smarter!
          if (!IsPickedUp() && CheckUnintendedAcceleration()) {
            ++pdRiseCnt_;
            if (pdRiseCnt_ > 40) {
              SetPickupDetect(true);
              PRINT("PickupDetect: accX = %f, accY = %f, accZ = %f\n",
                    pdFiltAccX_aligned_, pdFiltAccY_aligned_, pdFiltAccZ_aligned_);
            }
          } else {
            pdRiseCnt_ = 0;
          }

        }
      }

      void UpdateEventDetection()
      {
        // Call detect functions and update raw event state
        DetectPoke();
        DetectFalling();
        DetectNsideDown();


        // Now update event state according to (de)activation time
        u32 currTime = HAL::GetTimeStamp();
        for (int e = FALLING; e < NUM_IMU_EVENTS; ++e) {

#if(DEBUG_IMU_FILTER)
          //PERIODIC_PRINT(40,"IMUFilter event %d: state %d, rawState %d, eventTime %d, currTime %d\n",
          //               e, eventState_[e], eventStateRaw_[e], eventTime_[e], currTime);
#endif

          if (!eventState_[e]) {
            if (eventStateRaw_[e]) {
              if (eventTime_[e] == 0) {
                // Raw event state conditions met for the first time
                eventTime_[e] = currTime;
              } else if (currTime - eventTime_[e] > eventActivationTime_ms_[e]) {
                // Event activated
                eventState_[e] = true;

                // Call activation function
                if (eventActivationCallbacks[e]) {
#if(DEBUG_IMU_FILTER)
                  PRINT("IMUFilter: Activation callback %d\n", e);
#endif
                  eventActivationCallbacks[e]();
                }
              }
            } else {
              eventTime_[e] = 0;
            }

          } else {

            if (!eventStateRaw_[e]){
              if (eventTime_[e] == 0) {
                eventTime_[e] = currTime;
              } else if (currTime - eventTime_[e] > eventDeactivationTime_ms_[e]) {
                // Event deactivated
                eventState_[e] = false;

                // Call deactivation function
                if (eventDeactivationCallbacks[e]) {
#if(DEBUG_IMU_FILTER)
                  PRINT("IMUFilter: Deactivation callback %d\n", e);
#endif
                  eventDeactivationCallbacks[e]();
                }
              }
            } else {
              eventTime_[e] = 0;
            }
          }
        }

      }

      // Update the last time motion was detected
      void DetectMotion()
      {
        u32 currTime = HAL::GetMicroCounter();
<<<<<<< HEAD

        // Are wheels or head being powered?
        if (WheelController::AreWheelsPowered() || !HeadController::IsInPosition()) {
=======
#ifndef TARGET_K02
        // Are wheels being powered?
        if (WheelController::AreWheelsPowered()) {
>>>>>>> b6437ac2
          lastMotionDetectedTime_us = currTime;
        }
#endif
        // Was motion detected by accel or gyro?
        for(u8 i=0; i<3; ++i) {
          // Check accelerometer
          f32 dAccel = ABS(accel_robot_frame_filt[i] - prev_accel_robot_frame_filt[i]);
          prev_accel_robot_frame_filt[i] = accel_robot_frame_filt[i];
          if (dAccel > ACCEL_MOTION_THRESHOLD) {
            lastMotionDetectedTime_us = currTime;
          }

          // Check gyro
          if (ABS(gyro_robot_frame_filt[i]) > GYRO_MOTION_THRESHOLD) {
            lastMotionDetectedTime_us = currTime;
          }
        }
      }

      void UpdatePitch()
      {
        f32 headAngle = HeadController::GetAngleRad();
        
        // If not moving then reset pitch angle with accelerometer.
        // Otherwise, update it with gyro.
        if (!MotionDetected()) {
          pitch_ = atan2(accel_filt[0], accel_filt[2]) - headAngle;
        } else if (HeadController::IsInPosition() && !HeadController::IsMoving()) {
          f32 dAngle = -gyro_robot_frame_filt[1] * CONTROL_DT;
          pitch_ += dAngle;
        }
        
        //PERIODIC_PRINT(50, "Pitch %f deg\n", RAD_TO_DEG_F32(pitch_));
      }
      
      Result Update()
      {
        Result retVal = RESULT_OK;

        // Don't do IMU updates until head is calibrated
        if (!HeadController::IsCalibrated()) {
          return retVal;
        }


        // Get IMU data
        HAL::IMUReadData(imu_data_);


        ////// Gyro Update //////

        // Filter rotation speeds
        // TODO: Do this in hardware?
        gyro_filt[0] = imu_data_.rate_x * RATE_FILT_COEFF + gyro_filt[0] * (1.f-RATE_FILT_COEFF);
        gyro_filt[1] = imu_data_.rate_y * RATE_FILT_COEFF + gyro_filt[1] * (1.f-RATE_FILT_COEFF);
        gyro_filt[2] = imu_data_.rate_z * RATE_FILT_COEFF + gyro_filt[2] * (1.f-RATE_FILT_COEFF);


        // Compute head angle wrt to world horizontal plane
        const f32 headAngle = HeadController::GetAngleRad();  // TODO: Use encoders or accelerometer data? If encoders,
                                                        // may need to use accelerometer data anyway for when it's on ramps.


        // Compute rotation speeds in robot XY-plane.
        // https://www.chrobotics.com/library/understanding-euler-angles
        // http://ocw.mit.edu/courses/mechanical-engineering/2-017j-design-of-electromechanical-robotic-systems-fall-2009/course-text/MIT2_017JF09_ch09.pdf
        //
        // r: roll angle (x-axis), p: pitch angle (y-axis), y: yaw angle (z-axis)
        //
        //            |  1    sin(r)*tan(p)    cos(r)*tan(p)  |
        // D(r,p,y) = |  0       cos(r)           -sin(r)     |
        //            |  0    sin(r)/cos(p)    cos(r)/cos(p)  |
        //
        // Rotation in robot frame = D * [dr/dt, dp/dt, dy,dt] where the latter vector is given by gyro readings.
        // In our case, we only care about yaw. In other words, it's always true that r = y = 0.
        // (NOTE: This is true as long as we don't start turning on ramps!!!)
        // So the result simplifies to...
        gyro_robot_frame_filt[0] = gyro_filt[0] + gyro_filt[2] * tanf(headAngle);
        gyro_robot_frame_filt[1] = gyro_filt[1];
        gyro_robot_frame_filt[2] = gyro_filt[2] / cosf(headAngle);
        // TODO: We actually only care about gyro_robot_frame_filt[2]. Any point in computing the others?







        ///// Accelerometer update /////
        accel_filt[0] = imu_data_.acc_x * ACCEL_FILT_COEFF + accel_filt[0] * (1.f-ACCEL_FILT_COEFF);
        accel_filt[1] = imu_data_.acc_y * ACCEL_FILT_COEFF + accel_filt[1] * (1.f-ACCEL_FILT_COEFF);
        accel_filt[2] = imu_data_.acc_z * ACCEL_FILT_COEFF + accel_filt[2] * (1.f-ACCEL_FILT_COEFF);
        //printf("accel: %f %f %f\n", accel_filt[0], accel_filt[1], accel_filt[2]);

        // Compute accelerations in robot frame
        const f32 xzAccelMagnitude = sqrtf(accel_filt[0]*accel_filt[0] + accel_filt[2]*accel_filt[2]);
        const f32 accel_angle_imu_frame = atan2_fast(accel_filt[2], accel_filt[0]);
        const f32 accel_angle_robot_frame = accel_angle_imu_frame + headAngle;

        prev_accel_robot_frame_filt[0] = accel_robot_frame_filt[0];
        prev_accel_robot_frame_filt[1] = accel_robot_frame_filt[1];
        prev_accel_robot_frame_filt[2] = accel_robot_frame_filt[2];

        accel_robot_frame_filt[0] = xzAccelMagnitude * cosf(accel_angle_robot_frame);
        accel_robot_frame_filt[1] = accel_filt[1];
        accel_robot_frame_filt[2] = xzAccelMagnitude * sinf(accel_angle_robot_frame);

#if(DEBUG_IMU_FILTER)
        PERIODIC_PRINT(200, "Accel angle %f %f\n", accel_angle_imu_frame, accel_angle_robot_frame);
        PERIODIC_PRINT(200, "Accel (robot frame): %f %f %f\n",
                       accel_robot_frame_filt[0],
                       accel_robot_frame_filt[1],
                       accel_robot_frame_filt[2]);
#endif


#if(0)
        // Measure peak readings every 2 seconds
        static f32 max_gyro[3] = {0,0,0};
        static f32 max_accel[3] = {0,0,0};
        for (int i=0; i<3; ++i) {
          if(ABS(gyro_robot_frame_filt[i]) > max_gyro[i]) {
            max_gyro[i] = ABS(gyro_robot_frame_filt[i]);
          }

          if (prev_accel_robot_frame_filt[i] != 0) {
            f32 dAccel = ABS(accel_robot_frame_filt[i] - prev_accel_robot_frame_filt[i]);
            if(dAccel > max_accel[i]) {
              max_accel[i] = dAccel;
            }
          }
        }

        static u32 measurement_cycles = 0;
        if (measurement_cycles++ == 400) {
          PRINT("Max gyro: %f %f %f\n",
                         max_gyro[0],
                         max_gyro[1],
                         max_gyro[2]);
          PRINT("Max accel_delta: %f %f %f\n",
                         max_accel[0],
                         max_accel[1],
                         max_accel[2]);

            measurement_cycles = 0;
          for (int i=0; i<3; ++i) {
            max_accel[i] = 0;
            max_gyro[i] = 0;
          }
        }
#endif

        DetectMotion();
        UpdatePitch();

        // XY-plane rotation rate is robot frame z-axis rotation rate
        rotSpeed_ = gyro_robot_frame_filt[2];

        // Update orientation if motion detected or expected
        if (MotionDetected()) {
          f32 dAngle = rotSpeed_ * CONTROL_DT;
          rot_ += dAngle;

          MadgwickAHRSupdateIMU(imu_data_.rate_x, imu_data_.rate_y, imu_data_.rate_z,
                                imu_data_.acc_x, imu_data_.acc_y, imu_data_.acc_z);
          //MadgwickAHRSupdateIMU(gyro_filt[0], gyro_filt[1], gyro_filt[2],
          //                      accel_filt[0], accel_filt[1], accel_filt[2]);
        }

        // XXX: DEBUG!
        //UpdateEventDetection();

        // Pickup detection
        pdFiltAccX_ = imu_data_.acc_x * ACCEL_PICKUP_FILT_COEFF + pdFiltAccX_ * (1.f - ACCEL_PICKUP_FILT_COEFF);
        pdFiltAccY_ = imu_data_.acc_y * ACCEL_PICKUP_FILT_COEFF + pdFiltAccY_ * (1.f - ACCEL_PICKUP_FILT_COEFF);
        pdFiltAccZ_ = imu_data_.acc_z * ACCEL_PICKUP_FILT_COEFF + pdFiltAccZ_ * (1.f - ACCEL_PICKUP_FILT_COEFF);

        // XXX: Commenting this out because pickup detection seems to be firing
        //      when the robot drives up ramp (or the side of a platform) and
        //      clearing pose history.
        DetectPickup();

        UpdateEventDetection();

        HandlePickupParalysis();

        // Recording IMU data for sending to basestation
        if (isRecording_) {

          /*
          // Scale accel range of -20000 to +20000mm/s2 (roughly -2g to +2g) to be between -127 and +127
          const f32 accScaleFactor = 127.f/20000.f;

          imuChunkMsg_.aX[recordDataIdx_] = (accel_robot_frame_filt[0] * accScaleFactor);
          imuChunkMsg_.aY[recordDataIdx_] = (accel_robot_frame_filt[1] * accScaleFactor);
          imuChunkMsg_.aZ[recordDataIdx_] = (accel_robot_frame_filt[2] * accScaleFactor);

          // Scale gyro range of -2pi to +2pi rad/s to be between -127 and +127
          const f32 gyroScaleFactor = 127.f/(2.f*PI_F);
          imuChunkMsg_.gX[recordDataIdx_] = (gyro_robot_frame_filt[0] * gyroScaleFactor);
          imuChunkMsg_.gY[recordDataIdx_] = (gyro_robot_frame_filt[1] * gyroScaleFactor);
          imuChunkMsg_.gZ[recordDataIdx_] = (gyro_robot_frame_filt[2] * gyroScaleFactor);
           */

          /*
          imuChunkMsg_.aX[recordDataIdx_] = accel_robot_frame_filt[0];
          imuChunkMsg_.aY[recordDataIdx_] = accel_robot_frame_filt[1];
          imuChunkMsg_.aZ[recordDataIdx_] = accel_robot_frame_filt[2];

          imuChunkMsg_.gX[recordDataIdx_] = gyro_robot_frame_filt[0];
          imuChunkMsg_.gY[recordDataIdx_] = gyro_robot_frame_filt[1];
          imuChunkMsg_.gZ[recordDataIdx_] = gyro_robot_frame_filt[2];
          */




          // Compute raw accel values in robot frame
          const f32 xzAccelMagnitude = sqrtf(imu_data_.acc_x*imu_data_.acc_x + imu_data_.acc_z*imu_data_.acc_z);
          const f32 accel_angle_imu_frame = atan2_fast(imu_data_.acc_z, imu_data_.acc_x);
          const f32 accel_angle_robot_frame = accel_angle_imu_frame + headAngle;

          imuChunkMsg_.aX[recordDataIdx_] = xzAccelMagnitude * cosf(accel_angle_robot_frame);
          imuChunkMsg_.aY[recordDataIdx_] = imu_data_.acc_y;
          imuChunkMsg_.aZ[recordDataIdx_] = xzAccelMagnitude * sinf(accel_angle_robot_frame);

          // Compute raw gyro values in robot frame
          imuChunkMsg_.gX[recordDataIdx_] = imu_data_.rate_x + imu_data_.rate_z * tanf(headAngle);
          imuChunkMsg_.gY[recordDataIdx_] = imu_data_.rate_y;
          imuChunkMsg_.gZ[recordDataIdx_] = imu_data_.rate_z  / cosf(headAngle);;





          // Send message when it's full
          if (++recordDataIdx_ == IMU_CHUNK_SIZE) {
            RobotInterface::SendMessage(imuChunkMsg_);
            recordDataIdx_ = 0;
            ++imuChunkMsg_.chunkId;

            if (imuChunkMsg_.chunkId == imuChunkMsg_.totalNumChunks) {
              PRINT("IMU RECORDING COMPLETE (time %dms)\n", HAL::GetTimeStamp());
              isRecording_ = false;
            }
          }
        }


        return retVal;

      } // Update()

      HAL::IMU_DataStructure GetLatestRawData()
      {
        return imu_data_;
      }

      f32 GetRotation()
      {
        //return _zAngle;  // Computed from 3D orientation tracker (Madgwick filter)
        return rot_;     // Computed from simplified yaw-only tracker
      }

      f32 GetRotationSpeed()
      {
        return rotSpeed_;
      }

      f32 GetPitch()
      {
        return pitch_;
      }

      bool IsPickedUp()
      {
        return pickedUp_;
      }


      void RecordAndSend(const u32 length_ms)
      {
        PRINT("STARTING IMU RECORDING (time = %dms)\n", HAL::GetTimeStamp());
        isRecording_ = true;
        recordDataIdx_ = 0;
        imuChunkMsg_.seqId++;
        imuChunkMsg_.chunkId=0;
        imuChunkMsg_.totalNumChunks = length_ms / (TIME_STEP * IMU_CHUNK_SIZE);
      }

    } // namespace IMUFilter
  } // namespace Cozmo
} // namespace Anki<|MERGE_RESOLUTION|>--- conflicted
+++ resolved
@@ -639,15 +639,9 @@
       void DetectMotion()
       {
         u32 currTime = HAL::GetMicroCounter();
-<<<<<<< HEAD
-
+#ifndef TARGET_K02
         // Are wheels or head being powered?
         if (WheelController::AreWheelsPowered() || !HeadController::IsInPosition()) {
-=======
-#ifndef TARGET_K02
-        // Are wheels being powered?
-        if (WheelController::AreWheelsPowered()) {
->>>>>>> b6437ac2
           lastMotionDetectedTime_us = currTime;
         }
 #endif
