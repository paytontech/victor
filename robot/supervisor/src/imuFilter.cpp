/**
 * File: imuFilter.cpp
 *
 * Author: Kevin Yoon
 * Created: 4/1/2014
 *
 * Description:
 *
 *   Filter for gyro and accelerometer
 *   Orientation of gyro axes is assumed to be identical to that of robot when the head is at 0 degrees.
 *   i.e. x-axis points forward, y-axis points to robot's left, z-axis points up.
 *
 * Copyright: Anki, Inc. 2014
 *
 **/

#include "trig_fast.h"
#include "imuFilter.h"
#include <math.h>
#include "headController.h"
#include "liftController.h"
#include "wheelController.h"
#include "pathFollower.h"
#include "pickAndPlaceController.h"
#include "proxSensors.h"
#include "anki/cozmo/robot/logging.h"
#include "anki/cozmo/robot/hal.h"
#include "messages.h"
#include "clad/robotInterface/messageRobotToEngine_send_helper.h"

#define DEBUG_IMU_FILTER 0

// Define type of data to send when IMURequest received
#define RECORD_AND_SEND_RAW_DATA  0
#define RECORD_AND_SEND_FILT_DATA 1
#define RECORD_AND_SEND_MODE RECORD_AND_SEND_RAW_DATA

// Whether or not to tuck head and lift down when falling is detected
#define DEFAULT_BRACE_WHEN_FALLING true

namespace Anki {
  namespace Cozmo {
    namespace IMUFilter {

      namespace {
        // Last read IMU data
        HAL::IMU_DataStructure imu_data_;

        // Orientation and speed in XY-plane (i.e. horizontal plane) of robot
        Radians rot_ = 0;   // radians
        f32 rotSpeed_ = 0; // rad/s

        // Pitch angle: Approaches angle of accelerometer wrt gravity horizontal
        f32 pitch_                      = 0;
        const f32 PITCH_FILT_COEFF      = 0.98f;  // Filter to combine gyro and accel for smooth pitch estimation
                                                  // The higher this value, the slower it approaches accel-based pitch,
                                                  // but the less noisy it is.
        const f32 PITCH_FILT_COEFF_MOVING = 0.998f;  // Same as above, but used when the robot's wheels are moving
        const f32 UNINIT_HEAD_ANGLE     = 10000;  // Just has to be some not physically possible value
        f32 prevHeadAngle_              = UNINIT_HEAD_ANGLE;
        
        f32 gyro_[3]                    = {0};    // Bias-compensated gyro measurements
        f32 gyro_robot_frame[3]         = {0};    // Unfiltered gyro measurements in robot frame
        f32 gyro_robot_frame_filt[3]    = {0};    // Filtered gyro measurements in robot frame
        const f32 RATE_FILT_COEFF       = 1.f;    // IIR low-pass filter coefficient (1 == disable filter)
        
        f32 gyro_bias_filt[3]           = {0};     // Filtered gyro bias
        const f32 GYRO_BIAS_FILT_COEFF_NORMAL  = 0.0005f; // IIR low-pass filter coefficient (1 == disable filter).
                                                          // Relatively slow once we're sure calibration is reasonably good since it shouldn't be changing that fast.

        const f32 GYRO_BIAS_FILT_COEFF_TEMP_CHANGING = 0.0025f; // Gyro bias filter coefficient used while the IMU temperature is changing (due to initial warming up)

        const f32 GYRO_BIAS_FILT_COEFF_PRECALIB = 0.2f;   // Gyro bias filter coefficient. Relatively fast before calibration.
        f32 gyroBiasCoeff_              = GYRO_BIAS_FILT_COEFF_PRECALIB;
        u16 biasFiltCnt_                = 0;
        const f32 BIAS_FILT_RESTART_THRESH = DEG_TO_RAD_F32(0.5f); // Max difference allowed between bias filter output and gyro input before filter is restarted
        const u16 BIAS_FILT_COMPLETE_COUNT = 200;    // Number of consecutive gyro readings required while robot not moving before bias filter switches to slower rate
        bool gyro_sign[3] = {false}; // true is negative, false is positive

        f32 accel_filt[3]               = {0};    // Filtered accelerometer measurements
        f32 accel_robot_frame[3]        = {0};    // Unfiltered accelerometer measurements in robot frame
        f32 accel_robot_frame_filt[3]   = {0};    // Filtered accelerometer measurements in robot frame
        f32 abs_accel_robot_frame_filt[3] = {0};  // Absolute value of accelerations
        const f32 ACCEL_FILT_COEFF      = 0.1f;   // IIR low-pass filter coefficient (1 == disable filter)
 
        f32 accelMagnitudeSqrd_         = 9810 * 9810;

        const f32 HP_ACCEL_FILT_COEFF   = 0.5f;     // IIR high-pass filter coefficient (0 == no-pass)
        f32 accel_robot_frame_high_pass[3] = {0};
        
        // These values used to check if IMU temperature is changing (see usage in IMUFilter::Update())
        u32 timeOfLastImuTempSample_ms_ = 0;
        f32 lastImuTempSample_degC_ = 0.f;
        
        // ==== Pickup detection ===
        bool pickupDetectEnabled_       = true;
        bool pickedUp_                  = false;

        const f32 PICKUP_WHILE_MOVING_ACC_THRESH[3]  = {5000, 5000, 12000};  // mm/s^2
        const f32 PICKUP_WHILE_WHEELS_NOT_MOVING_GYRO_THRESH[3] = {0.5f, 0.5f, 0.5f};   // rad/s
        const f32 UNEXPECTED_ROTATION_SPEED_THRESH   = DEG_TO_RAD_F32(20.f); //rad/s
        const u8 PICKUP_COUNT_WHILE_MOVING           = 40;
        const u8 PICKUP_COUNT_WHILE_MOTIONLESS       = 20;
        u8 potentialPickupCnt_                       = 0;
        
        const f32 PUTDOWN_HYSTERESIS = 500.f;
        const u8  PUTDOWN_COUNT      = 40;
        u8 putdownCnt_               = 0;
        
        u16 cliffValsWhileNotMoving_[HAL::CLIFF_COUNT] = {0};

        const u16 CLIFF_DELTA_FOR_PICKUP = 50;
        
        const f32 ACCEL_DISTURBANCE_MOTION_THRESH = 40.f;
        s8 external_accel_disturbance_cnt[3]      = {0};
        // === End of Pickup detection ===


        // Motion detection
        u32 lastMotionDetectedTime_ms = 0;
        const u32 MOTION_DETECT_TIMEOUT_MS = 250;
        const f32 ACCEL_MOTION_THRESH = 10;  // mm/s^2
        const f32 GYRO_MOTION_THRESHOLD = DEG_TO_RAD_F32(2.f);            // Gyro motion threshold post-calibration
        const f32 GYRO_MOTION_PRECALIB_THRESHOLD = DEG_TO_RAD_F32(10.f);  // Gyro motion threshold pre-calibration
                                                                          // (Max bias according to BMI160 datasheet is +/- 10 deg/s)
        f32 gyroMotionThresh_ = GYRO_MOTION_PRECALIB_THRESHOLD;

        // Recorded buffer
        bool isRecording_ = false;
        
#if(RECORD_AND_SEND_MODE == RECORD_AND_SEND_FILT_DATA)
        u8 recordDataIdx_ = 0;
        RobotInterface::IMUDataChunk imuChunkMsg_;
#else
        RobotInterface::IMURawDataChunk imuRawDataMsg_;
        u32 totalIMUDataMsgsToSend_ = 0;
        u32 sentIMUDataMsgs_ = 0;
#endif

        // ==== Falling detection ===
        bool falling_ = false;
        bool bracingEnabled_ = true;
        bool fallStarted_ = false;               // Indicates that falling is detected by accelerometer, but not necessarily for long enough to trigger falling_ flag
        TimeStamp_t fallStartedTime_ = 0;        // timestamp of when freefall started
        TimeStamp_t freefallDuration_ = 0;       // approximate duration of freefall
        float fallDetectMaxHighPassAccel_ = 0.f; // The maximum experienced high-pass filtered accelerometer magnitude during a falling event
        TimeStamp_t braceStartedTime_ = 0;
        // === End of Falling detection ===
        
        // N-side down
        const f32 NSIDE_DOWN_THRESH_MMPS2 = 8000;

      } // "private" namespace





//      // Implementation of Madgwick's IMU and AHRS algorithms.
//      // See: http://x-io.co.uk/open-source-imu-and-ahrs-algorithms/
//
//      //---------------------------------------------------------------------------------------------------
//      // Definitions
//      const float beta	= 0.1f;		// 2 * proportional gain
//
//      //---------------------------------------------------------------------------------------------------
//      // Variable definitions
//      volatile float q0 = 1.0f, q1 = 0.0f, q2 = 0.0f, q3 = 0.0f;	// quaternion of sensor frame relative to auxiliary frame
//
//      // Euler Z-angle
//      float _zAngle = 0;
//
//      //---------------------------------------------------------------------------------------------------
//      // Function declarations
//
//      float invSqrt(float x);
//
//      //---------------------------------------------------------------------------------------------------
//      // IMU algorithm update
//
//      void MadgwickAHRSupdateIMU(float gx, float gy, float gz, float ax, float ay, float az) {
//        float recipNorm;
//        float s0, s1, s2, s3;
//        float qDot1, qDot2, qDot3, qDot4;
//        float _2q0, _2q1, _2q2, _2q3, _4q0, _4q1, _4q2 ,_8q1, _8q2, q0q0, q1q1, q2q2, q3q3;
//
//        // Rate of change of quaternion from gyroscope
//        qDot1 = 0.5f * (-q1 * gx - q2 * gy - q3 * gz);
//        qDot2 = 0.5f * (q0 * gx + q2 * gz - q3 * gy);
//        qDot3 = 0.5f * (q0 * gy - q1 * gz + q3 * gx);
//        qDot4 = 0.5f * (q0 * gz + q1 * gy - q2 * gx);
//
//        // Compute feedback only if accelerometer measurement valid (avoids NaN in accelerometer normalisation)
//        if(!((ax == 0.0f) && (ay == 0.0f) && (az == 0.0f))) {
//
//          // Normalise accelerometer measurement
//          recipNorm = invSqrt(ax * ax + ay * ay + az * az);
//          ax *= recipNorm;
//          ay *= recipNorm;
//          az *= recipNorm;
//
//          // Auxiliary variables to avoid repeated arithmetic
//          _2q0 = 2.0f * q0;
//          _2q1 = 2.0f * q1;
//          _2q2 = 2.0f * q2;
//          _2q3 = 2.0f * q3;
//          _4q0 = 4.0f * q0;
//          _4q1 = 4.0f * q1;
//          _4q2 = 4.0f * q2;
//          _8q1 = 8.0f * q1;
//          _8q2 = 8.0f * q2;
//          q0q0 = q0 * q0;
//          q1q1 = q1 * q1;
//          q2q2 = q2 * q2;
//          q3q3 = q3 * q3;
//
//          // Gradient decent algorithm corrective step
//          s0 = _4q0 * q2q2 + _2q2 * ax + _4q0 * q1q1 - _2q1 * ay;
//          s1 = _4q1 * q3q3 - _2q3 * ax + 4.0f * q0q0 * q1 - _2q0 * ay - _4q1 + _8q1 * q1q1 + _8q1 * q2q2 + _4q1 * az;
//          s2 = 4.0f * q0q0 * q2 + _2q0 * ax + _4q2 * q3q3 - _2q3 * ay - _4q2 + _8q2 * q1q1 + _8q2 * q2q2 + _4q2 * az;
//          s3 = 4.0f * q1q1 * q3 - _2q1 * ax + 4.0f * q2q2 * q3 - _2q2 * ay;
//          recipNorm = invSqrt(s0 * s0 + s1 * s1 + s2 * s2 + s3 * s3); // normalise step magnitude
//          s0 *= recipNorm;
//          s1 *= recipNorm;
//          s2 *= recipNorm;
//          s3 *= recipNorm;
//
//          // Apply feedback step
//          qDot1 -= beta * s0;
//          qDot2 -= beta * s1;
//          qDot3 -= beta * s2;
//          qDot4 -= beta * s3;
//        }
//
//        // Integrate rate of change of quaternion to yield quaternion
//        q0 += qDot1 * (1.0f * CONTROL_DT);   // q0 += qDot1 * (1.0f / sampleFreq);
//        q1 += qDot2 * (1.0f * CONTROL_DT);
//        q2 += qDot3 * (1.0f * CONTROL_DT);
//        q3 += qDot4 * (1.0f * CONTROL_DT);
//
//        // Normalise quaternion
//        recipNorm = invSqrt(q0 * q0 + q1 * q1 + q2 * q2 + q3 * q3);
//        q0 *= recipNorm;
//        q1 *= recipNorm;
//        q2 *= recipNorm;
//        q3 *= recipNorm;
//
//
//        // Compute zAngle from quaternion
//        _zAngle = atan2_fast(2*(q0*q3 + q1*q2), 1 - 2*(q2*q2 + q3*q3) );
//      }
//
//      //---------------------------------------------------------------------------------------------------
//      // Fast inverse square-root
//      // See: http://en.wikipedia.org/wiki/Fast_inverse_square_root
//
//      float invSqrt(float x) {
//        float halfx = 0.5f * x;
//        float y = x;
//        long i = *(long*)&y;
//        i = 0x5f3759df - (i>>1);
//        y = *(float*)&i;
//        y = y * (1.5f - (halfx * y * y));
//        return y;
//      }
//      /// --------------------------------------------------------------------------------------------------



      void BraceForImpact()
      {
        if (bracingEnabled_) {
          LiftController::Brace();
          HeadController::Brace();
        }
      }
      
      void UnbraceAfterImpact()
      {
        if (bracingEnabled_) {
          LiftController::Unbrace();
          HeadController::Unbrace();
          
          LiftController::StartCalibrationRoutine(true);
          HeadController::StartCalibrationRoutine(true);
        }
      }
      
      void ResetFallingVars() {
        falling_ = false;
        fallStarted_ = false;
        fallStartedTime_ = 0;
        freefallDuration_ = 0;
        fallDetectMaxHighPassAccel_ = 0.f;
        braceStartedTime_ = 0;
      }

      void ResetPickupVars() {
        pickedUp_ = 0;

        for (int i=0 ; i < HAL::CLIFF_COUNT ; i++) {
          cliffValsWhileNotMoving_[i] = 0;
        }

        potentialPickupCnt_ = 0;
        putdownCnt_ = 0;
        external_accel_disturbance_cnt[0] = external_accel_disturbance_cnt[1] = external_accel_disturbance_cnt[2] = 0;
      }
      
      void SetPickupDetect(bool pickupDetected)
      {
        if (pickedUp_ != pickupDetected) {
          ResetPickupVars();
          pickedUp_ = pickupDetected;
        }
      }

      void EnablePickupDetect(bool enable)
      {
        SetPickupDetect(false);
        pickupDetectEnabled_ = enable;
      }

      void EnableBraceWhenFalling(bool enable)
      {
        AnkiInfo( "IMUFilter.EnableBraceWhenFalling", "%d", enable);
        bracingEnabled_ = enable;
      }
      
      Result Init()
      {
        EnableBraceWhenFalling(DEFAULT_BRACE_WHEN_FALLING);
        return RESULT_OK;
      }
<<<<<<< HEAD

      void Reset()
      {
        // rot_ = 0;
        // rotSpeed_ = 0;
        pitch_ = 0;
        imu_data_.Reset();
        
        prevHeadAngle_ = UNINIT_HEAD_ANGLE;
        
        ResetPickupVars();

        timeOfLastImuTempSample_ms_ = 0;
      }
=======
>>>>>>> 9f6c0080
      
      // Applies low-pass filtering to 3-element input, storing result to 3-element output assuming
      // output is passed in with previous timestep's filter values.
      void LowPassFilter(f32* output, const f32* input, const f32 coeff)
      {
        output[0] = input[0] * coeff + output[0] * (1.f - coeff);
        output[1] = input[1] * coeff + output[1] * (1.f - coeff);
        output[2] = input[2] * coeff + output[2] * (1.f - coeff);
      }

      // Returns low pass filtered output given single input and previous timestep's output
      f32 LowPassFilter_single(const f32 prev_output, const f32 input, const f32 coeff)
      {
        return input * coeff + prev_output * (1.f - coeff);
      }

      // Applies high-pass filtering to 3-element input and prev_input,
      // storing result to 3-element output assuming output is passed in with previous timestep's filter values.
      void HighPassFilter(f32* output, const f32* input, const f32* prev_input, const f32 coeff)
      {
        output[0] = coeff * (output[0] + input[0] - prev_input[0]);
        output[1] = coeff * (output[1] + input[1] - prev_input[1]);
        output[2] = coeff * (output[2] + input[2] - prev_input[2]);
      }

      // Simple poke detect
      // If wheels aren't moving but a sudden rotation about z-axis was detected
      void DetectPoke()
      {
        static TimeStamp_t peakGyroStartTime = 0;
        static TimeStamp_t peakGyroMaxTime = 0;
        static TimeStamp_t peakAccelStartTime = 0;
        static TimeStamp_t peakAccelMaxTime = 0;
        static TimeStamp_t lastPokeDetectTime = 0;
        const u32 pokeDetectRefractoryPeriod_ms = 1000;

        // Do nothing during refractory period
        TimeStamp_t currTime = HAL::GetTimeStamp();
        if (currTime - lastPokeDetectTime < pokeDetectRefractoryPeriod_ms) {
          peakGyroStartTime = currTime;
          peakAccelStartTime = currTime;
          return;
        }
        // Only check for poke when wheels are not being driven
        if (!WheelController::AreWheelsMoving()) {

          // Check for a gyro rotation spike
          const f32 peakGyroThresh = 4.f;
          const u32 maxGyroPeakDuration_ms = 75;
          if (fabsf(gyro_robot_frame_filt[2]) > peakGyroThresh) {
            peakGyroMaxTime = currTime;
          } else if (fabsf(gyro_robot_frame_filt[2]) < peakGyroThresh) {
            if ((peakGyroMaxTime > peakGyroStartTime) && (peakGyroMaxTime - peakGyroStartTime < maxGyroPeakDuration_ms)) {
              AnkiEvent( "IMUFilter.PokeDetected.Gyro", "");
              peakGyroStartTime = currTime;
              lastPokeDetectTime = currTime;

              RobotInterface::RobotPoked m;
              RobotInterface::SendMessage(m);
            } else {
              peakGyroStartTime = currTime;
            }
          }

          // Check for accel spike
          if (!HeadController::IsMoving() && !LiftController::IsMoving()) {
            const f32 peakAccelThresh = 4000.f;
            const u32 maxAccelPeakDuration_ms = 75;
            if (fabsf(accel_robot_frame_filt[0]) > peakAccelThresh) {
              peakAccelMaxTime = currTime;
            } else if (fabsf(accel_robot_frame_filt[0]) < peakAccelThresh) {
              if ((peakAccelMaxTime > peakAccelStartTime) && (peakAccelMaxTime - peakAccelStartTime < maxAccelPeakDuration_ms)) {
                AnkiEvent( "IMUFilter.PokeDetected.Accel", "");
                peakAccelStartTime = currTime;
                lastPokeDetectTime = currTime;

                RobotInterface::RobotPoked m;
                RobotInterface::SendMessage(m);
              } else {
                peakAccelStartTime = currTime;
              }
            }
          } else {
            peakAccelStartTime = currTime;
          }

        } else {
          peakGyroStartTime = currTime;
          peakAccelStartTime = currTime;
        }
      }

      void DetectFalling()
      {
        // Fall detection accelerometer thresholds:
        const f32 FALLING_THRESH_LOW_MMPS2_SQRD = 6000 * 6000; // If accMag falls below this, fallStarted is triggered...
        const f32 FALLING_THRESH_HIGH_MMPS2_SQRD = 9000 * 9000; // ...and not untriggered until it rises above this.
        const f32 STOPPED_TUMBLING_THRESH = 50.f; // accelerometer value corresponding to "no longer tumbling on the ground after a fall"

        // Fall detection timing:
        const TimeStamp_t now = HAL::GetTimeStamp();
        const TimeStamp_t fallDetectionTimeout_ms = 150; // fallStarted flag must be set for this long in order for 'bracing' to occur.
        
        // "Bracing manuever" timing
        const TimeStamp_t bracingTime_ms = 250; // this much time (minimum) is allowed for the bracing maneuver to complete.
        
        if (falling_) {
          // Update the maximum experienced HP-filtered accelerometer value (take max of all three axes)
          for (int i=0 ; i<3 ; i++) {
            fallDetectMaxHighPassAccel_ = MAX(fallDetectMaxHighPassAccel_, fabsf(accel_robot_frame_high_pass[i]));
          }
          if (accelMagnitudeSqrd_ > FALLING_THRESH_HIGH_MMPS2_SQRD) {
            // Estimating time in freefall: Consider the freefall finished
            // once the accelMagnitude rises above the upper threshold
            if (freefallDuration_ == 0) {
              freefallDuration_ = now - fallStartedTime_;
            }
            // Wait for robot to stop moving and bracing to complete, then unbrace.
            // Check for high-freq activity on x-axis (this could easily be any other axis since the threshold is so small)
            // to determine when the robot is definitely no longer moving.
            if((fabsf(accel_robot_frame_high_pass[0]) < STOPPED_TUMBLING_THRESH) &&
               (now - braceStartedTime_ > bracingTime_ms)) {
              // Send the FallingEvent message:
              RobotInterface::FallingEvent msg;
              msg.timestamp = fallStartedTime_;
              msg.duration_ms = freefallDuration_;
              msg.impactIntensity = fallDetectMaxHighPassAccel_;
              RobotInterface::SendMessage(msg);
              
              ResetFallingVars();
              UnbraceAfterImpact();
            }
          }
        }
        else { // 'falling_' flag not set
          if (fallStarted_) {
            // If fallStarted has been set for long enough, set the global falling flag and brace.
            if (now - fallStartedTime_ > fallDetectionTimeout_ms) {
              falling_ = true;
              braceStartedTime_ = now;
              BraceForImpact();
            } else {
              // only clear the flag if aMag rises above the higher threshold.
              fallStarted_ = (accelMagnitudeSqrd_ < FALLING_THRESH_HIGH_MMPS2_SQRD) && ProxSensors::IsAnyCliffDetected();
            }
          } else { // not fallStarted
            if ((accelMagnitudeSqrd_ < FALLING_THRESH_LOW_MMPS2_SQRD) && ProxSensors::IsAnyCliffDetected()) {
              fallStarted_ = true;
              fallStartedTime_ = now;
            }
          }
        }
      }
      
      // Conservative check for unintended acceleration that are
      // valid even while the motors are moving.
      bool CheckPickupWhileMoving() {
        return (abs_accel_robot_frame_filt[0] > PICKUP_WHILE_MOVING_ACC_THRESH[0]) ||
               (abs_accel_robot_frame_filt[1] > PICKUP_WHILE_MOVING_ACC_THRESH[1]) ||
               (abs_accel_robot_frame_filt[2] > PICKUP_WHILE_MOVING_ACC_THRESH[2]);
      }

      // Conservative check for unintended acceleration that are
      // valid even while the motors are moving.
      bool CheckPutdown() {
        return  (abs_accel_robot_frame_filt[0] < PICKUP_WHILE_MOVING_ACC_THRESH[0] - PUTDOWN_HYSTERESIS) ||
                (abs_accel_robot_frame_filt[1] < PICKUP_WHILE_MOVING_ACC_THRESH[1] - PUTDOWN_HYSTERESIS) ||
                (abs_accel_robot_frame_filt[2] < PICKUP_WHILE_MOVING_ACC_THRESH[2] - PUTDOWN_HYSTERESIS);
      }
      
      bool AreMotorsMoving() {
        return  WheelController::AreWheelsPowered() || WheelController::AreWheelsMoving()
                || HeadController::IsMoving() || !HeadController::IsInPosition()
                || LiftController::IsMoving() || !LiftController::IsInPosition();
      }

      // Robot pickup detector
      //
      // Pickup detection occurs when the z-axis accelerometer reading is detected to be trending
      // up or down. When the robot moves under it's own power the accelerometer readings tend to be
      // much more noisy than when it is held by a person. The trend must satisfy one of two cases to
      // be considered a pickup detection:
      //
      // 1) Be trending for at least PD_MIN_TREND_LENGTH tics without any head motion.
      //    (Head motion is sometimes smooth enough to look like a pickup.)
      //
      // 2) Be trending for at least PD_MIN_TREND_LENGTH and have spanned a delta of
      //    PD_SUFFICIENT_TREND_DIFF mm/s^2. In this case head motion is allowed.
      //    This is so we can at least have a less sensitive detector if the robot
      //    is engaged is some never-ending head motions.
      void DetectPickup()
      {
        if (!pickupDetectEnabled_)
          return;

        if (IsPickedUp()) {
          
          // Picked up flag is reset only when the robot has
          // stopped moving, detects no cliffs, and has been set upright.
          if (!ProxSensors::IsAnyCliffDetected() &&
              CheckPutdown() &&
              (accel_robot_frame_filt[2] > NSIDE_DOWN_THRESH_MMPS2)) {
            if (++putdownCnt_ > PUTDOWN_COUNT) {
              SetPickupDetect(false);
            }
          } else {
            putdownCnt_ = 0;
          }

        } else {
          
          // If cliff sensor changes while wheels not moving this is indicative of pickup
          bool cliffBasedPickupDetect = false;
          bool gyroZBasedMotionDetect = false;
          if (!WheelController::AreWheelsMoving() && !WheelController::AreWheelsPowered()) {
            s16 maxCliffDelta = 0;
            
            for (int i=0 ; i < HAL::CLIFF_COUNT ; i++) {
              if (cliffValsWhileNotMoving_[i] == 0) {
                cliffValsWhileNotMoving_[i] = ProxSensors::GetCliffValue(i);
              } else {
                const s16 absCliffDelta = ABS(cliffValsWhileNotMoving_[i] - ProxSensors::GetCliffValue(i));
                maxCliffDelta = MAX(maxCliffDelta, absCliffDelta);
              }
            }

            cliffBasedPickupDetect = maxCliffDelta > CLIFF_DELTA_FOR_PICKUP;

            // As long as wheels aren't moving, we can also check for Z-axis gyro motion
            gyroZBasedMotionDetect = ABS(gyro_robot_frame_filt[2]) > PICKUP_WHILE_WHEELS_NOT_MOVING_GYRO_THRESH[2];
            
          } else {

            for (int i=0 ; i < HAL::CLIFF_COUNT ; i++) {
              cliffValsWhileNotMoving_[i] = 0;
            }
            
            // Is the robot turning at a radically different speed than what it should be experiencing given current wheel speeds?
            // UNEXPECTED_ROTATION_SPEED_THRESH is being used as a multipurpose margin here. Because GetCurrNoSlipBodyRotSpeed() is based
            // on filtered wheel speeds there's a little delay which permits measuredBodyRotSpeed to be a little faster than maxPossibleBodyRotSpeed.
            const f32 maxPossibleBodyRotSpeed = WheelController::GetCurrNoSlipBodyRotSpeed();
            const f32 measuredBodyRotSpeed = IMUFilter::GetRotationSpeed();
            gyroZBasedMotionDetect = (((maxPossibleBodyRotSpeed > UNEXPECTED_ROTATION_SPEED_THRESH) &&
                                       ((measuredBodyRotSpeed < -UNEXPECTED_ROTATION_SPEED_THRESH) || (measuredBodyRotSpeed > maxPossibleBodyRotSpeed + UNEXPECTED_ROTATION_SPEED_THRESH))) ||
                                      ((maxPossibleBodyRotSpeed < -UNEXPECTED_ROTATION_SPEED_THRESH) &&
                                       ((measuredBodyRotSpeed > UNEXPECTED_ROTATION_SPEED_THRESH) || (measuredBodyRotSpeed < maxPossibleBodyRotSpeed - UNEXPECTED_ROTATION_SPEED_THRESH))));

          }

          
          // Sensitive check
          // If motors aren't moving, any motion is because a person was messing with it!
          if (!AreMotorsMoving()) {
            
            // Sufficient gyro motion is evidence of pickup
            bool gyroBasedMotionDetected = (ABS(gyro_robot_frame_filt[0]) > PICKUP_WHILE_WHEELS_NOT_MOVING_GYRO_THRESH[0]) ||
                                           (ABS(gyro_robot_frame_filt[1]) > PICKUP_WHILE_WHEELS_NOT_MOVING_GYRO_THRESH[1]) ||
                                           (ABS(gyro_robot_frame_filt[2]) > PICKUP_WHILE_WHEELS_NOT_MOVING_GYRO_THRESH[2]);

            if (cliffBasedPickupDetect || gyroBasedMotionDetected)
            {
              ++potentialPickupCnt_;
            }
            else if(potentialPickupCnt_ > 0)
            {
              // Decrease potentialPickupCnt while no motion is detected
              --potentialPickupCnt_;
            }
            
            // If the sign of the gyro data changes then reset potentialPickupCnt
            // This is to prevent oscillations from triggering pickup
            for(u8 i = 0; i < 3; ++i)
            {
              if(gyro_sign[i] != signbit(gyro_robot_frame_filt[i]))
              {
                potentialPickupCnt_ = 0;
              }
            }
            
            
            // Sufficient acceleration is evidence of pickup.
            // Only evaluating the horiztonal axes. Z-acceleration is sensitive to surface vibrations,
            // plus z-motion should be captured more reliably by the cliff sensor.
            // Keeping track of sign of disturbance because if it crosses 0 this is more indicative of
            // vibration versus steady motion.
            for (u8 i=0; i < 2; ++i) {
              if (ABS(accel_robot_frame_high_pass[i]) > ACCEL_DISTURBANCE_MOTION_THRESH) {
                s8 incr = accel_robot_frame_high_pass[i] > 0 ? 1 : -1;
                if (accel_robot_frame_high_pass[i] > 0 == external_accel_disturbance_cnt[i] >= 0) {
                  external_accel_disturbance_cnt[i] += incr;
                } else {
                  external_accel_disturbance_cnt[i] = incr;
                }
              } else {
                external_accel_disturbance_cnt[i] = 0;
              }
            }
            
            bool accelBasedMotionDetected = (ABS(external_accel_disturbance_cnt[0]) > PICKUP_COUNT_WHILE_MOTIONLESS) ||
                                            (ABS(external_accel_disturbance_cnt[1]) > PICKUP_COUNT_WHILE_MOTIONLESS);
            
            if (potentialPickupCnt_ > PICKUP_COUNT_WHILE_MOTIONLESS || accelBasedMotionDetected) {
              AnkiInfo( "IMUFilter.PDWhileStationary", "acc (%f, %f, %f), gyro (%f, %f, %f), cliff %d",
                    accel_robot_frame_filt[0], accel_robot_frame_filt[1], accel_robot_frame_filt[2],
                    gyro_robot_frame_filt[0], gyro_robot_frame_filt[1], gyro_robot_frame_filt[2],
                    cliffBasedPickupDetect);
              SetPickupDetect(true);
            }

          } else {
            
            // Do conservative check for pickup.
            // Only when we're really sure it's moving!
            // TODO: Make this smarter!
            if (CheckPickupWhileMoving() || cliffBasedPickupDetect || gyroZBasedMotionDetect) {
              if (++potentialPickupCnt_ > PICKUP_COUNT_WHILE_MOVING) {
                SetPickupDetect(true);
                AnkiInfo( "IMUFilter.PickupDetected", "accX %f, accY %f, accZ %f, cliff %d, gyroZ %d",
                         accel_robot_frame_filt[0], accel_robot_frame_filt[1], accel_robot_frame_filt[2], cliffBasedPickupDetect, gyroZBasedMotionDetect);
              }
            } else {
              potentialPickupCnt_ = 0;
            }
            
          }
          
        }
      }


      // Update the last time motion was detected
      bool DetectMotion()
      {
        u32 currTime = HAL::GetTimeStamp();

        if (AreMotorsMoving() ||
            
            (IsBiasFilterComplete() &&
            (ABS(gyro_[0]) > gyroMotionThresh_ ||
             ABS(gyro_[1]) > gyroMotionThresh_ ||
             ABS(gyro_[2]) > gyroMotionThresh_)) ||
             
            (!IsBiasFilterComplete() &&
             (ABS(imu_data_.rate_x) > gyroMotionThresh_ ||
              ABS(imu_data_.rate_y) > gyroMotionThresh_ ||
              ABS(imu_data_.rate_z) > gyroMotionThresh_)) ||
              
            
            ABS(accel_robot_frame_high_pass[0]) > ACCEL_MOTION_THRESH ||
            ABS(accel_robot_frame_high_pass[1]) > ACCEL_MOTION_THRESH ||
            ABS(accel_robot_frame_high_pass[2]) > ACCEL_MOTION_THRESH) {
          lastMotionDetectedTime_ms = currTime;
        }
        
        // TODO: Gyro seems to be sensitive enough that it's sufficient for detecting motion, but if
        //       that's not the case, check for changes in gravity vector.
        // ...
        
        
/*
        // Measure peak readings every 2 seconds
        static f32 max_gyro[3] = {0,0,0};
        for (int i=0; i<3; ++i) {
          if(ABS(gyro_robot_frame_filt[i]) > max_gyro[i]) {
            max_gyro[i] = ABS(gyro_robot_frame_filt[i]);
          }
        }
        
        static u32 measurement_cycles = 0;
        if (measurement_cycles++ == 400) {
          AnkiDebug( "IMUFilter", "Max gyro: %f %f %f",
                    max_gyro[0],
                    max_gyro[1],
                    max_gyro[2]);
          
          measurement_cycles = 0;
          for (int i=0; i<3; ++i) {
            max_gyro[i] = 0;
          }
        }
*/
        
        return (lastMotionDetectedTime_ms + MOTION_DETECT_TIMEOUT_MS) >= currTime;
        
      }

      // This pitch measurement isn't precise to begin with, but it's extra imprecise when the head is moving
      // so be careful relying on it when the head is moving!
      void UpdatePitch()
      {
        f32 headAngle = HeadController::GetAngleRad();

        if (prevHeadAngle_ != UNINIT_HEAD_ANGLE) {
          const f32 accelBasedPitch = atan2f(imu_data_.acc_x, imu_data_.acc_z) - headAngle;
          const f32 gyroBasedPitch = pitch_ - (gyro_robot_frame[1] * CONTROL_DT) - (headAngle - prevHeadAngle_);
          
          // Complementary filter to mostly trust gyro integration for current pitch in the short term
          // but always approach accelerometer-based pitch in the "long" term. Because of things like
          // keepaway and pounce which require fast and somewhat accurate measurements of pitch, use
          // a different coefficient while the wheels are moving.
          const f32 coeff = (WheelController::AreWheelsPowered() || WheelController::AreWheelsMoving()) ?
                              PITCH_FILT_COEFF_MOVING :
                              PITCH_FILT_COEFF;
          pitch_ = (coeff * gyroBasedPitch) + ((1.f - coeff) * accelBasedPitch);
        }
        
        prevHeadAngle_ = headAngle;

        //AnkiDebugPeriodic(50, "RobotPitch", "%f deg (motion %d, gyro %f)", RAD_TO_DEG_F32(pitch_), MotionDetected(), gyro_robot_frame_filt[1]);
      }

      Result Update()
      {
        Result retVal = RESULT_OK;

        // Get IMU data
        // NB: Only call IMUReadData once per mainExecution tic!
        while (HAL::IMUReadData(imu_data_)) {

        // IMU temperature-induced bias correction
        //
        // Gyro zero-rate bias changes with IMU temperature, so a more aggressive gyro bias filter coefficient
        // is required for times when IMU temperature is changing 'rapidly'. If IMU temperature has changed
        // a lot in the past x seconds, apply a more aggressive gyro bias filter coef.
        const u32 imuTempReadingRate_ms = 1*1000;
        const f32 temperatureDiffThresh_degC = 0.5f;
        const TimeStamp_t curTime = HAL::GetTimeStamp();
        
        if (curTime > timeOfLastImuTempSample_ms_ + imuTempReadingRate_ms && HeadController::IsCalibrated()) {
          const bool temperatureChanging = fabsf(lastImuTempSample_degC_ - imu_data_.temperature_degC) > temperatureDiffThresh_degC;
          gyroBiasCoeff_ = temperatureChanging ?
            GYRO_BIAS_FILT_COEFF_TEMP_CHANGING :
            GYRO_BIAS_FILT_COEFF_NORMAL;
          
          lastImuTempSample_degC_ = imu_data_.temperature_degC;
          timeOfLastImuTempSample_ms_ = curTime;
          
          // Also send an IMUTemperature message to engine
          RobotInterface::IMUTemperature m;
          m.temperature_degC = imu_data_.temperature_degC;
          RobotInterface::SendMessage(m);
        }

        ////// Gyro Update //////        

        // Bias corrected gyro readings
        gyro_[0] = imu_data_.rate_x - gyro_bias_filt[0];
        gyro_[1] = imu_data_.rate_y - gyro_bias_filt[1];
        gyro_[2] = imu_data_.rate_z - gyro_bias_filt[2];
          
#ifndef SIMULATOR
        // COZMO V1: Correct for observed sensitivity error on z axis of gyro (COZMO-14182)
        // It has been observed that the z axis gyro usually reports about a 1.8% higher
        // rate than it is actually experiencing, so simply scale it here.

        // Similar correction needed for Victor?
        // gyro_[2] *= 0.982f;
#endif

          
        // Update gyro bias filter
        if (!DetectMotion()) {
          
          if (biasFiltCnt_ == 0) {
            // Initialize bias filter
            gyro_bias_filt[0] = imu_data_.rate_x;
            gyro_bias_filt[1] = imu_data_.rate_y;
            gyro_bias_filt[2] = imu_data_.rate_z;
            AnkiInfo( "IMUFilter.Update.GyroBiasInit", "%f %f %f",
                     RAD_TO_DEG_F32(gyro_bias_filt[0]),
                     RAD_TO_DEG_F32(gyro_bias_filt[1]),
                     RAD_TO_DEG_F32(gyro_bias_filt[2]));
          } else {
            // Update gyro bias offset while not moving
            gyro_bias_filt[0] = LowPassFilter_single(gyro_bias_filt[0], imu_data_.rate_x, gyroBiasCoeff_);
            gyro_bias_filt[1] = LowPassFilter_single(gyro_bias_filt[1], imu_data_.rate_y, gyroBiasCoeff_);
            gyro_bias_filt[2] = LowPassFilter_single(gyro_bias_filt[2], imu_data_.rate_z, gyroBiasCoeff_);
          }
          
          AnkiDebugPeriodic(12000, "IMUFilter.Bias", "%f %f %f",
                            RAD_TO_DEG_F32(gyro_bias_filt[0]),
                            RAD_TO_DEG_F32(gyro_bias_filt[1]),
                            RAD_TO_DEG_F32(gyro_bias_filt[2]));
          
          // If initial bias estimate not complete, accumulate
          if (!IsBiasFilterComplete()) {
            biasFiltCnt_++;
            if (biasFiltCnt_ == BIAS_FILT_COMPLETE_COUNT) {
              // Bias filter has accumulated enough measurements while not moving.
              // Switch to slow filtering.
              AnkiEvent( "IMUFilter.Update.GyroCalibrated", "%f %f %f",
                       RAD_TO_DEG_F32(gyro_bias_filt[0]),
                       RAD_TO_DEG_F32(gyro_bias_filt[1]),
                       RAD_TO_DEG_F32(gyro_bias_filt[2]));
              gyroBiasCoeff_ = GYRO_BIAS_FILT_COEFF_NORMAL;
              gyroMotionThresh_ = GYRO_MOTION_THRESHOLD;
            }
            else if ( (fabsf(gyro_bias_filt[0] - imu_data_.rate_x) > BIAS_FILT_RESTART_THRESH) ||
                      (fabsf(gyro_bias_filt[1] - imu_data_.rate_y) > BIAS_FILT_RESTART_THRESH) ||
                      (fabsf(gyro_bias_filt[2] - imu_data_.rate_z) > BIAS_FILT_RESTART_THRESH) ) {
              // Bias filter saw evidence of motion by virtue of the fact that the filter value differs from
              // the input. Reset the counter.
              biasFiltCnt_ = 0;
            }
          }
          
        } else if (!IsBiasFilterComplete()) {
          biasFiltCnt_ = 0;
        }
        
        // Don't do any other IMU updates until head is calibrated
        if (!HeadController::IsCalibrated()) {
          pitch_ = 0.f;
          prevHeadAngle_ = UNINIT_HEAD_ANGLE;
          ResetPickupVars();
          return retVal;
        }

        if (!IsBiasFilterComplete()) {
          return retVal;
        }
          
        // Compute head angle wrt to world horizontal plane
        const f32 headAngle = HeadController::GetAngleRad();  // TODO: Use encoders or accelerometer data? If encoders,
                                                              // may need to use accelerometer data anyway for when it's on ramps.

        // Compute rotation speeds in robot XY-plane.
        // https://www.chrobotics.com/library/understanding-euler-angles
        // http://ocw.mit.edu/courses/mechanical-engineering/2-017j-design-of-electromechanical-robotic-systems-fall-2009/course-text/MIT2_017JF09_ch09.pdf
        //
        // r: roll angle (x-axis), p: pitch angle (y-axis), y: yaw angle (z-axis)
        //
        //            |  1    sin(r)*tan(p)    cos(r)*tan(p)  |
        // D(r,p,y) = |  0       cos(r)           -sin(r)     |
        //            |  0    sin(r)/cos(p)    cos(r)/cos(p)  |
        //
        // Rotation in robot frame = D * [dr/dt, dp/dt, dy,dt] where the latter vector is given by gyro readings.
        // In our case, we only care about yaw. In other words, it's always true that r = y = 0.
        // (NOTE: This is true as long as we don't start turning on ramps!!!)
        // So the result simplifies to...
        gyro_robot_frame[0] = gyro_[0] + gyro_[2] * tanf(headAngle);
        gyro_robot_frame[1] = gyro_[1];
        gyro_robot_frame[2] = gyro_[2] / cosf(headAngle);
        // TODO: We actually only care about gyro_robot_frame_filt[2]. Any point in computing the others?

        for(u8 i = 0; i < 3; ++i)
        {
          gyro_sign[i] = signbit(gyro_robot_frame_filt[i]);
        }

        // Fiter gyro readings in robot frame
        LowPassFilter(gyro_robot_frame_filt, gyro_robot_frame, RATE_FILT_COEFF);


        ///// Accelerometer update /////
          
        accel_filt[0] = LowPassFilter_single(accel_filt[0], imu_data_.acc_x, ACCEL_FILT_COEFF);
        accel_filt[1] = LowPassFilter_single(accel_filt[1], imu_data_.acc_y, ACCEL_FILT_COEFF);
        accel_filt[2] = LowPassFilter_single(accel_filt[2], imu_data_.acc_z, ACCEL_FILT_COEFF);
          
        // Compute accelerations in robot frame
        const f32 xzAccelMagnitude = sqrtf(imu_data_.acc_x * imu_data_.acc_x + imu_data_.acc_z * imu_data_.acc_z);
        const f32 accel_angle_imu_frame = atan2_fast(imu_data_.acc_z, imu_data_.acc_x);
        const f32 accel_angle_robot_frame = accel_angle_imu_frame + headAngle;
        
        accel_robot_frame[0] = xzAccelMagnitude * cosf(accel_angle_robot_frame);
        accel_robot_frame[1] = imu_data_.acc_y;
        accel_robot_frame[2] = xzAccelMagnitude * sinf(accel_angle_robot_frame);
        

        f32 prev_accel_robot_frame_filt[3] = { accel_robot_frame_filt[0],
                                               accel_robot_frame_filt[1],
                                               accel_robot_frame_filt[2] };
          
        // Filter accel readings in robot frame
        LowPassFilter(accel_robot_frame_filt, accel_robot_frame, ACCEL_FILT_COEFF);
          
        // High-pass filter accelerations
        HighPassFilter(accel_robot_frame_high_pass, accel_robot_frame_filt, prev_accel_robot_frame_filt, HP_ACCEL_FILT_COEFF);

        // Absolute values (fall-detection)
        abs_accel_robot_frame_filt[0] = ABS(accel_robot_frame_filt[0]);
        abs_accel_robot_frame_filt[1] = ABS(accel_robot_frame_filt[1]);
        abs_accel_robot_frame_filt[2] = ABS(accel_robot_frame_filt[2]);
          
        accelMagnitudeSqrd_ = imu_data_.acc_x * imu_data_.acc_x +
                              imu_data_.acc_y * imu_data_.acc_y +
                              imu_data_.acc_z * imu_data_.acc_z;

          

#if(DEBUG_IMU_FILTER)
        PERIODIC_PRINT(200, "Accel angle %f %f\n", accel_angle_imu_frame, accel_angle_robot_frame);
        PERIODIC_PRINT(200, "Accel (robot frame): %f %f %f\n",
                       accel_robot_frame_filt[0],
                       accel_robot_frame_filt[1],
                       accel_robot_frame_filt[2]);
#endif

        UpdatePitch();

        // XY-plane rotation rate is robot frame z-axis rotation rate
        rotSpeed_ = gyro_robot_frame_filt[2];

        // Update orientation
        f32 dAngle = rotSpeed_ * CONTROL_DT;
        rot_ += dAngle;
        
        //MadgwickAHRSupdateIMU(gyro_[0], gyro_[1], gyro_[2],
        //                      imu_data_.acc_x, imu_data_.acc_y, imu_data_.acc_z);


        // XXX: Commenting this out because pickup detection seems to be firing
        //      when the robot drives up ramp (or the side of a platform) and
        //      clearing pose history.
        DetectPickup();
        
        DetectPoke();
        DetectFalling();

        // Send ImageImuData to engine
        ImageImuData imageImuData;
        imageImuData.systemTimestamp_ms = curTime;
        imageImuData.rateX = gyro_robot_frame_filt[0];
        imageImuData.rateY = gyro_robot_frame_filt[1];
        imageImuData.rateZ = gyro_robot_frame_filt[2];
        RobotInterface::SendMessage(imageImuData);

        // Recording IMU data for sending to basestation
        if (isRecording_) {

#if(RECORD_AND_SEND_MODE == RECORD_AND_SEND_FILT_DATA)
          imuChunkMsg_.aX[recordDataIdx_] = accel_robot_frame_filt[0];
          imuChunkMsg_.aY[recordDataIdx_] = accel_robot_frame_filt[1];
          imuChunkMsg_.aZ[recordDataIdx_] = accel_robot_frame_filt[2];

          imuChunkMsg_.gX[recordDataIdx_] = gyro_robot_frame_filt[0];
          imuChunkMsg_.gY[recordDataIdx_] = gyro_robot_frame_filt[1];
          imuChunkMsg_.gZ[recordDataIdx_] = gyro_robot_frame_filt[2];


          // Send message when it's full
          if (++recordDataIdx_ == IMU_CHUNK_SIZE) {
            RobotInterface::SendMessage(imuChunkMsg_);
            recordDataIdx_ = 0;
            ++imuChunkMsg_.chunkId;

            if (imuChunkMsg_.chunkId == imuChunkMsg_.totalNumChunks) {
              AnkiDebug( "IMUFilter.IMURecording.Complete", "time %dms", HAL::GetTimeStamp());
              isRecording_ = false;
            }
          }
#else         
          ++sentIMUDataMsgs_;
          if (sentIMUDataMsgs_ == totalIMUDataMsgsToSend_) {
            AnkiDebug( "IMUFilter.IMURecording.CompleteRaw", "time %dms", HAL::GetTimeStamp());
            isRecording_ = false;
            imuRawDataMsg_.order = 2;  // 2 == last msg of sequence
          }
          
          imuRawDataMsg_.a[0] = (int16_t) imu_data_.acc_x; // mm/s^2
          imuRawDataMsg_.a[1] = (int16_t) imu_data_.acc_y;
          imuRawDataMsg_.a[2] = (int16_t) imu_data_.acc_z;
          imuRawDataMsg_.g[0] = (int16_t) 1000.f * imu_data_.rate_x; // millirad/sec
          imuRawDataMsg_.g[1] = (int16_t) 1000.f * imu_data_.rate_y;
          imuRawDataMsg_.g[2] = (int16_t) 1000.f * imu_data_.rate_z;
          
          RobotInterface::SendMessage(imuRawDataMsg_);
          imuRawDataMsg_.order = 1;    // 1 == intermediate msg of sequence
#endif

        }

        } // while (HAL::IMUReadData())
        
        return retVal;

      } // Update()

      HAL::IMU_DataStructure GetLatestRawData()
      {
        return imu_data_;
      }
      
      const f32* GetBiasCorrectedGyroData()
      {
        return gyro_;
      }

      f32 GetRotation()
      {
        //return _zAngle;  // Computed from 3D orientation tracker (Madgwick filter)
        return rot_.ToFloat();     // Computed from simplified yaw-only tracker
      }

      f32 GetRotationSpeed()
      {
        return rotSpeed_;
      }

      f32 GetPitch()
      {
        return pitch_;
      }

      bool IsPickedUp()
      {
        return pickedUp_ || falling_;
      }

      bool IsFalling()
      {
        return falling_;
      }

      bool IsBiasFilterComplete()
      {
        return biasFiltCnt_ >= BIAS_FILT_COMPLETE_COUNT;
      }
      
      const f32* GetGyroBias()
      {
        return gyro_bias_filt;
      }
      
      void RecordAndSend(const u32 length_ms)
      {
        AnkiDebug( "IMUFilter.IMURecording.Start", "time = %dms", HAL::GetTimeStamp());
        isRecording_ = true;
#if(RECORD_AND_SEND_MODE == RECORD_AND_SEND_FILT_DATA)
        recordDataIdx_ = 0;
        imuChunkMsg_.seqId++;
        imuChunkMsg_.chunkId=0;
        imuChunkMsg_.totalNumChunks = length_ms / (TIME_STEP * IMU_CHUNK_SIZE);
#else
        imuRawDataMsg_.order = 0; // 0 == first message of sequence
        sentIMUDataMsgs_ = 0;
        totalIMUDataMsgsToSend_ = length_ms / TIME_STEP;
#endif
      }

    } // namespace IMUFilter
  } // namespace Cozmo
} // namespace Anki<|MERGE_RESOLUTION|>--- conflicted
+++ resolved
@@ -332,24 +332,7 @@
         EnableBraceWhenFalling(DEFAULT_BRACE_WHEN_FALLING);
         return RESULT_OK;
       }
-<<<<<<< HEAD
-
-      void Reset()
-      {
-        // rot_ = 0;
-        // rotSpeed_ = 0;
-        pitch_ = 0;
-        imu_data_.Reset();
-        
-        prevHeadAngle_ = UNINIT_HEAD_ANGLE;
-        
-        ResetPickupVars();
-
-        timeOfLastImuTempSample_ms_ = 0;
-      }
-=======
->>>>>>> 9f6c0080
-      
+
       // Applies low-pass filtering to 3-element input, storing result to 3-element output assuming
       // output is passed in with previous timestep's filter values.
       void LowPassFilter(f32* output, const f32* input, const f32 coeff)
