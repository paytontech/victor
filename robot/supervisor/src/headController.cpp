#include "headController.h"
#include "anki/cozmo/robot/hal.h"
#include "radians.h"
#include "velocityProfileGenerator.h"
#include "anki/cozmo/robot/logging.h"
#include "messages.h"
#include "imuFilter.h"
#include "proxSensors.h"
#include <math.h>

#define DEBUG_HEAD_CONTROLLER 0

// If defined, angle is calibrated while power is still being applied, versus a short period of time after motor is "relaxed"
#define CALIB_WHILE_APPLYING_POWER

namespace Anki {
namespace Cozmo {
namespace HeadController {

    namespace {

      // Used when calling SetDesiredAngle with just an angle:
      const f32 DEFAULT_START_ACCEL_FRAC = 0.1f;
      const f32 DEFAULT_END_ACCEL_FRAC   = 0.1f;

      // Currently applied power
      f32 power_ = 0;

      // Head angle control vars
      // 0 radians == looking straight ahead
      Radians currentAngle_ = 0.f;
      Radians desiredAngle_ = 0.f;
      f32 currDesiredAngle_ = 0.f;
      f32 angleError_ = 0.f;
      f32 angleErrorSum_ = 0.f;
      f32 prevAngleError_ = 0.f;
      f32 prevHalPos_ = 0.f;
      bool inPosition_  = true;

      const f32 SPEED_FILTERING_COEFF = 0.5f;

#ifdef SIMULATOR
      f32 Kp_ = 20.f; // proportional control constant
      f32 Kd_ = 0.f;  // derivative control constant
      f32 Ki_ = 0.1f; // integral control constant
      f32 MAX_ERROR_SUM = 2.f;
#else
      f32 Kp_ = 4.f;  // proportional control constant
      f32 Kd_ = 4000.f;  // derivative control constant
      f32 Ki_ = 0.03f; // integral control constant
      f32 MAX_ERROR_SUM = 15.f;
#endif
      
      // Motor burnout protection
      u32 potentialBurnoutStartTime_ms_ = 0;
      const f32 BURNOUT_POWER_THRESH = Ki_ * MAX_ERROR_SUM + Kp_ * HEAD_ANGLE_TOL;
      const u32 BURNOUT_TIME_THRESH_MS = 2000.f;

      // Current speed
      f32 radSpeed_ = 0.f;

      // Speed and acceleration params
      f32 maxSpeedRad_ = 1.0f;
      f32 accelRad_ = 2.0f;

      // For generating position and speed profile
      VelocityProfileGenerator vpg_;


      // Calibration parameters
      typedef enum {
        HCS_IDLE,
        HCS_LOWER_HEAD,
        HCS_WAIT_FOR_STOP,
        HCS_SET_CURR_ANGLE
      } HeadCalibState;

      HeadCalibState calState_ = HCS_IDLE;
<<<<<<< HEAD
      const f32 HEAD_CALIB_POWER = 0.4f;
=======
>>>>>>> 820b27dc
      bool isCalibrated_ = false;
      u32 lastHeadMovedTime_ms = 0;

      u32 lastInPositionTime_ms_;
      const u32 IN_POSITION_TIME_MS = 200;

      const f32 MAX_HEAD_CONSIDERED_STOPPED_RAD_PER_SEC = 0.001f;

      const u32 HEAD_STOP_TIME = 500;  // ms

      bool enable_ = false;

      // If disabled, lift motor is automatically re-enabled at this time if non-zero.
      u32 enableAtTime_ms_ = 0;
      
      // If enableAtTime_ms_ is non-zero, this is the time beyond current time
      // that the motor will be re-enabled if the lift is not moving.
      const u32 REENABLE_TIMEOUT_MS = 2000;
      
      // Bracing for impact
      // Lowers head quickly and then disables
      // Prevents any new angles from being commanded
      bool bracing_ = false;

    } // "private" members


    void Enable()
    {
      if (!enable_) {
        enable_ = true;
        enableAtTime_ms_ = 0;  // Reset auto-enable trigger time
        power_ = 0;
        HAL::MotorSetPower(MotorID::MOTOR_HEAD, power_);
      }
    }

    void Disable(bool autoReEnable)
    {
      if(enable_) {
        enable_ = false;

        inPosition_ = true;
        prevAngleError_ = 0;
        angleErrorSum_ = 0.f;

        potentialBurnoutStartTime_ms_ = 0;
        bracing_ = false;
        
        power_ = 0;
        HAL::MotorSetPower(MotorID::MOTOR_HEAD, power_);
        
        if (autoReEnable) {
          enableAtTime_ms_ = HAL::GetTimeStamp() + REENABLE_TIMEOUT_MS;
        }
      }
    }


    void StartCalibrationRoutine(bool autoStarted)
    {
      Enable();
      potentialBurnoutStartTime_ms_ = 0;
      calState_ = HCS_LOWER_HEAD;
      isCalibrated_ = false;
      Messages::SendMotorCalibrationMsg(MotorID::MOTOR_HEAD, true, autoStarted);
    }

    bool IsCalibrated()
    {
      return isCalibrated_;
    }
  
    bool IsCalibrating()
    {
      return calState_ != HCS_IDLE;
    }
  
    void ClearCalibration()
    {
      isCalibrated_ = false;
    }
    
    void ResetLowAnglePosition()
    {
      currentAngle_ = MIN_HEAD_ANGLE;
      HAL::MotorResetPosition(MotorID::MOTOR_HEAD);
      prevHalPos_ = HAL::MotorGetPosition(MotorID::MOTOR_HEAD);
      isCalibrated_ = true;
    }

    bool IsMoving()
    {
      return (ABS(radSpeed_) > MAX_HEAD_CONSIDERED_STOPPED_RAD_PER_SEC);
    }

    void Stop()
    {
      SetAngularVelocity(0);
    }

    void CalibrationUpdate()
    {
      if (!isCalibrated_) {

        switch(calState_) {

          case HCS_IDLE:
            break;

          case HCS_LOWER_HEAD:
            power_ = HAL::MotorGetCalibPower(MotorID::MOTOR_HEAD);
            HAL::MotorSetPower(MotorID::MOTOR_HEAD, power_);
            lastHeadMovedTime_ms = HAL::GetTimeStamp();
            calState_ = HCS_WAIT_FOR_STOP;
            break;

          case HCS_WAIT_FOR_STOP:
            // Check for when head stops moving for 0.2 seconds
            if (!IsMoving()) {

              if (HAL::GetTimeStamp() - lastHeadMovedTime_ms > HEAD_STOP_TIME) {
                // Turn off motor
                power_ = 0.0;
                HAL::MotorSetPower(MotorID::MOTOR_HEAD, power_);

#ifdef          CALIB_WHILE_APPLYING_POWER
                AnkiInfo( 282, "HeadController.CalibratedWhileApplyingPower", 305, "", 0);
                ResetLowAnglePosition();
                calState_ = HCS_IDLE;
                Messages::SendMotorCalibrationMsg(MotorID::MOTOR_HEAD, false);
                break;
#else
                // Set timestamp to be used in next state to wait for motor to "relax"
                lastHeadMovedTime_ms = HAL::GetTimeStamp();

                // Go to next state
                calState_ = HCS_SET_CURR_ANGLE;
#endif
              }
            } else {
              lastHeadMovedTime_ms = HAL::GetTimeStamp();
            }
            break;
          case HCS_SET_CURR_ANGLE:
            // Wait for motor to relax and then set angle
            if (HAL::GetTimeStamp() - lastHeadMovedTime_ms > HEAD_STOP_TIME) {
              AnkiInfo( 283, "HeadController.Calibrated", 305, "", 0);
              ResetLowAnglePosition();
              calState_ = HCS_IDLE;
              Messages::SendMotorCalibrationMsg(MotorID::MOTOR_HEAD, false);
            }
            break;
        }
      }

    }


    f32 GetAngleRad()
    {
      return currentAngle_.ToFloat();
    }

    void SetAngleRad(f32 angle)
    {
      currentAngle_ = angle;
    }

    f32 GetLastCommandedAngle()
    {
      return desiredAngle_.ToFloat();
    }

    void GetCamPose(f32 &x, f32 &z, f32 &angle)
    {
      f32 cosH = cosf(currentAngle_.ToFloat());
      f32 sinH = sinf(currentAngle_.ToFloat());

      x = HEAD_CAM_POSITION[0]*cosH - HEAD_CAM_POSITION[2]*sinH + NECK_JOINT_POSITION[0];
      z = HEAD_CAM_POSITION[2]*cosH + HEAD_CAM_POSITION[0]*sinH + NECK_JOINT_POSITION[2];
      angle = currentAngle_.ToFloat();
    }

    void PoseAndSpeedFilterUpdate()
    {
      // Get encoder speed measurements
      f32 measuredSpeed = Cozmo::HAL::MotorGetSpeed(MotorID::MOTOR_HEAD);

      radSpeed_ = (measuredSpeed *
                   (1.0f - SPEED_FILTERING_COEFF) +
                   (radSpeed_ * SPEED_FILTERING_COEFF));

      // Update position
      currentAngle_ += (HAL::MotorGetPosition(MotorID::MOTOR_HEAD) - prevHalPos_);

#if(DEBUG_HEAD_CONTROLLER)
      AnkiDebug( 7, "HeadController", 92, "HEAD FILT: speed %f, speedFilt %f, currentAngle %f, currHalPos %f, prevPos %f, pwr %f", 6,
            measuredSpeed, radSpeed_, currentAngle_.ToFloat(), HAL::MotorGetPosition(MOTOR_HEAD), prevHalPos_, power_);
#endif
      prevHalPos_ = HAL::MotorGetPosition(MotorID::MOTOR_HEAD);
    }

    f32 GetAngularVelocity()
    {
      return radSpeed_;
    }
  
    void SetAngularVelocity(const f32 speed_rad_per_sec, const f32 accel_rad_per_sec2)
    {
      // Command a target angle based on the sign of the desired speed
      f32 targetAngle = 0;
      bool useVPG = true;
      if (speed_rad_per_sec > 0) {
        targetAngle = MAX_HEAD_ANGLE;
      } else if (speed_rad_per_sec < 0) {
        targetAngle = MIN_HEAD_ANGLE;
      } else {
        // Stop immediately!
        targetAngle = currentAngle_.ToFloat();
        useVPG = false;
      }
      SetDesiredAngle(targetAngle, speed_rad_per_sec, accel_rad_per_sec2, useVPG);
    }

    void SetMaxSpeedAndAccel(const f32 max_speed_rad_per_sec, const f32 accel_rad_per_sec2)
    {
      maxSpeedRad_ = ABS(max_speed_rad_per_sec);
      accelRad_ = ABS(accel_rad_per_sec2);

      if (NEAR_ZERO(maxSpeedRad_)) {
        maxSpeedRad_ = MAX_HEAD_SPEED_RAD_PER_S;
      }
      if (NEAR_ZERO(accelRad_)) {
        accelRad_ = MAX_HEAD_ACCEL_RAD_PER_S2;
      }
      
      maxSpeedRad_ = CLIP(maxSpeedRad_, 0, MAX_HEAD_SPEED_RAD_PER_S);
      accelRad_    = CLIP(accelRad_, 0, MAX_HEAD_ACCEL_RAD_PER_S2);
      
    }

    // TODO: There is common code with the other SetDesiredAngle() that can be pulled out into a shared function.
    void SetDesiredAngle_internal(f32 angle, f32 acc_start_frac, f32 acc_end_frac, f32 duration_seconds,
                                  f32 speed_rad_per_sec, f32 accel_rad_per_sec2, bool useVPG)
    {
      if (!enable_ || bracing_) {
        return;
      }
      
      SetMaxSpeedAndAccel(speed_rad_per_sec, accel_rad_per_sec2);
      
      // Do range check on angle
      angle = CLIP(angle, MIN_HEAD_ANGLE, MAX_HEAD_ANGLE);

      // Check if already at desired angle
      if (inPosition_ &&
          (angle == desiredAngle_) &&
          (fabsf((desiredAngle_ - currentAngle_).ToFloat()) < HEAD_ANGLE_TOL) ) {
        #if(DEBUG_HEAD_CONTROLLER)
        AnkiDebug( 7, "HeadController", 93, "Already at desired angle %f degrees", 1, RAD_TO_DEG_F32(angle));
        #endif
        HAL::MotorSetPower(MotorID::MOTOR_HEAD,0);
        return;
      }


      desiredAngle_ = angle;
      angleError_ = desiredAngle_.ToFloat() - currentAngle_.ToFloat();


#if(DEBUG_HEAD_CONTROLLER)
      AnkiDebug( 7, "HeadController", 94, "(fixedDuration): SetDesiredAngle %f rads (duration %f)", 2, desiredAngle_.ToFloat(), duration_seconds);
#endif

      f32 startRadSpeed = radSpeed_;
      f32 startRad = currentAngle_.ToFloat();
      if (!inPosition_) {
        vpg_.Step(startRadSpeed, startRad);
      } else {

        if (FLT_NEAR(angleError_,0.f)) {
          #if(DEBUG_HEAD_CONTROLLER)
          AnkiDebug( 7, "HeadController", 95, "(fixedDuration): Already at desired position", 0);
          #endif
          HAL::MotorSetPower(MotorID::MOTOR_HEAD,0);
          return;
        }

        startRadSpeed = 0;
        prevAngleError_ = 0;
        angleErrorSum_ = 0.f;
      }

      lastInPositionTime_ms_ = 0;
      inPosition_ = false;

      bool res = false;
      // Start profile of head trajectory
      if (duration_seconds > 0) {
        res = vpg_.StartProfile_fixedDuration(startRad, startRadSpeed, acc_start_frac*duration_seconds,
                                              desiredAngle_.ToFloat(), acc_end_frac*duration_seconds,
                                              MAX_HEAD_SPEED_RAD_PER_S,
                                              MAX_HEAD_ACCEL_RAD_PER_S2,
                                              duration_seconds,
                                              CONTROL_DT);
        
        if (!res) {
          AnkiEvent( 399, "HeadController.SetDesiredAngle.VPGFixedDurationFailed", 616, "startVel %f, startPos %f, acc_start_frac %f, acc_end_frac %f, endPos %f, duration %f. Trying VPG without fixed duration.", 6,
                    startRadSpeed,
                    startRad,
                    acc_start_frac,
                    acc_end_frac,
                    desiredAngle_.ToFloat(),
                    duration_seconds);
        }

      }
      if (!res) {
        f32 vpgSpeed = maxSpeedRad_;
        f32 vpgAccel = accelRad_;
        if (!useVPG) {
          // If not useVPG, just use really large velocity and accelerations
          vpgSpeed = 1000000.f;
          vpgAccel = 1000000.f;
        }
        
        vpg_.StartProfile(startRadSpeed, startRad,
                          vpgSpeed, vpgAccel,
                          0, desiredAngle_.ToFloat(),
                          CONTROL_DT);
      }

#if(DEBUG_HEAD_CONTROLLER)
      AnkiDebug( 7, "HeadController", 97, "VPG (fixedDuration): startVel %f, startPos %f, acc_start_frac %f, acc_end_frac %f, endPos %f, duration %f", 6,
            startRadSpeed, startRad, acc_start_frac, acc_end_frac, desiredAngle_.ToFloat(), duration_seconds);
#endif

    } // SetDesiredAngle_internal()

    void SetDesiredAngleByDuration(f32 angle_rad, f32 acc_start_frac, f32 acc_end_frac, f32 duration_seconds)
    {
      SetDesiredAngle_internal(angle_rad, acc_start_frac, acc_end_frac, duration_seconds,
                               MAX_HEAD_SPEED_RAD_PER_S, MAX_HEAD_ACCEL_RAD_PER_S2, true);
    }

    void SetDesiredAngle(f32 angle_rad,
                         f32 speed_rad_per_sec,
                         f32 accel_rad_per_sec2,
                         bool useVPG) {
      SetDesiredAngle_internal(angle_rad, DEFAULT_START_ACCEL_FRAC, DEFAULT_END_ACCEL_FRAC, 0,
                               speed_rad_per_sec, accel_rad_per_sec2, useVPG);
    }

    bool IsInPosition(void) {
      return inPosition_;
    }

  
    // Check for conditions that could lead to motor burnout.
    // If motor is powered at greater than BURNOUT_POWER_THRESH for more than BURNOUT_TIME_THRESH_MS, stop it!
    // Assuming that motor is mis-calibrated and it's hitting the low or high hard limit. Do calibration.
    // Returns true if a protection action was triggered.
    bool MotorBurnoutProtection() {
      
      if (ABS(power_) < BURNOUT_POWER_THRESH || bracing_) {
        potentialBurnoutStartTime_ms_ = 0;
        return false;
      }
      
      if (potentialBurnoutStartTime_ms_ == 0) {
        potentialBurnoutStartTime_ms_ = HAL::GetTimeStamp();
      } else if (HAL::GetTimeStamp() - potentialBurnoutStartTime_ms_ > BURNOUT_TIME_THRESH_MS) {
        if (IsInPosition() || IMUFilter::IsPickedUp() || ProxSensors::IsAnyCliffDetected()) {
          // Stop messing with the head! Going limp until you do!
          Messages::SendMotorAutoEnabledMsg(MotorID::MOTOR_HEAD, false);
          Disable(true);
        } else {
          // Burnout protection triggered. Recalibrating.
          AnkiWarn( 54, "HeadController.MotorBurnoutProtection", 299, "Recalibrating (power = %f)", 1, power_);
          StartCalibrationRoutine(true);
        }
        return true;
      }
      return false;
    }

    void Brace() {
      SetDesiredAngle(MIN_HEAD_ANGLE, MAX_HEAD_SPEED_RAD_PER_S, MAX_HEAD_ACCEL_RAD_PER_S2);
      bracing_ = true;
    }
  
    void Unbrace() {
      bracing_ = false;
      Enable();
    }
  
    Result Update()
    {
      CalibrationUpdate();

      PoseAndSpeedFilterUpdate();
      
      // If disabled, do not activate motors
      if(!enable_) {
        if (enableAtTime_ms_ == 0) {
          return RESULT_OK;
        }
        
        // Auto-enable check
        if (IsMoving()) {
          enableAtTime_ms_ = HAL::GetTimeStamp() + REENABLE_TIMEOUT_MS;
          return RESULT_OK;
        } else if (HAL::GetTimeStamp() >= enableAtTime_ms_) {
          Messages::SendMotorAutoEnabledMsg(MotorID::MOTOR_HEAD, true);
          Enable();
        } else {
          return RESULT_OK;
        }
      }


      if (!IsCalibrated() || MotorBurnoutProtection()) {
        return RESULT_OK;
      }
      
      if (bracing_ && IsInPosition()) {
        Disable();
        return RESULT_OK;
      }

      // Note that a new call to SetDesiredAngle will get
      // Update() working again after it has reached a previous
      // setting.
      if(not inPosition_) {

        // Get the current desired head angle
        f32 currDesiredRadVel;
        vpg_.Step(currDesiredRadVel, currDesiredAngle_);

        // Compute current angle error
        angleError_ = currDesiredAngle_ - currentAngle_.ToFloat();

        // Compute power value
        power_ = (Kp_ * angleError_) + (Kd_ * (angleError_ - prevAngleError_) * CONTROL_DT) + (Ki_ * angleErrorSum_);

        // Update angle error sum
        prevAngleError_ = angleError_;
        angleErrorSum_ += angleError_;
        angleErrorSum_ = CLIP(angleErrorSum_, -MAX_ERROR_SUM, MAX_ERROR_SUM);


        // If accurately tracking current desired angle...
        if(((ABS(angleError_) < HEAD_ANGLE_TOL) && (desiredAngle_ == currDesiredAngle_))) {

          if (lastInPositionTime_ms_ == 0) {
            lastInPositionTime_ms_ = HAL::GetTimeStamp();
          } else if (HAL::GetTimeStamp() - lastInPositionTime_ms_ > IN_POSITION_TIME_MS) {

            power_ = 0;
            inPosition_ = true;

#         if(DEBUG_HEAD_CONTROLLER)
            AnkiDebug( 7, "HeadController", 98, " HEAD ANGLE REACHED (%f rad)\n", 1, GetAngleRad() );
#         endif
          }
        } else {
          lastInPositionTime_ms_ = 0;
        }




#       if(DEBUG_HEAD_CONTROLLER)
        PERIODIC_PRINT(100, "HEAD: currA %f, curDesA %f, desA %f, err %f, errSum %f, pwr %f, spd %f\n",
                       currentAngle_.ToFloat(),
                       currDesiredAngle_,
                       desiredAngle_.ToFloat(),
                       angleError_,
                       angleErrorSum_,
                       power_,
                       radSpeed_);
        PERIODIC_PRINT(100, "  POWER terms: %f  %f\n", (Kp_ * angleError_), (Ki_ * angleErrorSum_))
#       endif

        power_ = CLIP(power_, -1.0, 1.0);


        HAL::MotorSetPower(MotorID::MOTOR_HEAD, power_);
      } // if not in position

      return RESULT_OK;
    }

    void SetGains(const f32 kp, const f32 ki, const f32 kd, const f32 maxIntegralError)
    {
      Kp_ = kp;
      Ki_ = ki;
      Kd_ = kd;
      MAX_ERROR_SUM = maxIntegralError;
      AnkiInfo( 284, "HeadController.SetGains", 564, "New head gains: kp = %f, ki = %f, kd = %f, maxSum = %f", 4,
            Kp_, Ki_, Kd_, MAX_ERROR_SUM);
    }

  } // namespace HeadController
  } // namespace Cozmo
} // namespace Anki<|MERGE_RESOLUTION|>--- conflicted
+++ resolved
@@ -76,10 +76,6 @@
       } HeadCalibState;
 
       HeadCalibState calState_ = HCS_IDLE;
-<<<<<<< HEAD
-      const f32 HEAD_CALIB_POWER = 0.4f;
-=======
->>>>>>> 820b27dc
       bool isCalibrated_ = false;
       u32 lastHeadMovedTime_ms = 0;
 
