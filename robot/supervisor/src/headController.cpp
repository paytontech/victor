--- conflicted
+++ resolved
@@ -159,17 +159,10 @@
       calState_ = (Factory::GetEMR()->fields.PACKED_OUT_FLAG ? HCS_LOWER_HEAD : HCS_RAISE_HEAD);
       isCalibrated_ = false;
 
-<<<<<<< HEAD
-      // After we're done with calibration it shouldn't continue trying to reach
-      // the head position it was trying to get to before
-      inPosition_ = true;
-
-=======
       // After we're done with calibration it shouldn't continue trying to reach 
       // the head position it was trying to get to before
       inPosition_ = true;  
     
->>>>>>> e4f214ec
       Messages::SendMotorCalibrationMsg(MotorID::MOTOR_HEAD, true, autoStarted);
     }
 
