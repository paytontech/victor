#include "anki/cozmo/robot/cozmoBot.h"
#include "anki/cozmo/robot/cozmoConfig.h"
#include "anki/cozmo/robot/hal.h"
#include "pickAndPlaceController.h"
#include "dockingController.h"
#include "gripController.h"
#include "headController.h"
#include "liftController.h"
#include "testModeController.h"
#include "anki/cozmo/robot/debug.h"
#include "anki/cozmo/robot/localization.h"
#include "anki/cozmo/robot/messages.h"
#include "anki/cozmo/robot/pathFollower.h"
#include "anki/cozmo/robot/speedController.h"
#include "anki/cozmo/robot/steeringController.h"
#include "anki/cozmo/robot/wheelController.h"
#include "anki/cozmo/robot/visionSystem.h"

#include "anki/common/robot/trig_fast.h"

namespace Anki {
  namespace Cozmo {
    namespace TestModeController {
      
      // "Private Member Variables"
      namespace {
        
        // Some common vars that can be used across multiple tests
        u32 ticCnt_, ticCnt2_;   // Multi-purpose tic counters
        bool pathStarted_;       // Flag for whether or not we started to traverse a path
        
        
        //////// DriveTest /////////
        #define TOGGLE_DIRECTION_TEST 1   // 0: Only drive forward
                                          // 1: Switch between driving forward and reverse
        
        #define DIRECT_HAL_MOTOR_TEST 0   // 0: Test WheelController
                                          // 1: Test direct drive via HAL::MotorSetPower
        
        const u32 WHEEL_TOGGLE_DIRECTION_PERIOD_MS = 2000;
        
        // Acceleration
        const f32 accel_mmps2 = 0;  // 0 for infinite acceleration.
                                    // Only works in WheelController mode (i.e. DIRECT_HAL_MOTOR_TEST == 0)
        
        // Measurements taken from a prototype cozmo.
        // Used to model open loop motor command in WheelController.
        //
        // Power   LSpeed  RSpeed (approx,In-air speeds)
        // 1.0    120     125
        // 0.9    110     115
        // 0.8    100     100
        // 0.7     84      88
        // 0.6     65      68
        // 0.5     52      55
        // 0.4     38      39
        // 0.3     25      25
        // 0.25    -       -
        const f32 WHEEL_POWER_CMD = 0.5;
        const f32 WHEEL_SPEED_CMD_MMPS = 60;
        ////// End of DriveTest ////////
        
        
        /////// LiftTest /////////
        // 0: Set power directly with MotorSetPower
        // 1: Command a desired lift height (i.e. use LiftController)
        #define LIFT_HEIGHT_TEST 1
        
        // Open-loop lift speeds (unloaded)
        //
        // Power   UpSpeed (rad/s)  DownSpeed (rad/s)
        // 0.2     0.3              0.5
        // 0.3     0.7              0.9
        // 0.4     1.1              1.3
        // 0.5     1.5              1.7
        // 0.6     2.0              2.2
        // 0.7     2.4              2.6
        // 0.8     2.8              3.0
        // 0.9     3.2              3.4
        // 1.0     3.6              3.8
        
        f32 liftPower_ = 1;
        const f32 LIFT_POWER_CMD = 0.2;
        const f32 LIFT_DES_HIGH_HEIGHT = LIFT_HEIGHT_HIGHDOCK-10;
        const f32 LIFT_DES_LOW_HEIGHT = LIFT_HEIGHT_LOWDOCK+10;
        //// End of LiftTest  //////
        
        
        //////// HeadTest /////////
        // 0: Set power directly with MotorSetPower
        // 1: Command a desired head angle (i.e. use HeadController)
        #define HEAD_POSITION_TEST 1
        
        const f32 HEAD_POWER_CMD = 1.0;
        const f32 HEAD_DES_HIGH_ANGLE = MAX_HEAD_ANGLE;
        const f32 HEAD_DES_LOW_ANGLE = MIN_HEAD_ANGLE;
        //// End of HeadTest //////
        
        
        //////// DockPathTest /////////
        enum {
          DT_STOP,
          DT_STRAIGHT,
          DT_LEFT,
          DT_STRAIGHT2,
          DT_RIGHT
        };
        u8 dockPathState_ = DT_STOP;
        const f32 DOCK_PATH_TOGGLE_TIME_S = 3.f;
        
        ////// End of DockPathTest ////
        
        
        //////// PathFollowTest /////////
        #define PATH_FOLLOW_ALIGNED_START 1
        const f32 PF_TARGET_SPEED_MMPS = 100;
        const f32 PF_ACCEL_MMPS2 = 200;
        const f32 PF_DECEL_MMPS2 = 500;
        
        ////// End of PathFollowTest ////
        
        
        //////// PickAndPlaceTest /////////
        enum {
          PAP_SET_HEAD_ANGLE,
          PAP_WAITING_FOR_PICKUP_BLOCK,
          PAP_WAITING_FOR_PLACEMENT_BLOCK,
          PAP_DOCKING,
          PAP_PLACING
        };
        u8 pickAndPlaceState_ = PAP_SET_HEAD_ANGLE;
        const f32 DOCKING_HEAD_ANGLE = DEG_TO_RAD(-15);
        
        //const u16 BLOCK_TO_PICK_UP = 60;
        //const u16 BLOCK_TO_PLACE_ON = 50;
        const Vision::MarkerType BLOCK_TO_PICK_UP = Vision::MARKER_FIRE;
        const Vision::MarkerType BLOCK_TO_PLACE_ON = Vision::MARKER_SQUAREPLUSCORNERS;
<<<<<<< HEAD
        const f32 BLOCK_MARKER_WIDTH = DEFAULT_BLOCK_MARKER_WIDTH_MM;
=======
>>>>>>> 932ce1a2
        ////// End of PickAndPlaceTest ////
        
        
        //////// StopTest /////////
        bool ST_go;
        f32 ST_speed;
        bool ST_slowingDown;
        f32 ST_prevLeftPos, ST_prevRightPos;
        u16 ST_slowDownTics;
        ///// End of StopTest /////
        
        
        
        // Current test mode
        TestMode testMode_ = TM_NONE;
        
        // Pointer to update function for current test mode
        ReturnCode (*updateFunc)() = NULL;
        
      } // private namespace
      

      TestMode GetMode()
      {
        return testMode_;
      }
      

      ReturnCode PickAndPlaceTestInit()
      {
        PRINT("\n==== Starting PickAndPlaceTest =====\n");
        ticCnt_ = 0;
        return EXIT_SUCCESS;
      }
      
      ReturnCode PickAndPlaceTestUpdate()
      {
        switch(pickAndPlaceState_)
        {
          case PAP_SET_HEAD_ANGLE:
          {
            HeadController::SetDesiredAngle(DOCKING_HEAD_ANGLE);
            pickAndPlaceState_ = PAP_WAITING_FOR_PICKUP_BLOCK;
            break;
          }
          case PAP_WAITING_FOR_PICKUP_BLOCK:
          {
<<<<<<< HEAD
            PickAndPlaceController::PickUpBlock(BLOCK_TO_PICK_UP, BLOCK_MARKER_WIDTH, 0);
            pickAndPlaceState_ = PAP_DOCKING;
=======
            if (HeadController::IsInPosition()) {
              PickAndPlaceController::PickUpBlock(BLOCK_TO_PICK_UP, 0);
              pickAndPlaceState_ = PAP_DOCKING;
            }
>>>>>>> 932ce1a2
            break;
          }
          case PAP_DOCKING:
            if (!PickAndPlaceController::IsBusy()) {
              if (PickAndPlaceController::DidLastActionSucceed()) {
                PickAndPlaceController::PlaceOnBlock(BLOCK_TO_PLACE_ON, 0, 0);
                pickAndPlaceState_ = PAP_PLACING;
              } else {
                pickAndPlaceState_ = PAP_WAITING_FOR_PICKUP_BLOCK;
              }
            }
            break;
          case PAP_PLACING:
            if (!PickAndPlaceController::IsBusy()) {
              if (PickAndPlaceController::DidLastActionSucceed()) {
                pickAndPlaceState_ = PAP_WAITING_FOR_PICKUP_BLOCK;
              } else {
                PickAndPlaceController::PlaceOnBlock(BLOCK_TO_PLACE_ON, 0, 0);
                pickAndPlaceState_ = PAP_PLACING;
              }
            }
            break;
          default:
            PRINT("WTF?\n");
            break;
        }
        return EXIT_SUCCESS;
      }

      
      
      
      // Commands a path and executes it
      ReturnCode DockPathTestInit()
      {
        PRINT("\n==== Starting DockPathTest =====\n");
        ticCnt_ = 0;
        dockPathState_ = DT_STOP;
        return EXIT_SUCCESS;
      }
      
      ReturnCode DockPathTestUpdate()
      {
        
        // Toggle dock path state
        if (ticCnt_++ >= DOCK_PATH_TOGGLE_TIME_S * ONE_OVER_CONTROL_DT ) {
          if (dockPathState_ == DT_RIGHT) {
            dockPathState_ = DT_STOP;
          } else {
            dockPathState_++;
          }
          PRINT("DOCKING TEST STATE: %d\n", dockPathState_);
          ticCnt_ = 0;
        }
        
        switch(dockPathState_)
        {
          case DT_STOP:
            break;
          case DT_STRAIGHT:
            DockingController::SetRelDockPose(200, 0, 0);
            break;
          case DT_LEFT:
            //DockingController::SetRelDockPose(200, 50, 0);
            DockingController::SetRelDockPose(200, 0, -0.1);
            break;
          case DT_STRAIGHT2:
            DockingController::SetRelDockPose(200, 0, 0);
            break;
          case DT_RIGHT:
            //DockingController::SetRelDockPose(200, -50, 0);
            DockingController::SetRelDockPose(200, 0, 0.1);
            break;
          default:
            break;
        }
        
        return EXIT_SUCCESS;
      }

      
      
      // Commands a path and executes it
      ReturnCode PathFollowTestInit()
      {
        PRINT("\n=== Starting PathFollowTest ===\n");
        pathStarted_ = false;
        return EXIT_SUCCESS;
      }
      
      ReturnCode PathFollowTestUpdate()
      {
        const u32 startDriveTime_us = 500000;
        if (!pathStarted_ && HAL::GetMicroCounter() > startDriveTime_us) {
          
          // Create a path and follow it
#if(PATH_FOLLOW_ALIGNED_START)
          float arc1_radius = sqrt((float)5000);  // Radius of sqrt(50^2 + 50^2)
          f32 sweepAng = atan_fast((350-arc1_radius)/250);
          
          PathFollower::AppendPathSegment_Arc(0, arc1_radius, 0, arc1_radius, -PI, sweepAng,
                                              PF_TARGET_SPEED_MMPS, PF_ACCEL_MMPS2, PF_DECEL_MMPS2);
          
          f32 firstConnectionPt_x = arc1_radius - arc1_radius*cos(sweepAng);
          f32 firstConnectionPt_y = - arc1_radius*sin(sweepAng);
          f32 secondConnectionPt_x = firstConnectionPt_x + (350 - arc1_radius);
          f32 secondConnectionPt_y = firstConnectionPt_y - 250;
          
          PathFollower::AppendPathSegment_Line(0, firstConnectionPt_x, firstConnectionPt_y, secondConnectionPt_x, secondConnectionPt_y,
                                               PF_TARGET_SPEED_MMPS, PF_ACCEL_MMPS2, PF_DECEL_MMPS2);
          
          PathFollower::AppendPathSegment_Arc(0, 350, -250, arc1_radius, -PI + sweepAng, PI - sweepAng,
                                              PF_TARGET_SPEED_MMPS, PF_ACCEL_MMPS2, PF_DECEL_MMPS2);
#else
          PathFollower::AppendPathSegment_Line(0, 0.0, 0.0, 300, -300,
                                               PF_TARGET_SPEED_MMPS, PF_ACCEL_MMPS2, PF_DECEL_MMPS2);
          float arc1_radius = sqrt((float)5000);  // Radius of sqrt(50^2 + 50^2)
          PathFollower::AppendPathSegment_Arc(0, 350, -250, arc1_radius, -0.75f*PI, 0.75f*PI,
                                              PF_TARGET_SPEED_MMPS, PF_ACCEL_MMPS2, PF_DECEL_MMPS2);
#endif
          PathFollower::AppendPathSegment_Line(0, 350 + arc1_radius, -250, 350 + arc1_radius, 200,
                                               PF_TARGET_SPEED_MMPS, PF_ACCEL_MMPS2, PF_DECEL_MMPS2);
          float arc2_radius = sqrt((float)20000); // Radius of sqrt(100^2 + 100^2)
          //PathFollower::AppendPathSegment_Arc(0, 0.35 + arc1_radius - arc2_radius, 0.2, arc2_radius, 0, PIDIV2);
          PathFollower::AppendPathSegment_Arc(0, 350 + arc1_radius - arc2_radius, 200, arc2_radius, 0, 3*PIDIV2,
                                              PF_TARGET_SPEED_MMPS, PF_ACCEL_MMPS2, PF_DECEL_MMPS2);
          PathFollower::AppendPathSegment_Arc(0, 350 + arc1_radius - arc2_radius, 200 - 2*arc2_radius, arc2_radius, PIDIV2, -3.5*PIDIV2,
                                              PF_TARGET_SPEED_MMPS, PF_ACCEL_MMPS2, PF_DECEL_MMPS2);
          
          PathFollower::StartPathTraversal();
          pathStarted_ = true;
        }
        
        return EXIT_SUCCESS;
      }
      
      
      
      ReturnCode DriveTestInit()
      {
        PRINT("\n=== Starting DirectDriveTest ===\n");
        ticCnt_ = 0;
        return EXIT_SUCCESS;
      }
      
      ReturnCode DriveTestUpdate()
      {
        static bool fwd = false;
        static bool firstSpeedCommanded = false;

        // Change direction (or at least print speed
        if (ticCnt_++ >= WHEEL_TOGGLE_DIRECTION_PERIOD_MS / TIME_STEP) {

          f32 lSpeed = HAL::MotorGetSpeed(HAL::MOTOR_LEFT_WHEEL);
          f32 rSpeed = HAL::MotorGetSpeed(HAL::MOTOR_RIGHT_WHEEL);
          
          f32 lSpeed_filt, rSpeed_filt;
          WheelController::GetFilteredWheelSpeeds(lSpeed_filt,rSpeed_filt);


          if (firstSpeedCommanded){
#if(DIRECT_HAL_MOTOR_TEST)
            PRINT("Going forward %f power (currSpeed %f %f, filtSpeed %f %f)\n", WHEEL_POWER_CMD, lSpeed, rSpeed, lSpeed_filt, rSpeed_filt);
#else
            PRINT("Going forward %f mm/s (currSpeed %f %f, filtSpeed %f %f)\n", WHEEL_SPEED_CMD_MMPS, lSpeed, rSpeed, lSpeed_filt, rSpeed_filt);
#endif
            ticCnt_ = 0;
            return EXIT_SUCCESS;
          }
          
          
          
          fwd = !fwd;
          if (fwd) {
#if(DIRECT_HAL_MOTOR_TEST)
            PRINT("Going forward %f power (currSpeed %f %f, filtSpeed %f %f)\n", WHEEL_POWER_CMD, lSpeed, rSpeed, lSpeed_filt, rSpeed_filt);
            HAL::MotorSetPower(HAL::MOTOR_LEFT_WHEEL, WHEEL_POWER_CMD);
            HAL::MotorSetPower(HAL::MOTOR_RIGHT_WHEEL, WHEEL_POWER_CMD);
            WheelController::Disable();
#else
            PRINT("Going forward %f mm/s (currSpeed %f %f, filtSpeed %f %f)\n", WHEEL_SPEED_CMD_MMPS, lSpeed, rSpeed, lSpeed_filt, rSpeed_filt);
            SteeringController::ExecuteDirectDrive(WHEEL_SPEED_CMD_MMPS,WHEEL_SPEED_CMD_MMPS,accel_mmps2,accel_mmps2);
#endif
          } else {
#if(DIRECT_HAL_MOTOR_TEST)
            PRINT("Going reverse %f power (currSpeed %f %f, filtSpeed %f %f)\n", WHEEL_POWER_CMD, lSpeed, rSpeed, lSpeed_filt, rSpeed_filt);
            HAL::MotorSetPower(HAL::MOTOR_LEFT_WHEEL, -WHEEL_POWER_CMD);
            HAL::MotorSetPower(HAL::MOTOR_RIGHT_WHEEL, -WHEEL_POWER_CMD);
            WheelController::Disable();
#else
            PRINT("Going reverse %f mm/s (currSpeed %f %f, filtSpeed %f %f)\n", WHEEL_SPEED_CMD_MMPS, lSpeed, rSpeed, lSpeed_filt, rSpeed_filt);
            SteeringController::ExecuteDirectDrive(-WHEEL_SPEED_CMD_MMPS,-WHEEL_SPEED_CMD_MMPS,accel_mmps2,accel_mmps2);
#endif
            
          }
          ticCnt_ = 0;
          
#if(TOGGLE_DIRECTION_TEST == 0)
          firstSpeedCommanded = true;
#endif
       }

       return EXIT_SUCCESS;
      }
      
      
      ReturnCode LiftTestInit()
      {
        PRINT("\n==== Starting LiftTest =====\n");
        PRINT("!!! REMOVE JTAG CABLE !!!\n");
        ticCnt_ = 0;
        ticCnt2_ = 0;
        liftPower_ = LIFT_POWER_CMD;
#if(!LIFT_HEIGHT_TEST)
        LiftController::Disable();
#endif
        return EXIT_SUCCESS;
      }
      
      
      ReturnCode LiftTestUpdate()
      {
        static bool up = false;
        
        // Change direction
        if (ticCnt_++ >= 3000 / TIME_STEP) {
          

#if(LIFT_HEIGHT_TEST)
          up = !up;
          if (up) {
            PRINT("Lift HIGH %f mm\n", LIFT_DES_HIGH_HEIGHT);
            LiftController::SetDesiredHeight(LIFT_DES_HIGH_HEIGHT);
          } else {
            PRINT("Lift LOW %f mm\n", LIFT_DES_LOW_HEIGHT);
            LiftController::SetDesiredHeight(LIFT_DES_LOW_HEIGHT);
          }
          
#else
          up = !up;
          if (up) {
            PRINT("Lift UP %f power\n", liftPower_);
            HAL::MotorSetPower(HAL::MOTOR_LIFT, liftPower_);
          } else {
            PRINT("Lift DOWN %f power\n", -liftPower_);
            HAL::MotorSetPower(HAL::MOTOR_LIFT, -liftPower_);
          }
          

          // Cycle through different power levels
          if (!up) {
            liftPower_ += 0.1;
            if (liftPower_ >=1.01f) {
              liftPower_ = LIFT_POWER_CMD;
            }
          }

#endif
          
          ticCnt_ = 0;
        }
        
/*
        // Print speed
        if (ticCnt2_++ >= 40 / TIME_STEP) {
          f32 lSpeed = HAL::MotorGetSpeed(HAL::MOTOR_LIFT);
          f32 lSpeed_filt = LiftController::GetAngularVelocity();
          f32 lPos = LiftController::GetAngleRad(); // HAL::MotorGetPosition(HAL::MOTOR_LIFT);
          f32 lHeight = LiftController::GetHeightMM();
          PRINT("Lift speed %f rad/s, filt_speed %f rad/s, position %f rad, %f mm\n", lSpeed, lSpeed_filt, lPos, lHeight);
          ticCnt2_ = 0;
        }
*/
        
        return EXIT_SUCCESS;
      }
      
      ReturnCode LiftToggleTestInit()
      {
        PRINT("\n==== Starting LiftToggleTest =====\n");
        PRINT("!!! REMOVE JTAG CABLE !!!\n");
        return EXIT_SUCCESS;
      }
      
      
      ReturnCode LiftToggleTestUpdate()
      {

        static f32 liftHeight = LIFT_HEIGHT_LOWDOCK;
        static u32 inPositionCycles = 0;
        
        if (LiftController::IsInPosition()) {
          if (inPositionCycles++ > 500) {
            
            if(liftHeight == LIFT_HEIGHT_LOWDOCK) {
              liftHeight = LIFT_HEIGHT_CARRY;
            } else if (liftHeight == LIFT_HEIGHT_CARRY) {
              liftHeight = LIFT_HEIGHT_HIGHDOCK;
            } else if (liftHeight == LIFT_HEIGHT_HIGHDOCK) {
              liftHeight = LIFT_HEIGHT_LOWDOCK;
            }
          
            PRINT("SET LIFT TO %f mm\n", liftHeight);
            LiftController::SetDesiredHeight(liftHeight);
            inPositionCycles = 0;
          }
        }

        /*
        // Print height and speed
        if (ticCnt2_++ >= 200 / TIME_STEP) {
          f32 lSpeed = HAL::MotorGetSpeed(HAL::MOTOR_LIFT);
          f32 lPos = LiftController::GetHeightMM();
          
          PRINT("Lift speed %f rad/s, height %f mm\n", lSpeed, lPos);
          ticCnt2_ = 0;
        }
         */

        
        return EXIT_SUCCESS;
      }
      
      
      ReturnCode HeadTestInit()
      {
        PRINT("\n==== Starting HeadTest =====\n");
        ticCnt_ = 0;
        ticCnt2_ = 0;
#if(!HEAD_POSITION_TEST)
        HeadController::Disable();
#endif
        return EXIT_SUCCESS;
      }
      
      
      ReturnCode HeadTestUpdate()
      {
        static bool up = false;
        
        // Change direction
        if (ticCnt_++ >= 4000 / TIME_STEP) {
          
          
#if(HEAD_POSITION_TEST)
          up = !up;
          if (up) {
            PRINT("Head HIGH %f rad\n", HEAD_DES_HIGH_ANGLE);
            HeadController::SetDesiredAngle(HEAD_DES_HIGH_ANGLE);
          } else {
            PRINT("Head LOW %f rad\n", HEAD_DES_LOW_ANGLE);
            HeadController::SetDesiredAngle(HEAD_DES_LOW_ANGLE);
          }
#else
          up = !up;
          if (up) {
            PRINT("Head UP %f power\n", HEAD_POWER_CMD);
            HAL::MotorSetPower(HAL::MOTOR_HEAD, HEAD_POWER_CMD);
          } else {
            PRINT("Head DOWN %f power\n", -HEAD_POWER_CMD);
            HAL::MotorSetPower(HAL::MOTOR_HEAD, -HEAD_POWER_CMD);
          }
#endif
          
          ticCnt_ = 0;
        }
        
        // Print speed
        if (ticCnt2_++ >= 200 / TIME_STEP) {
          f32 hSpeed = HAL::MotorGetSpeed(HAL::MOTOR_HEAD);
          f32 hPos = HeadController::GetAngleRad();
          
          PRINT("Head speed %f rad/s, angle %f rad\n", hSpeed, hPos);
          ticCnt2_ = 0;
        }
        
        
        return EXIT_SUCCESS;
      }
      
      ReturnCode GripperTestInit()
      {
        PRINT("\n==== Starting GripperTest =====\n");
        ticCnt_ = 0;
        return EXIT_SUCCESS;
      }
      
      
      ReturnCode GripperTestUpdate()
      {
#if defined(HAVE_ACTIVE_GRIPPER) && HAVE_ACTIVE_GRIPPER
        static bool up = false;
        
        // Change direction
        if (ticCnt_++ >= 4000 / TIME_STEP) {
          
          up = !up;
          if (up) {
            PRINT("Gripper ENGAGED\n");
            GripController::EngageGripper();
          } else {
            PRINT("Gripper DISENGAGED\n");
            GripController::DisengageGripper();
          }
          
          ticCnt_ = 0;
        }
#endif
        return EXIT_SUCCESS;
      }
      
      ReturnCode StopTestInit()
      {
        PRINT("\n==== Starting StopTest =====\n");
        ticCnt_ = 0;
        ST_go = false;
        ST_speed = 0.f;
        ST_slowingDown = false;
        return EXIT_SUCCESS;
      }
      
      
      ReturnCode StopTestUpdate()
      {
        if (ticCnt_++ > 2000 / TIME_STEP) {
          ST_go = !ST_go;
          if(ST_go) {
            // Toggle speed
            if (ST_speed == 100.f)
              ST_speed = 20.f;
            else
              ST_speed = 100.f;
            
            PRINT("\nGO: %f mm/s\n", ST_speed);
            SteeringController::ExecuteDirectDrive(ST_speed, ST_speed);
          } else {
            // Stopping
            SteeringController::ExecuteDirectDrive(0, 0);
            HAL::MotorResetPosition(HAL::MOTOR_LEFT_WHEEL);
            HAL::MotorResetPosition(HAL::MOTOR_RIGHT_WHEEL);
            ST_prevLeftPos = 1000;
            ST_prevRightPos = 1000;
            ST_slowDownTics = 0;
            ST_slowingDown = true;
          }
          ticCnt_ = 0;
        }
        
        // Report stopping distance once it has come to a complete stop
        if(ST_slowingDown) {
          if (HAL::MotorGetPosition(HAL::MOTOR_LEFT_WHEEL) == ST_prevLeftPos &&
              HAL::MotorGetPosition(HAL::MOTOR_RIGHT_WHEEL) == ST_prevRightPos) {
            PRINT("STOPPED: (%f, %f) mm in %d tics\n", ST_prevLeftPos, ST_prevRightPos, ST_slowDownTics);
            ST_slowingDown = false;
          }
          ST_prevLeftPos = HAL::MotorGetPosition(HAL::MOTOR_LEFT_WHEEL);
          ST_prevRightPos = HAL::MotorGetPosition(HAL::MOTOR_RIGHT_WHEEL);
          ST_slowDownTics++;
        }
        
        return EXIT_SUCCESS;
      }

      ReturnCode MaxPowerTestInit()
      {
        ticCnt_ = 0;
        
        // Disable all controllers so that they can be overriden with HAL power commands
        WheelController::Disable();
        LiftController::Disable();
        
        return EXIT_SUCCESS;
      }
      
      
      ReturnCode MaxPowerTestUpdate()
      {
        static f32 pwr = 1.0;
        if (ticCnt_++ > 5000 / TIME_STEP) {
          PRINT("SWITCHING POWER: %f\n", pwr);
          HAL::MotorSetPower(HAL::MOTOR_LEFT_WHEEL, 1.0);
          HAL::MotorSetPower(HAL::MOTOR_RIGHT_WHEEL, 1.0);
          //HAL::MotorSetPower(HAL::MOTOR_LIFT, pwr);
          //HAL::MotorSetPower(HAL::MOTOR_HEAD, pwr);
          //HAL::MotorSetPower(HAL::MOTOR_GRIP, pwr);
          pwr *= -1;
          ticCnt_ = 0;
        }
        return EXIT_SUCCESS;
      }
      
      ReturnCode Init(TestMode mode)
      {
        ReturnCode ret = EXIT_SUCCESS;
#if(!FREE_DRIVE_DUBINS_TEST)
        testMode_ = mode;
        
        switch(testMode_) {
          case TM_NONE:
            updateFunc = NULL;
            break;
          case TM_PICK_AND_PLACE:
            ret = PickAndPlaceTestInit();
            updateFunc = PickAndPlaceTestUpdate;
            break;
          case TM_DOCK_PATH:
            ret = DockPathTestInit();
            updateFunc = DockPathTestUpdate;
            break;
          case TM_PATH_FOLLOW:
            ret = PathFollowTestInit();
            updateFunc = PathFollowTestUpdate;
            break;
          case TM_DIRECT_DRIVE:
            ret = DriveTestInit();
            updateFunc = DriveTestUpdate;
            break;
          case TM_LIFT:
            ret = LiftTestInit();
            updateFunc = LiftTestUpdate;
            break;
          case TM_LIFT_TOGGLE:
            ret = LiftToggleTestInit();
            updateFunc = LiftToggleTestUpdate;
            break;
          case TM_HEAD:
            ret = HeadTestInit();
            updateFunc = HeadTestUpdate;
            break;
#if defined(HAVE_ACTIVE_GRIPPER) && HAVE_ACTIVE_GRIPPER
          case TM_GRIPPER:
            ret = GripperTestInit();
            updateFunc = GripperTestUpdate;
            break;
#endif
          case TM_STOP_TEST:
            ret = StopTestInit();
            updateFunc = StopTestUpdate;
            break;
          case TM_MAX_POWER_TEST:
            ret = MaxPowerTestInit();
            updateFunc = MaxPowerTestUpdate;
            break;
          default:
            PRINT("ERROR (TestModeController): Undefined mode %d\n", testMode_);
            ret = EXIT_FAILURE;
            break;
        }
#endif
        return ret;
        
      }
      
      
      ReturnCode Update()
      {
#if(!FREE_DRIVE_DUBINS_TEST)
        // Don't run Update until robot is finished initializing
        if (Robot::GetOperationMode() == Robot::WAITING) {
          if (updateFunc) {
            return updateFunc();
          }
        }
#endif
        return EXIT_SUCCESS;
      }
      
      
    } // namespace TestModeController
  } // namespace Cozmo
} // namespace Anki<|MERGE_RESOLUTION|>--- conflicted
+++ resolved
@@ -135,10 +135,7 @@
         //const u16 BLOCK_TO_PLACE_ON = 50;
         const Vision::MarkerType BLOCK_TO_PICK_UP = Vision::MARKER_FIRE;
         const Vision::MarkerType BLOCK_TO_PLACE_ON = Vision::MARKER_SQUAREPLUSCORNERS;
-<<<<<<< HEAD
         const f32 BLOCK_MARKER_WIDTH = DEFAULT_BLOCK_MARKER_WIDTH_MM;
-=======
->>>>>>> 932ce1a2
         ////// End of PickAndPlaceTest ////
         
         
@@ -186,15 +183,10 @@
           }
           case PAP_WAITING_FOR_PICKUP_BLOCK:
           {
-<<<<<<< HEAD
-            PickAndPlaceController::PickUpBlock(BLOCK_TO_PICK_UP, BLOCK_MARKER_WIDTH, 0);
-            pickAndPlaceState_ = PAP_DOCKING;
-=======
             if (HeadController::IsInPosition()) {
-              PickAndPlaceController::PickUpBlock(BLOCK_TO_PICK_UP, 0);
+              PickAndPlaceController::PickUpBlock(BLOCK_TO_PICK_UP, BLOCK_MARKER_WIDTH, 0);
               pickAndPlaceState_ = PAP_DOCKING;
             }
->>>>>>> 932ce1a2
             break;
           }
           case PAP_DOCKING:
