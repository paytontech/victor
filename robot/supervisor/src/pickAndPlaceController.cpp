#include "pickAndPlaceController.h"
#include <math.h>
#include "anki/common/constantsAndMacros.h"
#include "dockingController.h"
#include "headController.h"
#include "liftController.h"
#include "localization.h"
#include "imuFilter.h"
#include "proxSensors.h"
#include "trig_fast.h"
#include "anki/cozmo/robot/logging.h"
#include "anki/cozmo/shared/cozmoConfig.h"
#include "anki/cozmo/robot/hal.h"
#include "messages.h"
#include "clad/robotInterface/messageRobotToEngine_send_helper.h"
#include "clad/types/dockingSignals.h"
#include "speedController.h"
#include "steeringController.h"
#include "pathFollower.h"


#define DEBUG_PAP_CONTROLLER 0

// If you enable this, make sure image streaming is off
// and you enable the print-to-file code in the ImageChunk message handler
// on the basestation.
#define SEND_PICKUP_VERIFICATION_SNAPSHOTS 0

namespace Anki {
  namespace Cozmo {
    namespace PickAndPlaceController {

      namespace {

        // Constants

        // The distance from the last-observed position of the target that we'd
        // like to be after backing out
        const f32 BACKOUT_DISTANCE_MM = 60;
        const f32 BACKOUT_SPEED_MMPS = 60;
        
        // Max amount of time to wait for lift to get into position before backing out.
        // Used for placement only when the lift tends to get stuck due to block friction.
        const u32 START_BACKOUT_PLACE_HIGH_TIMEOUT_MS = 500;
        const u32 START_BACKOUT_PLACE_LOW_TIMEOUT_MS = 1000;

        const f32 RAMP_TRAVERSE_SPEED_MMPS = 40;
        const f32 ON_RAMP_ANGLE_THRESH = 0.15;
        const f32 OFF_RAMP_ANGLE_THRESH = 0.05;

        const f32 BRIDGE_TRAVERSE_SPEED_MMPS = 40;

        // Distance at which robot should start driving blind
        // along last generated docking path during DockAction::DA_PICKUP_HIGH.
        const u32 HIGH_DOCK_POINT_OF_NO_RETURN_DIST_MM = ORIGIN_TO_HIGH_LIFT_DIST_MM + 40;

        // Distance at which robot should start driving blind
        // along last generated docking path during PICKUP_LOW and PLACE_HIGH.
        const u32 LOW_DOCK_POINT_OF_NO_RETURN_DIST_MM = ORIGIN_TO_LOW_LIFT_DIST_MM + 10;
        
        const f32 DEFAULT_LIFT_SPEED_RAD_PER_SEC = 1.5;
        const f32 DEFAULT_LIFT_ACCEL_RAD_PER_SEC2 = 10;

        Mode mode_ = IDLE;

        DockAction action_ = DockAction::DA_PICKUP_LOW;
        
        // Whether or not to check for load on lift after docking.
        // Only relevant for pickup actions.
        bool doLiftLoadCheck_;

        Embedded::Point2f ptStamp_;
        Radians angleStamp_;

        f32 dockOffsetDistX_ = 0;
        f32 dockOffsetDistY_ = 0;
        f32 dockOffsetAng_ = 0;

        f32 dockSpeed_mmps_ = 0;
        f32 dockAccel_mmps2_ = 0;
        f32 dockDecel_mmps2_ = 0;

        // Distance to last known docking marker pose
        f32 lastMarkerDist_;

        CarryState carryState_ = CarryState::CARRY_NONE;

        // When to transition to the next state. Only some states use this.
        u32 transitionTime_ = 0;

        // Whether or not docking path should be traversed with manually controlled speed
        bool useManualSpeed_ = false;
        
        typedef enum
        {
          WAITING_TO_MOVE,
          MOVING_BACK,
          NOTHING,
        } PickupAnimMode;
        
        // State of the pickup animation
        PickupAnimMode pickupAnimMode_ = NOTHING;
        
        const u8 PICKUP_ANIM_SPEED_MMPS = 20;
        const u8 PICKUP_ANIM_DIST_MM = 8;
        const u8 PICKUP_ANIM_STARTING_DIST_MM = 20;
        const u8 PICKUP_ANIM_TRANSITION_TIME_MS = 100;
        const u8 PICKUP_ANIM_ACCEL_MMPS2 = 100;

        
        // Deep roll action params
        // Note: These are mainly for tuning the deep roll and can be removed once it's locked down.
        f32 _rollLiftHeight_mm = 35;        // The lift height to command when engaging the block for roll
        f32 _rollDriveSpeed_mmps = 50;      // The forward driving speed while engaging the block for roll
        f32 _rollDriveAccel_mmps2 = 40;     // The forward driving accel while engaging the block for roll
        u32 _rollDriveDuration_ms = 1500;   // The forward driving duration while engaging the block for roll
        f32 _rollBackupDist_mm = 100;       // The amount to back up once the lift has engaged the block for roll
        
        // Deep roll actions const params for a scooch adjustment
        // Seems to help avoid treads rubbing up against cube corners causing roll to fail
        const f32 _kRollLiftScoochSpeed_rad_per_sec = DEG_TO_RAD_F32(50);
        const f32 _kRollLiftScoochAccel_rad_per_sec_2 = DEG_TO_RAD_F32(50);
        const f32 _kRollLiftHeightScoochOffset_mm = 10;
        const f32 _kRollLiftScoochDuration_ms = 250;

        // Face plant parameters
        const f32 _facePlantLiftSpeed_radps = DEG_TO_RAD_F32(10000);
        const f32 _facePlantDriveSpeed_mmps = -500;
        const f32 _facePlantStartBackupPitch_rad = DEG_TO_RAD_F32(-25.f);
        const f32 _facePlantLiftTime_ms = 1000;
        const f32 _facePlantTimeout_ms = 500;
        
        const u32 _kPopAWheelieTimeout_ms = 500;
        
      } // "private" namespace


      Mode GetMode() {
        return mode_;
      }

      Result Init() {
        Reset();
        return RESULT_OK;
      }

      DockAction GetCurAction()
      {
        return action_;
      }

      void Reset()
      {
        mode_ = IDLE;
        DockingController::StopDocking();
        SteeringController::ExecuteDirectDrive(0, 0);
        ProxSensors::EnableCliffDetector(true);
        IMUFilter::EnablePickupDetect(true);
      }

      void UpdatePoseSnapshot()
      {
        Localization::GetCurrentMatPose(ptStamp_.x, ptStamp_.y, angleStamp_);
      }
      
      Result SendPickAndPlaceResultMessage(const bool success,
                                           const BlockStatus blockStatus)
      {
        PickAndPlaceResult msg;
        msg.timestamp = HAL::GetTimeStamp();
        msg.didSucceed = success;
        msg.blockStatus = blockStatus;
        msg.result = DockingController::GetDockingResult();
        
        if(RobotInterface::SendMessage(msg)) {
          return RESULT_OK;
        }
        return RESULT_FAIL;
      }

      Result SendMovingLiftPostDockMessage()
      {
        MovingLiftPostDock msg;
        msg.action = action_;
        if(RobotInterface::SendMessage(msg)) {
          return RESULT_OK;
        }
        return RESULT_FAIL;
      }

      static void StartBackingOut()
      {
        static const f32 MIN_BACKOUT_DIST_MM = 35.f;

        f32 backoutDist_mm = 0;
        switch(action_)
        {
          case DockAction::DA_PLACE_LOW_BLIND:
          case DockAction::DA_ROLL_LOW:
          case DockAction::DA_POST_DOCK_ROLL:
          {
            backoutDist_mm = MIN_BACKOUT_DIST_MM;
            break;
          }
          case DockAction::DA_DEEP_ROLL_LOW:
          {
            backoutDist_mm = _rollBackupDist_mm;
            break;
          }
          case DockAction::DA_PICKUP_HIGH:
          case DockAction::DA_PICKUP_LOW:
            if (doLiftLoadCheck_) {
              // Only do CheckForLoad() for pickup actions. Fall through.
              LiftController::CheckForLoad();
            }
          case DockAction::DA_PLACE_HIGH:
          case DockAction::DA_PLACE_LOW:
          case DockAction::DA_FACE_PLANT:
          {
            backoutDist_mm = BACKOUT_DISTANCE_MM;
            break;
          }
          default:
          {
            AnkiError( 1234, "PAP.StartBackingOut.InvalidAction", 648, "%hhu", 1, action_);
          }
        }
        
        const f32 backoutTime_sec = backoutDist_mm / BACKOUT_SPEED_MMPS;

        AnkiInfo( 286, "PAP.StartBackingOut.Dist", 565, "Starting %.1fmm backout (%.2fsec duration)", 2, backoutDist_mm, backoutTime_sec);

        transitionTime_ = HAL::GetTimeStamp() + (backoutTime_sec*1e3f);

        SteeringController::ExecuteDirectDrive(-BACKOUT_SPEED_MMPS, -BACKOUT_SPEED_MMPS);

        mode_ = BACKOUT;
      }

      Result Update()
      {
        Result retVal = RESULT_OK;

        switch(mode_)
        {
          case IDLE:
            break;

          case SET_LIFT_PREDOCK:
          {
#if(DEBUG_PAP_CONTROLLER)
            AnkiDebug( 14, "PAP", 649, "SETTING LIFT PREDOCK (action %hhu)", 1, action_);
#endif
            mode_ = MOVING_LIFT_PREDOCK;
            switch(action_) {
              case DockAction::DA_PICKUP_LOW:
              case DockAction::DA_FACE_PLANT:
                LiftController::SetDesiredHeight(LIFT_HEIGHT_LOWDOCK, DEFAULT_LIFT_SPEED_RAD_PER_SEC, DEFAULT_LIFT_ACCEL_RAD_PER_SEC2);
                dockOffsetDistX_ = ORIGIN_TO_LOW_LIFT_DIST_MM;
                break;
              case DockAction::DA_PICKUP_HIGH:
                // This action starts by lowering the lift and tracking the high block
                LiftController::SetDesiredHeight(LIFT_HEIGHT_LOWDOCK, DEFAULT_LIFT_SPEED_RAD_PER_SEC, DEFAULT_LIFT_ACCEL_RAD_PER_SEC2);
                dockOffsetDistX_ = ORIGIN_TO_HIGH_LIFT_DIST_MM;
                break;
              case DockAction::DA_PLACE_LOW:
                LiftController::SetDesiredHeight(LIFT_HEIGHT_CARRY, DEFAULT_LIFT_SPEED_RAD_PER_SEC, DEFAULT_LIFT_ACCEL_RAD_PER_SEC2);
                dockOffsetDistX_ += ORIGIN_TO_LOW_LIFT_DIST_MM;
                break;
              case DockAction::DA_PLACE_LOW_BLIND:
                LiftController::SetDesiredHeight(LIFT_HEIGHT_CARRY, DEFAULT_LIFT_SPEED_RAD_PER_SEC, DEFAULT_LIFT_ACCEL_RAD_PER_SEC2);
                break;
              case DockAction::DA_PLACE_HIGH:
                LiftController::SetDesiredHeight(LIFT_HEIGHT_CARRY, DEFAULT_LIFT_SPEED_RAD_PER_SEC, DEFAULT_LIFT_ACCEL_RAD_PER_SEC2);
                dockOffsetDistX_ += ORIGIN_TO_HIGH_PLACEMENT_DIST_MM;
                break;
              case DockAction::DA_ROLL_LOW:
              case DockAction::DA_DEEP_ROLL_LOW:
              case DockAction::DA_POP_A_WHEELIE:
                LiftController::SetDesiredHeight(LIFT_HEIGHT_CARRY, DEFAULT_LIFT_SPEED_RAD_PER_SEC, DEFAULT_LIFT_ACCEL_RAD_PER_SEC2);
                dockOffsetDistX_ = ORIGIN_TO_LOW_ROLL_DIST_MM;
                break;
              case DockAction::DA_ALIGN:
              case DockAction::DA_ALIGN_SPECIAL:
                dockOffsetDistX_ = ORIGIN_TO_LOW_LIFT_DIST_MM;
                break;
              case DockAction::DA_RAMP_ASCEND:
                LiftController::SetDesiredHeight(LIFT_HEIGHT_CARRY, DEFAULT_LIFT_SPEED_RAD_PER_SEC, DEFAULT_LIFT_ACCEL_RAD_PER_SEC2);
                dockOffsetDistX_ = 0;
                break;
              case DockAction::DA_RAMP_DESCEND:
                LiftController::SetDesiredHeight(LIFT_HEIGHT_CARRY, DEFAULT_LIFT_SPEED_RAD_PER_SEC, DEFAULT_LIFT_ACCEL_RAD_PER_SEC2);
                dockOffsetDistX_ = 30; // can't wait until we are actually on top of the marker to say we're done!
                break;
              case DockAction::DA_CROSS_BRIDGE:
                dockOffsetDistX_ = BRIDGE_ALIGNED_MARKER_DISTANCE;
                break;
<<<<<<< HEAD
              case DockAction::DA_MOUNT_CHARGER:
                dockOffsetDistX_ = CHARGER_ALIGNED_MARKER_DISTANCE;
                break;
              case DockAction::DA_POST_DOCK_ROLL:
=======
              case DA_POST_DOCK_ROLL:
>>>>>>> fa7141c5
                // Skip docking completely and go straight to Setting lift for Post Dock
                mode_ = SET_LIFT_POSTDOCK;
                break;
              default:
                AnkiError( 287, "PAP.SET_LIFT_PREDOCK.InvalidAction", 648, "%hhu", 1, action_);
                Reset();
                break;
            }
            break;
          }

          case MOVING_LIFT_PREDOCK:
          {
            if (LiftController::IsInPosition() && HeadController::IsInPosition()) {

              if (action_ == DockAction::DA_PLACE_LOW_BLIND) {
                DockingController::StartDockingToRelPose(dockSpeed_mmps_,
                                                         dockAccel_mmps2_,
                                                         dockDecel_mmps2_,
                                                         dockOffsetDistX_,
                                                         dockOffsetDistY_,
                                                         dockOffsetAng_,
                                                         useManualSpeed_);
              } else {

                // Set the distance to the marker beyond which
                // we should ignore docking error signals since the lift occludes our view anyway.
                bool useFirstErrorSignalOnly = false;
                u32 pointOfNoReturnDist = 0;
                switch(action_) {
                  case DockAction::DA_PICKUP_HIGH:
                    pointOfNoReturnDist = HIGH_DOCK_POINT_OF_NO_RETURN_DIST_MM;
                    break;
                  case DockAction::DA_PICKUP_LOW:
                  case DockAction::DA_PLACE_HIGH:
                  case DockAction::DA_ROLL_LOW:
                  case DockAction::DA_DEEP_ROLL_LOW:
                  case DockAction::DA_FACE_PLANT:
                  case DockAction::DA_POP_A_WHEELIE:
                  case DockAction::DA_ALIGN:
                  case DockAction::DA_ALIGN_SPECIAL:
                    pointOfNoReturnDist = LOW_DOCK_POINT_OF_NO_RETURN_DIST_MM;
                    break;
<<<<<<< HEAD
                  case DockAction::DA_MOUNT_CHARGER:
                    pointOfNoReturnDist = dockOffsetDistX_ + MOUNT_CHARGER_POINT_OF_NO_RETURN_DIST_MM;
                    useFirstErrorSignalOnly = true;
                    break;
=======
>>>>>>> fa7141c5
                  default:
                    break;
                }

                DockingController::StartDocking(dockSpeed_mmps_,
                                                dockAccel_mmps2_,
                                                dockDecel_mmps2_,
                                                dockOffsetDistX_,
                                                dockOffsetDistY_,
                                                dockOffsetAng_,
                                                useManualSpeed_,
                                                pointOfNoReturnDist,
                                                useFirstErrorSignalOnly);
              }
              mode_ = DOCKING;
#if(DEBUG_PAP_CONTROLLER)
              AnkiDebug( 14, "PAP", 122, "DOCKING", 0);
#endif
            }
            break;
          }
          case DOCKING:
          {
            if (!DockingController::IsBusy())
            {
              if (DockingController::DidLastDockSucceed())
              {
                // Docking is complete
                DockingController::StopDocking();

                // Take snapshot of pose
                UpdatePoseSnapshot();

                if (action_ == DockAction::DA_ALIGN ||
                    action_ == DockAction::DA_ALIGN_SPECIAL) {
                  #if(DEBUG_PAP_CONTROLLER)
                  AnkiDebug( 14, "PAP", 123, "ALIGN", 0);
                  #endif
                  SendPickAndPlaceResultMessage(true, BlockStatus::NO_BLOCK);
                  Reset();
                } else if(action_ == DockAction::DA_RAMP_DESCEND) {
                  #if(DEBUG_PAP_CONTROLLER)
                  AnkiDebug( 14, "PAP", 124, "TRAVERSE_RAMP_DOWN\n", 0);
                  #endif
                  // Start driving forward (blindly) -- wheel guides!
                  SteeringController::ExecuteDirectDrive(RAMP_TRAVERSE_SPEED_MMPS, RAMP_TRAVERSE_SPEED_MMPS);
                  mode_ = TRAVERSE_RAMP_DOWN;
                } else if (action_ == DockAction::DA_CROSS_BRIDGE) {
                  #if(DEBUG_PAP_CONTROLLER)
                  AnkiDebug( 14, "PAP", 125, "ENTER_BRIDGE\n", 0);
                  #endif
                  // Start driving forward (blindly) -- wheel guides!
                  SteeringController::ExecuteDirectDrive(BRIDGE_TRAVERSE_SPEED_MMPS, BRIDGE_TRAVERSE_SPEED_MMPS);
                  mode_ = ENTER_BRIDGE;
<<<<<<< HEAD
                } else if (action_ == DockAction::DA_MOUNT_CHARGER) {
                  #if(DEBUG_PAP_CONTROLLER)
                  AnkiDebug( 14, "PAP", 126, "MOUNT_CHARGER\n", 0);
                  #endif

                  // Compute angle to turn in order to face marker
                  f32 robotPose_x, robotPose_y;
                  Radians robotPose_angle;
                  Localization::GetDriveCenterPose(robotPose_x, robotPose_y, robotPose_angle);
                  const Anki::Embedded::Pose2d& markerPose = DockingController::GetLastMarkerAbsPose();
                  f32 relAngleToMarker = atan2_acc(markerPose.GetY() - robotPose_y, markerPose.GetX() - robotPose_x);
                  relAngleToMarker -= robotPose_angle.ToFloat();

                  f32 targetAngle = (Localization::GetCurrPose_angle() + M_PI_F + relAngleToMarker).ToFloat();
                  SteeringController::ExecutePointTurn(targetAngle, 2, 10, 10, DEG_TO_RAD_F32(1), true);
                  mode_ = ROTATE_FOR_CHARGER_APPROACH;
=======
>>>>>>> fa7141c5
                } else {
                  #if(DEBUG_PAP_CONTROLLER)
                  AnkiDebug( 14, "PAP", 127, "SET_LIFT_POSTDOCK\n", 0);
                  #endif
                  mode_ = SET_LIFT_POSTDOCK;
                }
              } else {
                // Docking failed for some reason. Probably couldn't see block anymore.
                AnkiDebug( 363, "PAP.DOCKING.DockingFailed", 305, "", 0);

                // Send failed pickup or place message
                bool doBackup = true;
                switch(action_)
                {
                  case DockAction::DA_PICKUP_LOW:
                  case DockAction::DA_PICKUP_HIGH:
                  {
                    SendPickAndPlaceResultMessage(false, BlockStatus::BLOCK_PICKED_UP);
                    break;
                  } // PICKUP

                  case DockAction::DA_PLACE_LOW:
                  case DockAction::DA_PLACE_LOW_BLIND:
                  case DockAction::DA_PLACE_HIGH:
                  case DockAction::DA_ROLL_LOW:
                  case DockAction::DA_DEEP_ROLL_LOW:
                  case DockAction::DA_POP_A_WHEELIE:
                  {
                    SendPickAndPlaceResultMessage(false, BlockStatus::BLOCK_PLACED);
                    break;
                  } // PLACE
                  case DockAction::DA_ALIGN:
                  case DockAction::DA_ALIGN_SPECIAL:
                  case DockAction::DA_FACE_PLANT:
                  {
                    SendPickAndPlaceResultMessage(false, BlockStatus::NO_BLOCK);
                    Reset();
                    doBackup = false;
                    break;
                  }
                  default:
                    AnkiError( 289, "PAP.DOCKING.InvalidAction", 648, "%hhu", 1, action_);
                } // switch(action_)


                // Switch to BACKOUT mode:
                if (doBackup) {
                  StartBackingOut();
                }
              }
            }
            else if (action_ == DockAction::DA_RAMP_ASCEND && (ABS(IMUFilter::GetPitch()) > ON_RAMP_ANGLE_THRESH) )
            {
              DockingController::StopDocking();
              SteeringController::ExecuteDirectDrive(RAMP_TRAVERSE_SPEED_MMPS, RAMP_TRAVERSE_SPEED_MMPS);
              mode_ = TRAVERSE_RAMP;
              Localization::SetOnRamp(true);
            }
            break;
          }
          case SET_LIFT_POSTDOCK:
          {
#if(DEBUG_PAP_CONTROLLER)
            AnkiDebug( 14, "PAP", 131, "SETTING LIFT POSTDOCK\n", 0);
#endif
            SendMovingLiftPostDockMessage();
            
            mode_ = MOVING_LIFT_POSTDOCK;
            switch(action_) {
              case DockAction::DA_PLACE_LOW:
              case DockAction::DA_PLACE_LOW_BLIND:
              {
                LiftController::SetDesiredHeight(LIFT_HEIGHT_LOWDOCK, DEFAULT_LIFT_SPEED_RAD_PER_SEC, DEFAULT_LIFT_ACCEL_RAD_PER_SEC2);
                transitionTime_ = HAL::GetTimeStamp() + START_BACKOUT_PLACE_LOW_TIMEOUT_MS;
                break;
              }
              case DockAction::DA_PICKUP_LOW:
              case DockAction::DA_PICKUP_HIGH:
              {
                LiftController::SetDesiredHeight(LIFT_HEIGHT_CARRY, DEFAULT_LIFT_SPEED_RAD_PER_SEC, DEFAULT_LIFT_ACCEL_RAD_PER_SEC2);
                
                // When a block is picked up we want an "animation" to play where Cozmo moves forwards and backwards
                // a little bit while picking up the block, gives a sense of momentum
                PathFollower::ClearPath();
                
                f32 x, y;
                Radians a;
                Localization::GetDriveCenterPose(x, y, a);
                
                PathFollower::AppendPathSegment_Line(x-(PICKUP_ANIM_STARTING_DIST_MM)*cosf(a.ToFloat()),
                                                     y-(PICKUP_ANIM_STARTING_DIST_MM)*sinf(a.ToFloat()),
                                                     x+(PICKUP_ANIM_DIST_MM)*cosf(a.ToFloat()),
                                                     y+(PICKUP_ANIM_DIST_MM)*sinf(a.ToFloat()),
                                                     PICKUP_ANIM_SPEED_MMPS,
                                                     PICKUP_ANIM_ACCEL_MMPS2,
                                                     PICKUP_ANIM_ACCEL_MMPS2);
                
                PathFollower::StartPathTraversal();
                mode_ = PICKUP_ANIM;
                break;
              }
              case DockAction::DA_PLACE_HIGH:
              {
                LiftController::SetDesiredHeight(LIFT_HEIGHT_HIGHDOCK, DEFAULT_LIFT_SPEED_RAD_PER_SEC, DEFAULT_LIFT_ACCEL_RAD_PER_SEC2);
                transitionTime_ = HAL::GetTimeStamp() + START_BACKOUT_PLACE_HIGH_TIMEOUT_MS;
                break;
              }
              case DockAction::DA_ROLL_LOW:
              case DockAction::DA_DEEP_ROLL_LOW:
              case DockAction::DA_POST_DOCK_ROLL:
              {
                ProxSensors::EnableCliffDetector(false);
                IMUFilter::EnablePickupDetect(false);

                // TODO: Can these be replaced with DEFAULT_LIFT_SPEED_RAD_PER_SEC and DEFAULT_LIFT_ACCEL_RAD_PER_SEC2?
                const f32 LIFT_SPEED_FOR_ROLL = 0.75f;
                const f32 LIFT_ACCEL_FOR_ROLL = 100.f;
                
                if (action_ == DockAction::DA_DEEP_ROLL_LOW) {
                  LiftController::SetDesiredHeight(_rollLiftHeight_mm, LIFT_SPEED_FOR_ROLL, LIFT_ACCEL_FOR_ROLL);
                  SteeringController::ExecuteDirectDrive(_rollDriveSpeed_mmps, _rollDriveSpeed_mmps,
                                                         _rollDriveAccel_mmps2, _rollDriveAccel_mmps2);
                  transitionTime_ = HAL::GetTimeStamp() + _rollDriveDuration_ms;
                  mode_ = MOVING_LIFT_FOR_DEEP_ROLL;
                } else {
                  LiftController::SetDesiredHeight(LIFT_HEIGHT_LOWDOCK, LIFT_SPEED_FOR_ROLL, LIFT_ACCEL_FOR_ROLL);
                  mode_ = MOVING_LIFT_FOR_ROLL;
                }
                break;
              }
              case DockAction::DA_FACE_PLANT:
              {
                // Move lift up fast and drive backwards fast
                ProxSensors::EnableCliffDetector(false);
                IMUFilter::EnablePickupDetect(false);
                LiftController::SetDesiredHeight(LIFT_HEIGHT_CARRY, _facePlantLiftSpeed_radps);
                transitionTime_ = HAL::GetTimeStamp() + _facePlantLiftTime_ms;
                mode_ = FACE_PLANTING_BACKOUT;
                break;
              }
              case DockAction::DA_POP_A_WHEELIE:
                // Move lift down fast and drive forward fast
                ProxSensors::EnableCliffDetector(false);
                LiftController::SetDesiredHeight(LIFT_HEIGHT_LOWDOCK, 10, 200);
                SpeedController::SetUserCommandedAcceleration(100);   // TODO: Restore this accel afterwards?
                SteeringController::ExecuteDirectDrive(150, 150);
                transitionTime_ = HAL::GetTimeStamp() + _kPopAWheelieTimeout_ms;
                mode_ = POPPING_A_WHEELIE;
                break;
              default:
                AnkiError( 290, "PAP.SET_LIFT_POSTDOCK.InvalidAction", 648, "%hhu", 1, action_);
                Reset();
                break;
            }
            break;
          }
          case MOVING_LIFT_FOR_ROLL:
          {
            if (LiftController::GetHeightMM() <= LIFT_HEIGHT_LOW_ROLL) {
              SteeringController::ExecuteDirectDrive(-60, -60);
              
              // In case lift has trouble getting to low position, we don't want to back up forever.
              transitionTime_ = HAL::GetTimeStamp() + 1000;
              
              mode_ = MOVING_LIFT_POSTDOCK;
            }
            break;
          }
          case MOVING_LIFT_FOR_DEEP_ROLL:
          {
            if (HAL::GetTimeStamp() > transitionTime_ || IMUFilter::GetPitch() > DEG_TO_RAD_F32(35.f)) {
              
              // Just a little lift raise when the robot is most pitched.
              // Thinking this helps the lift scooch forward a bit more to make sure
              // it catches the lip of the corner.
              SteeringController::ExecuteDirectDrive(0, 0);
              LiftController::SetDesiredHeight(_rollLiftHeight_mm + _kRollLiftHeightScoochOffset_mm,
                                               _kRollLiftScoochSpeed_rad_per_sec, _kRollLiftScoochAccel_rad_per_sec_2);
              transitionTime_ = HAL::GetTimeStamp() + _kRollLiftScoochDuration_ms;
              mode_ = MOVING_LIFT_POSTDOCK;
            }
            break;
          }
          case FACE_PLANTING_BACKOUT:
          {
            if (IMUFilter::GetPitch() < _facePlantStartBackupPitch_rad) {
              SteeringController::ExecuteDirectDrive(_facePlantDriveSpeed_mmps, _facePlantDriveSpeed_mmps);
              transitionTime_ = HAL::GetTimeStamp() + _facePlantTimeout_ms;
              mode_ = FACE_PLANTING;
            } else if (HAL::GetTimeStamp() > transitionTime_) {
              SendPickAndPlaceResultMessage(false, BlockStatus::NO_BLOCK);
              LiftController::SetDesiredHeight(LIFT_HEIGHT_LOWDOCK, DEFAULT_LIFT_SPEED_RAD_PER_SEC);
              StartBackingOut();
            }
          }
          case FACE_PLANTING:
          {
            if (HAL::GetTimeStamp() > transitionTime_) {
              SendPickAndPlaceResultMessage(IMUFilter::GetPitch() < _facePlantStartBackupPitch_rad, BlockStatus::NO_BLOCK);
              Reset();
            }
            break;
          }
          case POPPING_A_WHEELIE:
          {
            // Either the robot has pitched up, or timeout
            if (IMUFilter::GetPitch() > 1.2f || HAL::GetTimeStamp() > transitionTime_) {
              SendPickAndPlaceResultMessage(true, BlockStatus::NO_BLOCK);
              Reset();
            }
            break;
          }
          case MOVING_LIFT_POSTDOCK:
          {
            if (LiftController::IsInPosition() ||
                (transitionTime_ > 0 && transitionTime_ < HAL::GetTimeStamp())) {

              // Send pickup or place message.  Assume success, let BaseStation
              // verify once we've backed out.
              switch(action_)
              {
                case DockAction::DA_PICKUP_LOW:
                case DockAction::DA_PICKUP_HIGH:
                {
                  SendPickAndPlaceResultMessage(true, BlockStatus::BLOCK_PICKED_UP);
                  carryState_ = CarryState::CARRY_1_BLOCK;
                  break;
                } // PICKUP

                case DockAction::DA_DEEP_ROLL_LOW:
                case DockAction::DA_ROLL_LOW:
                case DockAction::DA_POST_DOCK_ROLL:
                {
                  LiftController::SetDesiredHeight(LIFT_HEIGHT_LOWDOCK, DEFAULT_LIFT_SPEED_RAD_PER_SEC, DEFAULT_LIFT_ACCEL_RAD_PER_SEC2);
                
                  #ifdef SIMULATOR
                  // Prevents lift from attaching to block right after a roll
                  HAL::DisengageGripper();
                  #endif
                  
                  // Fall through...
                }
                case DockAction::DA_PLACE_LOW:
                case DockAction::DA_PLACE_LOW_BLIND:
                case DockAction::DA_PLACE_HIGH:
                {
                  SendPickAndPlaceResultMessage(true, BlockStatus::BLOCK_PLACED);
                  carryState_ = CarryState::CARRY_NONE;
                  break;
                } // PLACE
                default:
                  AnkiError( 291, "PAP.MOVING_LIFT_POSTDOCK.InvalidAction", 648, "%hhu", 1, action_);
              } // switch(action_)

              // Switch to BACKOUT
              StartBackingOut();
              
            } // if (LiftController::IsInPosition())
            break;
          }
          case BACKOUT:
          {
            if (HAL::GetTimeStamp() > transitionTime_)
            {
              SteeringController::ExecuteDirectDrive(0,0);

              if (HeadController::IsInPosition()) {
                Reset();
              }
            }
            break;
          }
          case TRAVERSE_RAMP_DOWN:
          {
            if(IMUFilter::GetPitch() < -ON_RAMP_ANGLE_THRESH) {
#if(DEBUG_PAP_CONTROLLER)
              AnkiDebug( 14, "PAP", 134, "Switching out of TRAVERSE_RAMP_DOWN to TRAVERSE_RAMP (angle = %f)\n", 1, IMUFilter::GetPitch());
#endif
              Localization::SetOnRamp(true);
              mode_ = TRAVERSE_RAMP;
            }
            break;
          }
          case TRAVERSE_RAMP:
          {
            if ( ABS(IMUFilter::GetPitch()) < OFF_RAMP_ANGLE_THRESH ) {
              #if(DEBUG_PAP_CONTROLLER)
              AnkiDebug( 14, "PAP", 135, "IDLE (from TRAVERSE_RAMP)\n", 0);
              #endif
              Reset();
              Localization::SetOnRamp(false);
            }
            break;
          }
          case ENTER_BRIDGE:
          {
            // Keep driving until the marker on the other side of the bridge is seen.
            if ( Localization::GetDistTo(ptStamp_.x, ptStamp_.y) > BRIDGE_ALIGNED_MARKER_DISTANCE) {
              // Set vision marker to look for marker
              //DockingController::StartTrackingOnly(dockToMarker2_, markerWidth_);
              UpdatePoseSnapshot();
              mode_ = TRAVERSE_BRIDGE;
              #if(DEBUG_PAP_CONTROLLER)
              AnkiDebug( 14, "PAP", 136, "TRAVERSE_BRIDGE", 0);
              #endif
              Localization::SetOnBridge(true);
            }
            break;
          }
          case TRAVERSE_BRIDGE:
          {
            if (DockingController::IsBusy()) {
              lastMarkerDist_ = DockingController::GetDistToLastDockMarker();
              if (lastMarkerDist_ < 100.f) {
                // We're tracking the end marker.
                // Keep driving until we're off.
                UpdatePoseSnapshot();
                mode_ = LEAVE_BRIDGE;
                #if(DEBUG_PAP_CONTROLLER)
                AnkiDebug( 14, "PAP", 137, "LEAVING_BRIDGE: relMarkerX = %f", 1, lastMarkerDist_);
                #endif
              }
            } else {
              // Marker tracking timedout. Start it again.
              //DockingController::StartTrackingOnly(dockToMarker2_, markerWidth_);
              #if(DEBUG_PAP_CONTROLLER)
              AnkiDebug( 14, "PAP", 138, "TRAVERSE_BRIDGE: Restarting tracking", 0);
              #endif
            }
            break;
          }
          case LEAVE_BRIDGE:
          {
            if ( Localization::GetDistTo(ptStamp_.x, ptStamp_.y) > lastMarkerDist_ + MARKER_TO_OFF_BRIDGE_POSE_DIST) {
              #if(DEBUG_PAP_CONTROLLER)
              AnkiDebug( 14, "PAP", 139, "IDLE (from TRAVERSE_BRIDGE)\n", 0);
              #endif
              Reset();
              Localization::SetOnBridge(false);
            }
            break;
          }
          case PICKUP_ANIM:
          {
            switch(pickupAnimMode_)
            {
              case(WAITING_TO_MOVE):
              {
                // Once enough time passes start driving backwards for the backwards part of the "animation"
                if(HAL::GetTimeStamp() > transitionTime_)
                {
                  SteeringController::ExecuteDirectDrive(-PICKUP_ANIM_SPEED_MMPS, -PICKUP_ANIM_SPEED_MMPS);
                  transitionTime_ = HAL::GetTimeStamp() + PICKUP_ANIM_TRANSITION_TIME_MS;
                  pickupAnimMode_ = MOVING_BACK;
                }
                break;
              }
              case(MOVING_BACK):
              {
                // We have been driving backwards for long enough and the "animation" is complete
                if(HAL::GetTimeStamp() > transitionTime_)
                {
                  SteeringController::ExecuteDirectDrive(0, 0);
                  mode_ = MOVING_LIFT_POSTDOCK;
                  pickupAnimMode_ = NOTHING;
                }
                break;
              }
              case(NOTHING):
              {
                // If we have finished doing the forwards part of the "animation" transition to waiting to do the
                // backwards part
                if(!PathFollower::IsTraversingPath())
                {
                  transitionTime_ = HAL::GetTimeStamp() + PICKUP_ANIM_TRANSITION_TIME_MS;
                  pickupAnimMode_ = WAITING_TO_MOVE;
                }
                break;
              }
            }
            break;
          }
          default:
          {
            Reset();
            AnkiError( 295, "PAP.Update.InvalidAction", 648, "%hhu", 1, action_);
            break;
          }
        }

        return retVal;

      } // Update()

      bool IsBusy()
      {
        return mode_ != IDLE;
      }

      bool IsCarryingBlock()
      {
        return carryState_ != CarryState::CARRY_NONE;
      }

      void SetCarryState(CarryState state)
      {
        carryState_ = state;
      }

      CarryState GetCarryState()
      {
        return carryState_;
      }

      void DockToBlock(const DockAction action,
                       const bool doLiftLoadCheck,
                       const f32 speed_mmps,
                       const f32 accel_mmps2,
                       const f32 decel_mmps2,
                       const f32 rel_x,
                       const f32 rel_y,
                       const f32 rel_angle,
                       const bool useManualSpeed,
                       const u8 numRetries)
      {
#if(DEBUG_PAP_CONTROLLER)
        AnkiDebug( 296, "PAP.DockToBlock.Action", 648, "%hhu", 1, action);
#endif

        action_ = action;
        doLiftLoadCheck_ = doLiftLoadCheck;
        
        dockSpeed_mmps_ = speed_mmps;
        dockAccel_mmps2_ = accel_mmps2;
        dockDecel_mmps2_ = decel_mmps2;

        if (action_ == DockAction::DA_PLACE_LOW_BLIND) {
          dockOffsetDistX_ = rel_x;
          dockOffsetDistY_ = rel_y;
          dockOffsetAng_ = rel_angle;
        } else {
          dockOffsetDistX_ = 0;
          dockOffsetDistY_ = 0;
          dockOffsetAng_ = 0;
        }

        useManualSpeed_ = useManualSpeed;

        transitionTime_ = 0;
        mode_ = SET_LIFT_PREDOCK;
        
        DockingController::SetMaxRetries(numRetries);

      }

      void PlaceOnGround(const f32 speed_mmps,
                         const f32 accel_mmps2,
                         const f32 decel_mmps2,
                         const f32 rel_x,
                         const f32 rel_y,
                         const f32 rel_angle,
                         const bool useManualSpeed)
      {
        DockToBlock(DockAction::DA_PLACE_LOW_BLIND,
                    speed_mmps,
                    accel_mmps2,
                    decel_mmps2,
                    rel_x,
                    rel_y,
                    rel_angle,
                    useManualSpeed);
      }

      
      void SetRollActionParams(const f32 liftHeight_mm,
                               const f32 driveSpeed_mmps,
                               const f32 driveAccel_mmps2,
                               const u32 driveDuration_ms,
                               const f32 backupDist_mm)
      {
        AnkiDebug( 297, "PAP.SetRollActionParams", 567, "liftHeight: %f, speed: %f, accel: %f, duration %d, backupDist %f", 5,
                  liftHeight_mm, driveSpeed_mmps, driveAccel_mmps2, driveDuration_ms, backupDist_mm);
        
        _rollLiftHeight_mm = liftHeight_mm;
        _rollDriveSpeed_mmps = driveSpeed_mmps;
        _rollDriveAccel_mmps2 = driveAccel_mmps2;
        _rollDriveDuration_ms = driveDuration_ms;
        _rollBackupDist_mm = backupDist_mm;
        
      }
      
    } // namespace PickAndPlaceController
  } // namespace Cozmo
} // namespace Anki<|MERGE_RESOLUTION|>--- conflicted
+++ resolved
@@ -295,14 +295,7 @@
               case DockAction::DA_CROSS_BRIDGE:
                 dockOffsetDistX_ = BRIDGE_ALIGNED_MARKER_DISTANCE;
                 break;
-<<<<<<< HEAD
-              case DockAction::DA_MOUNT_CHARGER:
-                dockOffsetDistX_ = CHARGER_ALIGNED_MARKER_DISTANCE;
-                break;
               case DockAction::DA_POST_DOCK_ROLL:
-=======
-              case DA_POST_DOCK_ROLL:
->>>>>>> fa7141c5
                 // Skip docking completely and go straight to Setting lift for Post Dock
                 mode_ = SET_LIFT_POSTDOCK;
                 break;
@@ -346,13 +339,6 @@
                   case DockAction::DA_ALIGN_SPECIAL:
                     pointOfNoReturnDist = LOW_DOCK_POINT_OF_NO_RETURN_DIST_MM;
                     break;
-<<<<<<< HEAD
-                  case DockAction::DA_MOUNT_CHARGER:
-                    pointOfNoReturnDist = dockOffsetDistX_ + MOUNT_CHARGER_POINT_OF_NO_RETURN_DIST_MM;
-                    useFirstErrorSignalOnly = true;
-                    break;
-=======
->>>>>>> fa7141c5
                   default:
                     break;
                 }
@@ -407,25 +393,6 @@
                   // Start driving forward (blindly) -- wheel guides!
                   SteeringController::ExecuteDirectDrive(BRIDGE_TRAVERSE_SPEED_MMPS, BRIDGE_TRAVERSE_SPEED_MMPS);
                   mode_ = ENTER_BRIDGE;
-<<<<<<< HEAD
-                } else if (action_ == DockAction::DA_MOUNT_CHARGER) {
-                  #if(DEBUG_PAP_CONTROLLER)
-                  AnkiDebug( 14, "PAP", 126, "MOUNT_CHARGER\n", 0);
-                  #endif
-
-                  // Compute angle to turn in order to face marker
-                  f32 robotPose_x, robotPose_y;
-                  Radians robotPose_angle;
-                  Localization::GetDriveCenterPose(robotPose_x, robotPose_y, robotPose_angle);
-                  const Anki::Embedded::Pose2d& markerPose = DockingController::GetLastMarkerAbsPose();
-                  f32 relAngleToMarker = atan2_acc(markerPose.GetY() - robotPose_y, markerPose.GetX() - robotPose_x);
-                  relAngleToMarker -= robotPose_angle.ToFloat();
-
-                  f32 targetAngle = (Localization::GetCurrPose_angle() + M_PI_F + relAngleToMarker).ToFloat();
-                  SteeringController::ExecutePointTurn(targetAngle, 2, 10, 10, DEG_TO_RAD_F32(1), true);
-                  mode_ = ROTATE_FOR_CHARGER_APPROACH;
-=======
->>>>>>> fa7141c5
                 } else {
                   #if(DEBUG_PAP_CONTROLLER)
                   AnkiDebug( 14, "PAP", 127, "SET_LIFT_POSTDOCK\n", 0);
