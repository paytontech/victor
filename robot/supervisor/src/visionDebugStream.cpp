--- conflicted
+++ resolved
@@ -36,14 +36,9 @@
           
           s32 frameNumber = 0;
           
-<<<<<<< HEAD
-          const Vision::CameraResolution debugStreamResolution_ = Vision::CAMERA_RES_QQQQVGA;
+          //const HAL::CameraResolution debugStreamResolution_ = Vision::CAMERA_RES_QQQVGA;
+          const Vision::CameraResolution debugStreamResolution_ = Vision::CAMERA_RES_QQVGA;
           //const Vision::CameraResolution debugStreamResolution_ = Vision::CAMERA_RES_QVGA;
-=======
-          //const HAL::CameraMode debugStreamResolution_ = HAL::CAMERA_MODE_QQQVGA;
-          const HAL::CameraMode debugStreamResolution_ = HAL::CAMERA_MODE_QQVGA;
-          //const HAL::CameraMode debugStreamResolution_ = HAL::CAMERA_MODE_QVGA;
->>>>>>> d9124f43
           
           f32 lastBenchmarkTime_algorithmsOnly;
           f32 lastBenchmarkDuration_algorithmsOnly;
@@ -161,13 +156,8 @@
           result = SendBuffer(debugStreamBuffer_);
           
           // The UART can't handle this at full rate, so wait a bit between each frame
-<<<<<<< HEAD
           if(debugStreamResolution_ == Vision::CAMERA_RES_QVGA) {
-            HAL::MicroWait(1000000);
-=======
-          if(debugStreamResolution_ == HAL::CAMERA_MODE_QVGA) {
             //HAL::MicroWait(1000000);
->>>>>>> d9124f43
           }
 #endif // #if SEND_DEBUG_STREAM
           
@@ -261,13 +251,8 @@
           result = SendBuffer(debugStreamBuffer_);
           
           // The UART can't handle this at full rate, so wait a bit between each frame
-<<<<<<< HEAD
           if(debugStreamResolution_ == Vision::CAMERA_RES_QVGA) {
-            HAL::MicroWait(1000000);
-=======
-          if(debugStreamResolution_ == HAL::CAMERA_MODE_QVGA) {
             //HAL::MicroWait(1000000);
->>>>>>> d9124f43
           }
           
 #endif // #if SEND_DEBUG_STREAM
@@ -317,13 +302,8 @@
           result = SendBuffer(debugStreamBuffer_);
           
           // The UART can't handle this at full rate, so wait a bit between each frame
-<<<<<<< HEAD
           if(debugStreamResolution_ == Vision::CAMERA_RES_QVGA) {
-            HAL::MicroWait(1000000);
-=======
-          if(debugStreamResolution_ == HAL::CAMERA_MODE_QVGA) {
             //HAL::MicroWait(1000000);
->>>>>>> d9124f43
           }
           
 #endif // #if SEND_DEBUG_STREAM
