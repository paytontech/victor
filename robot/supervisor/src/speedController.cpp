--- conflicted
+++ resolved
@@ -1,276 +1,271 @@
-/**
- * File: speedController.c
- * Author: Hanns Tappeiner (hanns@anki.com)
- * Date: 07/11/2012
- *
- * The vehicle needs to keep a forward speed as close as
- * possible to the speed commanded by the user (user means BTLE
- * Master, e.g. iPhone). There are multiple ways to
- * measure/control that speed:
- *
- * 1) The vehicle speed is measured/controlled by
- * measuring/controlling the two wheel speeds (encoders).
- * Assuming no slip, this should be very accurate and we
- * can do it many times per second. We get new measurments
- * every ~4.3mm (in version v4.1 of the car) of forward travel.
- * Also, this should work well during lane changes. With slip,
- * we loose precision, but it is probably the best way of
- * estimating forward speed at the micro level.
- *
- * 2) The vehicle speed is measured/controlled by
- * measuring/controlling the forward progress looking at track
- * codes. This is not precise at high speeds and also does not
- * really work during lane changes.
- *
- * For now, we will exclusively rely on the encoders to control
- * forward speed. At some point we MIGHT incorporate the
- * global forward speed measured via the road codes as well, but
- * only if it turns out that we need it.
- **/
-
-//#include <math.h>
-//#include "hal/portable.h"
-#include <assert.h>
-#include "anki/cozmo/robot/cozmoBot.h"
-#include "anki/cozmo/robot/debug.h"
-#include "anki/cozmo/robot/speedController.h"
-#include "anki/cozmo/robot/wheelController.h"
-#include "anki/cozmo/robot/trace.h"
-#include "anki/cozmo/robot/hal.h"
-#include "anki/cozmo/robot/cozmoConfig.h"
-
-#include "anki/common/robot/utilities_c.h"
-
-namespace Anki {
-  namespace Cozmo {
-  namespace SpeedController {
-    
-    
-#pragma mark --- "Member Variables" ---
-    namespace {
-      // The target desired speed the user commanded to the car [mm/sec].
-      // This is our eventual goal for the vehicle speed, given enough time for acceleration
-      s16 userCommandedDesiredVehicleSpeed_ = 0;
-      
-      // The current speed according to the target speed and acceleration set by the user. [mm/sec]
-      // This is our speed goal for the current iteration. This is what the PID controller will use
-      s16 userCommandedCurrentVehicleSpeed_ = 0;
-      
-      // The absolute value (max value) acceleration/deceleration the user commanded to the car [mm/sec^2]
-<<<<<<< HEAD
-      const s16 DEFAULT_ACCEL_MMPS = 200;
-      s16 userCommandedAcceleration_ = MAX(Anki::Cozmo::ONE_OVER_CONTROL_DT, DEFAULT_ACCEL_MMPS);
-=======
-      const s16 DEFAULT_ACCEL_MMPS = 1000;
-      s16 userCommandedAcceleration_ = MAX(ONE_OVER_CONTROL_DT, DEFAULT_ACCEL_MMPS);
->>>>>>> c39a4b7d
-      
-      // The controller needs to regulate the speed of the car "around" the user commanded speed [mm/sec]
-      s16 controllerCommandedVehicleSpeed_ = 0;
-      
-      s32 errorsum_ = 0;
-      
-    } // private namespace
-    
-#pragma mark --- Method Implementations ---
-    
-    // Forward declaration
-    void Run(s16 desVehicleSpeed);
-    
-    // Getters and Setters
-    void SetUserCommandedCurrentVehicleSpeed(s16 ucspeed)
-    {
-      userCommandedCurrentVehicleSpeed_ = ucspeed;
-    }
-    
-    s16 GetUserCommandedCurrentVehicleSpeed(void)
-    {
-      return userCommandedCurrentVehicleSpeed_;
-    }
-    
-    void SetUserCommandedDesiredVehicleSpeed(s16 ucspeed)
-    {
-      userCommandedDesiredVehicleSpeed_ = ucspeed;
-      
-      // If the current measured speed and the current user commanded speed
-      // are on the same side of the user desired speed and the measured speed
-      // is closer to the user desired speed than the current user commanded speed, then set the
-      // current user commanded speed to be the current measured speed.
-      // It makes no sense to try to slow down before speeding up!
-      s16 desiredAndCurrentSpeedDiff = userCommandedDesiredVehicleSpeed_ - userCommandedCurrentVehicleSpeed_;
-      s16 desiredAndMeasuredSpeedDiff = userCommandedDesiredVehicleSpeed_ - GetCurrentMeasuredVehicleSpeed();
-      if ( SIGN(desiredAndCurrentSpeedDiff) == SIGN(desiredAndMeasuredSpeedDiff)
-          && ABS(desiredAndCurrentSpeedDiff) > ABS(desiredAndMeasuredSpeedDiff) ) {
-        userCommandedCurrentVehicleSpeed_ = GetCurrentMeasuredVehicleSpeed();
-      }
-      
-      // Similarly, if the current measured speed and the current user commanded speed
-      // are on opposite sides of the user desired speed, set the user commanded speed
-      // to be the desired speed.
-      if ( SIGN(desiredAndCurrentSpeedDiff) != SIGN(desiredAndMeasuredSpeedDiff) ) {
-        userCommandedCurrentVehicleSpeed_ = userCommandedDesiredVehicleSpeed_;
-      }
-    }
-    
-    s16 GetUserCommandedDesiredVehicleSpeed(void)
-    {
-      return userCommandedDesiredVehicleSpeed_;
-    }
-    
-    void SetBothDesiredAndCurrentUserSpeed(s16 ucspeed)
-    {
-      userCommandedDesiredVehicleSpeed_ = ucspeed;
-      userCommandedCurrentVehicleSpeed_ = ucspeed;
-    }
-    
-    void SetUserCommandedAcceleration(s16 ucAccel)
-    {
-      userCommandedAcceleration_ = MAX(ABS(ucAccel), ceilf(ONE_OVER_CONTROL_DT));
-    }
-    
-    s16 GetUserCommandedAcceleration(void)
-    {
-      return userCommandedAcceleration_;
-    }
-    
-    
-    void SetControllerCommandedVehicleSpeed(s16 ccspeed)
-    {
-      controllerCommandedVehicleSpeed_ = ccspeed;
-    }
-    
-    s16 GetControllerCommandedVehicleSpeed(void)
-    {
-      return controllerCommandedVehicleSpeed_;
-    }
-    
-    //This tells us how fast the vehicle is driving right now in mm/sec
-    s16 GetCurrentMeasuredVehicleSpeed(void)
-    {
-      f32 filteredSpeedL, filteredSpeedR;
-      WheelController::GetFilteredWheelSpeeds(&filteredSpeedL,
-                                              &filteredSpeedR);
-      
-      // TODO: are we sure this should be returned as s16?
-      return static_cast<s16>(0.5f*(filteredSpeedL + filteredSpeedL));
-    }
-    
-    void RunAccelerationUpdate(void)
-    {
-      if (userCommandedDesiredVehicleSpeed_ > userCommandedCurrentVehicleSpeed_) {
-        // Go faster
-        userCommandedCurrentVehicleSpeed_ += userCommandedAcceleration_ * Cozmo::CONTROL_DT;
-        userCommandedCurrentVehicleSpeed_ = MIN(userCommandedDesiredVehicleSpeed_, userCommandedCurrentVehicleSpeed_);
-      } else if (userCommandedDesiredVehicleSpeed_ < userCommandedCurrentVehicleSpeed_) {
-        // Go slower
-        userCommandedCurrentVehicleSpeed_ -= userCommandedAcceleration_ * Cozmo::CONTROL_DT;
-        userCommandedCurrentVehicleSpeed_ = MAX(userCommandedDesiredVehicleSpeed_, userCommandedCurrentVehicleSpeed_);
-      }
-    }
-    
-    void Manage(void)
-    {
-      //For now, the only thing we do is to set the controller commanded vehicle speed to whatever the user commanded
-      //Later we will (potentially) change this to a PI contontroller trying to achieve the speed we want
-      
-      RunAccelerationUpdate();
-      Run(GetUserCommandedCurrentVehicleSpeed());
-      
-    }
-    
-    
-    bool IsVehicleStopped(void)
-    {
-      //If the left and the right encoder are not moving (or moving REALLY slow), we are stopped
-      f32 wheelSpeedL, wheelSpeedR;
-      WheelController::GetFilteredWheelSpeeds(&wheelSpeedL, &wheelSpeedR);
-      
-      if(ABS(wheelSpeedL) < WheelController::WHEEL_SPEED_CONSIDER_STOPPED_MM_S &&
-         ABS(wheelSpeedR) < WheelController::WHEEL_SPEED_CONSIDER_STOPPED_MM_S ) {
-        return TRUE;
-      } else{
-        return FALSE;
-      }
-      
-    }
-    
-    // Integral speed controller.
-    // Adjusts contollerCommandedVehicleSpeed according to given desiredVehicleSpeed.
-    void Run(s16 desVehicleSpeed)
-    {
-#if (1)
-      s32 currspeed = GetCurrentMeasuredVehicleSpeed();
-      
-      // Get the current error
-      s32 currerror = desVehicleSpeed - currspeed;
-      
-      // We run 500 times per second
-      // We get a new reading every 4.3mm
-      // Lets say we try to drive 1.5m/s, but only drive 1.4 (on average)
-      // Over 50 cycles (1/10 second), our sum will be (100mm * 50) = 5000 ||| 50
-      // Over 500 cycles (in one second), our sum will be (100mm * 500) = 50000 ||| 500  (some of those number are too big for signed short!!!!)
-      controllerCommandedVehicleSpeed_ = (desVehicleSpeed + (currerror * KP) +
-                                          (errorsum_ * KI));
-      
-      
-      // Update and cap errorsum so that it doesn't get too huge.
-      errorsum_ += currerror;
-      errorsum_ = CLIP(errorsum_, -MAX_ERRORSUM, MAX_ERRORSUM);
-      
-      //Anti zero-crossover
-      //Define a deadband above 0 where we command nothing to the wheels:
-      //1) If the current wheelspeed is smaller= than the deadband
-      //2) And the desired speed is smaller than the current speed
-      //ATTENTION: This should work in reverse dirving as well, BUT requires
-      //the encoders to return values
-      if (ABS(currspeed) <= WheelController::WHEEL_DEAD_BAND_MM_S) {
-        if ((currspeed >= 0 && desVehicleSpeed <= currspeed) || (currspeed < 0 && desVehicleSpeed >= currspeed)) {
-          controllerCommandedVehicleSpeed_ = desVehicleSpeed;
-          errorsum_ = 0;
-          //ResetWheelControllerIntegralGainSums();
-        }
-      }
-      
-      // If considered stopped, force stop
-      if (ABS(desVehicleSpeed) <= WheelController::WHEEL_SPEED_COMMAND_STOPPED_MM_S) {
-        controllerCommandedVehicleSpeed_ = desVehicleSpeed;
-        errorsum_ = 0;
-        //ResetWheelControllerIntegralGainSums();
-      }
-      
-#else
-      // KEVIN 2012_12_18: Disabled integral vehicle controller per Gabe's recommendations.
-      // He says increasing Ki of wheel speed controller is sufficient.
-      controllerCommandedVehicleSpeed = desVehicleSpeed;
-#endif
-      
-#if(DEBUG_SPEED_CONTROLLER)
-      PRINT(" SPEED_CTRL: userDesSpeed: %d, userCurrSpeed: %d, userAccel: %d, controllerSpeed: %d, currError: %d, errorSum: %d\n", userCommandedDesiredVehicleSpeed_, userCommandedCurrentVehicleSpeed_, userCommandedAcceleration_, controllerCommandedVehicleSpeed_, currerror, errorsum_);
-#endif
-      
-      Traces16(TRACE_VAR_VSC_DESIRED_SPEED, desVehicleSpeed, TRACE_MASK_MOTOR_CONTROLLER);
-      Traces32(TRACE_VAR_VSC_ERROR_SUM, errorsum, TRACE_MASK_MOTOR_CONTROLLER);
-    }
-    
-    
-    void ResetIntegralError() {
-      errorsum_ = 0;
-    }
-    
-    void TraceSpeedControllerVars(u8 traceLevel)
-    {
-      Traces32(TRACE_VAR_SPD_L, Cozmo::Robot::GetLeftWheelSpeed(), TRACE_MASK_MOTOR_CONTROLLER);
-      Traces32(TRACE_VAR_SPD_R, Cozmo::Robot::GetRightWheelSpeed(), TRACE_MASK_MOTOR_CONTROLLER);
-      Traces32(TRACE_VAR_SPD_L_FILT, Cozmo::Robot::GetLeftWheelSpeedFiltered(), TRACE_MASK_MOTOR_CONTROLLER);
-      Traces32(TRACE_VAR_SPD_R_FILT, Cozmo::Robot::GetRightWheelSpeedFiltered(), TRACE_MASK_MOTOR_CONTROLLER);
-      Traces16(TRACE_VAR_SPD_USER_DES, GetUserCommandedDesiredVehicleSpeed(), TRACE_MASK_MOTOR_CONTROLLER | TRACE_MASK_ALWAYS_ON);
-      Traces16(TRACE_VAR_SPD_USER_CUR, GetUserCommandedCurrentVehicleSpeed(), TRACE_MASK_MOTOR_CONTROLLER);
-      Traces16(TRACE_VAR_SPD_CTRL, GetControllerCommandedVehicleSpeed(), TRACE_MASK_MOTOR_CONTROLLER);
-      Traces16(TRACE_VAR_SPD_MEAS, GetCurrentMeasuredVehicleSpeed(), TRACE_MASK_MOTOR_CONTROLLER | TRACE_MASK_ALWAYS_ON);    
-    }
-    
-  } // namespace SpeedController
-  } // namespace Cozmo
-} // namespace Anki
-
-
+/**
+ * File: speedController.c
+ * Author: Hanns Tappeiner (hanns@anki.com)
+ * Date: 07/11/2012
+ *
+ * The vehicle needs to keep a forward speed as close as
+ * possible to the speed commanded by the user (user means BTLE
+ * Master, e.g. iPhone). There are multiple ways to
+ * measure/control that speed:
+ *
+ * 1) The vehicle speed is measured/controlled by
+ * measuring/controlling the two wheel speeds (encoders).
+ * Assuming no slip, this should be very accurate and we
+ * can do it many times per second. We get new measurments
+ * every ~4.3mm (in version v4.1 of the car) of forward travel.
+ * Also, this should work well during lane changes. With slip,
+ * we loose precision, but it is probably the best way of
+ * estimating forward speed at the micro level.
+ *
+ * 2) The vehicle speed is measured/controlled by
+ * measuring/controlling the forward progress looking at track
+ * codes. This is not precise at high speeds and also does not
+ * really work during lane changes.
+ *
+ * For now, we will exclusively rely on the encoders to control
+ * forward speed. At some point we MIGHT incorporate the
+ * global forward speed measured via the road codes as well, but
+ * only if it turns out that we need it.
+ **/
+
+//#include <math.h>
+//#include "hal/portable.h"
+#include <assert.h>
+#include "anki/cozmo/robot/cozmoBot.h"
+#include "anki/cozmo/robot/debug.h"
+#include "anki/cozmo/robot/speedController.h"
+#include "anki/cozmo/robot/wheelController.h"
+#include "anki/cozmo/robot/trace.h"
+#include "anki/cozmo/robot/hal.h"
+#include "anki/cozmo/robot/cozmoConfig.h"
+
+#include "anki/common/robot/utilities_c.h"
+
+namespace Anki {
+  namespace Cozmo {
+  namespace SpeedController {
+    
+    
+#pragma mark --- "Member Variables" ---
+    namespace {
+      // The target desired speed the user commanded to the car [mm/sec].
+      // This is our eventual goal for the vehicle speed, given enough time for acceleration
+      s16 userCommandedDesiredVehicleSpeed_ = 0;
+      
+      // The current speed according to the target speed and acceleration set by the user. [mm/sec]
+      // This is our speed goal for the current iteration. This is what the PID controller will use
+      s16 userCommandedCurrentVehicleSpeed_ = 0;
+      
+      // The absolute value (max value) acceleration/deceleration the user commanded to the car [mm/sec^2]
+      const s16 DEFAULT_ACCEL_MMPS = 200;
+      s16 userCommandedAcceleration_ = MAX(Anki::Cozmo::ONE_OVER_CONTROL_DT, DEFAULT_ACCEL_MMPS);
+      
+      // The controller needs to regulate the speed of the car "around" the user commanded speed [mm/sec]
+      s16 controllerCommandedVehicleSpeed_ = 0;
+      
+      s32 errorsum_ = 0;
+      
+    } // private namespace
+    
+#pragma mark --- Method Implementations ---
+    
+    // Forward declaration
+    void Run(s16 desVehicleSpeed);
+    
+    // Getters and Setters
+    void SetUserCommandedCurrentVehicleSpeed(s16 ucspeed)
+    {
+      userCommandedCurrentVehicleSpeed_ = ucspeed;
+    }
+    
+    s16 GetUserCommandedCurrentVehicleSpeed(void)
+    {
+      return userCommandedCurrentVehicleSpeed_;
+    }
+    
+    void SetUserCommandedDesiredVehicleSpeed(s16 ucspeed)
+    {
+      userCommandedDesiredVehicleSpeed_ = ucspeed;
+      
+      // If the current measured speed and the current user commanded speed
+      // are on the same side of the user desired speed and the measured speed
+      // is closer to the user desired speed than the current user commanded speed, then set the
+      // current user commanded speed to be the current measured speed.
+      // It makes no sense to try to slow down before speeding up!
+      s16 desiredAndCurrentSpeedDiff = userCommandedDesiredVehicleSpeed_ - userCommandedCurrentVehicleSpeed_;
+      s16 desiredAndMeasuredSpeedDiff = userCommandedDesiredVehicleSpeed_ - GetCurrentMeasuredVehicleSpeed();
+      if ( SIGN(desiredAndCurrentSpeedDiff) == SIGN(desiredAndMeasuredSpeedDiff)
+          && ABS(desiredAndCurrentSpeedDiff) > ABS(desiredAndMeasuredSpeedDiff) ) {
+        userCommandedCurrentVehicleSpeed_ = GetCurrentMeasuredVehicleSpeed();
+      }
+      
+      // Similarly, if the current measured speed and the current user commanded speed
+      // are on opposite sides of the user desired speed, set the user commanded speed
+      // to be the desired speed.
+      if ( SIGN(desiredAndCurrentSpeedDiff) != SIGN(desiredAndMeasuredSpeedDiff) ) {
+        userCommandedCurrentVehicleSpeed_ = userCommandedDesiredVehicleSpeed_;
+      }
+    }
+    
+    s16 GetUserCommandedDesiredVehicleSpeed(void)
+    {
+      return userCommandedDesiredVehicleSpeed_;
+    }
+    
+    void SetBothDesiredAndCurrentUserSpeed(s16 ucspeed)
+    {
+      userCommandedDesiredVehicleSpeed_ = ucspeed;
+      userCommandedCurrentVehicleSpeed_ = ucspeed;
+    }
+    
+    void SetUserCommandedAcceleration(s16 ucAccel)
+    {
+      userCommandedAcceleration_ = MAX(ABS(ucAccel), ceilf(ONE_OVER_CONTROL_DT));
+    }
+    
+    s16 GetUserCommandedAcceleration(void)
+    {
+      return userCommandedAcceleration_;
+    }
+    
+    
+    void SetControllerCommandedVehicleSpeed(s16 ccspeed)
+    {
+      controllerCommandedVehicleSpeed_ = ccspeed;
+    }
+    
+    s16 GetControllerCommandedVehicleSpeed(void)
+    {
+      return controllerCommandedVehicleSpeed_;
+    }
+    
+    //This tells us how fast the vehicle is driving right now in mm/sec
+    s16 GetCurrentMeasuredVehicleSpeed(void)
+    {
+      f32 filteredSpeedL, filteredSpeedR;
+      WheelController::GetFilteredWheelSpeeds(&filteredSpeedL,
+                                              &filteredSpeedR);
+      
+      // TODO: are we sure this should be returned as s16?
+      return static_cast<s16>(0.5f*(filteredSpeedL + filteredSpeedL));
+    }
+    
+    void RunAccelerationUpdate(void)
+    {
+      if (userCommandedDesiredVehicleSpeed_ > userCommandedCurrentVehicleSpeed_) {
+        // Go faster
+        userCommandedCurrentVehicleSpeed_ += userCommandedAcceleration_ * Cozmo::CONTROL_DT;
+        userCommandedCurrentVehicleSpeed_ = MIN(userCommandedDesiredVehicleSpeed_, userCommandedCurrentVehicleSpeed_);
+      } else if (userCommandedDesiredVehicleSpeed_ < userCommandedCurrentVehicleSpeed_) {
+        // Go slower
+        userCommandedCurrentVehicleSpeed_ -= userCommandedAcceleration_ * Cozmo::CONTROL_DT;
+        userCommandedCurrentVehicleSpeed_ = MAX(userCommandedDesiredVehicleSpeed_, userCommandedCurrentVehicleSpeed_);
+      }
+    }
+    
+    void Manage(void)
+    {
+      //For now, the only thing we do is to set the controller commanded vehicle speed to whatever the user commanded
+      //Later we will (potentially) change this to a PI contontroller trying to achieve the speed we want
+      
+      RunAccelerationUpdate();
+      Run(GetUserCommandedCurrentVehicleSpeed());
+      
+    }
+    
+    
+    bool IsVehicleStopped(void)
+    {
+      //If the left and the right encoder are not moving (or moving REALLY slow), we are stopped
+      f32 wheelSpeedL, wheelSpeedR;
+      WheelController::GetFilteredWheelSpeeds(&wheelSpeedL, &wheelSpeedR);
+      
+      if(ABS(wheelSpeedL) < WheelController::WHEEL_SPEED_CONSIDER_STOPPED_MM_S &&
+         ABS(wheelSpeedR) < WheelController::WHEEL_SPEED_CONSIDER_STOPPED_MM_S ) {
+        return TRUE;
+      } else{
+        return FALSE;
+      }
+      
+    }
+    
+    // Integral speed controller.
+    // Adjusts contollerCommandedVehicleSpeed according to given desiredVehicleSpeed.
+    void Run(s16 desVehicleSpeed)
+    {
+#if (1)
+      s32 currspeed = GetCurrentMeasuredVehicleSpeed();
+      
+      // Get the current error
+      s32 currerror = desVehicleSpeed - currspeed;
+      
+      // We run 500 times per second
+      // We get a new reading every 4.3mm
+      // Lets say we try to drive 1.5m/s, but only drive 1.4 (on average)
+      // Over 50 cycles (1/10 second), our sum will be (100mm * 50) = 5000 ||| 50
+      // Over 500 cycles (in one second), our sum will be (100mm * 500) = 50000 ||| 500  (some of those number are too big for signed short!!!!)
+      controllerCommandedVehicleSpeed_ = (desVehicleSpeed + (currerror * KP) +
+                                          (errorsum_ * KI));
+      
+      
+      // Update and cap errorsum so that it doesn't get too huge.
+      errorsum_ += currerror;
+      errorsum_ = CLIP(errorsum_, -MAX_ERRORSUM, MAX_ERRORSUM);
+      
+      //Anti zero-crossover
+      //Define a deadband above 0 where we command nothing to the wheels:
+      //1) If the current wheelspeed is smaller= than the deadband
+      //2) And the desired speed is smaller than the current speed
+      //ATTENTION: This should work in reverse dirving as well, BUT requires
+      //the encoders to return values
+      if (ABS(currspeed) <= WheelController::WHEEL_DEAD_BAND_MM_S) {
+        if ((currspeed >= 0 && desVehicleSpeed <= currspeed) || (currspeed < 0 && desVehicleSpeed >= currspeed)) {
+          controllerCommandedVehicleSpeed_ = desVehicleSpeed;
+          errorsum_ = 0;
+          //ResetWheelControllerIntegralGainSums();
+        }
+      }
+      
+      // If considered stopped, force stop
+      if (ABS(desVehicleSpeed) <= WheelController::WHEEL_SPEED_COMMAND_STOPPED_MM_S) {
+        controllerCommandedVehicleSpeed_ = desVehicleSpeed;
+        errorsum_ = 0;
+        //ResetWheelControllerIntegralGainSums();
+      }
+      
+#else
+      // KEVIN 2012_12_18: Disabled integral vehicle controller per Gabe's recommendations.
+      // He says increasing Ki of wheel speed controller is sufficient.
+      controllerCommandedVehicleSpeed = desVehicleSpeed;
+#endif
+      
+#if(DEBUG_SPEED_CONTROLLER)
+      PRINT(" SPEED_CTRL: userDesSpeed: %d, userCurrSpeed: %d, userAccel: %d, controllerSpeed: %d, currError: %d, errorSum: %d\n", userCommandedDesiredVehicleSpeed_, userCommandedCurrentVehicleSpeed_, userCommandedAcceleration_, controllerCommandedVehicleSpeed_, currerror, errorsum_);
+#endif
+      
+      Traces16(TRACE_VAR_VSC_DESIRED_SPEED, desVehicleSpeed, TRACE_MASK_MOTOR_CONTROLLER);
+      Traces32(TRACE_VAR_VSC_ERROR_SUM, errorsum, TRACE_MASK_MOTOR_CONTROLLER);
+    }
+    
+    
+    void ResetIntegralError() {
+      errorsum_ = 0;
+    }
+    
+    void TraceSpeedControllerVars(u8 traceLevel)
+    {
+      Traces32(TRACE_VAR_SPD_L, Cozmo::Robot::GetLeftWheelSpeed(), TRACE_MASK_MOTOR_CONTROLLER);
+      Traces32(TRACE_VAR_SPD_R, Cozmo::Robot::GetRightWheelSpeed(), TRACE_MASK_MOTOR_CONTROLLER);
+      Traces32(TRACE_VAR_SPD_L_FILT, Cozmo::Robot::GetLeftWheelSpeedFiltered(), TRACE_MASK_MOTOR_CONTROLLER);
+      Traces32(TRACE_VAR_SPD_R_FILT, Cozmo::Robot::GetRightWheelSpeedFiltered(), TRACE_MASK_MOTOR_CONTROLLER);
+      Traces16(TRACE_VAR_SPD_USER_DES, GetUserCommandedDesiredVehicleSpeed(), TRACE_MASK_MOTOR_CONTROLLER | TRACE_MASK_ALWAYS_ON);
+      Traces16(TRACE_VAR_SPD_USER_CUR, GetUserCommandedCurrentVehicleSpeed(), TRACE_MASK_MOTOR_CONTROLLER);
+      Traces16(TRACE_VAR_SPD_CTRL, GetControllerCommandedVehicleSpeed(), TRACE_MASK_MOTOR_CONTROLLER);
+      Traces16(TRACE_VAR_SPD_MEAS, GetCurrentMeasuredVehicleSpeed(), TRACE_MASK_MOTOR_CONTROLLER | TRACE_MASK_ALWAYS_ON);    
+    }
+    
+  } // namespace SpeedController
+  } // namespace Cozmo
+} // namespace Anki
+
+