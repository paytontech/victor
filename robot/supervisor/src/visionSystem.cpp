/**
 * File: visionSystem.cpp
 *
 * Author: Andrew Stein
 * Date:   (various)
 *
 * Description: High-level module that controls the vision system and switches
 *              between fiducial detection and tracking and feeds results to
 *              main execution thread via message mailboxes.
 *
 * Copyright: Anki, Inc. 2014
 **/

#include "anki/common/robot/config.h"
// Coretech Vision Includes
#include "anki/vision/MarkerCodeDefinitions.h"
#include "anki/vision/robot/fiducialDetection.h"
#include "anki/vision/robot/fiducialMarkers.h"
#include "anki/vision/robot/imageProcessing.h"
#include "anki/vision/robot/perspectivePoseEstimation.h"

// CoreTech Common Includes
#include "anki/common/shared/radians.h"
#include "anki/common/robot/benchmarking_c.h"
#include "anki/common/robot/memory.h"
#include "anki/common/robot/utilities.h"

// Cozmo-Specific Library Includes
#include "anki/cozmo/robot/cozmoBot.h"
#include "anki/cozmo/robot/cozmoConfig.h"
#include "anki/cozmo/robot/hal.h"
#include "anki/cozmo/robot/messages.h"
#include "anki/cozmo/robot/visionSystem.h"

// Local Cozmo Includes
#include "headController.h"
#include "matlabVisualization.h"
#include "visionDebugStream.h"

#if USE_MATLAB_TRACKER || USE_MATLAB_DETECTOR
#include "matlabVisionProcessor.h"
#endif

#if DOCKING_ALGORITHM == DOCKING_LUCAS_KANADE_AFFINE && !USE_APPROXIMATE_DOCKING_ERROR_SIGNAL
#error Affine tracker requires that USE_APPROXIMATE_DOCKING_ERROR_SIGNAL = 1.
#endif

static bool isInitialized_ = false;

namespace Anki {
  namespace Cozmo {
    namespace VisionSystem {
      
      using namespace Embedded;
      
      typedef enum {
        VISION_MODE_IDLE,
        VISION_MODE_LOOKING_FOR_MARKERS,
        VISION_MODE_TRACKING
      } VisionSystemMode;
      
      
#if 0
#pragma mark --- VisionMemory ---
#endif
      
      namespace VisionMemory
      {
        /* 10X the memory for debugging on a PC
        static const s32 OFFCHIP_BUFFER_SIZE = 20000000;
        static const s32 ONCHIP_BUFFER_SIZE = 1700000; // The max here is somewhere between 175000 and 180000 bytes
        static const s32 CCM_BUFFER_SIZE = 500000; // The max here is probably 65536 (0x10000) bytes
        */
        static const s32 OFFCHIP_BUFFER_SIZE = 2000000;
        static const s32 ONCHIP_BUFFER_SIZE = 170000; // The max here is somewhere between 175000 and 180000 bytes
        static const s32 CCM_BUFFER_SIZE = 50000; // The max here is probably 65536 (0x10000) bytes
        static const s32 MAX_MARKERS = 100;
        
        static OFFCHIP char offchipBuffer[OFFCHIP_BUFFER_SIZE];
        static ONCHIP char onchipBuffer[ONCHIP_BUFFER_SIZE];
        static CCM char ccmBuffer[CCM_BUFFER_SIZE];
        
        static MemoryStack offchipScratch_;
        static MemoryStack onchipScratch_;
        static MemoryStack ccmScratch_;
        
        // Markers is the one things that can move between functions, so it is always allocated in memory
        static FixedLengthList<VisionMarker> markers_;
        
        // WARNING: ResetBuffers should be used with caution
        static ReturnCode ResetBuffers()
        {
          offchipScratch_ = MemoryStack(offchipBuffer, OFFCHIP_BUFFER_SIZE);
          onchipScratch_ = MemoryStack(onchipBuffer, ONCHIP_BUFFER_SIZE);
          ccmScratch_ = MemoryStack(ccmBuffer, CCM_BUFFER_SIZE);
          
          if(!offchipScratch_.IsValid() || !onchipScratch_.IsValid() || !ccmScratch_.IsValid()) {
            PRINT("Error: InitializeScratchBuffers\n");
            return EXIT_FAILURE;
          }
          
          markers_ = FixedLengthList<VisionMarker>(VisionMemory::MAX_MARKERS, offchipScratch_);
          
          return EXIT_SUCCESS;
        }
        
        static ReturnCode Initialize()
        {
          return ResetBuffers();
        }
      } // namespace VisionMemory
      
      
      // This private namespace stores all the "member" or "state" variables
      // with scope restricted to this file. There should be no globals
      // defined outside this namespace.
      // TODO: I don't think we really need _both_ a private namespace and static
      namespace {

        // The tracker can fail to converge this many times before we give up
        // and reset the docker
        static const s32 MAX_TRACKING_FAILURES = 1;
        
        static const Anki::Cozmo::HAL::CameraInfo* headCamInfo_;
        static f32 headCamFOV_;
        
        static VisionSystemMode mode_;
        
        // Tracking marker related members
        static Anki::Vision::MarkerType markerTypeToTrack_;
        static Quadrilateral<f32> trackingQuad_;
        static s32 numTrackFailures_ ;
        static bool isTrackingMarkerSpecified_;
        static Tracker tracker_;
        static f32 trackingMarkerWidth_mm;
        static Point3<P3P_PRECISION> canonicalMarker3d_[4];
        
        // Snapshots of robot state
        static bool wasCalledOnce_, havePreviousRobotState_;
        static Messages::RobotState robotState_, prevRobotState_;
        
        // Parameters defined in visionParameters.h
        static DetectFiducialMarkersParameters detectionParameters_;
        static TrackerParameters               trackerParameters_;
        static HAL::CameraMode                 captureResolution_;

        /* Only using static members of SimulatorParameters now
#ifdef SIMULATOR
        static SimulatorParameters             simulatorParameters_;
#endif
         */
      } // private namespace for VisionSystem state
      
#if 0
#pragma mark --- Simulator-Related Definitions ---
#endif
      // This little namespace is just for simulated processing time for
      // tracking and detection (since those run far faster in simulation on
      // a PC than they do on embedded hardware. Basically, this is used by
      // Update() below to wait until a frame is ready before proceeding.
      namespace Simulator {
#ifdef SIMULATOR
        static u32 frameReadyTime_;
        
        static ReturnCode Initialize() {
          frameReadyTime_ = 0;
          return EXIT_SUCCESS;
        }
        
        // Returns true if we are past the last set time for simulated processing
        static bool IsFrameReady() {
          return (HAL::GetMicroCounter() >= frameReadyTime_);
        }
        
        static void SetDetectionReadyTime() {
          frameReadyTime_ = HAL::GetMicroCounter() + SimulatorParameters::FIDUCIAL_DETECTION_PERIOD_US;
        }
        static void SetTrackingReadyTime() {
          frameReadyTime_ = HAL::GetMicroCounter() + SimulatorParameters::TRACK_BLOCK_PERIOD_US;
        }
#else
        static ReturnCode Initialize() { return EXIT_SUCCESS; }
        static bool IsFrameReady() { return true; }
        static void SetDetectionReadyTime() { }
        static void SetTrackingReadyTime() { }
#endif
      } // namespace Simulator
      
#if 0
#pragma mark --- Private (Static) Helper Function Implementations ---
#endif
      
      static Quadrilateral<f32> GetTrackerQuad(MemoryStack scratch)
      {
#if USE_MATLAB_TRACKER
        return MatlabVisionProcessor::GetTrackerQuad();
#else
        return tracker_.get_transformation().get_transformedCorners(scratch);
#endif
      } // GetTrackerQuad()
      
      static ReturnCode UpdateRobotState(const Messages::RobotState newRobotState)
      {
        prevRobotState_ = robotState_;
        robotState_     = newRobotState;
        
        if(wasCalledOnce_) {
          havePreviousRobotState_ = true;
        } else {
          wasCalledOnce_ = true;
        }
        
        return EXIT_SUCCESS;
      } // UpdateRobotState()
      
      static void GetPoseChange(f32& xChange, f32& yChange, Radians& angleChange)
      {
        AnkiAssert(havePreviousRobotState_);
        
        angleChange = Radians(robotState_.pose_angle) - Radians(prevRobotState_.pose_angle);
        
        // Position change in world (mat) coordinates
        const f32 dx = robotState_.pose_x - prevRobotState_.pose_x;
        const f32 dy = robotState_.pose_y - prevRobotState_.pose_y;
        
        // Get change in robot coordinates
        const f32 cosAngle = cosf(-prevRobotState_.pose_angle);
        const f32 sinAngle = sinf(-prevRobotState_.pose_angle);
        xChange = dx*cosAngle - dy*sinAngle;
        yChange = dx*sinAngle + dy*cosAngle;
      } // GetPoseChange()
      
      static Radians GetCurrentHeadAngle()
      {
        return robotState_.headAngle;
      }
      
      static ReturnCode LookForMarkers(
                                       const Array<u8> &grayscaleImage,
                                       const DetectFiducialMarkersParameters &parameters,
                                       FixedLengthList<VisionMarker> &markers,
                                       MemoryStack ccmScratch,
                                       MemoryStack onchipScratch,
                                       MemoryStack offchipScratch)
      {
        AnkiAssert(parameters.isInitialized);
        
        const s32 maxMarkers = markers.get_maximumSize();
        
        FixedLengthList<Array<f32> > homographies(maxMarkers, ccmScratch);
        
        markers.set_size(maxMarkers);
        homographies.set_size(maxMarkers);
        
        for(s32 i=0; i<maxMarkers; i++) {
          Array<f32> newArray(3, 3, ccmScratch);
          homographies[i] = newArray;
        }
        
        MatlabVisualization::ResetFiducialDetection(grayscaleImage);
        
        InitBenchmarking();
        
        const Result result = DetectFiducialMarkers(
                                                    grayscaleImage,
                                                    markers,
                                                    homographies,
                                                    parameters.scaleImage_numPyramidLevels, parameters.scaleImage_thresholdMultiplier,
                                                    parameters.component1d_minComponentWidth, parameters.component1d_maxSkipDistance,
                                                    parameters.component_minimumNumPixels, parameters.component_maximumNumPixels,
                                                    parameters.component_sparseMultiplyThreshold, parameters.component_solidMultiplyThreshold,
                                                    parameters.component_minHollowRatio,
                                                    parameters.quads_minQuadArea, parameters.quads_quadSymmetryThreshold, parameters.quads_minDistanceFromImageEdge,
                                                    parameters.decode_minContrastRatio,
                                                    parameters.maxConnectedComponentSegments,
                                                    parameters.maxExtractedQuads,
                                                    false,
                                                    ccmScratch, onchipScratch, offchipScratch);
        
        if(result == RESULT_OK) {
          DebugStream::SendFiducialDetection(grayscaleImage, markers, ccmScratch, onchipScratch, offchipScratch);
          
          for(s32 i_marker = 0; i_marker < markers.get_size(); ++i_marker) {
            const VisionMarker crntMarker = markers[i_marker];
            
            MatlabVisualization::SendFiducialDetection(crntMarker.corners, crntMarker.markerType);
          }
          
          MatlabVisualization::SendDrawNow();
        } // if(result == RESULT_OK)
        
        return EXIT_SUCCESS;
      } // LookForMarkers()
      
      static ReturnCode InitTemplate(
                                     const Array<u8> &grayscaleImage,
                                     const Quadrilateral<f32> &trackingQuad,
                                     const TrackerParameters &parameters,
                                     Tracker &tracker,
                                     MemoryStack ccmScratch,
                                     MemoryStack &onchipMemory, //< NOTE: onchip is a reference
                                     MemoryStack &offchipMemory)
      {
        AnkiAssert(parameters.isInitialized);
        
#if USE_MATLAB_TRACKER
        return MatlabVisionProcessor::InitTemplate(grayscaleImage, trackingQuad, ccmScratch);
#endif
        
#if DOCKING_ALGORITHM == DOCKING_LUCAS_KANADE_SLOW || DOCKING_ALGORITHM == DOCKING_LUCAS_KANADE_AFFINE || DOCKING_ALGORITHM == DOCKING_LUCAS_KANADE_PROJECTIVE
        // TODO: At some point template initialization should happen at full detection resolution but for
        //       now, we have to downsample to tracking resolution
        
        Array<u8> grayscaleImageSmall(parameters.trackingImageHeight, parameters.trackingImageWidth, ccmScratch);
        u32 downsampleFactor = DownsampleHelper(grayscaleImage, grayscaleImageSmall, ccmScratch);
        
        AnkiAssert(downsampleFactor > 0);
        // Note that the templateRegion and the trackingQuad are both at DETECTION_RESOLUTION, not
        // necessarily the resolution of the frame.
        //const u32 downsampleFactor = parameters.detectionWidth / parameters.trackingImageWidth;
        //const u32 downsamplePower = Log2u32(downsampleFactor);
        
        /*Quadrilateral<f32> trackingQuadSmall;
         
         for(s32 i=0; i<4; ++i) {
         trackingQuadSmall[i].x = trackingQuad[i].x / downsampleFactor;
         trackingQuadSmall[i].y = trackingQuad[i].y / downsampleFactor;
         }*/
        
#endif // #if DOCKING_ALGORITHM == DOCKING_LUCAS_KANADE_SLOW || DOCKING_ALGORITHM == DOCKING_LUCAS_KANADE_AFFINE || DOCKING_ALGORITHM == DOCKING_LUCAS_KANADE_PROJECTIVE
        
#if DOCKING_ALGORITHM == DOCKING_LUCAS_KANADE_SLOW
        tracker = TemplateTracker::LucasKanadeTracker_Slow(
                                                           grayscaleImageSmall,
                                                           trackingQuad,
                                                           parameters.scaleTemplateRegionPercent,
                                                           parameters.numPyramidLevels,
                                                           Transformations::TRANSFORM_TRANSLATION,
                                                           0.0,
                                                           onchipMemory);
#elif DOCKING_ALGORITHM == DOCKING_LUCAS_KANADE_AFFINE
        tracker = TemplateTracker::LucasKanadeTracker_Affine(
                                                             grayscaleImageSmall,
                                                             trackingQuad,
                                                             parameters.scaleTemplateRegionPercent,
                                                             parameters.numPyramidLevels,
                                                             Transformations::TRANSFORM_AFFINE,
                                                             onchipMemory);
#elif DOCKING_ALGORITHM == DOCKING_LUCAS_KANADE_PROJECTIVE
        tracker = TemplateTracker::LucasKanadeTracker_Projective(
                                                                 grayscaleImageSmall,
                                                                 trackingQuad,
                                                                 parameters.scaleTemplateRegionPercent,
                                                                 parameters.numPyramidLevels,
                                                                 Transformations::TRANSFORM_PROJECTIVE,
                                                                 onchipMemory);
#elif DOCKING_ALGORITHM == DOCKING_LUCAS_KANADE_SAMPLED_PROJECTIVE
        tracker = TemplateTracker::LucasKanadeTracker_SampledProjective(
                                                                        grayscaleImage,
                                                                        trackingQuad,
                                                                        parameters.scaleTemplateRegionPercent,
                                                                        parameters.numPyramidLevels,
                                                                        Transformations::TRANSFORM_PROJECTIVE,
                                                                        parameters.maxSamplesAtBaseLevel,
                                                                        ccmScratch,
                                                                        onchipMemory,
                                                                        offchipMemory);
#elif DOCKING_ALGORITHM == DOCKING_BINARY_TRACKER
#ifdef USE_HEADER_TEMPLATE
        tracker = TemplateTracker::BinaryTracker(
                                                Vision::MARKER_BATTERIES,
                                                grayscaleImage,
                                                trackingQuad,
                                                parameters.scaleTemplateRegionPercent,
                                                parameters.edgeDetectionParams_template,
                                                onchipScratch, offchipScratch);
#else // #ifdef USE_HEADER_TEMPLATE
        tracker = TemplateTracker::BinaryTracker(
                                                 grayscaleImage,
                                                 trackingQuad,
                                                 parameters.scaleTemplateRegionPercent,
<<<<<<< HEAD
                                                 parameters.edgeDetectionParams_template,
                                                 onchipScratch, offchipScratch);
#endif // #ifdef USE_HEADER_TEMPLATE ... #else                                               
=======
                                                 parameters.edgeDetection_threshold_yIncrement,
                                                 parameters.edgeDetection_threshold_xIncrement,
                                                 parameters.edgeDetection_threshold_blackPercentile,
                                                 parameters.edgeDetection_threshold_whitePercentile,
                                                 parameters.edgeDetection_threshold_scaleRegionPercent,
                                                 parameters.edgeDetection_minComponentWidth,
                                                 parameters.edgeDetection_maxDetectionsPerType,
                                                 parameters.edgeDetection_everyNLines,
                                                 onchipMemory,
                                                 offchipMemory);
        
#elif DOCKING_ALGORITHM == DOCKING_LUCAS_KANADE_SAMPLED_PLANAR6DOF
        
        tracker = TemplateTracker::LucasKanadeTracker_SampledPlanar6dof(grayscaleImage,
                                                                        trackingQuad,
                                                                        parameters.scaleTemplateRegionPercent,
                                                                        parameters.numPyramidLevels,
                                                                        Transformations::TRANSFORM_PROJECTIVE,
                                                                        parameters.maxSamplesAtBaseLevel,
                                                                        headCamInfo_->focalLength_x,
                                                                        headCamInfo_->focalLength_y,
                                                                        headCamInfo_->center_x,
                                                                        headCamInfo_->center_y,
                                                                        trackingMarkerWidth_mm,
                                                                        ccmScratch,
                                                                        onchipMemory,
                                                                        offchipMemory);
        
        // TODO: Set this elsewhere
        const f32 Kp_min = 0.05f;
        const f32 Kp_max = 0.75f;
        const f32 tz_min = 30.f;
        const f32 tz_max = 150.f;
        tracker.SetGainScheduling(tz_min, tz_max, Kp_min, Kp_max);
        
#else
#error Unknown DOCKING_ALGORITHM.
>>>>>>> 001269d4
#endif
        
        if(!tracker.IsValid()) {
          return EXIT_FAILURE;
        }
        
        MatlabVisualization::SendTrackInit(grayscaleImage, tracker, onchipMemory);
        
#if DOCKING_ALGORITHM == DOCKING_BINARY_TRACKER
        DebugStream::SendBinaryTracker(tracker, ccmScratch, onchipScratch, offchipScratch);
#endif
        
        return EXIT_SUCCESS;
      } // InitTemplate()
      
      static ReturnCode TrackTemplate(
                                      const Array<u8> &grayscaleImage,
                                      const Quadrilateral<f32> &trackingQuad,
                                      const TrackerParameters &parameters,
                                      Tracker &tracker,
                                      bool &converged,
                                      MemoryStack ccmScratch,
                                      MemoryStack onchipScratch,
                                      MemoryStack offchipScratch)
      {
        AnkiAssert(parameters.isInitialized);
        
#if USE_MATLAB_TRACKER
        return MatlabVisionProcessor::TrackTemplate(grayscaleImage, converged, ccmScratch);
#endif
        
#if DOCKING_ALGORITHM == DOCKING_LUCAS_KANADE_SLOW || DOCKING_ALGORITHM == DOCKING_LUCAS_KANADE_AFFINE || DOCKING_ALGORITHM == DOCKING_LUCAS_KANADE_PROJECTIVE
        // TODO: At some point template initialization should happen at full detection resolution
        //       but for now, we have to downsample to tracking resolution
        Array<u8> grayscaleImageSmall(parameters.trackingImageHeight, parameters.trackingImageWidth, ccmScratch);
        DownsampleHelper(grayscaleImage, grayscaleImageSmall, ccmScratch);
        
        //DebugStream::SendArray(grayscaleImageSmall);
#endif
        
        converged = false;
        s32 verify_meanAbsoluteDifference;
        s32 verify_numInBounds;
        s32 verify_numSimilarPixels;
        
#if DOCKING_ALGORITHM == DOCKING_LUCAS_KANADE_SLOW
        const Result trackerResult = tracker.UpdateTrack(
                                                         grayscaleImage,
                                                         parameters.maxIterations,
                                                         parameters.convergenceTolerance,
                                                         parameters.useWeights,
                                                         converged,
                                                         onchipScratch);
        
#elif DOCKING_ALGORITHM == DOCKING_LUCAS_KANADE_AFFINE
        const Result trackerResult = tracker.UpdateTrack(
                                                         grayscaleImageSmall,
                                                         parameters.maxIterations,
                                                         parameters.convergenceTolerance,
                                                         parameters.verify_maxPixelDifference,
                                                         converged,
                                                         verify_meanAbsoluteDifference,
                                                         verify_numInBounds,
                                                         verify_numSimilarPixels,
                                                         onchipScratch);
        
        //tracker.get_transformation().Print("track");
        
#elif DOCKING_ALGORITHM == DOCKING_LUCAS_KANADE_PROJECTIVE
        const Result trackerResult = tracker.UpdateTrack(
                                                         grayscaleImageSmall,
                                                         parameters.maxIterations,
                                                         parameters.convergenceTolerance,
                                                         parameters.verify_maxPixelDifference,
                                                         converged,
                                                         verify_meanAbsoluteDifference,
                                                         verify_numInBounds,
                                                         verify_numSimilarPixels,
                                                         onchipScratch);
        
        //tracker.get_transformation().Print("track");
        
#elif DOCKING_ALGORITHM == DOCKING_LUCAS_KANADE_SAMPLED_PROJECTIVE
        const Result trackerResult = tracker.UpdateTrack(
                                                         grayscaleImage,
                                                         parameters.maxIterations,
                                                         parameters.convergenceTolerance,
                                                         parameters.verify_maxPixelDifference,
                                                         converged,
                                                         verify_meanAbsoluteDifference,
                                                         verify_numInBounds,
                                                         verify_numSimilarPixels,
                                                         onchipScratch);
        
        //tracker.get_transformation().Print("track");
        
#elif DOCKING_ALGORITHM == DOCKING_BINARY_TRACKER
        s32 numMatches = -1;
        
        const Result trackerResult = tracker.UpdateTrack_Normal(
                                                         grayscaleImage,
                                                         parameters.edgeDetectionParams_update,
                                                         parameters.matching_maxTranslationDistance,
                                                         parameters.matching_maxProjectiveDistance,
                                                         parameters.verify_maxTranslationDistance,
                                                         parameters.verify_maxPixelDifference,
                                                         parameters.verify_coordinateIncrement,
                                                         numMatches,
                                                         verify_meanAbsoluteDifference,
                                                         verify_numInBounds,
                                                         verify_numSimilarPixels,
                                                         ccmScratch, offchipScratch);
                
        //tracker.get_transformation().Print("track");
        
        const s32 numTemplatePixels = tracker.get_numTemplatePixels();
        
        const f32 percentMatchedPixels = static_cast<f32>(numMatches) / static_cast<f32>(numTemplatePixels);
        
        if(percentMatchedPixels >= parameters.percentMatchedPixelsThreshold) {
          converged = true;
        } else {
          converged = false;
        }
        
#elif DOCKING_ALGORITHM == DOCKING_LUCAS_KANADE_SAMPLED_PLANAR6DOF
        
        const Result trackerResult = tracker.UpdateTrack(grayscaleImage,
                                                         parameters.maxIterations,
                                                         parameters.convergenceTolerance,
                                                         parameters.verify_maxPixelDifference,
                                                         converged,
                                                         verify_meanAbsoluteDifference,
                                                         verify_numInBounds,
                                                         verify_numSimilarPixels,
                                                         onchipScratch); // TODO: onchip scratch?
        
#else
#error Unknown DOCKING_ALGORITHM!
#endif
        
        if(trackerResult != RESULT_OK) {
          return EXIT_FAILURE;
        }
        
#if DOCKING_ALGORITHM != DOCKING_LUCAS_KANADE_SAMPLED_PLANAR6DOF
        // Check for a super shrunk or super large template
        // (I don't think this works for planar 6dof homographies?  Try dividing by h22?)
        {
          // TODO: make not hacky
          const Array<f32> &homography = tracker.get_transformation().get_homography();
          
          const s32 numValues = 4;
          const s32 numMaxValues = 2;
          f32 values[numValues] = {ABS(homography[0][0]), ABS(homography[0][1]), ABS(homography[1][0]), ABS(homography[1][1])};
          s32 maxInds[numMaxValues] = {0, 1};
          for(s32 i=1; i<numValues; i++) {
            if(values[i] > values[maxInds[0]]) {
              maxInds[0] = i;
            }
          }
          
          for(s32 i=0; i<numValues; i++) {
            if(i == maxInds[0])
              continue;
            
            if(values[i] > values[maxInds[1]]) {
              maxInds[1] = i;
            }
          }
          
          const f32 secondValue = values[maxInds[1]];
          
          if(secondValue < 0.1f || secondValue > 40.0f) {
            converged = false;
          }
        }
#endif // #if DOCKING_ALGORITHM != DOCKING_LUCAS_KANADE_SAMPLED_PLANAR6DOF
        
        MatlabVisualization::SendTrack(grayscaleImage, tracker, converged, offchipScratch);
        
        //MatlabVisualization::SendTrackerPrediction_Compare(tracker, offchipScratch);
        
        DebugStream::SendTrackingUpdate(grayscaleImage, tracker, parameters, verify_meanAbsoluteDifference, static_cast<f32>(verify_numSimilarPixels) / static_cast<f32>(verify_numInBounds), ccmScratch, onchipScratch, offchipScratch);
        
        return EXIT_SUCCESS;
      } // TrackTemplate()
      
      //
      // Tracker Prediction
      //
      // Adjust the tracker transformation by approximately how much we
      // think we've moved since the last tracking call.
      //
      static ReturnCode TrackerPredictionUpdate(const Array<u8>& grayscaleImage, MemoryStack scratch)
      {
        ReturnCode result = EXIT_SUCCESS;
        
        const Quadrilateral<f32> currentQuad = GetTrackerQuad(scratch);
        
        MatlabVisualization::SendTrackerPrediction_Before(grayscaleImage, currentQuad);
        
        // Ask VisionState how much we've moved since last call (in robot coordinates)
        Radians theta_robot;
        f32 T_fwd_robot, T_hor_robot;
        
        GetPoseChange(T_fwd_robot, T_hor_robot, theta_robot);
        Radians theta_head = GetCurrentHeadAngle();
        
#if DOCKING_ALGORITHM == DOCKING_LUCAS_KANADE_SAMPLED_PLANAR6DOF
        
#if USE_MATLAB_TRACKER
        MatlabVisionProcessor::UpdateTracker(T_fwd_robot, T_hor_robot,
                                             theta_robot, theta_head);
#else

        const f32 cH = cosf(theta_head.ToFloat());
        const f32 sH = sinf(theta_head.ToFloat());
        
        const f32 cR = cosf(theta_robot.ToFloat());
        const f32 sR = sinf(theta_robot.ToFloat());
     
        // NOTE: these "geometry" entries were computed symbolically with Sage
        // In the derivation, it was assumed the head and neck positions' Y
        // components are zero.
        //
        // From Sage:
        // R_blockRelHead_new =
        //   [cos(thetaR)               sin(thetaH)*sin(thetaR)                                       cos(thetaH)*sin(thetaR)]
        //   [-sin(thetaH)*sin(thetaR)  cos(thetaR)*sin(thetaH)^2 + cos(thetaH)^2                      cos(thetaH)*cos(thetaR)*sin(thetaH) - cos(thetaH)*sin(thetaH)]
        //   [-cos(thetaH)*sin(thetaR)  cos(thetaH)*cos(thetaR)*sin(thetaH) - cos(thetaH)*sin(thetaH)  cos(thetaH)^2*cos(thetaR) + sin(thetaH)^2]
        //
        // T_blockRelHead_new =
        //   [T_hor*cos(thetaR) + term1*sin(thetaR) - T_fwd*sin(thetaR)]
        //   [term1*cos(thetaR)*sin(thetaH) - term1*sin(thetaH) - (T_fwd*cos(thetaR) + T_hor*sin(thetaR))*sin(thetaH)]
        //   [term1*cos(thetaH)*cos(thetaR) - term1*cos(thetaH) - (T_fwd*cos(thetaR) + T_hor*sin(thetaR))*cos(thetaH)]
        //  where term1 = (Hx*cos(thetaH) - Hz*sin(thetaH) + Nx)
        
        AnkiAssert(HEAD_CAM_POSITION[1] == 0.f && NECK_JOINT_POSITION[1] == 0.f);
        Array<f32> R_geometry = Array<f32>(3,3,scratch);
        R_geometry[0][0] = cR;     R_geometry[0][1] = sH*sR;             R_geometry[0][2] = cH*sR;
        R_geometry[1][0] = -sH*sR; R_geometry[1][1] = cR*sH*sH + cH*cH;  R_geometry[1][2] = cH*cR*sH - cH*sH;
        R_geometry[2][0] = -cH*sR; R_geometry[2][1] = cH*cR*sH - cH*sH;  R_geometry[2][2] = cH*cH*cR + sH*sH;
        
        const f32 term1 = HEAD_CAM_POSITION[0]*cH - HEAD_CAM_POSITION[2]*sH + NECK_JOINT_POSITION[0];
        const f32 term2 = T_fwd_robot*cR + T_hor_robot*sR;
        Point3<f32> T_geometry(T_hor_robot*cR + term1*sR - T_fwd_robot*sR,
                               sH*(term1*cR - term1 - term2),
                               cH*(term1*cR - term1 - term2));
        

        Array<f32> R_blockRelHead = Array<f32>(3,3,scratch);
        tracker_.get_rotationMatrix(R_blockRelHead);
        const Point3<f32>& T_blockRelHead = tracker_.get_translation();
        
        Array<f32> R_blockRelHead_new = Array<f32>(3,3,scratch);
        Matrix::Multiply(R_geometry, R_blockRelHead, R_blockRelHead_new);
        
        Point3<f32> T_blockRelHead_new = R_geometry*T_blockRelHead + T_geometry;

        if(tracker_.UpdateRotationAndTranslation(R_blockRelHead_new,
                                                 T_blockRelHead_new,
                                                 scratch) == RESULT_OK)
        {
          result = EXIT_SUCCESS;
        }

                                 
#endif // #if USE_MATLAB_TRACKER
        
#else
        const Quadrilateral<f32> sortedQuad  = currentQuad.ComputeClockwiseCorners<f32>();
        
        f32 dx = sortedQuad[3].x - sortedQuad[0].x;
        f32 dy = sortedQuad[3].y - sortedQuad[0].y;
        const f32 observedVerticalSize_pix = sqrtf( dx*dx + dy*dy );
        
        // Compare observed vertical size to actual block marker size (projected
        // to be orthogonal to optical axis, using head angle) to approximate the
        // distance to the marker along the camera's optical axis
        const f32 cosHeadAngle = cosf(theta_head.ToFloat());
        const f32 sinHeadAngle = sinf(theta_head.ToFloat());
        const f32 d = (trackingMarkerWidth_mm* cosHeadAngle *
                       headCamInfo_->focalLength_y /
                       observedVerticalSize_pix);
        
        // Convert to how much we've moved along (and orthogonal to) the camera's optical axis
        const f32 T_fwd_cam =  T_fwd_robot*cosHeadAngle;
        const f32 T_ver_cam = -T_fwd_robot*sinHeadAngle;
        
        // Predict approximate horizontal shift from two things:
        // 1. The rotation fo the robot
        //    Compute pixel-per-degree of the camera and multiply by degrees rotated
        // 2. Convert horizontal shift of the robot to pixel shift, using
        //    focal length
        f32 horizontalShift_pix = (static_cast<f32>(headCamInfo_->nrows/2) * theta_robot.ToFloat() /
                                   headCamFOV_) + (T_hor_robot*headCamInfo_->focalLength_x/d);
        
        // Predict approximate scale change by comparing the distance to the
        // object before and after forward motion
        const f32 scaleChange = d / (d - T_fwd_cam);
        
        // Predict approximate vertical shift in the camera plane by comparing
        // vertical motion (orthogonal to camera's optical axis) to the focal
        // length
        const f32 verticalShift_pix = T_ver_cam * headCamInfo_->focalLength_y/d;
        
#ifndef THIS_IS_PETES_BOARD
        PRINT("Adjusting transformation: %.3fpix H shift for %.3fdeg rotation, "
              "%.3f scaling and %.3f V shift for %.3f translation forward (%.3f cam)\n",
              horizontalShift_pix, theta_robot.getDegrees(), scaleChange,
              verticalShift_pix, T_fwd_robot, T_fwd_cam);
#endif
        
        // Adjust the Transformation
        // Note: UpdateTransformation is doing *inverse* composition (thus using the negatives)
        if(tracker_.get_transformation().get_transformType() == Transformations::TRANSFORM_TRANSLATION) {
          Array<f32> update(1,2,scratch);
          update[0][0] = -horizontalShift_pix;
          update[0][1] = -verticalShift_pix;
          
#if USE_MATLAB_TRACKER
          MatlabVisionProcessor::UpdateTracker(update);
#else
          tracker_.UpdateTransformation(update, 1.f, scratch,
                                                     Transformations::TRANSFORM_TRANSLATION);
#endif
        }
        else {
          // Inverse update we are composing is:
          //
          //                  [s 0 0]^(-1)     [0 0 h_shift]^(-1)
          //   updateMatrix = [0 s 0]       *  [0 0 v_shift]
          //                  [0 0 1]          [0 0    1   ]
          //
          //      [1/s  0  -h_shift/s]   [ update_0  update_1  update_2 ]
          //   =  [ 0  1/2 -v_shift/s] = [ update_3  update_4  update_5 ]
          //      [ 0   0      1     ]   [    0         0         1     ]
          //
          // Note: UpdateTransformation adds 1.0 to the diagonal scale terms
          Array<f32> update(1,6,scratch);
          update.Set(0.f);
          update[0][0] = 1.f/scaleChange - 1.f;               // first row, first col
          update[0][2] = -horizontalShift_pix/scaleChange;    // first row, last col
          update[0][4] = 1.f/scaleChange - 1.f;               // second row, second col
          update[0][5] = -verticalShift_pix/scaleChange;      // second row, last col
          
#if USE_MATLAB_TRACKER
          MatlabVisionProcessor::UpdateTracker(update);
#else
          tracker_.UpdateTransformation(update, 1.f, scratch,
                                                     Transformations::TRANSFORM_AFFINE);
#endif
        } // if(tracker transformation type == TRANSLATION...)
        
#endif // if DOCKING_ALGORITHM == DOCKING_LUCAS_KANADE_SAMPLED_PLANAR6DOF
        
        MatlabVisualization::SendTrackerPrediction_After(GetTrackerQuad(scratch));
        
        return result;
      } // TrackerPredictionUpdate()
      
      
      static void FillDockErrMsg(const Quadrilateral<f32>& currentQuad,
                                 Messages::DockingErrorSignal& dockErrMsg,
                                 MemoryStack scratch)
      {
        
        
#if USE_APPROXIMATE_DOCKING_ERROR_SIGNAL
        const bool useTopBar = false; // TODO: pass in? make a docker parameter?
        const f32 focalLength_x = headCamInfo_->focalLength_x;
        const f32 imageResolutionWidth_pix = detectionParameters_.detectionWidth;
        
        Quadrilateral<f32> sortedQuad = currentQuad.ComputeClockwiseCorners<f32>();
        const Point<f32>& lineLeft  = (useTopBar ? sortedQuad[0] : sortedQuad[3]); // topLeft  or bottomLeft
        const Point<f32>& lineRight = (useTopBar ? sortedQuad[1] : sortedQuad[2]); // topRight or bottomRight
        
        AnkiAssert(lineRight.x > lineLeft.x);
        
        //L = sqrt(sum( (upperRight-upperLeft).^2) );
        const f32 lineDx = lineRight.x - lineLeft.x;
        const f32 lineDy = lineRight.y - lineLeft.y;
        const f32 lineLength = sqrtf(lineDx*lineDx + lineDy*lineDy);
        
        // Get the angle from vertical of the top or bottom bar of the marker
        //we're tracking
        
        //angleError = -asin( (upperRight(2)-upperLeft(2)) / L);
        //const f32 angleError = -asinf( (upperRight.y-upperLeft.y) / lineLength);
        const f32 angleError = -asinf( (lineRight.y-lineLeft.y) / lineLength) * 4;  // Multiply by scalar which makes angleError a little more accurate.  TODO: Something smarter than this.
        
        //currentDistance = BlockMarker3D.ReferenceWidth * this.calibration.fc(1) / L;
        const f32 distanceError = trackingMarkerWidth_mm * focalLength_x / lineLength;
        
        //ANS: now returning error in terms of camera. mainExecution converts to robot coords
        // //distError = currentDistance - CozmoDocker.LIFT_DISTANCE;
        // const f32 distanceError = currentDistance - cozmoLiftDistanceInMM;
        
        // TODO: should I be comparing to ncols/2 or calibration center?
        
        //midPointErr = -( (upperRight(1)+upperLeft(1))/2 - this.trackingResolution(1)/2 );
        f32 midpointError = -( (lineRight.x+lineLeft.x)/2 - imageResolutionWidth_pix/2 );
        
        //midPointErr = midPointErr * currentDistance / this.calibration.fc(1);
        midpointError *= distanceError / focalLength_x;
        
        dockErrMsg.x_distErr = distanceError;
        dockErrMsg.y_horErr  = midpointError;
        dockErrMsg.angleErr  = angleError;
        
#elif DOCKING_ALGORITHM == DOCKING_LUCAS_KANADE_SAMPLED_PLANAR6DOF
        
#if USE_MATLAB_TRACKER
        MatlabVisionProcessor::ComputeProjectiveDockingSignal(currentQuad,
                                                              dockErrMsg.x_distErr,
                                                              dockErrMsg.y_horErr,
                                                              dockErrMsg.angleErr);
#else
        
        dockErrMsg.x_distErr = tracker_.get_translation().z;
        dockErrMsg.y_horErr  = -tracker_.get_translation().x;
        dockErrMsg.angleErr  = tracker_.get_angleY();
        
#endif // if USE_MATLAB_TRACKER

        
#elif DOCKING_ALGORITHM == DOCKING_LUCAS_KANADE_PROJECTIVE || DOCKING_ALGORITHM == DOCKING_LUCAS_KANADE_SAMPLED_PROJECTIVE || DOCKING_ALGORITHM == DOCKING_BINARY_TRACKER

        
#if USE_MATLAB_TRACKER
        MatlabVisionProcessor::ComputeProjectiveDockingSignal(currentQuad,
                                                              dockErrMsg.x_distErr,
                                                              dockErrMsg.y_horErr,
                                                              dockErrMsg.angleErr);
#else
        
        // Compute the current pose of the block relative to the camera:
        Array<P3P_PRECISION> R = Array<P3P_PRECISION>(3,3, scratch);
        Point3<P3P_PRECISION> T;
        Quadrilateral<P3P_PRECISION> currentQuad_atPrecision(Point<P3P_PRECISION>(currentQuad[0].x, currentQuad[0].y),
                                                             Point<P3P_PRECISION>(currentQuad[1].x, currentQuad[1].y),
                                                             Point<P3P_PRECISION>(currentQuad[2].x, currentQuad[2].y),
                                                             Point<P3P_PRECISION>(currentQuad[3].x, currentQuad[3].y));
        
        P3P::computePose(currentQuad_atPrecision,
                         canonicalMarker3d_[0], canonicalMarker3d_[1],
                         canonicalMarker3d_[2], canonicalMarker3d_[3],
                         headCamInfo_->focalLength_x, headCamInfo_->focalLength_y,
                         headCamInfo_->center_x, headCamInfo_->center_y,
                         R, T, scratch);
        
        // Extract what we need for the docking error signal from the block's pose:
        dockErrMsg.x_distErr = T.z;
        dockErrMsg.y_horErr  = -T.x;
        dockErrMsg.angleErr  = asinf(R[2][0]);
        

#endif // if USE_MATLAB_TRACKER
        
        
#endif // if USE_APPROXIMATE_DOCKING_ERROR_SIGNAL
        
      } // FillDockErrMsg()

      
#if 0
#pragma mark --- Public VisionSystem API Implementations ---
#endif
      
      u32 DownsampleHelper(const Array<u8>& in,
                           Array<u8>& out,
                           MemoryStack scratch)
      {
        const s32 inWidth  = in.get_size(1);
        //const s32 inHeight = in.get_size(0);
        
        const s32 outWidth  = out.get_size(1);
        //const s32 outHeight = out.get_size(0);
        
        const u32 downsampleFactor = inWidth / outWidth;
        
        const u32 downsamplePower = Log2u32(downsampleFactor);
        
        if(downsamplePower > 0) {
          //PRINT("Downsampling [%d x %d] frame by %d.\n", inWidth, inHeight, (1 << downsamplePower));
          
          ImageProcessing::DownsampleByPowerOfTwo<u8,u32,u8>(in,
                                                             downsamplePower,
                                                             out,
                                                             scratch);
        } else {
          // No need to downsample, just copy the buffer
          out.Set(in);
        }
        
        return downsampleFactor;
      }
      
      const HAL::CameraInfo* GetCameraCalibration() {
        // TODO: is just returning the pointer to HAL's camera info struct kosher?
        return headCamInfo_;
      }
      
      f32 GetTrackingMarkerWidth() {
        return trackingMarkerWidth_mm;
      }
      
      ReturnCode Init()
      {
        ReturnCode result = EXIT_SUCCESS;
        
        if(!isInitialized_) {
          
          captureResolution_ = HAL::CAMERA_MODE_QVGA;
          
          // WARNING: the order of these initializations matter!

          //
          // Initialize the VisionSystem's state (i.e. its "private member variables")
          //
          
          mode_                      = VISION_MODE_LOOKING_FOR_MARKERS;
          markerTypeToTrack_         = Anki::Vision::MARKER_UNKNOWN;
          numTrackFailures_          = 0;
          isTrackingMarkerSpecified_ = false;
          trackingMarkerWidth_mm     = 0;
          
          wasCalledOnce_             = false;
          havePreviousRobotState_    = false;

          headCamInfo_ = HAL::GetHeadCamInfo();
          if(headCamInfo_ == NULL) {
            PRINT("Initialize() - HeadCam Info pointer is NULL!\n");
            return EXIT_FAILURE;
          }
          
          // Compute FOV from focal length (currently used for tracker prediciton)
          headCamFOV_ = 2.f * atan_fast(static_cast<f32>(headCamInfo_->nrows) /
                                        (2.f * headCamInfo_->focalLength_y));
          
          detectionParameters_.Initialize();
          trackerParameters_.Initialize();
          
          Simulator::Initialize();

#ifdef RUN_SIMPLE_TRACKING_TEST
          Anki::Cozmo::VisionSystem::SetMarkerToTrack(Vision::MARKER_BATTERIES,
                                                      DEFAULT_BLOCK_MARKER_WIDTH_MM);
#endif
          
          result = VisionMemory::Initialize();
          if(result != EXIT_SUCCESS) { return result; }
          
          result = DebugStream::Initialize();
          if(result != EXIT_SUCCESS) { return result; }
          
          result = MatlabVisualization::Initialize();
          if(result != EXIT_SUCCESS) { return result; }
          
#if USE_MATLAB_TRACKER || USE_MATLAB_DETECTOR
          result = MatlabVisionProcessor::Initialize();
          if(result != EXIT_SUCCESS) { return result; }
#endif
          
          isInitialized_ = true;
        }
        
        return result;
      }
      
      ReturnCode SetMarkerToTrack(const Vision::MarkerType& markerToTrack,
                                  const f32 markerWidth_mm)
      {
        markerTypeToTrack_     = markerToTrack;
        trackingMarkerWidth_mm = markerWidth_mm;
        mode_                  = VISION_MODE_LOOKING_FOR_MARKERS;
        numTrackFailures_      = 0;
        
        // If the marker type is valid, start looking for it
        if(markerToTrack != Vision::MARKER_UNKNOWN &&
           markerWidth_mm > 0.f)
        {
          isTrackingMarkerSpecified_ = true;
          
          // Set canonical 3D marker's corner coordinates
          const P3P_PRECISION markerHalfWidth = trackingMarkerWidth_mm * P3P_PRECISION(0.5);
          canonicalMarker3d_[0] = Point3<P3P_PRECISION>(-markerHalfWidth, -markerHalfWidth, 0);
          canonicalMarker3d_[1] = Point3<P3P_PRECISION>(-markerHalfWidth,  markerHalfWidth, 0);
          canonicalMarker3d_[2] = Point3<P3P_PRECISION>( markerHalfWidth, -markerHalfWidth, 0);
          canonicalMarker3d_[3] = Point3<P3P_PRECISION>( markerHalfWidth,  markerHalfWidth, 0);

        } else {
          isTrackingMarkerSpecified_ = false;
        }
        
        return EXIT_SUCCESS;
        
      } // SetMarkerToTrack()
      
      void StopTracking()
      {
        mode_ = VISION_MODE_IDLE;
      }
      
      
      
#ifdef SEND_IMAGE_ONLY
      // In SEND_IMAGE_ONLY mode, just create a special version of update
      
      ReturnCode Update(const Messages::RobotState robotState)
      {
      VisionMemory::ResetBuffers();
      
      const s32 captureHeight = CameraModeInfo[captureResolution_].height;
      const s32 captureWidth  = CameraModeInfo[captureResolution_].width;
      
      Array<u8> grayscaleImage(captureHeight, captureWidth,
                               VisionMemory::onchipScratch_, Flags::Buffer(false,false,false));
      
      HAL::CameraGetFrame(reinterpret_cast<u8*>(grayscaleImage.get_rawDataPointer()),
                          captureResolution_, 0.1f, false);
      
#ifdef SEND_BINARY_IMAGE_ONLY
      DebugStream::SendBinaryImage(grayscaleImage, tracker_, trackerParameters_, VisionMemory::ccmScratch_, VisionMemory::onchipScratch_, VisionMemory::offchipScratch_);
      HAL::MicroWait(250000);
#else
      DebugStream::SendArray(grayscaleImage);
      HAL::MicroWait(1500000);
#endif
      
      return EXIT_SUCCESS;
    } // Update() [SEND_IMAGE_ONLY]
    
    
#else // #ifdef SEND_IMAGE_ONLY
    
      
      // This is the regular Update() call
      ReturnCode Update(const Messages::RobotState robotState)
      {
        const f32 exposure = 0.1f;
        
        // This should be called from elsewhere first, but calling it again won't hurt
        Init();
        
        // no-op on real hardware
        if(!Simulator::IsFrameReady()) {
          return EXIT_SUCCESS;
        }
        
        UpdateRobotState(robotState);
        
        const TimeStamp_t imageTimeStamp = HAL::GetTimeStamp();
        
        if(mode_ == VISION_MODE_IDLE) {
          // Nothing to do!
        }
        else if(mode_ == VISION_MODE_LOOKING_FOR_MARKERS) {
          Simulator::SetDetectionReadyTime(); // no-op on real hardware
          
          VisionMemory::ResetBuffers();
          
          //MemoryStack offchipScratch_local(VisionMemory::offchipScratch_);
          
          const s32 captureHeight = CameraModeInfo[captureResolution_].height;
          const s32 captureWidth  = CameraModeInfo[captureResolution_].width;
          
          Array<u8> grayscaleImage(captureHeight, captureWidth,
                                   VisionMemory::offchipScratch_, Flags::Buffer(false,false,false));
          
          HAL::CameraGetFrame(reinterpret_cast<u8*>(grayscaleImage.get_rawDataPointer()),
                              captureResolution_, exposure, false);
          
          const ReturnCode result = LookForMarkers(
                                                   grayscaleImage,
                                                   detectionParameters_,
                                                   VisionMemory::markers_,
                                                   VisionMemory::ccmScratch_,
                                                   VisionMemory::onchipScratch_,
                                                   VisionMemory::offchipScratch_);
          
          if(result != EXIT_SUCCESS) {
            return EXIT_FAILURE;
          }
          
          const s32 numMarkers = VisionMemory::markers_.get_size();
          bool isTrackingMarkerFound = false;
          for(s32 i_marker = 0; i_marker < numMarkers; ++i_marker)
          {
            const VisionMarker& crntMarker = VisionMemory::markers_[i_marker];
            
            // Create a vision marker message and process it (which just queues it
            // in the mailbox to be picked up and sent out by main execution)
            {
              Messages::VisionMarker msg;
              msg.timestamp  = imageTimeStamp;
              msg.markerType = crntMarker.markerType;
              
              msg.x_imgLowerLeft = crntMarker.corners[Quadrilateral<f32>::BottomLeft].x;
              msg.y_imgLowerLeft = crntMarker.corners[Quadrilateral<f32>::BottomLeft].y;
              
              msg.x_imgUpperLeft = crntMarker.corners[Quadrilateral<f32>::TopLeft].x;
              msg.y_imgUpperLeft = crntMarker.corners[Quadrilateral<f32>::TopLeft].y;
              
              msg.x_imgUpperRight = crntMarker.corners[Quadrilateral<f32>::TopRight].x;
              msg.y_imgUpperRight = crntMarker.corners[Quadrilateral<f32>::TopRight].y;
              
              msg.x_imgLowerRight = crntMarker.corners[Quadrilateral<f32>::BottomRight].x;
              msg.y_imgLowerRight = crntMarker.corners[Quadrilateral<f32>::BottomRight].y;
              
              Messages::ProcessVisionMarkerMessage(msg);
            }
            
            // Was the desired marker found? If so, start tracking it.
            if(isTrackingMarkerSpecified_ && !isTrackingMarkerFound &&
               crntMarker.markerType == markerTypeToTrack_)
            {
              // We will start tracking the _first_ marker of the right type that
              // we see.
              // TODO: Something smarter to track the one closest to the image center or to the expected location provided by the basestation?
              isTrackingMarkerFound = true;
              
              // I'd rather only initialize trackingQuad_ if InitTemplate() succeeds, but
              // InitTemplate downsamples it for the time being, since we're still doing template
              // initialization at tracking resolution instead of the eventual goal of doing it at
              // full detection resolution.
              trackingQuad_ = Quadrilateral<f32>(
                                                              Point<f32>(crntMarker.corners[0].x, crntMarker.corners[0].y),
                                                              Point<f32>(crntMarker.corners[1].x, crntMarker.corners[1].y),
                                                              Point<f32>(crntMarker.corners[2].x, crntMarker.corners[2].y),
                                                              Point<f32>(crntMarker.corners[3].x, crntMarker.corners[3].y));
              
              const ReturnCode result = InitTemplate(grayscaleImage,
                                                     trackingQuad_,
                                                     trackerParameters_,
                                                     tracker_,
                                                     VisionMemory::ccmScratch_,
                                                     VisionMemory::onchipScratch_, //< NOTE: onchip is a reference
                                                     VisionMemory::offchipScratch_);
              
              if(result != EXIT_SUCCESS) {
                return EXIT_FAILURE;
              }
              
              // Template initialization succeeded, switch to tracking mode:
              // TODO: Log or issue message?
              mode_ = VISION_MODE_TRACKING;
            } // if(isTrackingMarkerSpecified && !isTrackingMarkerFound && markerType == markerToTrack)
          } // for(each marker)
        } else if(mode_ == VISION_MODE_TRACKING) {
          
          Simulator::SetTrackingReadyTime(); // no-op on real hardware
          
          //
          // Capture image for tracking
          //
          
          MemoryStack offchipScratch_local(VisionMemory::offchipScratch_);
          MemoryStack onchipScratch_local(VisionMemory::onchipScratch_);
          
          const s32 captureHeight = CameraModeInfo[captureResolution_].height;
          const s32 captureWidth  = CameraModeInfo[captureResolution_].width;
          
          Array<u8> grayscaleImage(captureHeight, captureWidth,
                                   onchipScratch_local, Flags::Buffer(false,false,false));
          
          HAL::CameraGetFrame(reinterpret_cast<u8*>(grayscaleImage.get_rawDataPointer()),
                              captureResolution_, exposure, false);
          
          //
          // Tracker Prediction
          //
          // Adjust the tracker transformation by approximately how much we
          // think we've moved since the last tracking call.
          //
          
          ReturnCode predictionResult = TrackerPredictionUpdate(grayscaleImage, onchipScratch_local);
          
          if(predictionResult != EXIT_SUCCESS) {
            PRINT("VisionSystem::Update(): TrackTemplate() failed.\n");
            return EXIT_FAILURE;
          }
          
          //
          // Update the tracker transformation using this image
          //
          
          // Set by TrackTemplate() call
          bool converged = false;
          
          const ReturnCode trackResult = TrackTemplate(
                                                       grayscaleImage,
                                                       trackingQuad_,
                                                       trackerParameters_,
                                                       tracker_,
                                                       converged,
                                                       VisionMemory::ccmScratch_,
                                                       onchipScratch_local,
                                                       offchipScratch_local);
          
          if(trackResult != EXIT_SUCCESS) {
            PRINT("VisionSystem::Update(): TrackTemplate() failed.\n");
            return EXIT_FAILURE;
          }
          
          //
          // Create docking error signal from tracker
          //
          
          Messages::DockingErrorSignal dockErrMsg;
          dockErrMsg.timestamp = imageTimeStamp;
          dockErrMsg.didTrackingSucceed = static_cast<u8>(converged);
          
          if(converged)
          {
            Quadrilateral<f32> currentQuad = GetTrackerQuad(VisionMemory::onchipScratch_);
            FillDockErrMsg(currentQuad, dockErrMsg, VisionMemory::onchipScratch_);
            
            // Reset the failure counter
            numTrackFailures_ = 0;
          }
          else {
            numTrackFailures_ += 1;
            
            if(numTrackFailures_ == MAX_TRACKING_FAILURES) {
              // This resets docking, puttings us back in VISION_MODE_LOOKING_FOR_MARKERS mode
              SetMarkerToTrack(markerTypeToTrack_,
                               trackingMarkerWidth_mm);
            }
          }
          
          Messages::ProcessDockingErrorSignalMessage(dockErrMsg);
        } else {
          PRINT("VisionSystem::Update(): reached default case in switch statement.");
          return EXIT_FAILURE;
        } // if(converged)
        
        return EXIT_SUCCESS;
        
      } // Update() [Real]
      
#endif // #ifdef SEND_IMAGE_ONLY
      
    } // namespace VisionSystem
  } // namespace Cozmo
} // namespace Anki<|MERGE_RESOLUTION|>--- conflicted
+++ resolved
@@ -379,21 +379,9 @@
                                                  grayscaleImage,
                                                  trackingQuad,
                                                  parameters.scaleTemplateRegionPercent,
-<<<<<<< HEAD
                                                  parameters.edgeDetectionParams_template,
-                                                 onchipScratch, offchipScratch);
+                                                 onchipMemory, offchipMemory);
 #endif // #ifdef USE_HEADER_TEMPLATE ... #else                                               
-=======
-                                                 parameters.edgeDetection_threshold_yIncrement,
-                                                 parameters.edgeDetection_threshold_xIncrement,
-                                                 parameters.edgeDetection_threshold_blackPercentile,
-                                                 parameters.edgeDetection_threshold_whitePercentile,
-                                                 parameters.edgeDetection_threshold_scaleRegionPercent,
-                                                 parameters.edgeDetection_minComponentWidth,
-                                                 parameters.edgeDetection_maxDetectionsPerType,
-                                                 parameters.edgeDetection_everyNLines,
-                                                 onchipMemory,
-                                                 offchipMemory);
         
 #elif DOCKING_ALGORITHM == DOCKING_LUCAS_KANADE_SAMPLED_PLANAR6DOF
         
@@ -421,7 +409,6 @@
         
 #else
 #error Unknown DOCKING_ALGORITHM.
->>>>>>> 001269d4
 #endif
         
         if(!tracker.IsValid()) {
