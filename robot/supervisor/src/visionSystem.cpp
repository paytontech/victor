--- conflicted
+++ resolved
@@ -538,14 +538,7 @@
                 const s32 validUsedBytes = captureImagesBuffer_.get_memoryStack().get_usedBytes() - startIndex;
 
                 //PRINT("%d %d\n", bufferStart, validUsedBytes);
-<<<<<<< HEAD
-                
-=======
-#ifdef SIMULATOR
-              frameRdyTimeUS_ = HAL::GetMicroCounter() + TRACK_BLOCK_PERIOD_US;
-#endif
-
->>>>>>> 704c2a82
+
                 for(s32 i=0; i<Embedded::SERIALIZED_BUFFER_HEADER_LENGTH; i++) {
                   Anki::Cozmo::HAL::USBPutChar(Embedded::SERIALIZED_BUFFER_HEADER[i]);
                 }
