--- conflicted
+++ resolved
@@ -1041,13 +1041,8 @@
         
         if(!isInitialized_) {
           
-<<<<<<< HEAD
           captureResolution_ = Vision::CAMERA_RES_QVGA;
-          faceDetectionResolution_ = Vision::CAMERA_RES_QQVGA;
-=======
-          captureResolution_ = HAL::CAMERA_MODE_QVGA;
-          faceDetectionResolution_ = HAL::CAMERA_MODE_QVGA;
->>>>>>> d9124f43
+          faceDetectionResolution_ = Vision::CAMERA_RES_QVGA;
           
           // WARNING: the order of these initializations matter!
 
