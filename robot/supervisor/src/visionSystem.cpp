--- conflicted
+++ resolved
@@ -103,8 +103,6 @@
       const u32 LOOK_FOR_BLOCK_PERIOD_US = 200000;
       const u32 TRACK_BLOCK_PERIOD_US = 100000;
 #else
-<<<<<<< HEAD
-      #warning Switch these attribues to a scatter file
       //static __attribute__((section(".ram1"), zero_init)) char offchipBuffer[OFFCHIP_BUFFER_SIZE];
       //static __attribute__((section(".ARM.__at_0x20004100"), zero_init)) char onchipBuffer[ONCHIP_BUFFER_SIZE];
       //static __attribute__((section(".ARM.__at_0x10000000"), zero_init)) char ccmBuffer[CCM_BUFFER_SIZE];
@@ -112,13 +110,9 @@
       //static __attribute__((section(".iram2"), zero_init)) char ccmBuffer[CCM_BUFFER_SIZE];
       //__attribute__((section(".RW_IRAM1"), zero_init)) char onchipBuffer[ONCHIP_BUFFER_SIZE];
       //__attribute__((section(".RW_IRAM2"), zero_init)) char ccmBuffer[CCM_BUFFER_SIZE];
-      static char offchipBuffer[OFFCHIP_BUFFER_SIZE];
-      static char onchipBuffer[ONCHIP_BUFFER_SIZE];
-      static char ccmBuffer[CCM_BUFFER_SIZE];
-=======
-      char cmxBuffer_[CMX_BUFFER_SIZE];
-      OFFCHIP   u8   ddrBuffer_[DDR_BUFFER_SIZE] ALIGNVARIABLE;
->>>>>>> 7d16b826
+      static OFFCHIP char offchipBuffer[OFFCHIP_BUFFER_SIZE];
+      static ONCHIP char onchipBuffer[ONCHIP_BUFFER_SIZE];
+      static CCM char ccmBuffer[CCM_BUFFER_SIZE];
 #endif
 
       static Embedded::MemoryStack offchipScratch_;
