--- conflicted
+++ resolved
@@ -543,17 +543,6 @@
   {
     matlabViz_.PutQuad(corners, "detectedQuad");
     matlabViz_.EvalStringEcho("plot(detectedQuad([1 2 4 3 1],1)+1, "
-<<<<<<< HEAD
-      "     detectedQuad([1 2 4 3 1],2)+1, "
-      "     'r', 'LineWidth', 2, "
-      "     'Parent', h_axes, "
-      "     'Tag', 'DetectedQuad'); "
-      "plot(detectedQuad([1 3],1)+1, "
-      "     detectedQuad([1 3],2)+1, "
-      "     'g', 'LineWidth', 2, "
-      "     'Parent', h_axes, "
-      "     'Tag', 'DetectedQuad');");
-=======
                               "     detectedQuad([1 2 4 3 1],2)+1, "
                               "     'r', 'LineWidth', 2, "
                               "     'Parent', h_axes, "
@@ -570,7 +559,6 @@
                               "     'Interpreter', 'none', "
                               "     'Tag', 'DetectedQuad');",
                               Vision::MarkerTypeStrings[markerCode]);
->>>>>>> 6fb2c865
 
     return EXIT_SUCCESS;
   }
