/**
* File: visionSystem.cpp
*
* Author: Andrew Stein
* Date:   (various)
*
* Description: High-level module that controls the vision system and switches
*              between fiducial detection and tracking and feeds results to
*              main execution thread via message mailboxes.
*
* Copyright: Anki, Inc. 2014
**/

#include "anki/common/robot/config.h"
// Coretech Vision Includes
#include "anki/vision/MarkerCodeDefinitions.h"
#include "anki/vision/robot/fiducialDetection.h"
#include "anki/vision/robot/fiducialMarkers.h"
#include "anki/vision/robot/imageProcessing.h"
#include "anki/vision/robot/perspectivePoseEstimation.h"
#include "anki/vision/robot/classifier.h"
#include "anki/vision/robot/lbpcascade_frontalface.h"
#include "anki/vision/robot/cameraImagingPipeline.h"

// CoreTech Common Includes
#include "anki/common/shared/radians.h"
#include "anki/common/robot/benchmarking.h"
#include "anki/common/robot/memory.h"
#include "anki/common/robot/utilities.h"

// Cozmo-Specific Library Includes
#include "anki/cozmo/robot/cozmoConfig.h"
#include "anki/cozmo/robot/hal.h"

// Local Cozmo Includes
#include "headController.h"
#include "imuFilter.h"
#include "matlabVisualization.h"
#include "messages.h"
#include "localization.h"
#include "visionSystem.h"
#include "visionDebugStream.h"

#if USE_MATLAB_TRACKER || USE_MATLAB_DETECTOR
#include "matlabVisionProcessor.h"
#endif

#if DOCKING_ALGORITHM == DOCKING_LUCAS_KANADE_AFFINE && !USE_APPROXIMATE_DOCKING_ERROR_SIGNAL
#error Affine tracker requires that USE_APPROXIMATE_DOCKING_ERROR_SIGNAL = 1.
#endif

static bool isInitialized_ = false;

namespace Anki {
  namespace Cozmo {
    namespace VisionSystem {
      using namespace Embedded;

      typedef enum {
        VISION_MODE_IDLE,
        VISION_MODE_LOOKING_FOR_MARKERS,
        VISION_MODE_TRACKING
      } VisionSystemMode;

#if 0
#pragma mark --- VisionMemory ---
#endif

      namespace VisionMemory
      {
        /* 10X the memory for debugging on a PC
        static const s32 OFFCHIP_BUFFER_SIZE = 20000000;
        static const s32 ONCHIP_BUFFER_SIZE = 1700000; // The max here is somewhere between 175000 and 180000 bytes
        static const s32 CCM_BUFFER_SIZE = 500000; // The max here is probably 65536 (0x10000) bytes
        */
        static const s32 OFFCHIP_BUFFER_SIZE = 2000000;
        static const s32 ONCHIP_BUFFER_SIZE  = 170000; // The max here is somewhere between 175000 and 180000 bytes
        static const s32 CCM_BUFFER_SIZE     = 50000; // The max here is probably 65536 (0x10000) bytes

        static const s32 MAX_MARKERS = 100; // TODO: this should probably be in visionParameters

        static OFFCHIP char offchipBuffer[OFFCHIP_BUFFER_SIZE];
        static ONCHIP char onchipBuffer[ONCHIP_BUFFER_SIZE];
        static CCM char ccmBuffer[CCM_BUFFER_SIZE];

        static MemoryStack offchipScratch_;
        static MemoryStack onchipScratch_;
        static MemoryStack ccmScratch_;

        // Markers is the one things that can move between functions, so it is always allocated in memory
        static FixedLengthList<VisionMarker> markers_;

        // WARNING: ResetBuffers should be used with caution
        static Result ResetBuffers()
        {
          offchipScratch_ = MemoryStack(offchipBuffer, OFFCHIP_BUFFER_SIZE);
          onchipScratch_  = MemoryStack(onchipBuffer, ONCHIP_BUFFER_SIZE);
          ccmScratch_     = MemoryStack(ccmBuffer, CCM_BUFFER_SIZE);

          if(!offchipScratch_.IsValid() || !onchipScratch_.IsValid() || !ccmScratch_.IsValid()) {
            PRINT("Error: InitializeScratchBuffers\n");
            return RESULT_FAIL;
          }

          markers_ = FixedLengthList<VisionMarker>(VisionMemory::MAX_MARKERS, offchipScratch_);

          return RESULT_OK;
        }

        static Result Initialize()
        {
          return ResetBuffers();
        }
      } // namespace VisionMemory

      // This private namespace stores all the "member" or "state" variables
      // with scope restricted to this file. There should be no globals
      // defined outside this namespace.
      // TODO: I don't think we really need _both_ a private namespace and static
      namespace {
        enum VignettingCorrection
        {
          VignettingCorrection_Off,
          VignettingCorrection_CameraHardware,
          VignettingCorrection_Software
        };

        // The tracker can fail to converge this many times before we give up
        // and reset the docker
        // TODO: Move this to visionParameters
        static const s32 MAX_TRACKING_FAILURES = 1;

        static const Anki::Cozmo::HAL::CameraInfo* headCamInfo_;
        static f32 headCamFOV_ver_;
        static f32 headCamFOV_hor_;
        static Array<f32> RcamWrtRobot_;

        static VisionSystemMode mode_;

        // Camera parameters
        // TODO: Should these be moved to (their own struct in) visionParameters.h/cpp?
        static f32 exposureTime;

#ifdef SIMULATOR
        // Simulator doesn't need vignetting correction on by default
        static VignettingCorrection vignettingCorrection = VignettingCorrection_Off;
#else
        static VignettingCorrection vignettingCorrection = VignettingCorrection_Off;
#endif
        // For OV7725 (cozmo 2.0)
        //static const f32 vignettingCorrectionParameters[5] = {1.56852140958887f, -0.00619880766167132f, -0.00364222219719291f, 2.75640497906470e-05f, 1.75476361058157e-05f}; //< for vignettingCorrection == VignettingCorrection_Software, computed by fit2dCurve.m
        
        // For OV7739 (cozmo 2.1)
        // TODO: figure these out
        static const f32 vignettingCorrectionParameters[5] = {0,0,0,0,0};

        static s32 frameNumber;
        static const bool autoExposure_enabled = true;
        
        // TEMP: Un-const-ing these so that we can adjust them from basestation for dev purposes.
        /*
        static const s32 autoExposure_integerCountsIncrement = 3;
        static const f32 autoExposure_minExposureTime = 0.02f;
        static const f32 autoExposure_maxExposureTime = 0.98f;
        static const u8 autoExposure_highValue = 250;
        static const f32 autoExposure_percentileToMakeHigh = 0.97f;
        static const s32 autoExposure_adjustEveryNFrames = 1;
         */
        static s32 autoExposure_integerCountsIncrement = 3;
        static f32 autoExposure_minExposureTime = 0.02f;
        static f32 autoExposure_maxExposureTime = 0.50f;
        static u8 autoExposure_highValue = 250;
        static f32 autoExposure_percentileToMakeHigh = 0.95f;
        static f32 autoExposure_tooHighPercentMultiplier = 0.7f;
        static s32 autoExposure_adjustEveryNFrames = 2;

        // Tracking marker related members
        struct MarkerToTrack {
          Anki::Vision::MarkerType  type;
          f32                       width_mm;
          Point2f                   imageCenter;
          f32                       imageSearchRadius;
          bool                      checkAngleX;

          MarkerToTrack();
          bool IsSpecified() const;
          void Clear();
          bool Matches(const VisionMarker& marker) const;
        };

        static MarkerToTrack markerToTrack_;
        static MarkerToTrack newMarkerToTrack_;
        static bool          newMarkerToTrackWasProvided_ = false;

        static Quadrilateral<f32>          trackingQuad_;
        static s32                         numTrackFailures_ ;
        static Tracker                     tracker_;

        static Point3<P3P_PRECISION>       canonicalMarker3d_[4];

        // Snapshots of robot state
        static bool wasCalledOnce_, havePreviousRobotState_;
        static Messages::RobotState robotState_, prevRobotState_;

        // Parameters defined in visionParameters.h
        static DetectFiducialMarkersParameters detectionParameters_;
        static TrackerParameters               trackerParameters_;
        static Vision::CameraResolution        captureResolution_;
        static Vision::CameraResolution        faceDetectionResolution_;

        // For sending images to basestation
        static ImageSendMode_t                 imageSendMode_ = ISM_OFF;
        static Vision::CameraResolution        nextSendImageResolution_ = Vision::CAMERA_RES_NONE;

        // For taking snapshots
        static bool  isWaitingOnSnapshot_;
        static bool* isSnapshotReady_;
        Embedded::Rectangle<s32> snapshotROI_;
        s32 snapshotSubsample_;
        Embedded::Array<u8>* snapshot_;
        
        /* Only using static members of SimulatorParameters now
        #ifdef SIMULATOR
        static SimulatorParameters             simulatorParameters_;
        #endif
        */

        //
        // Implementation of MarkerToTrack methods:
        //

        MarkerToTrack::MarkerToTrack()
        {
          Clear();
        }

        inline bool MarkerToTrack::IsSpecified() const {
          return type != Anki::Vision::MARKER_UNKNOWN;
        }

        void MarkerToTrack::Clear() {
          type        = Anki::Vision::MARKER_UNKNOWN;
          width_mm    = 0;
          imageCenter = Point2f(-1.f, -1.f);
          imageSearchRadius = -1.f;
          checkAngleX = true;
        }

        bool MarkerToTrack::Matches(const VisionMarker& marker) const
        {
          bool doesMatch = false;

          if(marker.markerType == this->type) {
            if(this->imageCenter.x >= 0.f && this->imageCenter.y >= 0.f &&
              this->imageSearchRadius > 0.f)
            {
              // There is an image position specified, check to see if the
              // marker's centroid is close enough to it
              Point2f centroid = marker.corners.ComputeCenter<f32>();
              if( (centroid - this->imageCenter).Length() < this->imageSearchRadius ) {
                doesMatch = true;
              }
            } else {
              // No image position specified, just return true since the
              // types match
              doesMatch = true;
            }
          }

          return doesMatch;
        } // MarkerToTrack::Matches()
      } // private namespace for VisionSystem state

#if 0
#pragma mark --- Simulator-Related Definitions ---
#endif
      // This little namespace is just for simulated processing time for
      // tracking and detection (since those run far faster in simulation on
      // a PC than they do on embedded hardware. Basically, this is used by
      // Update() below to wait until a frame is ready before proceeding.
      namespace Simulator {
#ifdef SIMULATOR
        static u32 frameReadyTime_;

        static Result Initialize() {
          frameReadyTime_ = 0;
          return RESULT_OK;
        }

        // Returns true if we are past the last set time for simulated processing
        static bool IsFrameReady() {
          return (HAL::GetMicroCounter() >= frameReadyTime_);
        }

        static void SetDetectionReadyTime() {
          frameReadyTime_ = HAL::GetMicroCounter() + SimulatorParameters::FIDUCIAL_DETECTION_PERIOD_US;
        }
        static void SetTrackingReadyTime() {
          frameReadyTime_ = HAL::GetMicroCounter() + SimulatorParameters::TRACK_BLOCK_PERIOD_US;
        }
#else
        static Result Initialize() { return RESULT_OK; }
        static bool IsFrameReady() { return true; }
        static void SetDetectionReadyTime() { }
        static void SetTrackingReadyTime() { }
#endif
      } // namespace Simulator

#if 0
#pragma mark --- Private (Static) Helper Function Implementations ---
#endif

      static Quadrilateral<f32> GetTrackerQuad(MemoryStack scratch)
      {
#if USE_MATLAB_TRACKER
        return MatlabVisionProcessor::GetTrackerQuad();
#else
        return tracker_.get_transformation().get_transformedCorners(scratch);
#endif
      } // GetTrackerQuad()

      static Result UpdateRobotState(const Messages::RobotState newRobotState)
      {
        prevRobotState_ = robotState_;
        robotState_     = newRobotState;

        if(wasCalledOnce_) {
          havePreviousRobotState_ = true;
        } else {
          wasCalledOnce_ = true;
        }

        return RESULT_OK;
      } // UpdateRobotState()

      static void GetPoseChange(f32& xChange, f32& yChange, Radians& angleChange)
      {
        AnkiAssert(havePreviousRobotState_);

        angleChange = Radians(robotState_.pose_angle) - Radians(prevRobotState_.pose_angle);

        // Position change in world (mat) coordinates
        const f32 dx = robotState_.pose_x - prevRobotState_.pose_x;
        const f32 dy = robotState_.pose_y - prevRobotState_.pose_y;

        // Get change in robot coordinates
        const f32 cosAngle = cosf(-prevRobotState_.pose_angle);
        const f32 sinAngle = sinf(-prevRobotState_.pose_angle);
        xChange = dx*cosAngle - dy*sinAngle;
        yChange = dx*sinAngle + dy*cosAngle;
      } // GetPoseChange()

      
      // This function actually swaps in the new marker to track, and should
      // not be made available as part of the public API since it could get
      // interrupted by main and we want all this stuff updated at once.
      static Result UpdateMarkerToTrack()
      {
        if(newMarkerToTrackWasProvided_) {
          
          mode_                  = VISION_MODE_LOOKING_FOR_MARKERS;
          numTrackFailures_      = 0;
          
          markerToTrack_ = newMarkerToTrack_;
          
          if(markerToTrack_.IsSpecified()) {
            
            AnkiConditionalErrorAndReturnValue(markerToTrack_.width_mm > 0.f,
                                               RESULT_FAIL_INVALID_PARAMETER,
                                               "VisionSystem::UpdateMarkerToTrack()",
                                               "Invalid marker width specified.");
            
            // Set canonical 3D marker's corner coordinates
            const P3P_PRECISION markerHalfWidth = markerToTrack_.width_mm * P3P_PRECISION(0.5);
            canonicalMarker3d_[0] = Point3<P3P_PRECISION>(-markerHalfWidth, -markerHalfWidth, 0);
            canonicalMarker3d_[1] = Point3<P3P_PRECISION>(-markerHalfWidth,  markerHalfWidth, 0);
            canonicalMarker3d_[2] = Point3<P3P_PRECISION>( markerHalfWidth, -markerHalfWidth, 0);
            canonicalMarker3d_[3] = Point3<P3P_PRECISION>( markerHalfWidth,  markerHalfWidth, 0);
          } // if markerToTrack is valid
          
          newMarkerToTrack_.Clear();
          newMarkerToTrackWasProvided_ = false;
        } // if newMarker provided
        
        return RESULT_OK;
        
      } // UpdateMarkerToTrack()
      
      
      static Radians GetCurrentHeadAngle()
      {
        return robotState_.headAngle;
      }

      static Radians GetPreviousHeadAngle()
      {
        return prevRobotState_.headAngle;
      }

      void SetImageSendMode(ImageSendMode_t mode, Vision::CameraResolution res)
      {
        if (res == Vision::CAMERA_RES_QVGA ||
          res == Vision::CAMERA_RES_QQVGA ||
          res == Vision::CAMERA_RES_QQQVGA ||
          res == Vision::CAMERA_RES_QQQQVGA) {
            imageSendMode_ = mode;
            nextSendImageResolution_ = res;
        }
      }

      void DownsampleAndSendImage(const Array<u8> &img)
      {
        // Only downsample if normal capture res is QVGA
        if (imageSendMode_ != ISM_OFF && captureResolution_ == Vision::CAMERA_RES_QVGA) {
          
          // Time to send frame?
          static u8 streamFrameCnt = 0;
          if (imageSendMode_ == ISM_STREAM && streamFrameCnt++ != IMG_STREAM_SKIP_FRAMES) {
            return;
          }
          streamFrameCnt = 0;
          
          
          static u8 imgID = 0;

          // Downsample and split into image chunk message
          const u32 xRes = CameraModeInfo[nextSendImageResolution_].width;
          const u32 yRes = CameraModeInfo[nextSendImageResolution_].height;

          const u32 xSkip = 320 / xRes;
          const u32 ySkip = 240 / yRes;

          const u32 numTotalBytes = xRes*yRes;

          Messages::ImageChunk m;
          m.resolution = nextSendImageResolution_;
          m.imageId = ++imgID;
          m.chunkId = 0;
          m.chunkSize = IMAGE_CHUNK_SIZE;

          u32 totalByteCnt = 0;
          u32 chunkByteCnt = 0;

          //PRINT("Downsample: from %d x %d  to  %d x %d\n", img.get_size(1), img.get_size(0), xRes, yRes);

          u32 dataY = 0;
          for (u32 y = 0; y < 240; y += ySkip, dataY++)
          {
            const u8* restrict rowPtr = img.Pointer(y, 0);

            u32 dataX = 0;
            for (u32 x = 0; x < 320; x += xSkip, dataX++)
            {
              m.data[chunkByteCnt] = rowPtr[x];
              ++chunkByteCnt;
              ++totalByteCnt;

              if (chunkByteCnt == IMAGE_CHUNK_SIZE) {
                //PRINT("Sending image chunk %d\n", m.chunkId);
                HAL::RadioSendMessage(GET_MESSAGE_ID(Messages::ImageChunk), &m);
                ++m.chunkId;
                chunkByteCnt = 0;
              } else if (totalByteCnt == numTotalBytes) {
                // This should be the last message!
                //PRINT("Sending LAST image chunk %d\n", m.chunkId);
                m.chunkSize = chunkByteCnt;
                HAL::RadioSendMessage(GET_MESSAGE_ID(Messages::ImageChunk), &m);
              }
            }
          }

          // Turn off image sending if sending single image only.
          if (imageSendMode_ == ISM_SINGLE_SHOT) {
            imageSendMode_ = ISM_OFF;
          }
        }
      }

      static Result LookForMarkers(
        const Array<u8> &grayscaleImage,
        const DetectFiducialMarkersParameters &parameters,
        FixedLengthList<VisionMarker> &markers,
        MemoryStack ccmScratch,
        MemoryStack onchipScratch,
        MemoryStack offchipScratch)
      {
        BeginBenchmark("VisionSystem_LookForMarkers");

        AnkiAssert(parameters.isInitialized);

        const s32 maxMarkers = markers.get_maximumSize();

        FixedLengthList<Array<f32> > homographies(maxMarkers, ccmScratch);

        markers.set_size(maxMarkers);
        homographies.set_size(maxMarkers);

        for(s32 i=0; i<maxMarkers; i++) {
          Array<f32> newArray(3, 3, ccmScratch);
          homographies[i] = newArray;
        }

        MatlabVisualization::ResetFiducialDetection(grayscaleImage);

#if USE_MATLAB_DETECTOR
        const Result result = MatlabVisionProcessor::DetectMarkers(grayscaleImage, markers, homographies, ccmScratch);
#else
        const Result result = DetectFiducialMarkers(
          grayscaleImage,
          markers,
          homographies,
          parameters.scaleImage_numPyramidLevels, parameters.scaleImage_thresholdMultiplier,
          parameters.component1d_minComponentWidth, parameters.component1d_maxSkipDistance,
          parameters.component_minimumNumPixels, parameters.component_maximumNumPixels,
          parameters.component_sparseMultiplyThreshold, parameters.component_solidMultiplyThreshold,
          parameters.component_minHollowRatio,
          parameters.quads_minQuadArea, parameters.quads_quadSymmetryThreshold, parameters.quads_minDistanceFromImageEdge,
          parameters.decode_minContrastRatio,
          parameters.maxConnectedComponentSegments,
          parameters.maxExtractedQuads,
          parameters.quadRefinementIterations,
          parameters.numRefinementSamples,
          parameters.quadRefinementMaxCornerChange,
          parameters.quadRefinementMinCornerChange,
          false,
          ccmScratch, onchipScratch, offchipScratch);
#endif
        
        if(result != RESULT_OK) {
          return result;
        }

        EndBenchmark("VisionSystem_LookForMarkers");

        DebugStream::SendFiducialDetection(grayscaleImage, markers, ccmScratch, onchipScratch, offchipScratch);

        for(s32 i_marker = 0; i_marker < markers.get_size(); ++i_marker) {
          const VisionMarker crntMarker = markers[i_marker];

          MatlabVisualization::SendFiducialDetection(crntMarker.corners, crntMarker.markerType);
        }

        MatlabVisualization::SendDrawNow();

        return RESULT_OK;
      } // LookForMarkers()

      // Divide image by mean of whatever is inside the trackingQuad
      static Result BrightnessNormalizeImage(Array<u8>& image, const Quadrilateral<f32>& quad)
      {
        //Debug: image.Show("OriginalImage", false);
        
#define USE_VARIANCE 0
        
        // Compute mean of data inside the bounding box of the tracking quad
        const Rectangle<s32> bbox = quad.ComputeBoundingRectangle<s32>();
        
        ConstArraySlice<u8> imageROI = image(bbox.top, bbox.bottom, bbox.left, bbox.right);
        
#if USE_VARIANCE
        // Playing with normalizing using std. deviation as well
        s32 mean, var;
        Matrix::MeanAndVar<u8, s32>(imageROI, mean, var);
        const f32 stddev = sqrt(static_cast<f32>(var));
        const f32 oneTwentyEightOverStdDev = 128.f / stddev;
        //PRINT("Initial mean/std = %d / %.2f\n", mean, sqrt(static_cast<f32>(var)));
#else
        const u8 mean = Matrix::Mean<u8, u32>(imageROI);
        //PRINT("Initial mean = %d\n", mean);
#endif
        
        //PRINT("quad mean = %d\n", mean);
        //const f32 oneOverMean = 1.f / static_cast<f32>(mean);
        
        // Remove mean (and variance) from image
        for(s32 i=0; i<image.get_size(0); ++i)
        {
          u8 * restrict img_i = image.Pointer(i, 0);
          
          for(s32 j=0; j<image.get_size(1); ++j)
          {
            f32 value = static_cast<f32>(img_i[j]);
            value -= static_cast<f32>(mean);
#if USE_VARIANCE
            value *= oneTwentyEightOverStdDev;
#endif
            value += 128.f;
            img_i[j] = saturate_cast<u8>(value) ;
          }
        }
        
        // Debug:
        /*
#if USE_VARIANCE
        Matrix::MeanAndVar<u8, s32>(imageROI, mean, var);
        PRINT("Final mean/std = %d / %.2f\n", mean, sqrt(static_cast<f32>(var)));
#else 
        PRINT("Final mean = %d\n", Matrix::Mean<u8,u32>(imageROI));
#endif
         */
        
        //Debug: image.Show("NormalizedImage", true);
        
#undef USE_VARIANCE
        return RESULT_OK;
        
      } // BrightnessNormalizeImage()
      
      
      static Result BrightnessNormalizeImage(Array<u8>& image, const Quadrilateral<f32>& quad,
        const f32 filterWidthFraction,
        MemoryStack scratch)
      {
        if(filterWidthFraction > 0.f) {
          //Debug:
          image.Show("OriginalImage", false);
          
          // TODO: Add the ability to only normalize within the vicinity of the quad
          // Note that this requires templateQuad to be sorted!
          const s32 filterWidth = static_cast<s32>(filterWidthFraction*((quad[3] - quad[0]).Length()));
          AnkiAssert(filterWidth > 0.f);

          Array<u8> imageNormalized(image.get_size(0), image.get_size(1), scratch);

          AnkiConditionalErrorAndReturnValue(imageNormalized.IsValid(),
            RESULT_FAIL_OUT_OF_MEMORY,
            "VisionSystem::BrightnessNormalizeImage",
            "Out of memory allocating imageNormalized.\n");

          BeginBenchmark("BoxFilterNormalize");

          ImageProcessing::BoxFilterNormalize(image, filterWidth, static_cast<u8>(128),
            imageNormalized, scratch);

          EndBenchmark("BoxFilterNormalize");

          { // DEBUG
            /*
            static Matlab matlab(false);
            matlab.PutArray(grayscaleImage, "grayscaleImage");
            matlab.PutArray(grayscaleImageNormalized, "grayscaleImageNormalized");
            matlab.EvalString("subplot(121), imagesc(grayscaleImage), axis image, colorbar, "
            "subplot(122), imagesc(grayscaleImageNormalized), colorbar, axis image, "
            "colormap(gray)");
            */

            //image.Show("GrayscaleImage", false);
            //imageNormalized.Show("GrayscaleImageNormalized", false);
          }

          image.Set(imageNormalized);
          
          //Debug:
          image.Show("NormalizedImage", true);
          
        } // if(filterWidthFraction > 0)

        return RESULT_OK;
      } // BrightnessNormalizeImage()

      static Result InitTemplate(
        const Array<u8> &grayscaleImage,
        const Quadrilateral<f32> &trackingQuad,
        const TrackerParameters &parameters,
        Tracker &tracker,
        MemoryStack ccmScratch,
        MemoryStack &onchipMemory, //< NOTE: onchip is a reference
        MemoryStack &offchipMemory)
      {
        AnkiAssert(parameters.isInitialized);
        AnkiAssert(markerToTrack_.width_mm > 0);

#if USE_MATLAB_TRACKER
        return MatlabVisionProcessor::InitTemplate(grayscaleImage, trackingQuad, ccmScratch);
#endif

#if DOCKING_ALGORITHM == DOCKING_LUCAS_KANADE_SLOW || DOCKING_ALGORITHM == DOCKING_LUCAS_KANADE_AFFINE || DOCKING_ALGORITHM == DOCKING_LUCAS_KANADE_PROJECTIVE
        // TODO: At some point template initialization should happen at full detection resolution but for
        //       now, we have to downsample to tracking resolution

        Array<u8> grayscaleImageSmall(parameters.trackingImageHeight, parameters.trackingImageWidth, ccmScratch);
        u32 downsampleFactor = DownsampleHelper(grayscaleImage, grayscaleImageSmall, ccmScratch);

        AnkiAssert(downsampleFactor > 0);
        // Note that the templateRegion and the trackingQuad are both at DETECTION_RESOLUTION, not
        // necessarily the resolution of the frame.
        //const u32 downsampleFactor = parameters.detectionWidth / parameters.trackingImageWidth;
        //const u32 downsamplePower = Log2u32(downsampleFactor);

        /*Quadrilateral<f32> trackingQuadSmall;

        for(s32 i=0; i<4; ++i) {
        trackingQuadSmall[i].x = trackingQuad[i].x / downsampleFactor;
        trackingQuadSmall[i].y = trackingQuad[i].y / downsampleFactor;
        }*/

#endif // #if DOCKING_ALGORITHM == DOCKING_LUCAS_KANADE_SLOW || DOCKING_ALGORITHM == DOCKING_LUCAS_KANADE_AFFINE || DOCKING_ALGORITHM == DOCKING_LUCAS_KANADE_PROJECTIVE

#if DOCKING_ALGORITHM == DOCKING_LUCAS_KANADE_SLOW
        tracker = TemplateTracker::LucasKanadeTracker_Slow(
          grayscaleImageSmall,
          trackingQuad,
          parameters.scaleTemplateRegionPercent,
          parameters.numPyramidLevels,
          Transformations::TRANSFORM_TRANSLATION,
          0.0,
          onchipMemory);
#elif DOCKING_ALGORITHM == DOCKING_LUCAS_KANADE_AFFINE
        tracker = TemplateTracker::LucasKanadeTracker_Affine(
          grayscaleImageSmall,
          trackingQuad,
          parameters.scaleTemplateRegionPercent,
          parameters.numPyramidLevels,
          Transformations::TRANSFORM_AFFINE,
          onchipMemory);
#elif DOCKING_ALGORITHM == DOCKING_LUCAS_KANADE_PROJECTIVE
        tracker = TemplateTracker::LucasKanadeTracker_Projective(
          grayscaleImageSmall,
          trackingQuad,
          parameters.scaleTemplateRegionPercent,
          parameters.numPyramidLevels,
          Transformations::TRANSFORM_PROJECTIVE,
          onchipMemory);
#elif DOCKING_ALGORITHM == DOCKING_LUCAS_KANADE_SAMPLED_PROJECTIVE
        tracker = TemplateTracker::LucasKanadeTracker_SampledProjective(
          grayscaleImage,
          trackingQuad,
          parameters.scaleTemplateRegionPercent,
          parameters.numPyramidLevels,
          Transformations::TRANSFORM_PROJECTIVE,
          parameters.maxSamplesAtBaseLevel,
          ccmScratch,
          onchipMemory,
          offchipMemory);
#elif DOCKING_ALGORITHM == DOCKING_BINARY_TRACKER
#ifdef USE_HEADER_TEMPLATE
        tracker = TemplateTracker::BinaryTracker(
          Vision::MARKER_BATTERIES,
          grayscaleImage,
          trackingQuad,
          parameters.scaleTemplateRegionPercent,
          parameters.edgeDetectionParams_template,
          onchipMemory, offchipMemory);
#else // #ifdef USE_HEADER_TEMPLATE
        tracker = TemplateTracker::BinaryTracker(
          grayscaleImage,
          trackingQuad,
          parameters.scaleTemplateRegionPercent,
          parameters.edgeDetectionParams_template,
          onchipMemory, offchipMemory);
#endif // #ifdef USE_HEADER_TEMPLATE ... #else

#elif DOCKING_ALGORITHM == DOCKING_LUCAS_KANADE_SAMPLED_PLANAR6DOF

        tracker = TemplateTracker::LucasKanadeTracker_SampledPlanar6dof(grayscaleImage,
          trackingQuad,
          parameters.scaleTemplateRegionPercent,
          parameters.numPyramidLevels,
          Transformations::TRANSFORM_PROJECTIVE,
          parameters.numFiducialEdgeSamples,
          FIDUCIAL_SQUARE_WIDTH_FRACTION,
          parameters.numInteriorSamples,
          parameters.numSamplingRegions,
          headCamInfo_->focalLength_x,
          headCamInfo_->focalLength_y,
          headCamInfo_->center_x,
          headCamInfo_->center_y,
          markerToTrack_.width_mm,
          ccmScratch,
          onchipMemory,
          offchipMemory);

        /*
        // TODO: Set this elsewhere
        const f32 Kp_min = 0.05f;
        const f32 Kp_max = 0.75f;
        const f32 tz_min = 30.f;
        const f32 tz_max = 150.f;
        tracker.SetGainScheduling(tz_min, tz_max, Kp_min, Kp_max);
        */
#else
#error Unknown DOCKING_ALGORITHM.
#endif

        if(!tracker.IsValid()) {
          return RESULT_FAIL;
        }

        MatlabVisualization::SendTrackInit(grayscaleImage, tracker, onchipMemory);

#if DOCKING_ALGORITHM == DOCKING_BINARY_TRACKER
        DebugStream::SendBinaryTracker(tracker, ccmScratch, onchipMemory, offchipMemory);
#endif

        return RESULT_OK;
      } // InitTemplate()

      static Result TrackTemplate(const Array<u8> &grayscaleImage,
        const Quadrilateral<f32> &trackingQuad,
        const TrackerParameters &parameters,
        Tracker &tracker,
        bool &trackingSucceeded,
        MemoryStack ccmScratch,
        MemoryStack onchipScratch,
        MemoryStack offchipScratch)
      {
        BeginBenchmark("VisionSystem_TrackTemplate");

        AnkiAssert(parameters.isInitialized);

#if USE_MATLAB_TRACKER
        return MatlabVisionProcessor::TrackTemplate(grayscaleImage, converged, ccmScratch);
#endif

#if DOCKING_ALGORITHM == DOCKING_LUCAS_KANADE_SLOW || DOCKING_ALGORITHM == DOCKING_LUCAS_KANADE_AFFINE || DOCKING_ALGORITHM == DOCKING_LUCAS_KANADE_PROJECTIVE
        // TODO: At some point template initialization should happen at full detection resolution
        //       but for now, we have to downsample to tracking resolution
        Array<u8> grayscaleImageSmall(parameters.trackingImageHeight, parameters.trackingImageWidth, ccmScratch);
        DownsampleHelper(grayscaleImage, grayscaleImageSmall, ccmScratch);

        //DebugStream::SendArray(grayscaleImageSmall);
#endif

        trackingSucceeded = false;
        s32 verify_meanAbsoluteDifference;
        s32 verify_numInBounds;
        s32 verify_numSimilarPixels;

#if DOCKING_ALGORITHM == DOCKING_LUCAS_KANADE_SLOW
        const Result trackerResult = tracker.UpdateTrack(
          grayscaleImage,
          parameters.maxIterations,
          parameters.convergenceTolerance,
          parameters.useWeights,
          trackingSucceeded,
          onchipScratch);

#elif DOCKING_ALGORITHM == DOCKING_LUCAS_KANADE_AFFINE
        const Result trackerResult = tracker.UpdateTrack(
          grayscaleImageSmall,
          parameters.maxIterations,
          parameters.convergenceTolerance,
          parameters.verify_maxPixelDifference,
          trackingSucceeded,
          verify_meanAbsoluteDifference,
          verify_numInBounds,
          verify_numSimilarPixels,
          onchipScratch);

        //tracker.get_transformation().Print("track");

#elif DOCKING_ALGORITHM == DOCKING_LUCAS_KANADE_PROJECTIVE
        const Result trackerResult = tracker.UpdateTrack(
          grayscaleImageSmall,
          parameters.maxIterations,
          parameters.convergenceTolerance,
          parameters.verify_maxPixelDifference,
          trackingSucceeded,
          verify_meanAbsoluteDifference,
          verify_numInBounds,
          verify_numSimilarPixels,
          onchipScratch);

        //tracker.get_transformation().Print("track");

#elif DOCKING_ALGORITHM == DOCKING_LUCAS_KANADE_SAMPLED_PROJECTIVE

        const Result trackerResult = tracker.UpdateTrack(
          grayscaleImage,
          parameters.maxIterations,
          parameters.convergenceTolerance,
          parameters.verify_maxPixelDifference,
          trackingSucceeded,
          verify_meanAbsoluteDifference,
          verify_numInBounds,
          verify_numSimilarPixels,
          onchipScratch);

        //tracker.get_transformation().Print("track");

#elif DOCKING_ALGORITHM == DOCKING_BINARY_TRACKER
        s32 numMatches = -1;

        const Result trackerResult = tracker.UpdateTrack_Normal(
          grayscaleImage,
          parameters.edgeDetectionParams_update,
          parameters.matching_maxTranslationDistance,
          parameters.matching_maxProjectiveDistance,
          parameters.verify_maxTranslationDistance,
          parameters.verify_maxPixelDifference,
          parameters.verify_coordinateIncrement,
          numMatches,
          verify_meanAbsoluteDifference,
          verify_numInBounds,
          verify_numSimilarPixels,
          ccmScratch, offchipScratch);

        //tracker.get_transformation().Print("track");

        const s32 numTemplatePixels = tracker.get_numTemplatePixels();

        const f32 percentMatchedPixels = static_cast<f32>(numMatches) / static_cast<f32>(numTemplatePixels);

        if(percentMatchedPixels >= parameters.percentMatchedPixelsThreshold) {
          trackingSucceeded = true;
        } else {
          trackingSucceeded = false;
        }

#elif DOCKING_ALGORITHM == DOCKING_LUCAS_KANADE_SAMPLED_PLANAR6DOF

        const Radians initAngleX(tracker.get_angleX());
        const Radians initAngleY(tracker.get_angleY());
        const Radians initAngleZ(tracker.get_angleZ());
        const Point3<f32>& initTranslation = tracker.GetTranslation();

        bool converged = false;
        const Result trackerResult = tracker.UpdateTrack(grayscaleImage,
          parameters.maxIterations,
          parameters.convergenceTolerance_angle,
          parameters.convergenceTolerance_distance,
          parameters.verify_maxPixelDifference,
          converged,
          verify_meanAbsoluteDifference,
          verify_numInBounds,
          verify_numSimilarPixels,
          onchipScratch);

        // TODO: Do we care if converged == false?

        //
        // Go through a bunch of checks to see whether the tracking succeeded
        //

        if(fabs((initAngleX - tracker.get_angleX()).ToFloat()) > parameters.successTolerance_angle ||
           fabs((initAngleY - tracker.get_angleY()).ToFloat()) > parameters.successTolerance_angle ||
           fabs((initAngleZ - tracker.get_angleZ()).ToFloat()) > parameters.successTolerance_angle)
        {
          PRINT("Tracker failed: angle(s) changed too much.\n");
          trackingSucceeded = false;
        }
        else if(tracker.GetTranslation().z < TrackerParameters::MIN_TRACKER_DISTANCE)
        {
          PRINT("Tracker failed: final distance too close.\n");
          trackingSucceeded = false;
        }
        else if(tracker.GetTranslation().z > TrackerParameters::MAX_TRACKER_DISTANCE)
        {
          PRINT("Tracker failed: final distance too far away.\n");
          trackingSucceeded = false;
        }
        else if((initTranslation - tracker.GetTranslation()).Length() > parameters.successTolerance_distance)
        {
          PRINT("Tracker failed: position changed too much.\n");
          trackingSucceeded = false;
        }
        else if(markerToTrack_.checkAngleX && fabs(tracker.get_angleX()) > TrackerParameters::MAX_BLOCK_DOCKING_ANGLE)
        {
          PRINT("Tracker failed: target X angle too large.\n");
          trackingSucceeded = false;
        }
        else if(fabs(tracker.get_angleY()) > TrackerParameters::MAX_BLOCK_DOCKING_ANGLE)
        {
          PRINT("Tracker failed: target Y angle too large.\n");
          trackingSucceeded = false;
        }
        else if(fabs(tracker.get_angleZ()) > TrackerParameters::MAX_BLOCK_DOCKING_ANGLE)
        {
          PRINT("Tracker failed: target Z angle too large.\n");
          trackingSucceeded = false;
        }
        else if(atan_fast(fabs(tracker.GetTranslation().x) / tracker.GetTranslation().z) > TrackerParameters::MAX_DOCKING_FOV_ANGLE)
        {
          PRINT("Tracker failed: FOV angle too large.\n");
          trackingSucceeded = false;
        }
        else if( (static_cast<f32>(verify_numSimilarPixels) /
          static_cast<f32>(verify_numInBounds)) < parameters.successTolerance_matchingPixelsFraction)
        {
          PRINT("Tracker failed: too many in-bounds pixels failed intensity verification (%d / %d < %f).\n",
            verify_numSimilarPixels, verify_numInBounds, parameters.successTolerance_matchingPixelsFraction);
          trackingSucceeded = false;
        }
        else {
          // Everything seems ok!
          trackingSucceeded = true;
        }

#else
#error Unknown DOCKING_ALGORITHM!
#endif

        if(trackerResult != RESULT_OK) {
          return RESULT_FAIL;
        }

        // Sanity check on tracker result
#if DOCKING_ALGORITHM != DOCKING_LUCAS_KANADE_SAMPLED_PLANAR6DOF

        // Check for a super shrunk or super large template
        // (I don't think this works for planar 6dof homographies?  Try dividing by h22?)
#warning broken
        /*{
        // TODO: make not hacky
        const Array<f32> &homography = tracker.get_transformation().get_homography();

        const s32 numValues = 4;
        const s32 numMaxValues = 2;
        f32 values[numValues] = {ABS(homography[0][0]), ABS(homography[0][1]), ABS(homography[1][0]), ABS(homography[1][1])};
        s32 maxInds[numMaxValues] = {0, 1};
        for(s32 i=1; i<numValues; i++) {
        if(values[i] > values[maxInds[0]]) {
        maxInds[0] = i;
        }
        }

        for(s32 i=0; i<numValues; i++) {
        if(i == maxInds[0])
        continue;

        if(values[i] > values[maxInds[1]]) {
        maxInds[1] = i;
        }
        }

        const f32 secondValue = values[maxInds[1]];

        if(secondValue < 0.1f || secondValue > 40.0f) {
        converged = false;
        }
        }*/
#endif // #if DOCKING_ALGORITHM != DOCKING_LUCAS_KANADE_SAMPLED_PLANAR6DOF

        EndBenchmark("VisionSystem_TrackTemplate");

        MatlabVisualization::SendTrack(grayscaleImage, tracker, trackingSucceeded, offchipScratch);

        //MatlabVisualization::SendTrackerPrediction_Compare(tracker, offchipScratch);

        DebugStream::SendTrackingUpdate(grayscaleImage, tracker, parameters, verify_meanAbsoluteDifference, static_cast<f32>(verify_numSimilarPixels) / static_cast<f32>(verify_numInBounds), ccmScratch, onchipScratch, offchipScratch);

        return RESULT_OK;
      } // TrackTemplate()

      //
      // Tracker Prediction
      //
      // Adjust the tracker transformation by approximately how much we
      // think we've moved since the last tracking call.
      //
      static Result TrackerPredictionUpdate(const Array<u8>& grayscaleImage, MemoryStack scratch)
      {
        Result result = RESULT_OK;

        const Quadrilateral<f32> currentQuad = GetTrackerQuad(scratch);

        MatlabVisualization::SendTrackerPrediction_Before(grayscaleImage, currentQuad);

        // Ask VisionState how much we've moved since last call (in robot coordinates)
        Radians theta_robot;
        f32 T_fwd_robot, T_hor_robot;

        GetPoseChange(T_fwd_robot, T_hor_robot, theta_robot);

#if DOCKING_ALGORITHM == DOCKING_LUCAS_KANADE_SAMPLED_PLANAR6DOF

#if USE_MATLAB_TRACKER
        MatlabVisionProcessor::UpdateTracker(T_fwd_robot, T_hor_robot,
          theta_robot, theta_head);
#else
        Radians theta_head2 = GetCurrentHeadAngle();
        Radians theta_head1 = GetPreviousHeadAngle();

        const f32 cH1 = cosf(theta_head1.ToFloat());
        const f32 sH1 = sinf(theta_head1.ToFloat());

        const f32 cH2 = cosf(theta_head2.ToFloat());
        const f32 sH2 = sinf(theta_head2.ToFloat());

        const f32 cR = cosf(theta_robot.ToFloat());
        const f32 sR = sinf(theta_robot.ToFloat());

        // NOTE: these "geometry" entries were computed symbolically with Sage
        // In the derivation, it was assumed the head and neck positions' Y
        // components are zero.
        //
        // From Sage:
        // [cos(thetaR)                 sin(thetaH1)*sin(thetaR)       cos(thetaH1)*sin(thetaR)]
        // [-sin(thetaH2)*sin(thetaR)   cos(thetaR)*sin(thetaH1)*sin(thetaH2) + cos(thetaH1)*cH2  cos(thetaH1)*cos(thetaR)*sin(thetaH2) - cos(thetaH2)*sin(thetaH1)]
        // [-cos(thetaH2)*sin(thetaR)   cos(thetaH2)*cos(thetaR)*sin(thetaH1) - cos(thetaH1)*sin(thetaH2) cos(thetaH1)*cos(thetaH2)*cos(thetaR) + sin(thetaH1)*sin(thetaH2)]
        //
        // T_blockRelHead_new =
        // [T_hor*cos(thetaR) + (Hx*cos(thetaH1) - Hz*sin(thetaH1) + Nx)*sin(thetaR) - T_fwd*sin(thetaR)]
        // [(Hx*cos(thetaH1) - Hz*sin(thetaH1) + Nx)*cos(thetaR)*sin(thetaH2) - (Hz*cos(thetaH1) + Hx*sin(thetaH1) + Nz)*cos(thetaH2) + (Hz*cos(thetaH2) + Hx*sin(thetaH2) + Nz)*cos(thetaH2) - (Hx*cos(thetaH2) - Hz*sin(thetaH2) + Nx)*sin(thetaH2) - (T_fwd*cos(thetaR) + T_hor*sin(thetaR))*sin(thetaH2)]
        // [(Hx*cos(thetaH1) - Hz*sin(thetaH1) + Nx)*cos(thetaH2)*cos(thetaR) - (Hx*cos(thetaH2) - Hz*sin(thetaH2) + Nx)*cos(thetaH2) - (T_fwd*cos(thetaR) + T_hor*sin(thetaR))*cos(thetaH2) + (Hz*cos(thetaH1) + Hx*sin(thetaH1) + Nz)*sin(thetaH2) - (Hz*cos(thetaH2) + Hx*sin(thetaH2) + Nz)*sin(thetaH2)]

        AnkiAssert(HEAD_CAM_POSITION[1] == 0.f && NECK_JOINT_POSITION[1] == 0.f);
        Array<f32> R_geometry = Array<f32>(3,3,scratch);
        R_geometry[0][0] = cR;     R_geometry[0][1] = sH1*sR;             R_geometry[0][2] = cH1*sR;
        R_geometry[1][0] = -sH2*sR; R_geometry[1][1] = cR*sH1*sH2 + cH1*cH2;  R_geometry[1][2] = cH1*cR*sH2 - cH2*sH1;
        R_geometry[2][0] = -cH2*sR; R_geometry[2][1] = cH2*cR*sH1 - cH1*sH2;  R_geometry[2][2] = cH1*cH2*cR + sH1*sH2;

        const f32 term1 = (HEAD_CAM_POSITION[0]*cH1 - HEAD_CAM_POSITION[2]*sH1 + NECK_JOINT_POSITION[0]);
        const f32 term2 = (HEAD_CAM_POSITION[2]*cH1 + HEAD_CAM_POSITION[0]*sH1 + NECK_JOINT_POSITION[2]);
        const f32 term3 = (HEAD_CAM_POSITION[2]*cH2 + HEAD_CAM_POSITION[0]*sH2 + NECK_JOINT_POSITION[2]);
        const f32 term4 = (HEAD_CAM_POSITION[0]*cH2 - HEAD_CAM_POSITION[2]*sH2 + NECK_JOINT_POSITION[0]);
        const f32 term5 = (T_fwd_robot*cR + T_hor_robot*sR);

        Point3<f32> T_geometry(T_hor_robot*cR + term1*sR - T_fwd_robot*sR,
          term1*cR*sH2 - term2*cH2 + term3*cH2 - term4*sH2 - term5*sH2,
          term1*cH2*cR - term4*cH2 - term5*cH2 + term2*sH2 - term3*sH2);

        Array<f32> R_blockRelHead = Array<f32>(3,3,scratch);
        tracker_.GetRotationMatrix(R_blockRelHead);
        const Point3<f32>& T_blockRelHead = tracker_.GetTranslation();

        Array<f32> R_blockRelHead_new = Array<f32>(3,3,scratch);
        Matrix::Multiply(R_geometry, R_blockRelHead, R_blockRelHead_new);

        Point3<f32> T_blockRelHead_new = R_geometry*T_blockRelHead + T_geometry;

        if(tracker_.UpdateRotationAndTranslation(R_blockRelHead_new,
          T_blockRelHead_new,
          scratch) == RESULT_OK)
        {
          result = RESULT_OK;
        }

#endif // #if USE_MATLAB_TRACKER

#else
        const Quadrilateral<f32> sortedQuad  = currentQuad.ComputeClockwiseCorners<f32>();

        f32 dx = sortedQuad[3].x - sortedQuad[0].x;
        f32 dy = sortedQuad[3].y - sortedQuad[0].y;
        const f32 observedVerticalSize_pix = sqrtf( dx*dx + dy*dy );

        // Compare observed vertical size to actual block marker size (projected
        // to be orthogonal to optical axis, using head angle) to approximate the
        // distance to the marker along the camera's optical axis
        Radians theta_head = GetCurrentHeadAngle();
        const f32 cosHeadAngle = cosf(theta_head.ToFloat());
        const f32 sinHeadAngle = sinf(theta_head.ToFloat());
        const f32 d = (trackingMarkerWidth_mm* cosHeadAngle *
          headCamInfo_->focalLength_y /
          observedVerticalSize_pix);

        // Convert to how much we've moved along (and orthogonal to) the camera's optical axis
        const f32 T_fwd_cam =  T_fwd_robot*cosHeadAngle;
        const f32 T_ver_cam = -T_fwd_robot*sinHeadAngle;

        // Predict approximate horizontal shift from two things:
        // 1. The rotation of the robot
        //    Compute pixel-per-degree of the camera and multiply by degrees rotated
        // 2. Convert horizontal shift of the robot to pixel shift, using
        //    focal length
        f32 horizontalShift_pix = (static_cast<f32>(headCamInfo_->ncols/2) * theta_robot.ToFloat() /
          headCamFOV_hor_) + (T_hor_robot*headCamInfo_->focalLength_x/d);

        // Predict approximate scale change by comparing the distance to the
        // object before and after forward motion
        const f32 scaleChange = d / (d - T_fwd_cam);

        // Predict approximate vertical shift in the camera plane by comparing
        // vertical motion (orthogonal to camera's optical axis) to the focal
        // length
        const f32 verticalShift_pix = T_ver_cam * headCamInfo_->focalLength_y/d;

        PRINT("Adjusting transformation: %.3fpix H shift for %.3fdeg rotation, "
          "%.3f scaling and %.3f V shift for %.3f translation forward (%.3f cam)\n",
          horizontalShift_pix, theta_robot.getDegrees(), scaleChange,
          verticalShift_pix, T_fwd_robot, T_fwd_cam);

        // Adjust the Transformation
        // Note: UpdateTransformation is doing *inverse* composition (thus using the negatives)
        if(tracker_.get_transformation().get_transformType() == Transformations::TRANSFORM_TRANSLATION) {
          Array<f32> update(1,2,scratch);
          update[0][0] = -horizontalShift_pix;
          update[0][1] = -verticalShift_pix;

#if USE_MATLAB_TRACKER
          MatlabVisionProcessor::UpdateTracker(update);
#else
          tracker_.UpdateTransformation(update, 1.f, scratch,
            Transformations::TRANSFORM_TRANSLATION);
#endif
        }
        else {
          // Inverse update we are composing is:
          //
          //                  [s 0 0]^(-1)     [0 0 h_shift]^(-1)
          //   updateMatrix = [0 s 0]       *  [0 0 v_shift]
          //                  [0 0 1]          [0 0    1   ]
          //
          //      [1/s  0  -h_shift/s]   [ update_0  update_1  update_2 ]
          //   =  [ 0  1/2 -v_shift/s] = [ update_3  update_4  update_5 ]
          //      [ 0   0      1     ]   [    0         0         1     ]
          //
          // Note: UpdateTransformation adds 1.0 to the diagonal scale terms
          Array<f32> update(1,6,scratch);
          update.Set(0.f);
          update[0][0] = 1.f/scaleChange - 1.f;               // first row, first col
          update[0][2] = -horizontalShift_pix/scaleChange;    // first row, last col
          update[0][4] = 1.f/scaleChange - 1.f;               // second row, second col
          update[0][5] = -verticalShift_pix/scaleChange;      // second row, last col

#if USE_MATLAB_TRACKER
          MatlabVisionProcessor::UpdateTracker(update);
#else
          tracker_.UpdateTransformation(update, 1.f, scratch,
            Transformations::TRANSFORM_AFFINE);
#endif
        } // if(tracker transformation type == TRANSLATION...)

#endif // if DOCKING_ALGORITHM == DOCKING_LUCAS_KANADE_SAMPLED_PLANAR6DOF

        MatlabVisualization::SendTrackerPrediction_After(GetTrackerQuad(scratch));

        return result;
      } // TrackerPredictionUpdate()

      static void FillDockErrMsg(const Quadrilateral<f32>& currentQuad,
        Messages::DockingErrorSignal& dockErrMsg,
        MemoryStack scratch)
      {
        dockErrMsg.isApproximate = false;

#if USE_APPROXIMATE_DOCKING_ERROR_SIGNAL
        dockErrMsg.isApproximate = true;

        const bool useTopBar = false; // TODO: pass in? make a docker parameter?
        const f32 focalLength_x = headCamInfo_->focalLength_x;
        const f32 imageResolutionWidth_pix = detectionParameters_.detectionWidth;

        Quadrilateral<f32> sortedQuad = currentQuad.ComputeClockwiseCorners<f32>();
        const Point<f32>& lineLeft  = (useTopBar ? sortedQuad[0] : sortedQuad[3]); // topLeft  or bottomLeft
        const Point<f32>& lineRight = (useTopBar ? sortedQuad[1] : sortedQuad[2]); // topRight or bottomRight

        AnkiAssert(lineRight.x > lineLeft.x);

        //L = sqrt(sum( (upperRight-upperLeft).^2) );
        const f32 lineDx = lineRight.x - lineLeft.x;
        const f32 lineDy = lineRight.y - lineLeft.y;
        const f32 lineLength = sqrtf(lineDx*lineDx + lineDy*lineDy);

        // Get the angle from vertical of the top or bottom bar of the marker
        //we're tracking

        //angleError = -asin( (upperRight(2)-upperLeft(2)) / L);
        //const f32 angleError = -asinf( (upperRight.y-upperLeft.y) / lineLength);
        const f32 angleError = -asinf( (lineRight.y-lineLeft.y) / lineLength) * 4;  // Multiply by scalar which makes angleError a little more accurate.  TODO: Something smarter than this.

        //currentDistance = BlockMarker3D.ReferenceWidth * this.calibration.fc(1) / L;
        const f32 distanceError = trackingMarkerWidth_mm * focalLength_x / lineLength;

        //ANS: now returning error in terms of camera. mainExecution converts to robot coords
        // //distError = currentDistance - CozmoDocker.LIFT_DISTANCE;
        // const f32 distanceError = currentDistance - cozmoLiftDistanceInMM;

        // TODO: should I be comparing to ncols/2 or calibration center?

        //midPointErr = -( (upperRight(1)+upperLeft(1))/2 - this.trackingResolution(1)/2 );
        f32 midpointError = ( (lineRight.x+lineLeft.x)/2 - imageResolutionWidth_pix/2 );

        //midPointErr = midPointErr * currentDistance / this.calibration.fc(1);
        midpointError *= distanceError / focalLength_x;

        // Go ahead and put the errors in the robot centric coordinates (other
        // than taking head angle into account)
        dockErrMsg.x_distErr = distanceError;
        dockErrMsg.y_horErr  = -midpointError;
        dockErrMsg.angleErr  = angleError;
        dockErrMsg.z_height  = -1.f; // unknown for approximate error signal

#elif DOCKING_ALGORITHM == DOCKING_LUCAS_KANADE_SAMPLED_PLANAR6DOF

#if USE_MATLAB_TRACKER
        MatlabVisionProcessor::ComputeProjectiveDockingSignal(currentQuad,
          dockErrMsg.x_distErr,
          dockErrMsg.y_horErr,
          dockErrMsg.z_height,
          dockErrMsg.angleErr);
#else
        // Despite the names, fill the elements of the message with camera-centric coordinates
        dockErrMsg.x_distErr = tracker_.GetTranslation().x;
        dockErrMsg.y_horErr  = tracker_.GetTranslation().y;
        dockErrMsg.z_height  = tracker_.GetTranslation().z;

        dockErrMsg.angleErr  = tracker_.get_angleY();

#endif // if USE_MATLAB_TRACKER

#elif DOCKING_ALGORITHM == DOCKING_LUCAS_KANADE_PROJECTIVE || DOCKING_ALGORITHM == DOCKING_LUCAS_KANADE_SAMPLED_PROJECTIVE || DOCKING_ALGORITHM == DOCKING_BINARY_TRACKER

#if USE_MATLAB_TRACKER
        MatlabVisionProcessor::ComputeProjectiveDockingSignal(currentQuad,
          dockErrMsg.x_distErr,
          dockErrMsg.y_horErr,
          dockErrMsg.z_height,
          dockErrMsg.angleErr);
#else

        // Compute the current pose of the block relative to the camera:
        Array<P3P_PRECISION> R = Array<P3P_PRECISION>(3,3, scratch);
        Point3<P3P_PRECISION> T;
        Quadrilateral<P3P_PRECISION> currentQuad_atPrecision(Point<P3P_PRECISION>(currentQuad[0].x, currentQuad[0].y),
          Point<P3P_PRECISION>(currentQuad[1].x, currentQuad[1].y),
          Point<P3P_PRECISION>(currentQuad[2].x, currentQuad[2].y),
          Point<P3P_PRECISION>(currentQuad[3].x, currentQuad[3].y));

#warning broken
        /*P3P::computePose(currentQuad_atPrecision,
        canonicalMarker3d_[0], canonicalMarker3d_[1],
        canonicalMarker3d_[2], canonicalMarker3d_[3],
        headCamInfo_->focalLength_x, headCamInfo_->focalLength_y,
        headCamInfo_->center_x, headCamInfo_->center_y,
        R, T, scratch);*/

        // Extract what we need for the docking error signal from the block's pose:
        dockErrMsg.x_distErr = T.x;
        dockErrMsg.y_horErr  = T.y;
        dockErrMsg.z_height  = T.z;
        dockErrMsg.angleErr  = asinf(R[2][0]);

#endif // if USE_MATLAB_TRACKER

#endif // if USE_APPROXIMATE_DOCKING_ERROR_SIGNAL
      } // FillDockErrMsg()

#if 0
#pragma mark --- Public VisionSystem API Implementations ---
#endif

      u32 DownsampleHelper(const Array<u8>& in,
        Array<u8>& out,
        MemoryStack scratch)
      {
        const s32 inWidth  = in.get_size(1);
        //const s32 inHeight = in.get_size(0);

        const s32 outWidth  = out.get_size(1);
        //const s32 outHeight = out.get_size(0);

        const u32 downsampleFactor = inWidth / outWidth;

        const u32 downsamplePower = Log2u32(downsampleFactor);

        if(downsamplePower > 0) {
          //PRINT("Downsampling [%d x %d] frame by %d.\n", inWidth, inHeight, (1 << downsamplePower));

          ImageProcessing::DownsampleByPowerOfTwo<u8,u32,u8>(in,
            downsamplePower,
            out,
            scratch);
        } else {
          // No need to downsample, just copy the buffer
          out.Set(in);
        }

        return downsampleFactor;
      }

      const HAL::CameraInfo* GetCameraCalibration() {
        // TODO: is just returning the pointer to HAL's camera info struct kosher?
        return headCamInfo_;
      }

      f32 GetTrackingMarkerWidth() {
        return markerToTrack_.width_mm;
      }

      f32 GetVerticalFOV() {
        return headCamFOV_ver_;
      }

      f32 GetHorizontalFOV() {
        return headCamFOV_hor_;
      }

      Result Init()
      {
        Result result = RESULT_OK;

        if(!isInitialized_) {
          captureResolution_ = Vision::CAMERA_RES_QVGA;
          faceDetectionResolution_ = Vision::CAMERA_RES_QVGA;

          // WARNING: the order of these initializations matter!

          //
          // Initialize the VisionSystem's state (i.e. its "private member variables")
          //

          mode_                      = VISION_MODE_LOOKING_FOR_MARKERS;
          markerToTrack_.Clear();
          numTrackFailures_          = 0;

          wasCalledOnce_             = false;
          havePreviousRobotState_    = false;

          headCamInfo_ = HAL::GetHeadCamInfo();
          if(headCamInfo_ == NULL) {
            PRINT("Initialize() - HeadCam Info pointer is NULL!\n");
            return RESULT_FAIL;
          }

          // Compute FOV from focal length (currently used for tracker prediciton)
          headCamFOV_ver_ = 2.f * atanf(static_cast<f32>(headCamInfo_->nrows) /
            (2.f * headCamInfo_->focalLength_y));
          headCamFOV_hor_ = 2.f * atanf(static_cast<f32>(headCamInfo_->ncols) /
            (2.f * headCamInfo_->focalLength_x));

          exposureTime = 0.2f; // TODO: pick a reasonable start value
          frameNumber = 0;

          detectionParameters_.Initialize();
          trackerParameters_.Initialize();

          Simulator::Initialize();

#ifdef RUN_SIMPLE_TRACKING_TEST
          Anki::Cozmo::VisionSystem::SetMarkerToTrack(Vision::MARKER_FIRE, DEFAULT_BLOCK_MARKER_WIDTH_MM);
#endif

          result = VisionMemory::Initialize();
          if(result != RESULT_OK) { return result; }

          result = DebugStream::Initialize();
          if(result != RESULT_OK) { return result; }

          result = MatlabVisualization::Initialize();
          if(result != RESULT_OK) { return result; }

#if USE_MATLAB_TRACKER || USE_MATLAB_DETECTOR
          result = MatlabVisionProcessor::Initialize();
          if(result != RESULT_OK) { return result; }
#endif

          RcamWrtRobot_ = Array<f32>(3,3,VisionMemory::onchipScratch_);
          
          markerToTrack_.Clear();
          newMarkerToTrack_.Clear();
          newMarkerToTrackWasProvided_ = false;

          isWaitingOnSnapshot_ = false;
          isSnapshotReady_ = NULL;
          snapshotROI_ = Rectangle<s32>(-1, -1, -1, -1);
          snapshot_ = NULL;
          
          isInitialized_ = true;
        }

        return result;
      }

      Result SetMarkerToTrack(const Vision::MarkerType& markerTypeToTrack,
                              const f32 markerWidth_mm,
                              const bool checkAngleX)
      {
        const Point2f imageCenter(-1.f, -1.f);
        const f32     searchRadius = -1.f;
        return SetMarkerToTrack(markerTypeToTrack, markerWidth_mm,
          imageCenter, searchRadius, checkAngleX);
      }

      Result SetMarkerToTrack(const Vision::MarkerType& markerTypeToTrack,
                              const f32 markerWidth_mm,
                              const Point2f& atImageCenter,
                              const f32 imageSearchRadius,
                              const bool checkAngleX)
      {
        newMarkerToTrack_.type              = markerTypeToTrack;
        newMarkerToTrack_.width_mm          = markerWidth_mm;
        newMarkerToTrack_.imageCenter       = atImageCenter;
        newMarkerToTrack_.imageSearchRadius = imageSearchRadius;
        newMarkerToTrack_.checkAngleX       = checkAngleX;
        
        // Next call to Update(), we will call UpdateMarkerToTrack() and
        // actually replace the current markerToTrack_ with the one set here.
        newMarkerToTrackWasProvided_ = true;
        
        return RESULT_OK;
      }
      
      void StopTracking()
      {
        SetMarkerToTrack(Vision::MARKER_UNKNOWN, 0.f, true);
      }

      const Embedded::FixedLengthList<Embedded::VisionMarker>& GetObservedMarkerList()
      {
        return VisionMemory::markers_;
      } // GetObservedMarkerList()

      Result GetVisionMarkerPoseNearestTo(const Embedded::Point3<f32>&  atPosition,
        const Vision::MarkerType&     withType,
        const f32                     maxDistance_mm,
        Embedded::Array<f32>&         rotationWrtRobot,
        Embedded::Point3<f32>&        translationWrtRobot,
        bool&                         markerFound)
      {
        using namespace Embedded;

        Result lastResult = RESULT_OK;
        markerFound = false;

        if(VisionMemory::markers_.get_size() > 0)
        {
          FixedLengthList<VisionMarker*> markersWithType(VisionMemory::markers_.get_size(),
            VisionMemory::onchipScratch_);

          AnkiConditionalErrorAndReturnValue(markersWithType.IsValid(),
            RESULT_FAIL_MEMORY,
            "GetVisionMarkerPoseNearestTo",
            "Failed to allocate markersWithType FixedLengthList.");

          // Find all markers with specified type
          s32 numFound = 0;
          VisionMarker  * restrict pMarker = VisionMemory::markers_.Pointer(0);
          VisionMarker* * restrict pMarkerWithType = markersWithType.Pointer(0);

          for(s32 i=0; i<VisionMemory::markers_.get_size(); ++i)
          {
            if(pMarker[i].markerType == withType) {
              pMarkerWithType[numFound++] = pMarker + i;
            }
          }
          markersWithType.set_size(numFound);

          // If any were found, find the one that is closest to the specified
          // 3D point and within the specified max distance
          if(numFound > 0) {
            // Create a little MemoryStack for allocating temporary
            // rotation matrix
            const s32 SCRATCH_BUFFER_SIZE = 128;
            char scratchBuffer[SCRATCH_BUFFER_SIZE];
            MemoryStack scratch(scratchBuffer, SCRATCH_BUFFER_SIZE);

            // Create temporary pose storage (wrt camera)
            Point3<f32> translationWrtCamera;
            Array<f32> rotationWrtCamera(3,3,scratch);
            AnkiConditionalErrorAndReturnValue(rotationWrtCamera.IsValid(),
              RESULT_FAIL_MEMORY,
              "GetVisionMarkerPoseNearestTo",
              "Failed to allocate rotationWrtCamera Array.");

            VisionMarker* const* restrict pMarkerWithType = markersWithType.Pointer(0);

            f32 closestDistance = maxDistance_mm;

            for(s32 i=0; i<numFound; ++i) {
              // Compute this marker's pose WRT camera
              if((lastResult = GetVisionMarkerPose(*(pMarkerWithType[i]), true,
                rotationWrtCamera, translationWrtCamera)) != RESULT_OK) {
                  return lastResult;
              }

              // Convert it to pose WRT robot
              if((lastResult = GetWithRespectToRobot(rotationWrtCamera, translationWrtCamera,
                rotationWrtRobot, translationWrtRobot)) != RESULT_OK) {
                  return lastResult;
              }

              // See how far it is from the specified position
              const f32 currentDistance = (translationWrtRobot - atPosition).Length();
              if(currentDistance < closestDistance) {
                closestDistance = currentDistance;
                markerFound = true;
              }
            } // for each marker with type
          } // if numFound > 0
        } // if(VisionMemory::markers_.get_size() > 0)

        return RESULT_OK;
      } // GetVisionMarkerPoseNearestTo()

      template<typename PRECISION>
      static Result GetCamPoseWrtRobot(Array<PRECISION>& RcamWrtRobot,
        Point3<PRECISION>& TcamWrtRobot)
      {
        AnkiConditionalErrorAndReturnValue(RcamWrtRobot.get_size(0)==3 &&
          RcamWrtRobot.get_size(1)==3,
          RESULT_FAIL_INVALID_SIZE,
          "VisionSystem::GetCamPoseWrtRobot",
          "Rotation matrix must already be 3x3.");

        const f32 headAngle = HeadController::GetAngleRad();
        const f32 cosH = cosf(headAngle);
        const f32 sinH = sinf(headAngle);

        RcamWrtRobot[0][0] = 0;  RcamWrtRobot[0][1] = sinH;  RcamWrtRobot[0][2] = cosH;
        RcamWrtRobot[1][0] = -1; RcamWrtRobot[1][1] = 0;     RcamWrtRobot[1][2] = 0;
        RcamWrtRobot[2][0] = 0;  RcamWrtRobot[2][1] = -cosH; RcamWrtRobot[2][2] = sinH;

        TcamWrtRobot.x = HEAD_CAM_POSITION[0]*cosH - HEAD_CAM_POSITION[2]*sinH + NECK_JOINT_POSITION[0];
        TcamWrtRobot.y = 0;
        TcamWrtRobot.z = HEAD_CAM_POSITION[2]*cosH + HEAD_CAM_POSITION[0]*sinH + NECK_JOINT_POSITION[2];

        return RESULT_OK;
      }

      Result GetWithRespectToRobot(const Embedded::Point3<f32>& pointWrtCamera,
        Embedded::Point3<f32>&       pointWrtRobot)
      {
        Point3<f32> TcamWrtRobot;

        Result lastResult;
        if((lastResult = GetCamPoseWrtRobot(RcamWrtRobot_, TcamWrtRobot)) != RESULT_OK) {
          return lastResult;
        }

        pointWrtRobot = RcamWrtRobot_*pointWrtCamera + TcamWrtRobot;

        return RESULT_OK;
      }

      Result GetWithRespectToRobot(const Embedded::Array<f32>&  rotationWrtCamera,
        const Embedded::Point3<f32>& translationWrtCamera,
        Embedded::Array<f32>&        rotationWrtRobot,
        Embedded::Point3<f32>&       translationWrtRobot)
      {
        Point3<f32> TcamWrtRobot;

        Result lastResult;
        if((lastResult = GetCamPoseWrtRobot(RcamWrtRobot_, TcamWrtRobot)) != RESULT_OK) {
          return lastResult;
        }

        if((lastResult = Matrix::Multiply(RcamWrtRobot_, rotationWrtCamera, rotationWrtRobot)) != RESULT_OK) {
          return lastResult;
        }

        translationWrtRobot = RcamWrtRobot_*translationWrtCamera + TcamWrtRobot;

        return RESULT_OK;
      }

      Result GetVisionMarkerPose(const Embedded::VisionMarker& marker,
        const bool ignoreOrientation,
        Embedded::Array<f32>&  rotation,
        Embedded::Point3<f32>& translation)
      {
        Quadrilateral<f32> sortedQuad;
        if(ignoreOrientation) {
          sortedQuad = marker.corners.ComputeClockwiseCorners<f32>();
        } else {
          sortedQuad = marker.corners;
        }

        return P3P::computePose(sortedQuad,
          canonicalMarker3d_[0], canonicalMarker3d_[1],
          canonicalMarker3d_[2], canonicalMarker3d_[3],
          headCamInfo_->focalLength_x, headCamInfo_->focalLength_y,
          headCamInfo_->center_x, headCamInfo_->center_y,
          rotation, translation);
      } // GetVisionMarkerPose()
      
      
      Result TakeSnapshot(const Embedded::Rectangle<s32> roi, const s32 subsample,
                          Embedded::Array<u8>& snapshot, bool& readyFlag)
      {
        if(!isWaitingOnSnapshot_)
        {
          snapshotROI_ = roi;
          
          snapshotSubsample_ = subsample;
          AnkiConditionalErrorAndReturnValue(snapshotSubsample_ >= 1,
                                             RESULT_FAIL_INVALID_PARAMETER,
                                             "VisionSystem::TakeSnapshot()",
                                             "Subsample must be >= 1. %d was specified!\n", snapshotSubsample_);

          snapshot_ = &snapshot;
          
          AnkiConditionalErrorAndReturnValue(snapshot_ != NULL, RESULT_FAIL_INVALID_OBJECT,
                                             "VisionSystem::TakeSnapshot()", "NULL snapshot pointer!\n");
          
          AnkiConditionalErrorAndReturnValue(snapshot_->IsValid(),
                                             RESULT_FAIL_INVALID_OBJECT,
                                             "VisionSystem::TakeSnapshot()", "Invalid snapshot array!\n");
          
          const s32 nrowsSnap = snapshot_->get_size(0);
          const s32 ncolsSnap = snapshot_->get_size(1);
          
          AnkiConditionalErrorAndReturnValue(nrowsSnap*snapshotSubsample_ == snapshotROI_.get_height() &&
                                             ncolsSnap*snapshotSubsample_ == snapshotROI_.get_width(),
                                             RESULT_FAIL_INVALID_SIZE,
                                             "VisionSystem::TakeSnapshot()",
                                             "Snapshot ROI size (%dx%d) subsampled by %d doesn't match snapshot array size (%dx%d)!\n",
                                             snapshotROI_.get_height(), snapshotROI_.get_width(), snapshotSubsample_, nrowsSnap, ncolsSnap);
          
          isSnapshotReady_ = &readyFlag;
          
          AnkiConditionalErrorAndReturnValue(isSnapshotReady_ != NULL,
                                             RESULT_FAIL_INVALID_OBJECT,
                                             "VisionSystem::TakeSnapshot()",
                                             "NULL isSnapshotReady pointer!\n");
        
          isWaitingOnSnapshot_ = true;
          
        } // if !isWaitingOnSnapshot_
        
        return RESULT_OK;
      } // TakeSnapshot()
      
      
      static Result TakeSnapshotHelper(const Embedded::Array<u8>& grayscaleImage)
      {
        if(isWaitingOnSnapshot_) {
          
          const s32 nrowsFull = grayscaleImage.get_size(0);
          const s32 ncolsFull = grayscaleImage.get_size(1);
          
          if(snapshotROI_.top    < 0 || snapshotROI_.top    >= nrowsFull-1 ||
             snapshotROI_.bottom < 0 || snapshotROI_.bottom >= nrowsFull-1 ||
             snapshotROI_.left   < 0 || snapshotROI_.left   >= ncolsFull-1 ||
             snapshotROI_.right  < 0 || snapshotROI_.right  >= ncolsFull-1)
          {
            PRINT("VisionSystem::TakeSnapshotHelper(): Snapshot ROI out of bounds!\n");
            return RESULT_FAIL_INVALID_SIZE;
          }
          
          const s32 nrowsSnap = snapshot_->get_size(0);
          const s32 ncolsSnap = snapshot_->get_size(1);
          
          for(s32 iFull=snapshotROI_.top, iSnap=0;
              iFull<snapshotROI_.bottom && iSnap<nrowsSnap;
              iFull+= snapshotSubsample_, ++iSnap)
          {
            const u8 * restrict pImageRow = grayscaleImage.Pointer(iFull,0);
            u8 * restrict pSnapRow = snapshot_->Pointer(iSnap, 0);
            
            for(s32 jFull=snapshotROI_.left, jSnap=0;
                jFull<snapshotROI_.right && jSnap<ncolsSnap;
                jFull+= snapshotSubsample_, ++jSnap)
            {
              pSnapRow[jSnap] = pImageRow[jFull];
            }
          }
            
          isWaitingOnSnapshot_ = false;
          *isSnapshotReady_ = true;
          
        } // if isWaitingOnSnapshot_
        
        return RESULT_OK;
        
      } // TakeSnapshotHelper()



#if defined(SEND_IMAGE_ONLY)
      // In SEND_IMAGE_ONLY mode, just create a special version of update

      Result Update(const Messages::RobotState robotState)
      {
        // This should be called from elsewhere first, but calling it again won't hurt
        Init();

        VisionMemory::ResetBuffers();

        frameNumber++;

        const s32 captureHeight = CameraModeInfo[captureResolution_].height;
        const s32 captureWidth  = CameraModeInfo[captureResolution_].width;

        Array<u8> grayscaleImage(captureHeight, captureWidth,
          VisionMemory::onchipScratch_, Flags::Buffer(false,false,false));

        HAL::CameraGetFrame(reinterpret_cast<u8*>(grayscaleImage.get_buffer()),
          captureResolution_, false);

        BeginBenchmark("VisionSystem_CameraImagingPipeline");

        if(vignettingCorrection == VignettingCorrection_Software) {
          BeginBenchmark("VisionSystem_CameraImagingPipeline_Vignetting");

          MemoryStack onchipScratch_local = VisionMemory::onchipScratch_;
          FixedLengthList<f32> polynomialParameters(5, onchipScratch_local, Flags::Buffer(false, false, true));

          for(s32 i=0; i<5; i++)
            polynomialParameters[i] = vignettingCorrectionParameters[i];

          CorrectVignetting(grayscaleImage, polynomialParameters);

          EndBenchmark("VisionSystem_CameraImagingPipeline_Vignetting");
        } // if(vignettingCorrection == VignettingCorrection_Software)

        if(autoExposure_enabled && (frameNumber % autoExposure_adjustEveryNFrames) == 0) {
          BeginBenchmark("VisionSystem_CameraImagingPipeline_AutoExposure");

          ComputeBestCameraParameters(
            grayscaleImage,
            Rectangle<s32>(0, grayscaleImage.get_size(1)-1, 0, grayscaleImage.get_size(0)-1),
            autoExposure_integerCountsIncrement,
            autoExposure_highValue,
            autoExposure_percentileToMakeHigh,
            autoExposure_minExposureTime, autoExposure_maxExposureTime,
            autoExposure_tooHighPercentMultiplier,
            exposureTime,
            VisionMemory::ccmScratch_);

          EndBenchmark("VisionSystem_CameraImagingPipeline_AutoExposure");
        }

        //if(frameNumber % 10 == 0) {
        //if(vignettingCorrection == VignettingCorrection_Off)
        //vignettingCorrection = VignettingCorrection_CameraHardware;
        //else if(vignettingCorrection == VignettingCorrection_CameraHardware)
        //vignettingCorrection = VignettingCorrection_Software;
        //else if(vignettingCorrection == VignettingCorrection_Software)
        //vignettingCorrection = VignettingCorrection_Off;
        //}

        //if(vignettingCorrection == VignettingCorrection_Software) {
        //  for(s32 y=0; y<3; y++) {
        //    for(s32 x=0; x<3; x++) {
        //      grayscaleImage[y][x] = 0;
        //    }
        //  }
        //}

        //if(frameNumber % 25 == 0) {
        //  if(vignettingCorrection == VignettingCorrection_Off)
        //    vignettingCorrection = VignettingCorrection_Software;
        //  else if(vignettingCorrection == VignettingCorrection_Software)
        //    vignettingCorrection = VignettingCorrection_Off;
        //}

        HAL::CameraSetParameters(exposureTime, vignettingCorrection == VignettingCorrection_CameraHardware);

        EndBenchmark("VisionSystem_CameraImagingPipeline");

#ifdef SEND_BINARY_IMAGE_ONLY
        DebugStream::SendBinaryImage(grayscaleImage, "Binary Robot Image", tracker_, trackerParameters_, VisionMemory::ccmScratch_, VisionMemory::onchipScratch_, VisionMemory::offchipScratch_);
        HAL::MicroWait(250000);
#else
        {
          const bool sendSmall = false;
          
          if(sendSmall) {
            MemoryStack ccmScratch_local = MemoryStack(VisionMemory::ccmScratch_);
            
            Array<u8> grayscaleImageSmall(30, 40, ccmScratch_local);
            u32 downsampleFactor = DownsampleHelper(grayscaleImage, grayscaleImageSmall, ccmScratch_local);
            DebugStream::SendImage(grayscaleImageSmall, exposureTime, "Robot Image", VisionMemory::offchipScratch_);
          } else {
            DebugStream::SendImage(grayscaleImage, exposureTime, "Robot Image", VisionMemory::offchipScratch_);
            HAL::MicroWait(166666); // 6fps
            //HAL::MicroWait(140000); //7fps
            //HAL::MicroWait(125000); //8fps
          }
        }
#endif

        return RESULT_OK;
      } // Update() [SEND_IMAGE_ONLY]
#elif defined(RUN_GROUND_TRUTHING_CAPTURE) // #if defined(SEND_IMAGE_ONLY)
      Result Update(const Messages::RobotState robotState)
      {
        // This should be called from elsewhere first, but calling it again won't hurt
        Init();

        VisionMemory::ResetBuffers();

        frameNumber++;

        const s32 captureHeight = CameraModeInfo[captureResolution_].height;
        const s32 captureWidth  = CameraModeInfo[captureResolution_].width;

        Array<u8> grayscaleImage(captureHeight, captureWidth, VisionMemory::onchipScratch_, Flags::Buffer(false,false,false));

        HAL::CameraGetFrame(reinterpret_cast<u8*>(grayscaleImage.get_buffer()), captureResolution_, false);

        if(vignettingCorrection == VignettingCorrection_Software) {
          MemoryStack onchipScratch_local = VisionMemory::onchipScratch_;
          FixedLengthList<f32> polynomialParameters(5, onchipScratch_local, Flags::Buffer(false, false, true));

          for(s32 i=0; i<5; i++)
            polynomialParameters[i] = vignettingCorrectionParameters[i];

          CorrectVignetting(grayscaleImage, polynomialParameters);
        } // if(vignettingCorrection == VignettingCorrection_Software)
        
        DebugStream::SendImage(grayscaleImage, exposureTime, "Robot Image", VisionMemory::offchipScratch_);
        
        HAL::CameraSetParameters(exposureTime, vignettingCorrection == VignettingCorrection_CameraHardware);
        
        exposureTime += .1f;
        
        if(exposureTime > 1.01f) {
          exposureTime = 0.0f;
        }
        
        HAL::MicroWait(333333);
        //HAL::MicroWait(1500000);

        return RESULT_OK;
      } // Update() [RUN_GROUND_TRUTHING_CAPTURE]
#elif defined(RUN_SIMPLE_FACE_DETECTION_TEST) // #elif defined(RUN_GROUND_TRUTHING_CAPTURE)

      Result Update(const Messages::RobotState robotState)
      {
        // This should be called from elsewhere first, but calling it again won't hurt
        Init();

        VisionMemory::ResetBuffers();

        frameNumber++;

        const s32 captureHeight = CameraModeInfo[captureResolution_].height;
        const s32 captureWidth  = CameraModeInfo[captureResolution_].width;

        Array<u8> grayscaleImage(captureHeight, captureWidth,
          VisionMemory::offchipScratch_, Flags::Buffer(false,false,false));

        HAL::CameraGetFrame(reinterpret_cast<u8*>(grayscaleImage.get_buffer()),
          captureResolution_, false);

        BeginBenchmark("VisionSystem_CameraImagingPipeline");

        if(vignettingCorrection == VignettingCorrection_Software) {
          BeginBenchmark("VisionSystem_CameraImagingPipeline_Vignetting");

          MemoryStack onchipScratch_local = VisionMemory::onchipScratch_;
          FixedLengthList<f32> polynomialParameters(5, onchipScratch_local, Flags::Buffer(false, false, true));

          for(s32 i=0; i<5; i++)
            polynomialParameters[i] = vignettingCorrectionParameters[i];

          CorrectVignetting(grayscaleImage, polynomialParameters);

          EndBenchmark("VisionSystem_CameraImagingPipeline_Vignetting");
        } // if(vignettingCorrection == VignettingCorrection_Software)

        if(autoExposure_enabled && (frameNumber % autoExposure_adjustEveryNFrames) == 0) {
          BeginBenchmark("VisionSystem_CameraImagingPipeline_AutoExposure");

          ComputeBestCameraParameters(
            grayscaleImage,
            Rectangle<s32>(0, grayscaleImage.get_size(1)-1, 0, grayscaleImage.get_size(0)-1),
            autoExposure_integerCountsIncrement,
            autoExposure_highValue,
            autoExposure_percentileToMakeHigh,
            autoExposure_minExposureTime, autoExposure_maxExposureTime,
            autoExposure_tooHighPercentMultiplier,
            exposureTime,
            VisionMemory::ccmScratch_);

          EndBenchmark("VisionSystem_CameraImagingPipeline_AutoExposure");
        }

        HAL::CameraSetParameters(exposureTime, vignettingCorrection == VignettingCorrection_CameraHardware);

        EndBenchmark("VisionSystem_CameraImagingPipeline");

        const s32 faceDetectionHeight = CameraModeInfo[faceDetectionResolution_].height;
        const s32 faceDetectionWidth  = CameraModeInfo[faceDetectionResolution_].width;

        const double scaleFactor = 1.1;
        const int minNeighbors = 2;
        const s32 minHeight = 30;
        const s32 minWidth = 30;
        const s32 maxHeight = faceDetectionHeight;
        const s32 maxWidth = faceDetectionWidth;
        const s32 MAX_CANDIDATES = 5000;

        Array<u8> smallImage(
          faceDetectionHeight, faceDetectionWidth,
          VisionMemory::onchipScratch_, Flags::Buffer(false,false,false));

        DownsampleHelper(grayscaleImage, smallImage, VisionMemory::ccmScratch_);

        const FixedLengthList<Classifier::CascadeClassifier::Stage> &stages = FixedLengthList<Classifier::CascadeClassifier::Stage>(lbpcascade_frontalface_stages_length, const_cast<Classifier::CascadeClassifier::Stage*>(&lbpcascade_frontalface_stages_data[0]), lbpcascade_frontalface_stages_length*sizeof(Classifier::CascadeClassifier::Stage) + MEMORY_ALIGNMENT_RAW, Flags::Buffer(false,false,true));
        const FixedLengthList<Classifier::CascadeClassifier::DTree> &classifiers = FixedLengthList<Classifier::CascadeClassifier::DTree>(lbpcascade_frontalface_classifiers_length, const_cast<Classifier::CascadeClassifier::DTree*>(&lbpcascade_frontalface_classifiers_data[0]), lbpcascade_frontalface_classifiers_length*sizeof(Classifier::CascadeClassifier::DTree) + MEMORY_ALIGNMENT_RAW, Flags::Buffer(false,false,true));
        const FixedLengthList<Classifier::CascadeClassifier::DTreeNode> &nodes =  FixedLengthList<Classifier::CascadeClassifier::DTreeNode>(lbpcascade_frontalface_nodes_length, const_cast<Classifier::CascadeClassifier::DTreeNode*>(&lbpcascade_frontalface_nodes_data[0]), lbpcascade_frontalface_nodes_length*sizeof(Classifier::CascadeClassifier::DTreeNode) + MEMORY_ALIGNMENT_RAW, Flags::Buffer(false,false,true));;
        const FixedLengthList<f32> &leaves = FixedLengthList<f32>(lbpcascade_frontalface_leaves_length, const_cast<f32*>(&lbpcascade_frontalface_leaves_data[0]), lbpcascade_frontalface_leaves_length*sizeof(f32) + MEMORY_ALIGNMENT_RAW, Flags::Buffer(false,false,true));
        const FixedLengthList<s32> &subsets = FixedLengthList<s32>(lbpcascade_frontalface_subsets_length, const_cast<s32*>(&lbpcascade_frontalface_subsets_data[0]), lbpcascade_frontalface_subsets_length*sizeof(s32) + MEMORY_ALIGNMENT_RAW, Flags::Buffer(false,false,true));
        const FixedLengthList<Rectangle<s32> > &featureRectangles = FixedLengthList<Rectangle<s32> >(lbpcascade_frontalface_featureRectangles_length, const_cast<Rectangle<s32>*>(reinterpret_cast<const Rectangle<s32>*>(&lbpcascade_frontalface_featureRectangles_data[0])), lbpcascade_frontalface_featureRectangles_length*sizeof(Rectangle<s32>) + MEMORY_ALIGNMENT_RAW, Flags::Buffer(false,false,true));

        Classifier::CascadeClassifier_LBP cc(
          lbpcascade_frontalface_isStumpBased,
          lbpcascade_frontalface_stageType,
          lbpcascade_frontalface_featureType,
          lbpcascade_frontalface_ncategories,
          lbpcascade_frontalface_origWinHeight,
          lbpcascade_frontalface_origWinWidth,
          stages,
          classifiers,
          nodes,
          leaves,
          subsets,
          featureRectangles,
          VisionMemory::ccmScratch_);

        FixedLengthList<Rectangle<s32> > detectedFaces(MAX_CANDIDATES, VisionMemory::offchipScratch_);

        const Result result = cc.DetectMultiScale(
          smallImage,
          static_cast<f32>(scaleFactor),
          minNeighbors,
          minHeight, minWidth,
          maxHeight, maxWidth,
          detectedFaces,
          VisionMemory::onchipScratch_,
          VisionMemory::offchipScratch_);

        DebugStream::SendFaceDetections(
          grayscaleImage,
          detectedFaces,
          smallImage.get_size(1),
          VisionMemory::ccmScratch_,
          VisionMemory::onchipScratch_,
          VisionMemory::offchipScratch_);

        return RESULT_OK;
      } // Update() [SEND_IMAGE_ONLY]

#else // #elif defined(RUN_SIMPLE_FACE_DETECTION_TEST)

      // This is the regular Update() call
      Result Update(const Messages::RobotState robotState)
      {
        Result lastResult = RESULT_OK;

        // This should be called from elsewhere first, but calling it again won't hurt
        Init();

        frameNumber++;

        // no-op on real hardware
        if(!Simulator::IsFrameReady()) {
          return RESULT_OK;
        }
        
        // Make sure that we send the robot state message associated with the
        // image we are about to process.
        Messages::SendRobotStateMsg(&robotState);
        
        UpdateRobotState(robotState);
        
        // If SetMarkerToTrack() was called by main() during previous Update(),
        // actually swap in the new marker now.
        lastResult = UpdateMarkerToTrack();
        AnkiConditionalErrorAndReturnValue(lastResult == RESULT_OK, lastResult,
                                           "VisionSystem::Update()", "UpdateMarkerToTrack failed.\n");

        // Use the timestamp of passed-in robot state as our frame capture's
        // timestamp.  This is not totally correct, since the image will be
        // grabbed some (trivial?) number of cycles later, once we get to the
        // CameraGetFrame() calls below.  But this enforces, for now, that we
        // always send a RobotState message off to basestation with a matching
        // timestamp to every VisionMarker message.
        //const TimeStamp_t imageTimeStamp = HAL::GetTimeStamp();
        const TimeStamp_t imageTimeStamp = robotState.timestamp;

        if(mode_ == VISION_MODE_IDLE) {
          // Nothing to do, unless a snapshot was requested
          
          if(isWaitingOnSnapshot_) {
            const s32 captureHeight = CameraModeInfo[captureResolution_].height;
            const s32 captureWidth  = CameraModeInfo[captureResolution_].width;
            
            Array<u8> grayscaleImage(captureHeight, captureWidth,
                                     VisionMemory::offchipScratch_, Flags::Buffer(false,false,false));
            
            HAL::CameraGetFrame(reinterpret_cast<u8*>(grayscaleImage.get_buffer()),
                                captureResolution_, false);
            
            if((lastResult = TakeSnapshotHelper(grayscaleImage)) != RESULT_OK) {
              PRINT("VisionSystem::Update(): TakeSnapshotHelper() failed.\n");
              return lastResult;
            }
          }
          
        }
        else if(mode_ == VISION_MODE_LOOKING_FOR_MARKERS) {
          Simulator::SetDetectionReadyTime(); // no-op on real hardware

          VisionMemory::ResetBuffers();

          //MemoryStack offchipScratch_local(VisionMemory::offchipScratch_);

          const s32 captureHeight = CameraModeInfo[captureResolution_].height;
          const s32 captureWidth  = CameraModeInfo[captureResolution_].width;

          Array<u8> grayscaleImage(captureHeight, captureWidth,
            VisionMemory::offchipScratch_, Flags::Buffer(false,false,false));

          HAL::CameraGetFrame(reinterpret_cast<u8*>(grayscaleImage.get_buffer()),
            captureResolution_, false);
          
          if((lastResult = TakeSnapshotHelper(grayscaleImage)) != RESULT_OK) {
            PRINT("VisionSystem::Update(): TakeSnapshotHelper() failed.\n");
            return lastResult;
          }
          
          BeginBenchmark("VisionSystem_CameraImagingPipeline");

          if(vignettingCorrection == VignettingCorrection_Software) {
            BeginBenchmark("VisionSystem_CameraImagingPipeline_Vignetting");

            MemoryStack onchipScratch_local = VisionMemory::onchipScratch_;
            FixedLengthList<f32> polynomialParameters(5, onchipScratch_local, Flags::Buffer(false, false, true));

            for(s32 i=0; i<5; i++)
              polynomialParameters[i] = vignettingCorrectionParameters[i];

            CorrectVignetting(grayscaleImage, polynomialParameters);

            EndBenchmark("VisionSystem_CameraImagingPipeline_Vignetting");
          } // if(vignettingCorrection == VignettingCorrection_Software)

          if(autoExposure_enabled && (frameNumber % autoExposure_adjustEveryNFrames) == 0) {
            BeginBenchmark("VisionSystem_CameraImagingPipeline_AutoExposure");

            ComputeBestCameraParameters(
              grayscaleImage,
              Rectangle<s32>(0, grayscaleImage.get_size(1)-1, 0, grayscaleImage.get_size(0)-1),
              autoExposure_integerCountsIncrement,
              autoExposure_highValue,
              autoExposure_percentileToMakeHigh,
              autoExposure_minExposureTime, autoExposure_maxExposureTime,
              autoExposure_tooHighPercentMultiplier,
              exposureTime,
              VisionMemory::ccmScratch_);

            EndBenchmark("VisionSystem_CameraImagingPipeline_AutoExposure");
          }

          HAL::CameraSetParameters(exposureTime, vignettingCorrection == VignettingCorrection_CameraHardware);

          EndBenchmark("VisionSystem_CameraImagingPipeline");

          DownsampleAndSendImage(grayscaleImage);

          if((lastResult = LookForMarkers(grayscaleImage,
            detectionParameters_,
            VisionMemory::markers_,
            VisionMemory::ccmScratch_,
            VisionMemory::onchipScratch_,
            VisionMemory::offchipScratch_)) != RESULT_OK)
          {
            return lastResult;
          }

          const s32 numMarkers = VisionMemory::markers_.get_size();
          bool isTrackingMarkerFound = false;
          for(s32 i_marker = 0; i_marker < numMarkers; ++i_marker)
          {
            const VisionMarker& crntMarker = VisionMemory::markers_[i_marker];

<<<<<<< HEAD
            if (!Localization::IsOnRamp()) {
=======
            if (!IMUFilter::IsPickedUp()) {
>>>>>>> a5b8e99d
              // Create a vision marker message and process it (which just queues it
              // in the mailbox to be picked up and sent out by main execution)
              {
                Messages::VisionMarker msg;
                msg.timestamp  = imageTimeStamp;
                msg.markerType = crntMarker.markerType;

                msg.x_imgLowerLeft = crntMarker.corners[Quadrilateral<f32>::BottomLeft].x;
                msg.y_imgLowerLeft = crntMarker.corners[Quadrilateral<f32>::BottomLeft].y;

                msg.x_imgUpperLeft = crntMarker.corners[Quadrilateral<f32>::TopLeft].x;
                msg.y_imgUpperLeft = crntMarker.corners[Quadrilateral<f32>::TopLeft].y;

                msg.x_imgUpperRight = crntMarker.corners[Quadrilateral<f32>::TopRight].x;
                msg.y_imgUpperRight = crntMarker.corners[Quadrilateral<f32>::TopRight].y;

                msg.x_imgLowerRight = crntMarker.corners[Quadrilateral<f32>::BottomRight].x;
                msg.y_imgLowerRight = crntMarker.corners[Quadrilateral<f32>::BottomRight].y;

                HAL::RadioSendMessage(GET_MESSAGE_ID(Messages::VisionMarker),&msg);
              }
            }

            // Was the desired marker found? If so, start tracking it.
            if(markerToTrack_.IsSpecified() && !isTrackingMarkerFound &&
              markerToTrack_.Matches(crntMarker))
            {
              // We will start tracking the _first_ marker of the right type that
              // we see.
              // TODO: Something smarter to track the one closest to the image center or to the expected location provided by the basestation?
              isTrackingMarkerFound = true;

              // I'd rather only initialize trackingQuad_ if InitTemplate() succeeds, but
              // InitTemplate downsamples it for the time being, since we're still doing template
              // initialization at tracking resolution instead of the eventual goal of doing it at
              // full detection resolution.
              trackingQuad_ = crntMarker.corners;

              // Normalize the image
              // NOTE: This will change grayscaleImage!
              if(trackerParameters_.normalizationFilterWidthFraction < 0.f) {
                // Faster: normalize using mean of quad
                lastResult = BrightnessNormalizeImage(grayscaleImage, trackingQuad_);
              } else {
                // Slower: normalize using local averages
                // NOTE: This is currently off-chip for memory reasons, so it's slow!
                lastResult = BrightnessNormalizeImage(grayscaleImage, trackingQuad_,
                                                      trackerParameters_.normalizationFilterWidthFraction,
                                                      VisionMemory::offchipScratch_);
              }
              
              AnkiConditionalErrorAndReturnValue(lastResult == RESULT_OK, lastResult,
                                                 "VisionSystem::Update::BrightnessNormalizeImage",
                                                 "BrightnessNormalizeImage failed.\n");
              
              if((lastResult = InitTemplate(grayscaleImage,
                trackingQuad_,
                trackerParameters_,
                tracker_,
                VisionMemory::ccmScratch_,
                VisionMemory::onchipScratch_, //< NOTE: onchip is a reference
                VisionMemory::offchipScratch_)) != RESULT_OK)
              {
                return lastResult;
              }

              // Template initialization succeeded, switch to tracking mode:
              // TODO: Log or issue message?
              mode_ = VISION_MODE_TRACKING;
            } // if(isTrackingMarkerSpecified && !isTrackingMarkerFound && markerType == markerToTrack)
          } // for(each marker)
        } else if(mode_ == VISION_MODE_TRACKING) {
          Simulator::SetTrackingReadyTime(); // no-op on real hardware

          //
          // Capture image for tracking
          //

          MemoryStack offchipScratch_local(VisionMemory::offchipScratch_);
          MemoryStack onchipScratch_local(VisionMemory::onchipScratch_);

          const s32 captureHeight = CameraModeInfo[captureResolution_].height;
          const s32 captureWidth  = CameraModeInfo[captureResolution_].width;

          Array<u8> grayscaleImage(captureHeight, captureWidth,
            onchipScratch_local, Flags::Buffer(false,false,false));

          HAL::CameraGetFrame(reinterpret_cast<u8*>(grayscaleImage.get_buffer()),
            captureResolution_, false);
          
          if((lastResult = TakeSnapshotHelper(grayscaleImage)) != RESULT_OK) {
            PRINT("VisionSystem::Update(): TakeSnapshotHelper() failed.\n");
            return lastResult;
          }

          BeginBenchmark("VisionSystem_CameraImagingPipeline");

          if(vignettingCorrection == VignettingCorrection_Software) {
            BeginBenchmark("VisionSystem_CameraImagingPipeline_Vignetting");

            MemoryStack onchipScratch_local = VisionMemory::onchipScratch_;
            FixedLengthList<f32> polynomialParameters(5, onchipScratch_local, Flags::Buffer(false, false, true));

            for(s32 i=0; i<5; i++)
              polynomialParameters[i] = vignettingCorrectionParameters[i];

            CorrectVignetting(grayscaleImage, polynomialParameters);

            EndBenchmark("VisionSystem_CameraImagingPipeline_Vignetting");
          } // if(vignettingCorrection == VignettingCorrection_Software)

          // TODO: allow tracking to work with exposure changes
          /*if(autoExposure_enabled && (frameNumber % autoExposure_adjustEveryNFrames) == 0) {
          BeginBenchmark("VisionSystem_CameraImagingPipeline_AutoExposure");

          ComputeBestCameraParameters(
          grayscaleImage,
          Rectangle<s32>(0, grayscaleImage.get_size(1)-1, 0, grayscaleImage.get_size(0)-1),
          autoExposure_integerCountsIncrement,
          autoExposure_highValue,
          autoExposure_percentileToMakeHigh,
          autoExposure_minExposureTime, autoExposure_maxExposureTime,
          autoExposure_tooHighPercentMultiplier,
          exposureTime,
          VisionMemory::ccmScratch_);

          EndBenchmark("VisionSystem_CameraImagingPipeline_AutoExposure");
          }*/

          EndBenchmark("VisionSystem_CameraImagingPipeline");

          HAL::CameraSetParameters(exposureTime, vignettingCorrection == VignettingCorrection_CameraHardware);

          DownsampleAndSendImage(grayscaleImage);
          
          // Normalize the image
          // NOTE: This will change grayscaleImage!
          if(trackerParameters_.normalizationFilterWidthFraction < 0.f) {
            // Faster: normalize using mean of quad
            lastResult = BrightnessNormalizeImage(grayscaleImage, trackingQuad_);
          } else {
            // Slower: normalize using local averages
            // NOTE: This is currently off-chip for memory reasons, so it's slow!
            lastResult = BrightnessNormalizeImage(grayscaleImage, trackingQuad_,
                                                  trackerParameters_.normalizationFilterWidthFraction,
                                                  VisionMemory::offchipScratch_);
          }
          
          AnkiConditionalErrorAndReturnValue(lastResult == RESULT_OK, lastResult,
                                             "VisionSystem::Update::BrightnessNormalizeImage",
                                             "BrightnessNormalizeImage failed.\n");

          //
          // Tracker Prediction
          //
          // Adjust the tracker transformation by approximately how much we
          // think we've moved since the last tracking call.
          //

          if((lastResult =TrackerPredictionUpdate(grayscaleImage, onchipScratch_local)) != RESULT_OK) {
            PRINT("VisionSystem::Update(): TrackTemplate() failed.\n");
            return lastResult;
          }

          //
          // Update the tracker transformation using this image
          //

          // Set by TrackTemplate() call
          bool converged = false;

          if((lastResult = TrackTemplate(grayscaleImage,
            trackingQuad_,
            trackerParameters_,
            tracker_,
            converged,
            VisionMemory::ccmScratch_,
            onchipScratch_local,
            offchipScratch_local)) != RESULT_OK) {
              PRINT("VisionSystem::Update(): TrackTemplate() failed.\n");
              return lastResult;
          }

          //
          // Create docking error signal from tracker
          //

          Messages::DockingErrorSignal dockErrMsg;
          dockErrMsg.timestamp = imageTimeStamp;
          dockErrMsg.didTrackingSucceed = static_cast<u8>(converged);

          if(converged)
          {
            Quadrilateral<f32> currentQuad = GetTrackerQuad(VisionMemory::onchipScratch_);
            FillDockErrMsg(currentQuad, dockErrMsg, VisionMemory::onchipScratch_);
            
            // Send tracker quad if image streaming
            if (imageSendMode_ == ISM_STREAM) {
              f32 scale = 1.f;
              for (u8 s = (u8)Vision::CAMERA_RES_QVGA; s<(u8)nextSendImageResolution_; ++s) {
                scale *= 0.5f;
              }
              
              Messages::TrackerQuad m;
              m.topLeft_x = static_cast<u16>(currentQuad[Quadrilateral<f32>::TopLeft].x * scale);
              m.topLeft_y = static_cast<u16>(currentQuad[Quadrilateral<f32>::TopLeft].y * scale);
              m.topRight_x = static_cast<u16>(currentQuad[Quadrilateral<f32>::TopRight].x * scale);
              m.topRight_y = static_cast<u16>(currentQuad[Quadrilateral<f32>::TopRight].y * scale);
              m.bottomRight_x = static_cast<u16>(currentQuad[Quadrilateral<f32>::BottomRight].x * scale);
              m.bottomRight_y = static_cast<u16>(currentQuad[Quadrilateral<f32>::BottomRight].y * scale);
              m.bottomLeft_x = static_cast<u16>(currentQuad[Quadrilateral<f32>::BottomLeft].x * scale);
              m.bottomLeft_y = static_cast<u16>(currentQuad[Quadrilateral<f32>::BottomLeft].y * scale);
              
              HAL::RadioSendMessage(GET_MESSAGE_ID(Messages::TrackerQuad), &m);
            }

            // Reset the failure counter
            numTrackFailures_ = 0;
          }
          else {
            numTrackFailures_ += 1;

            if(numTrackFailures_ == MAX_TRACKING_FAILURES) {
              // This resets docking, puttings us back in VISION_MODE_LOOKING_FOR_MARKERS mode
              SetMarkerToTrack(markerToTrack_.type,
                markerToTrack_.width_mm,
                markerToTrack_.imageCenter,
                markerToTrack_.imageSearchRadius,
                markerToTrack_.checkAngleX);
            }
          }

          Messages::ProcessDockingErrorSignalMessage(dockErrMsg);
        } else {
          PRINT("VisionSystem::Update(): reached default case in switch statement.");
          return RESULT_FAIL;
        } // if(converged)

        return RESULT_OK;
      } // Update() [Real]

#endif // #ifdef SEND_IMAGE_ONLY
      
      
      void SetParams(const s32 integerCountsIncrement,
                     const f32 minExposureTime,
                     const f32 maxExposureTime,
                     const u8 highValue,
                     const f32 percentileToMakeHigh)
      {
        autoExposure_integerCountsIncrement = integerCountsIncrement;
        autoExposure_minExposureTime = minExposureTime;
        autoExposure_maxExposureTime = maxExposureTime;
        autoExposure_highValue = highValue;
        autoExposure_percentileToMakeHigh = percentileToMakeHigh;
        
        PRINT("Changed VisionSystem params: integerCountsInc %d, minExpTime %f, maxExpTime %f, highVal %d, percToMakeHigh %f\n",
              autoExposure_integerCountsIncrement,
              autoExposure_minExposureTime,
              autoExposure_maxExposureTime,
              autoExposure_highValue,
              autoExposure_percentileToMakeHigh);
      }
      
    } // namespace VisionSystem
  } // namespace Cozmo
} // namespace Anki<|MERGE_RESOLUTION|>--- conflicted
+++ resolved
@@ -2149,11 +2149,7 @@
           {
             const VisionMarker& crntMarker = VisionMemory::markers_[i_marker];
 
-<<<<<<< HEAD
-            if (!Localization::IsOnRamp()) {
-=======
-            if (!IMUFilter::IsPickedUp()) {
->>>>>>> a5b8e99d
+            if (!IMUFilter::IsPickedUp() && !IMUFilter::IsPickedUp()) {
               // Create a vision marker message and process it (which just queues it
               // in the mailbox to be picked up and sent out by main execution)
               {
