--- conflicted
+++ resolved
@@ -674,13 +674,8 @@
 
             if(_tracksToPlay & EVENT_TRACK) {
 #               if DEBUG_ANIMATION_CONTROLLER
-<<<<<<< HEAD
-              AnkiDebug( 2, "AnimationController", 448, "[t=%dms(%d)] event %d.", 3,
-                    _currentTime_ms, system_get_time(), msg.event_id);
-=======
               AnkiDebug( 2, "AnimationController", 447, "[t=%dms(%d)] event %d.", 3,
                     _currentTime_ms, system_get_time(), msg.tag);
->>>>>>> b9f02c93
 #               endif
 
               #ifdef TARGET_ESPRESSIF
