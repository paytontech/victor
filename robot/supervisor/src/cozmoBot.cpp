--- conflicted
+++ resolved
@@ -92,9 +92,6 @@
       
       Result Init(void)
       {
-<<<<<<< HEAD
-#ifndef ROBOT_HARDWARE    // The HAL/Operating System cannot be Init()ed or Destroy()ed on a real robot
-=======
         // Coretech setup
 #ifndef SIMULATOR
 #if(DIVERT_PRINT_TO_RADIO)
@@ -104,12 +101,10 @@
 #endif
 #elif(USING_UART_RADIO && DIVERT_PRINT_TO_RADIO)
         SetCoreTechPrintFunctionPtr(Messages::SendText);
-#endif
- 
+#endif 
         
         // HAL and supervisor init
-        
->>>>>>> 352ed533
+#ifndef ROBOT_HARDWARE    // The HAL/Operating System cannot be Init()ed or Destroy()ed on a real robot
         if(HAL::Init() == RESULT_FAIL) {
           PRINT("Hardware Interface initialization failed!\n");
           return RESULT_FAIL;
