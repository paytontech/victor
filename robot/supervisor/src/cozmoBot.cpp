#include "anki/cozmo/robot/cozmoBot.h"
#include "anki/cozmo/robot/hal.h"
#include "anki/cozmo/robot/logging.h"
#include "anki/cozmo/robot/logEvent.h"
#include "anki/cozmo/robot/DAS.h"

#include "clad/types/motorTypes.h"
#include "clad/robotInterface/messageEngineToRobot.h"
#include "clad/robotInterface/messageRobotToEngine.h"
#include "clad/robotInterface/messageRobotToEngine_send_helper.h"
#include "clad/robotInterface/messageEngineToRobot_send_helper.h"

#include "platform/anki-trace/tracing.h"

#include "backpackLightController.h"
#include "dockingController.h"
#include "liftController.h"
#include "localization.h"
#include "headController.h"
#include "imuFilter.h"
#include "messages.h"
#include "pathFollower.h"
#include "pickAndPlaceController.h"
#include "proxSensors.h"
#include "speedController.h"
#include "steeringController.h"
#include "testModeController.h"
#include "timeProfiler.h"
#include "wheelController.h"

#ifndef SIMULATOR
#include <errno.h>
#include <sys/stat.h>
#include <fcntl.h>
#include <stdlib.h>
#include <unistd.h>
#endif

#ifdef VICOS
static int triggerFakeHwClock() {
  static const char* kFakeHwClockFifoName = "/run/fake-hwclock-cmd";
  char cmd[] = "tick";
  FILE *fifo = fopen(kFakeHwClockFifoName, "w");
  if (fifo == NULL) {
    AnkiError("CozmoBot.triggerFakeHwClock",
              "Failed to open fifo (errno %d)\n", errno);
    return -1;
  }

  const int numToWrite = sizeof(cmd);
  const ssize_t numWritten = fprintf(fifo, "%s\n", cmd);

  if (fclose(fifo) != 0) {
    AnkiError("CozmoBot.triggerFakeHwClock",
              "Failed to close fifo (errno %d)\n", errno);
  }

  if(numWritten != numToWrite) {
    AnkiError("CozmoBot.triggerFakeHwClock",
              "Expected to write %d bytes but only wrote %zd (errno = %d)\n",
              numToWrite,
              numWritten,
              errno);
    return -1;
  }

  return 0;
}
#endif


namespace Anki {
  namespace Vector {
    namespace Robot {

      // "Private Member Variables"
      namespace {

        // Parameters / Constants:
        bool wasConnected_ = false;

        // Whether or not Init() was called.
        // Only reset by Destroy().
        bool initialized_ = false;

        // Main cycle time errors
        u32 mainTooLongCnt_ = 0;
        u32 mainTooLateCnt_ = 0;
        u32 maxMainTooLongTime_usec_ = 0;
        u32 maxMainTooLateTime_usec_ = 0;
        u32 avgMainTooLongTime_usec_ = 0;
        u32 avgMainTooLateTime_usec_ = 0;
        u32 lastCycleStartTime_usec_ = 0;
        u32 nextMainCycleTimeErrorReportTime_usec_ = 0;
        const u32 MAIN_TOO_LATE_TIME_THRESH_USEC = ROBOT_TIME_STEP_MS * 1500;  // Normal cycle time plus 50% margin
        const u32 MAIN_TOO_LONG_TIME_THRESH_USEC = 4000;
        const u32 MAIN_CYCLE_ERROR_REPORTING_PERIOD_USEC = 1000000;

        // If there are more than this many TooLates in a reporting period
        // a warning is issued
        const u32 MIN_TOO_LATE_COUNT_PER_REPORTING_PERIOD = 5;

        // If a single tick is late by this amount in a reporting period
        // a warning is issued
        const u32 INSTANT_WARNING_TOO_LATE_TIME_THRESH_USEC = 15000;

        // If there are more than this many TooLongs in a reporting period
        // a warning is issued
        const u32 MIN_TOO_LONG_COUNT_PER_REPORTING_PERIOD = 5;

        // If a single tick takes this long in a reporting period
        // a warning is issued
        const u32 INSTANT_WARNING_TOO_LONG_TIME_THRESH_USEC = 10000;

        u32 lastOnChargerChangedTime_ms_ = 0;

        bool shutdownInProgress_ = false;
      } // Robot private namespace

      //
      // Methods:
      //
      Result Init(const int * shutdownSignal)
      {
        Result lastResult = RESULT_OK;

        initialized_ = true;

        // HAL and supervisor init
        lastResult = HAL::Init(shutdownSignal);
        AnkiConditionalErrorAndReturnValue(lastResult == RESULT_OK, lastResult, "CozmoBot.InitFail.HAL", "");

        lastResult = BackpackLightController::Init();
        AnkiConditionalErrorAndReturnValue(lastResult == RESULT_OK, lastResult, "CozmoBot.InitFail.BackpackLightController", "");

        lastResult = Messages::Init();
        AnkiConditionalErrorAndReturnValue(lastResult == RESULT_OK, lastResult, "CozmoBot.InitFail.Messages", "");

        lastResult = Localization::Init();
        AnkiConditionalErrorAndReturnValue(lastResult == RESULT_OK, lastResult, "CozmoBot.InitFail.Localization", "");

        lastResult = PathFollower::Init();
        AnkiConditionalErrorAndReturnValue(lastResult == RESULT_OK, lastResult, "CozmoBot.InitFail.PathFollower", "");

        lastResult = IMUFilter::Init();
        AnkiConditionalErrorAndReturnValue(lastResult == RESULT_OK, lastResult, "CozmoBot.InitFail.IMUFilter", "");

        lastResult = DockingController::Init();
        AnkiConditionalErrorAndReturnValue(lastResult == RESULT_OK, lastResult, "CozmoBot.InitFail.DockingController", "");

        // Before liftController?!
        lastResult = PickAndPlaceController::Init();
        AnkiConditionalErrorAndReturnValue(lastResult == RESULT_OK, lastResult, "CozmoBot.InitFail.PickAndPlaceController", "");

        lastResult = LiftController::Init();
        AnkiConditionalErrorAndReturnValue(lastResult == RESULT_OK, lastResult, "CozmoBot.InitFail.LiftController", "");

        // Calibrate motors
        const bool autoStarted = true;
        const auto reason = MotorCalibrationReason::Startup;
        LiftController::StartCalibrationRoutine(autoStarted, reason);
        HeadController::StartCalibrationRoutine(autoStarted, reason);

        return RESULT_OK;

      } // Robot::Init()

      // Handler for cleaning up when this process is killed.
      // Note: Motors are disabled automatically by syscon after 25ms of spine sync loss
      void Destroy()
      {
        if (initialized_) {
          AnkiInfo("CozmoBot.Destroy", "");
          HAL::Stop();
          BackpackLightController::TurnOffAll();
          initialized_ = false;
        }
      }

      void SaveWallClockToDisk() {
        #ifdef VICOS
        // We don't have a real hardware clock in Victor.  During a full
        // and proper shutdown we save the current time to disk near the
        // end of the shutdown process.  We can then reload it on boot.
        // If we end up shutting down due to the user holding the button
        // we still want to record the current time to disk to keep our
        // clock as close to accurate as possible on the next boot.
        triggerFakeHwClock();
        #endif
      }

      void Reboot() {
        #ifdef VICOS
        int res = system("sudo reboot");
        AnkiInfo("CozmoBot.Reboot.Rebooting", "res: %d", res);
        #else
        // Reboot not support in sim
        AnkiWarn("CozmoBot.Reboot.WouldRebootButSim", "");
        #endif
      }

      void SendPrepForShutdown(ShutdownReason reason)
      {
        RobotInterface::PrepForShutdown msg;
        msg.reason = reason;
        RobotInterface::SendMessage(msg);
        SaveWallClockToDisk();

        const u32 timeSinceOnChargerStateChanged_ms = lastOnChargerChangedTime_ms_ > 0 ? HAL::GetTimeStamp() - lastOnChargerChangedTime_ms_ : 0;
        DASMSG(vectorbot_prep_for_shutdown,    "vectorbot.prep_for_shutdown", "Signalling to prepare for imminent shutdown");
        DASMSG_SET(i1, static_cast<u32>(HAL::BatteryGetVoltage() * 1000), "Current raw battery voltage (mV)");
        DASMSG_SET(i2, HAL::BatteryIsOnCharger(), "Whether the battery is on charger");
        DASMSG_SET(i3, timeSinceOnChargerStateChanged_ms, "Time since on charger state changed (ms)");
        DASMSG_SET(s1, EnumToString(reason), "Reason for shutdown");
        DASMSG_SEND();
      }

      void CheckForOverheatingBatteryShutdown()
      {
        if (!shutdownInProgress_ && HAL::BatteryIsOverheated()) {
          // Send a shutdown message to anim/engine
          AnkiInfo("CozmoBot.CheckForOverheatingBattery.Shutdown", "Sending PrepForShutdown");
          SendPrepForShutdown(ShutdownReason::SHUTDOWN_BATTERY_CRITICAL_TEMP);

          shutdownInProgress_ = true;
        }
      }

      void CheckForCriticalBatteryShutdown()
      { 
        static const u32 HAL_SHUTDOWN_DELAY_MS = 5000;
        static TimeStamp_t shutdownTime_ms = 0;
        const TimeStamp_t now_ms = HAL::GetTimeStamp();

        if (HAL::IsShutdownImminent()) {
          if (shutdownTime_ms == 0) {
            AnkiInfo("CozmoBot.CheckForCriticalBattery.Shutdown", "Sending PrepForShutdown");
            SendPrepForShutdown(ShutdownReason::SHUTDOWN_BATTERY_CRITICAL_VOLT);
            shutdownTime_ms = now_ms + HAL_SHUTDOWN_DELAY_MS;
            shutdownInProgress_ = true;
          } else if (now_ms > shutdownTime_ms) {
             AnkiInfo("CozmoBot.CheckForCriticalBattery.HALShutdown","");
             HAL::Shutdown();
          }
        } else if (shutdownTime_ms > 0 && now_ms > shutdownTime_ms) {
          // "Imminent" shutdown aborted because placed back on charger
          // Reboot instead of shutting down so the robot doesn't stay
          // "dead" while on charger.
          shutdownTime_ms = 0;
          Reboot();
        }
      }  

      void CheckForShutdown()
      {
        // Shutdown sequence will be begin if the button is held down for this
        // amount of time
        static const int SHUTDOWN_TIME_MS = 3000;

        // Wait this amount of time after sending PrepForShutdown message and calling
        // sync(). The assumption is that whoever is handling the PrepForShutdown message
        // is able to do so within this amount of time
        static const int TIME_TO_WAIT_UNTIL_SYNC_MS = 1350;

        // Wait this amount of time after syncing before sending the shutdown
        // command to syscon
        static const int TIME_TO_WAIT_AFTER_SYNC_MS = 100;
        
        enum ShutdownState
        {
          NONE,
          START,
          SYNC,
        };
        static ShutdownState state = NONE;
        static bool buttonWasPressed = false;
        static TimeStamp_t timeMark_ms = 0;
        static bool buttonReleasedAfterShutdownStarted = false;
        
        const TimeStamp_t curTime_ms = HAL::GetTimeStamp();
        const bool buttonIsPressed = HAL::GetButtonState(HAL::ButtonID::BUTTON_POWER);

        if(state != NONE && !buttonIsPressed)
        {
          buttonReleasedAfterShutdownStarted = true;
        }
        
        switch(state)
        {
          case NONE:
            if(buttonIsPressed)
            {
              // If button has just been pressed, record time
              if(!buttonWasPressed)
              {
                timeMark_ms = curTime_ms;
                SaveWallClockToDisk();
              }
              // If button has been held down for more than SHUTDOWN_TIME_MS
              else if(curTime_ms - timeMark_ms > SHUTDOWN_TIME_MS)
              {
#if FACTORY_TEST
                // In factory, don't send PrepForShutdown because processes don't shutdown cleanly
                // and we get a fault code (i.e. 915 - NO_ENGINE) appear right before the power is pulled.
                // Instead just call sync and let syscon pull power.
                AnkiWarn("CozmoBot.CheckForButtonHeld.PossiblyShuttingDown", "Syncing");
                timeMark_ms = curTime_ms;
                sync();
#else
                timeMark_ms = curTime_ms;
                state = START;
                // Send a shutdown message to anim/engine
                AnkiInfo("CozmoBot.CheckForButtonHeld.Shutdown", "Sending PrepForShutdown");
                SendPrepForShutdown(ShutdownReason::SHUTDOWN_BUTTON);
#endif
                shutdownInProgress_ = true;
              }
            }
            else
            {
              timeMark_ms = 0;
            }
            break;

          case START:
            // If it has been more than TIME_TO_WAIT_UNTIL_SYNC_MS
            // then we should sync()
            if(curTime_ms - timeMark_ms > TIME_TO_WAIT_UNTIL_SYNC_MS)
            {
              AnkiInfo("CozmoBot.CheckForButtonHeld.Sync", "");
              #ifdef VICOS
              sync();
              #endif
              state = SYNC;
              timeMark_ms = curTime_ms;
            }
            break;
 
          case SYNC:
            // Waiting for either the button to be released
            // or syscon's power down time to be reached
            if(buttonReleasedAfterShutdownStarted &&
               curTime_ms - timeMark_ms > TIME_TO_WAIT_AFTER_SYNC_MS)
            {
              AnkiWarn("CozmoBot.CheckForButtonHeld.HALShutdown","");
              HAL::Shutdown();
            }
            break;
        }

        buttonWasPressed = buttonIsPressed;
      }

      void CheckForGyroCalibShutdown()
      {
        static const int GYRO_NOT_CALIB_PREP_FOR_SHUTDOWN_MS = 57000;
        static const int GYRO_NOT_CALIB_SHUTDOWN_MS = 60000;
        
        static TimeStamp_t syncReceivedTime_ms = 0;

        enum ShutdownState
        {
          CHECK,
          PREP,
          SHUTDOWN,
          NONE,
        };
        static ShutdownState state = CHECK;

        switch(state) {
          case NONE:
            // Do nothing
            break;
          case CHECK:
          {
            // update syncReceivedTime once we receive sync
            if(Messages::ReceivedInit())
            {
              syncReceivedTime_ms = HAL::GetTimeStamp();
              state = PREP;
            }
            break; 
          }
          case PREP:
          {
            if(IMUFilter::IsBiasFilterComplete()) {
              state = NONE;
            } else {
              const TimeStamp_t timeDif_ms = HAL::GetTimeStamp() - syncReceivedTime_ms;
              if (timeDif_ms > GYRO_NOT_CALIB_PREP_FOR_SHUTDOWN_MS) {
                // Send a shutdown message to anim/engine
                AnkiInfo("CozmoBot.CheckForGyroCalibShutdown.Shutdown", "Sending PrepForShutdown");
                SendPrepForShutdown(ShutdownReason::SHUTDOWN_GYRO_NOT_CALIBRATING);

                state = SHUTDOWN;
                shutdownInProgress_ = true;
              }
            }
            break;
          }
          case SHUTDOWN:
          {
            const TimeStamp_t timeDif_ms = HAL::GetTimeStamp() - syncReceivedTime_ms;
            if(timeDif_ms > GYRO_NOT_CALIB_SHUTDOWN_MS)
            {
              AnkiWarn("CozmoBot.CheckForGyroCalibShutdown.HALShutdown","");
              HAL::Shutdown();
            }
            break;
          }
        }
      }

      Result step_MainExecution()
      {
        EventStart(EventType::MAIN_STEP);

        START_TIME_PROFILE(CozmoBotMain, TOTAL);
        START_TIME_PROFILE(CozmoBot, HAL);

        // Detect if it took too long in between mainExecution calls
        u32 cycleStartTime = HAL::GetMicroCounter();
        if (lastCycleStartTime_usec_ != 0) {
          u32 timeBetweenCycles = cycleStartTime - lastCycleStartTime_usec_;
          tracepoint(anki_ust, vic_robot_robot_loop_period, timeBetweenCycles);
          if (timeBetweenCycles > MAIN_TOO_LATE_TIME_THRESH_USEC) {
            EventStart(EventType::MAIN_CYCLE_TOO_LATE);
            ++mainTooLateCnt_;
            EventStop(EventType::MAIN_CYCLE_TOO_LATE);
            avgMainTooLateTime_usec_ = (u32)((f32)(avgMainTooLateTime_usec_ * (mainTooLateCnt_ - 1) + timeBetweenCycles)) / mainTooLateCnt_;
            if (maxMainTooLateTime_usec_ < timeBetweenCycles) {
              maxMainTooLateTime_usec_ = timeBetweenCycles;
            }
          }
        }

        // Only do these checks if communicating with engine
        // or a shutdown is already in progress
        if (Messages::ReceivedInit() || shutdownInProgress_) {
          CheckForShutdown();
          CheckForCriticalBatteryShutdown();
          CheckForGyroCalibShutdown();
          CheckForOverheatingBatteryShutdown();
        }
/*
        // Test code for measuring number of mainExecution tics per second
        static u32 cnt = 0;
        static u32 startTime = 0;
        const u32 interval_seconds = 5;

        if (++cnt == (200 * interval_seconds)) {
          u32 numTicsPerSec = (cnt * 1000000) / (cycleStartTime - startTime);
          AnkiInfo( "CozmoBot.TicsPerSec", "%d", numTicsPerSec);
          startTime = cycleStartTime;
          cnt = 0;
        }
*/    

        //////////////////////////////////////////////////////////////
        // Test Mode
        //////////////////////////////////////////////////////////////
        MARK_NEXT_TIME_PROFILE(CozmoBot, TEST);
        TestModeController::Update();


        //////////////////////////////////////////////////////////////
        // Localization
        //////////////////////////////////////////////////////////////
        MARK_NEXT_TIME_PROFILE(CozmoBot, LOC);
        Localization::Update();

        //////////////////////////////////////////////////////////////
        // Communications
        //////////////////////////////////////////////////////////////

        // Check if there is a new or dropped connection to a basestation
        if (HAL::RadioIsConnected() && !wasConnected_) {
          AnkiInfo("CozmoBot.Radio.Connected", "");
          wasConnected_ = true;

#ifdef SIMULATOR
          LiftController::Enable();
          HeadController::Enable();
          WheelController::Enable();
#endif
        } else if (!HAL::RadioIsConnected() && wasConnected_) {
          AnkiInfo( "CozmoBot.Radio.Disconnected", "");
          Messages::ResetInit();
          PathFollower::Init();
          SteeringController::ExecuteDirectDrive(0,0);
          PickAndPlaceController::Reset();
          PickAndPlaceController::SetCarryState(CarryState::CARRY_NONE);
          ProxSensors::EnableStopOnCliff(true);
          ProxSensors::SetAllCliffDetectThresholds(CLIFF_SENSOR_THRESHOLD_DEFAULT);

          TestModeController::Start(TestMode::TM_NONE);

          wasConnected_ = false;
        }


        // Process any messages from the basestation
        MARK_NEXT_TIME_PROFILE(CozmoBot, MSG);
        Messages::Update();

        //////////////////////////////////////////////////////////////
        // Sensor updates
        //////////////////////////////////////////////////////////////
        MARK_NEXT_TIME_PROFILE(CozmoBot, IMU);
        IMUFilter::Update();
        ProxSensors::Update();

        //////////////////////////////////////////////////////////////
        // Head & Lift Position Updates
        //////////////////////////////////////////////////////////////

        MARK_NEXT_TIME_PROFILE(CozmoBot, EYEHEADLIFT);
        HeadController::Update();
        LiftController::Update();

        MARK_NEXT_TIME_PROFILE(CozmoBot, LIGHTS);
        BackpackLightController::Update();

        MARK_NEXT_TIME_PROFILE(CozmoBot, PATHDOCK);
        PathFollower::Update();
        PickAndPlaceController::Update();
        DockingController::Update();

        // Manage the various motion controllers:
        SpeedController::Manage();
        SteeringController::Manage();
        WheelController::Manage();

        //////////////////////////////////////////////////////////////
<<<<<<< HEAD
=======
        // Power management
        //////////////////////////////////////////////////////////////
        PowerModeManager::Update();

        // Check if on-charger state changed
        static bool s_onCharger = false;
        if (HAL::BatteryIsOnCharger() != s_onCharger) {
          lastOnChargerChangedTime_ms_ = HAL::GetTimeStamp();
          s_onCharger = HAL::BatteryIsOnCharger();
        }

        //////////////////////////////////////////////////////////////
>>>>>>> 5f800873
        // Feedback / Display
        //////////////////////////////////////////////////////////////

        Messages::UpdateRobotStateMsg();

        // Now that the robot state msg has been updated, send mic data (which uses some of robot state)
        Messages::SendMicDataMsgs();

        // Print time profile stats
        END_TIME_PROFILE(CozmoBot);
        END_TIME_PROFILE(CozmoBotMain);
        PERIODIC_PRINT_AND_RESET_TIME_PROFILE(CozmoBot, 400);
        PERIODIC_PRINT_AND_RESET_TIME_PROFILE(CozmoBotMain, 400);

        // Check if main took too long
        u32 cycleEndTime = HAL::GetMicroCounter();
        u32 cycleTime = cycleEndTime - cycleStartTime;
        tracepoint(anki_ust, vic_robot_loop_duration, cycleTime);
        if (cycleTime > MAIN_TOO_LONG_TIME_THRESH_USEC) {
          EventStart(EventType::MAIN_CYCLE_TOO_LONG);
          ++mainTooLongCnt_;
          EventStop(EventType::MAIN_CYCLE_TOO_LONG);
          avgMainTooLongTime_usec_ = (u32)((f32)(avgMainTooLongTime_usec_ * (mainTooLongCnt_ - 1) + cycleTime)) / mainTooLongCnt_;
          if (maxMainTooLongTime_usec_ < cycleTime) {
            maxMainTooLongTime_usec_ = cycleTime;
          }
        }
        lastCycleStartTime_usec_ = cycleStartTime;          

        // Report main cycle time error
        if (nextMainCycleTimeErrorReportTime_usec_ < cycleEndTime) {

          const bool reportTooLate = (mainTooLateCnt_ >= MIN_TOO_LATE_COUNT_PER_REPORTING_PERIOD) || 
                                     (maxMainTooLateTime_usec_ >= INSTANT_WARNING_TOO_LATE_TIME_THRESH_USEC);
          const bool reportTooLong = (mainTooLongCnt_ >= MIN_TOO_LONG_COUNT_PER_REPORTING_PERIOD) || 
                                     (maxMainTooLongTime_usec_ >= INSTANT_WARNING_TOO_LONG_TIME_THRESH_USEC);
          if (reportTooLate || reportTooLong) {
            AnkiWarn( "CozmoBot.MainCycleTimeError", 
                      "TooLate: %d tics, avg: %d us, max: %d us, TooLong: %d tics, avg: %d us, max: %d us",
                      mainTooLateCnt_, 
                      avgMainTooLateTime_usec_, 
                      maxMainTooLateTime_usec_, 
                      mainTooLongCnt_, 
                      avgMainTooLongTime_usec_, 
                      maxMainTooLongTime_usec_);

            if (reportTooLate) {
              DASMSG(vectorbot_main_cycle_too_late,    "vectorbot.main_cycle_too_late", "Report upto once/sec when robot tick is too late");
              DASMSG_SET(i1, mainTooLateCnt_,          "Number of ticks that exceed MAIN_TOO_LATE_TIME_THRESH_USEC");
              DASMSG_SET(i2, avgMainTooLateTime_usec_, "Of the late ticks, average time since start of previous tick (usec)");
              DASMSG_SET(i3, maxMainTooLateTime_usec_, "Of the late ticks, maximum time since start of previous tick (usec)");
              DASMSG_SEND_WARNING();
            }
            if (reportTooLong) {
              DASMSG(vectorbot_main_cycle_too_long,    "vectorbot.main_cycle_too_long", "Report upto once/sec when robot tick is too long");
              DASMSG_SET(i1, mainTooLongCnt_,          "Number of ticks that exceed MAIN_TOO_LONG_TIME_THRESH_USEC");
              DASMSG_SET(i2, avgMainTooLongTime_usec_, "Average duration of too long ticks (usec)");
              DASMSG_SET(i3, maxMainTooLongTime_usec_, "Maximum duration of too long ticks (usec)");
              DASMSG_SEND_WARNING();
            }

          }

          mainTooLateCnt_ = 0;
          avgMainTooLateTime_usec_ = 0;
          maxMainTooLateTime_usec_ = 0;
          mainTooLongCnt_ = 0;
          avgMainTooLongTime_usec_ = 0;
          maxMainTooLongTime_usec_ = 0;

          nextMainCycleTimeErrorReportTime_usec_ = cycleEndTime + MAIN_CYCLE_ERROR_REPORTING_PERIOD_USEC;
        }

        EventStop(EventType::MAIN_STEP);

        return RESULT_OK;

      } // Robot::step_MainExecution()

    } // namespace Robot
  } // namespace Vector
} // namespace Anki<|MERGE_RESOLUTION|>--- conflicted
+++ resolved
@@ -532,11 +532,8 @@
         WheelController::Manage();
 
         //////////////////////////////////////////////////////////////
-<<<<<<< HEAD
-=======
         // Power management
         //////////////////////////////////////////////////////////////
-        PowerModeManager::Update();
 
         // Check if on-charger state changed
         static bool s_onCharger = false;
@@ -546,7 +543,6 @@
         }
 
         //////////////////////////////////////////////////////////////
->>>>>>> 5f800873
         // Feedback / Display
         //////////////////////////////////////////////////////////////
 
