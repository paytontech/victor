--- conflicted
+++ resolved
@@ -48,15 +48,11 @@
 #ifdef SIMULATOR
     namespace HAL {
       ImageSendMode imageSendMode_;
-<<<<<<< HEAD
-      ImageResolution captureResolution_ = HD720;
-=======
 #ifdef COZMO_V2
       ImageResolution captureResolution_ = NHD;
 #else
       ImageResolution captureResolution_ = QVGA;
 #endif
->>>>>>> 992010b4
       void SetImageSendMode(const ImageSendMode mode, const ImageResolution res)
       {
         imageSendMode_ = mode;
