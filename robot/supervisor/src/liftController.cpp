--- conflicted
+++ resolved
@@ -269,11 +269,6 @@
               break;
 
             case LCS_LOWER_LIFT:
-<<<<<<< HEAD
-              power_ = -0.4f;
-=======
-              power_ = HAL::MotorGetCalibPower(MotorID::MOTOR_LIFT);
->>>>>>> 820b27dc
               HAL::MotorSetPower(MotorID::MOTOR_LIFT, power_);
               lastLiftMovedTime_ms = HAL::GetTimeStamp();
               calState_ = LCS_WAIT_FOR_STOP;
