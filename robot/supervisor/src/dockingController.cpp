#include "trig_fast.h"
#include "dockingController.h"
#include "headController.h"
#include "liftController.h"
#include "anki/cozmo/robot/logging.h"
#include "anki/cozmo/shared/cozmoConfig.h"
#include "anki/cozmo/robot/hal.h"
#include "messages.h"
#include "clad/robotInterface/messageRobotToEngine_send_helper.h"
#include "localization.h"
#include "speedController.h"
#include "steeringController.h"
#include "pickAndPlaceController.h"
#include "pathFollower.h"
#include "imuFilter.h"
#include <math.h>

#define DEBUG_DOCK_CONTROLLER 0

// Resets localization pose to (0,0,0) every time a relative block pose update is received.
// Recalculates the start pose of the path that is at the same position relative to the block
// as it was when tracking was initiated. If encoder-based localization is reasonably accurate,
// this probably won't be necessary.
#define RESET_LOC_ON_BLOCK_UPDATE 0

// Limits how quickly the dockPose angle can change per docking error message received.
// The purpose being to mitigate the error introduced by rolling shutter on marker pose.
// TODO: Eventually, accurate stamping of images with time and gyro data should make it
//       possible to do rolling shutter correction on the engine. Then we can take this stuff out.
#define DOCK_ANGLE_DAMPING 0

// Whether or not to use Dubins path. If 0, just uses marker normal vector as approach path.
#define USE_DUBINS_PATH 0

// Whether or not to adjust the head angle to try to look towards the block based on our error signal
#define TRACK_BLOCK 1

// Whether or not to include the ability to do tracker docking
#define ALLOW_TRACKER_DOCKING 0


namespace Anki {
  namespace Cozmo {
    namespace DockingController {

      namespace {

        // Constants
        
        // Which docking method to use
        DockingMethod dockingMethod_ = DockingMethod::TRACKER_DOCKING;

        enum Mode {
          IDLE,
          LOOKING_FOR_BLOCK,
          APPROACH_FOR_DOCK
        };

#if(USE_DUBINS_PATH)
        // Turning radius of docking path
        f32 DOCK_PATH_START_RADIUS_MM = WHEEL_DIST_HALF_MM;

        // Set of radii to try when generating Dubins path to marker
        const u8 NUM_END_RADII = 3;
        f32 DOCK_PATH_END_RADII_MM[NUM_END_RADII] = {100, 40, WHEEL_DIST_HALF_MM};
#endif

        // The length of the straight tail end of the dock path.
        // Should be roughly the length of the forks on the lift.
        const f32 FINAL_APPROACH_STRAIGHT_SEGMENT_LENGTH_MM = 40;

        //const f32 FAR_DIST_TO_BLOCK_THRESH_MM = 100;

        // Distance from block face at which robot should "dock"
        f32 dockOffsetDistX_ = 0.f;
        
        // Whether or not to use only the first error signal received for docking purposes.
        // Results in smoother, albeit less accurate, docking. Useful for charger docking
        // since the marker pose estimation isn't great.
        bool useFirstErrorSignalOnly_ = false;

        TimeStamp_t lastDockingErrorSignalRecvdTime_ = 0;

        // If error signal not received in this amount of time, tracking is considered to have failed.
        const u32 STOPPED_TRACKING_TIMEOUT_MS = 500;

        // If an initial track cannot start for this amount of time, block is considered to be out of
        // view and docking is aborted.
        const u32 GIVEUP_DOCKING_TIMEOUT_MS = 1000;

#ifndef SIMULATOR
        // Don't warn about set but unread variables because we have too many different code paths and shared pieces below
        #ifdef TARGET_K02
        #pragma diag_suppress 550
        #endif
        // Compensating for motor backlash by lifting a little higher when
        // approaching an object for high pickup.
        // Lift heights are reached reasonably accurately when moving down
        // since that's how the lift is calibrated, but it tends to come
        // up a little short when approaching a target height from below.
        const f32 LIFT_HEIGHT_HIGHDOCK_PICKUP = LIFT_HEIGHT_HIGHDOCK + 3;
#else
        const f32 LIFT_HEIGHT_HIGHDOCK_PICKUP = LIFT_HEIGHT_HIGHDOCK;
#endif
        
        // Speeds and accels
        f32 dockSpeed_mmps_ = 0;
        f32 dockAccel_mmps2_ = 0;
        f32 dockDecel_mmps2_ = 0;

        // Lateral tolerance at dock pose
        // Is directly affected by camera extrinsics so it is slightly larger to try
        // to account for rotated cameras
        const f32 BLOCK_ON_GROUND_LATERAL_DOCK_TOLERANCE_MM = 3.f;
        const f32 BLOCK_NOT_ON_GROUND_LATERAL_DOCK_TOLERACNCE_MM = 5.f;
        f32 LATERAL_DOCK_TOLERANCE_AT_DOCK_MM = BLOCK_ON_GROUND_LATERAL_DOCK_TOLERANCE_MM;

        // If non-zero, once we get within this distance of the marker
        // it will continue to follow the last path and ignore timeouts.
        // Only used for high docking.
        u32 pointOfNoReturnDistMM_ = 0;

        // Whether or not the robot is currently past point of no return
        bool pastPointOfNoReturn_ = false;

        Mode mode_ = IDLE;

        // True if docking off one relative position signal
        // received via StartDockingToRelPose().
        // i.e. no vision marker required.
        bool markerlessDocking_ = false;

        // Whether or not a valid path was generated from the received error signal
        bool createdValidPath_ = false;

        // Whether or not we're already following the block surface normal as a path
        bool followingBlockNormalPath_ = false;

        // The pose of the robot at the start of docking.
        // While block tracking is maintained the robot follows
        // a path from this initial pose to the docking pose.
        Anki::Embedded::Pose2d approachStartPose_;

        // The pose of the block as we're docking
        Anki::Embedded::Pose2d blockPose_;

        // The docking pose
        Anki::Embedded::Pose2d dockPose_;

#if(DOCK_ANGLE_DAMPING)
        bool dockPoseAngleInitialized_;
#endif

        // Whether or not docking path should be traversed with manually controlled speed
        bool useManualSpeed_ = false;

#if(RESET_LOC_ON_BLOCK_UPDATE)
        // Since the physical robot currently does not localize,
        // we need to store the transform from docking pose
        // to the approachStartPose, which we then use to compute
        // a new approachStartPose with every block pose update.
        // We're faking a different approachStartPose because without
        // localization it looks like the block is moving and not the robot.

        f32 approachPath_dist, approachPath_dtheta, approachPath_dOrientation;
#endif

        // Start raising lift for high dock only when
        // the block is at least START_LIFT_TRACKING_DIST_MM close and START_LIFT_TRACKING_HEIGHT_MM high
        const f32 START_LIFT_TRACKING_DIST_MM = 90.f;

        bool dockingToBlockOnGround = true;
        const f32 DOCK_HEIGHT_LIMIT_MM = 80.f;

        // Remember the last marker pose that was fully within the
        // field of view of the camera.
        bool lastMarkerPoseObservedIsSet_ = false;
        Anki::Embedded::Pose2d lastMarkerPoseObservedInValidFOV_;

        // If the marker is out of field of view, we will continue
        // to traverse the path that was generated from that last good error signal.
        bool markerOutOfFOV_ = false;
        const f32 MARKER_WIDTH = 25.f;

        f32 headCamFOV_ver_ = 0.f;
        f32 headCamFOV_hor_ = 0.f;

        DockingErrorSignal dockingErrSignalMsg_;
        bool dockingErrSignalMsgReady_ = false;
        
        u8 numDockingFails_ = 0;
        u8 maxDockRetries_ = 2;
        Anki::Embedded::Pose2d backupPose_; // Pose of robot when it started to backup
        
        // For Hybrid Docking: the previous block pose used to determine if the block or we have moved weirdly
        // so we should acquire a new docking error signal and use it to plan a new path
        f32 prev_blockPose_x_ = -1;
        f32 prev_blockPose_y_ = -1;
        f32 prev_blockPose_a_ = -1;
        const f32 DELTA_BLOCKPOSE_X_TOL_MM = 10;
        const f32 DELTA_BLOCKPOSE_Y_TOL_MM = 10;
        const f32 DELTA_BLOCKPOSE_A_TOL_RAD = DEG_TO_RAD_F32(10);
        const u8 CONSEC_ERRSIG_TO_ACQUIRE_NEW_SIGNAL = 2;
        u8 numErrSigToAcquireNewSignal_ = 0;
       
        const u8 DIST_TO_BACKUP_ON_FAILURE_MM = 60;

#if ALLOW_TRACKER_DOCKING
        // The docking speed for the final path segment right in front of the thing we are docking with
        // Allows us to slow down when we are close to the dockPose
        const f32 finalDockSpeed_mmps_ = 20;
#endif

        // When hybrid docking the hanns maneuver tolerance for rel_x needs to be increased since we didn't push the
        // block
        const u8 HYBRID_REL_X_TOL_MM = 10;

        // If the robot's pose relative to the dockPose is more than these tolerances off it is not in position and
        // should backup and retry docking
        const u8 VERT_DOCK_TOL_MM = 11; // Distance to block in robot's x direction
        const u8 HORZ_DOCK_TOL_MM = 3; // Distance to block in robot's y direction
        const u32 TIME_SINCE_LAST_ERRSIG = 600;

        const s8 BACKUP_SPEED_MMPS = -50;
        const u8 DOCKSPEED_ON_FAILURE_MMPS = 40;
        const u8 DOCKDECEL_ON_FAILURE_MMPS2 = 40;

        // Constants for the Hanns maneuver (HM)
        const u8 HM_DIST_MM = 50;
        const f32 HM_SPEED_MMPS = 300;
        const u16 HM_ACCEL_MMPS2 = 500;
        const f32 HM_TURN_ANGLE_RAD = DEG_TO_RAD_F32(22);
        const f32 HM_ROT_SPEED_RADPS = MAX_BODY_ROTATION_SPEED_RAD_PER_SEC;
        const f32 HM_ROT_ACCEL_MMPS2 = 4.0;

        // Tolerances for doing the Hanns Maneuver when we are checking our position with the last docking error message
        const f32 ERRMSG_HM_ANGLE_TOL = DEG_TO_RAD_F32(16);
        const u8 ERRMSG_HM_LATERAL_DOCK_TOL_MM = 18;
        const u8 ERRMSG_HM_DIST_TOL = 15;
        
        // Tolerances for doing the Hanns Maneuver when we are checking our position with our pose relative to dockPose
        const u8 POSE_HM_DIST_TOL = 10;
        const u8 POSE_HM_HORZ_TOL_MM = 10;
        const f32 POSE_HM_ANGLE_TOL = DEG_TO_RAD_F32(10);
        
        // Angle tolerances for checking whether or not we are in position based on what we are using to check pose
        const f32 ERRMSG_NOT_IN_POSITION_ANGLE_TOL = DEG_TO_RAD_F32(10);
        const f32 POSE_NOT_IN_POSITION_ANGLE_TOL = DEG_TO_RAD_F32(5);
        
        // Steering controller gains for docking
        const f32 DOCKING_K1 = 0.05f;
        const f32 DOCKING_K2 = 12.f;
        const f32 DOCKING_PATH_DIST_OFFSET_CAP_MM = 20;
        const f32 DOCKING_PATH_ANG_OFFSET_CAP_RAD = 0.4f;
        bool appliedGains_ = false;
        
        // Save previous controller gains
        f32 prevK1_;
        f32 prevK2_;
        f32 prevPathDistOffsetCap_;
        f32 prevPathAngOffsetCap_;
        
#if ALLOW_TRACKER_DOCKING
        // Values related to our path to get use from our current pose to dockPose
        const u8 DIST_AWAY_FROM_BLOCK_FOR_PT_MM = 60;
        const u8 DIST_AWAY_FROM_BLOCK_FOR_ADDITIONAL_PATH_MM = 100;
        const f32 ANGLE_FROM_BLOCK_FOR_ADDITIONAL_PATH_RAD = DEG_TO_RAD_F32(25);
        const f32 ANGLE_FROM_BLOCK_FOR_POINT_TURN_RAD = DEG_TO_RAD_F32(15);
        const u8 PATH_START_DIST_BEHIND_ROBOT_MM = 60;
        const u8 MAX_DECEL_DIST_MM = 30;
#endif
        const u8 PATH_END_DIST_INTO_BLOCK_MM = 10;
        
        // If the block and cozmo are on the same plane the dock err signal z_height will be below this value
        // Normally it is ~22mm
        const u8 BLOCK_ON_GROUND_DOCK_ERR_Z_HEIGHT_MM = 25;
        
        const u8 DOCK_OFFSET_DIST_X_OFFSET = 10;
        
        // The different failure cases that can occur when cozmo is not in position during docking
        enum FailureMode {
          NO_FAILURE,
          BACKING_UP,
          HANNS_MANEUVER
        };
        FailureMode failureMode_ = NO_FAILURE;
        
        bool dockingStarted = false;
        
        DockingResult dockingResult_ = DockingResult::DOCK_UNKNOWN;
        
      } // "private" namespace

      void SetDockingMethod(DockingMethod method)
      {
        if(!IsBusy())
        {
          //AnkiDebug( 5, "DockingController", 400, "Setting docking method: %d", 1, method);
          dockingMethod_ = method;
        }
      }

      bool IsBusy()
      {
        return (mode_ != IDLE);
      }

      bool DidLastDockSucceed()
      {
        if(dockingResult_ == DockingResult::DOCK_SUCCESS ||
           dockingResult_ == DockingResult::DOCK_SUCCESS_HANNS_MANEUVER ||
           dockingResult_ == DockingResult::DOCK_SUCCESS_RETRY)
        {
          return true;
        }
        return false;
      }

      f32 GetVerticalFOV() {
        AnkiConditionalError(headCamFOV_ver_ != 0.f, 1201, "DockingController.GetVerticalFOV.ZeroFOV", 305, "", 0);
        return headCamFOV_ver_;
      }

      f32 GetHorizontalFOV() {
        AnkiConditionalError(headCamFOV_hor_ != 0.f, 1202, "DockingController.GetHorizontalFOV.ZeroFOV", 305, "", 0);
        return headCamFOV_hor_;
      }
      
      DockingResult GetDockingResult()
      {
        return dockingResult_;
      }
      
      Result SendDockingStatusMessage(Status status)
      {
        DockingStatus msg;
        msg.timestamp = HAL::GetTimeStamp();
        msg.status = status;
        if(RobotInterface::SendMessage(msg)) {
          return RESULT_OK;
        }
        return RESULT_FAIL;
      }
      
      void SetMaxRetries(u8 numRetries)
      {
        maxDockRetries_ = numRetries;
      }

      // Saves previous gains and applies new docking specific ones
      void ApplyDockingSteeringGains()
      {
        if(appliedGains_)
        {
          return;
        }
        
        prevK1_ = SteeringController::GetK1Gain();
        prevK2_ = SteeringController::GetK2Gain();
        prevPathDistOffsetCap_ = SteeringController::GetPathDistOffsetCap();
        prevPathAngOffsetCap_ = SteeringController::GetPathAngOffsetCap();
        
        SteeringController::SetGains(DOCKING_K1,
                                     DOCKING_K2,
                                     DOCKING_PATH_DIST_OFFSET_CAP_MM,
                                     DOCKING_PATH_ANG_OFFSET_CAP_RAD);
        appliedGains_ = true;
      }
      
      // Sets the gains back to the original ones only if new gains were applied
      void RestoreSteeringGains()
      {
        if(appliedGains_)
        {
          SteeringController::SetGains(prevK1_, prevK2_, prevPathDistOffsetCap_, prevPathAngOffsetCap_);
          appliedGains_ = false;
        }
      }

      // Returns true if the last known pose of the marker is fully within
      // the horizontal field of view of the camera.
      bool IsMarkerInFOV(const Anki::Embedded::Pose2d &markerPose, const f32 markerWidth)
      {
        // Half fov of camera at center horizontal.
        // 0.36 radians is roughly the half-FOV of the camera bounded by the lift posts.
        const f32 HALF_FOV = MIN(0.5f*GetHorizontalFOV(), 0.36f);

        const f32 markerCenterX = markerPose.GetX();
        const f32 markerCenterY = markerPose.GetY();

        // Get current robot pose
        f32 x,y;
        Radians angle;
        Localization::GetCurrentMatPose(x, y, angle);

        // Get angle field of view edges
        Radians leftEdge = angle + HALF_FOV;
        Radians rightEdge = angle - HALF_FOV;

        // Compute angle to marker from robot
        Radians angleToMarkerCenter = atan2_fast(markerCenterY - y, markerCenterX - x);

        // Compute angle to marker edges
        // (For now, assuming marker faces the robot.)
        // TODO: Use marker angle
        f32 distToMarkerCenter = sqrtf((markerCenterY - y)*(markerCenterY - y) + (markerCenterX - x)*(markerCenterX - x));
        Radians angleToMarkerLeftEdge = angleToMarkerCenter + atan2_fast(0.5f * markerWidth, distToMarkerCenter);
        Radians angleToMarkerRightEdge = angleToMarkerCenter - atan2_fast(0.5f * markerWidth, distToMarkerCenter);


        // Check if either of the edges is outside of the fov
        f32 leftDiff = (leftEdge - angleToMarkerLeftEdge).ToFloat();
        f32 rightDiff = (rightEdge - angleToMarkerRightEdge).ToFloat();
        return (leftDiff >= 0) && (rightDiff <= 0);
      }


      Result SendGoalPoseMessage(const Anki::Embedded::Pose2d &p)
      {
        GoalPose msg;
        msg.pose.x = p.GetX();
        msg.pose.y = p.GetY();
        msg.pose.z = 0;
        msg.pose.angle = p.GetAngle().ToFloat();
        msg.followingMarkerNormal = followingBlockNormalPath_;
        if(RobotInterface::SendMessage(msg)) {
          return RESULT_OK;
        }
        return RESULT_FAIL;
      }

      // Returns the height that the lift should be moved to such that the
      // lift crossbar is just out of the field of view of the camera.
      // TODO: Should this be in some kinematics module where we have functions to get things wrt other things?
      f32 GetCamFOVLowerHeight()
      {
        f32 x, z, angle, liftH;
        HeadController::GetCamPose(x, z, angle);

        // Compute the angle of the line extending from the camera that represents
        // the lower bound of its field of view
        f32 lowerCamFOVangle = angle - 0.45f * GetVerticalFOV();

        // Compute the lift height required to raise the cross bar to be at
        // the height of that line.
        // TODO: This is really rough computation approximating with a fixed horizontal distance between
        //       the camera and the lift. make better!
        const f32 liftDistToCam = 26;
        liftH = liftDistToCam * sinf(lowerCamFOVangle) + z;
        liftH -= LIFT_XBAR_HEIGHT_WRT_WRIST_JOINT;

        //PRINT("CAM POSE: x %f, z %f, angle %f (lowerCamAngle %f, liftH %f)\n", x, z, angle, lowerCamFOVangle, liftH);

        return CLIP(liftH, LIFT_HEIGHT_LOWDOCK, LIFT_HEIGHT_CARRY);
      }


      // If docking to a high block, assumes we're trying to pick it up!
      // Gradually lift block from a height of START_LIFT_HEIGHT_MM to LIFT_HEIGHT_HIGH_DOCK
      // over the marker distance ranging from START_LIFT_TRACKING_DIST_MM to dockOffsetDistX_.
      void HighDockLiftUpdate() {
        // Don't want to move the lift while we are backing up or carrying a block
        const DockAction curAction = PickAndPlaceController::GetCurAction();
        if(failureMode_ != BACKING_UP &&
           !PickAndPlaceController::IsCarryingBlock() &&
           curAction != DockAction::DA_ALIGN &&
           curAction != DockAction::DA_ROLL_LOW &&
           curAction != DockAction::DA_DEEP_ROLL_LOW &&
           curAction != DockAction::DA_POP_A_WHEELIE &&
           curAction != DockAction::DA_ALIGN_SPECIAL)
        {
          f32 lastCommandedHeight = LiftController::GetDesiredHeight();
          if (lastCommandedHeight == dockingErrSignalMsg_.z_height) {
            // We're already at the high lift position.
            // No need to repeatedly command it.
            return;
          }
          
          // If the height of the block is higher than our normal docking height (the block is off the ground)
          // then we are doing high docking so adjust our lateral dock tolerance
          if(dockingErrSignalMsg_.z_height > BLOCK_ON_GROUND_DOCK_ERR_Z_HEIGHT_MM)
          {
            dockingToBlockOnGround = false;
            LATERAL_DOCK_TOLERANCE_AT_DOCK_MM = BLOCK_NOT_ON_GROUND_LATERAL_DOCK_TOLERACNCE_MM;
          }
          else
          {
            dockingToBlockOnGround = true;
            LATERAL_DOCK_TOLERANCE_AT_DOCK_MM = BLOCK_ON_GROUND_LATERAL_DOCK_TOLERANCE_MM;
          }

          // Compute desired slope of lift height during approach.
          // The ending lift height is made smaller the heigher the block is so that the lift doesn't rise
          // above the block which it can if just using z_height
          const f32 liftApproachSlope = (dockingErrSignalMsg_.z_height - ABS(dockingErrSignalMsg_.z_height-BLOCK_ON_GROUND_DOCK_ERR_Z_HEIGHT_MM)/10.f) / (START_LIFT_TRACKING_DIST_MM - dockOffsetDistX_);

          // Compute current estimated distance to marker
          f32 robotX, robotY;
          Radians robotAngle;
          Localization::GetCurrentMatPose(robotX, robotY, robotAngle);

          f32 diffX = (dockPose_.GetX() - robotX);
          f32 diffY = (dockPose_.GetY() - robotY);
          f32 estDistToMarker = sqrtf(diffX * diffX + diffY * diffY);

          if (estDistToMarker < START_LIFT_TRACKING_DIST_MM) {
            // Compute current desired lift height based on current distance to block.
            f32 liftHeight = liftApproachSlope * (START_LIFT_TRACKING_DIST_MM - estDistToMarker);

            // Keep between current desired height and high dock height
            liftHeight = CLIP(liftHeight, lastCommandedHeight, LIFT_HEIGHT_HIGHDOCK_PICKUP);

            // Apply height
            LiftController::SetDesiredHeight(liftHeight);
#ifdef SIMULATOR
            // SetDesiredHeight might engage the gripper, but we don't want it engaged right now.
            HAL::DisengageGripper();
#endif
          }
        }
      }


      Result Init()
      {
        #ifndef COZMO_V2
        {
          const HAL::CameraInfo* headCamInfo = HAL::GetHeadCamInfo();

          AnkiConditionalErrorAndReturnValue(headCamInfo != NULL, RESULT_FAIL_INVALID_OBJECT, 362, "DockingController.Init.NullHeadCamInfo", 305, "", 0);

          // Compute FOV from focal length (currently used for tracker prediciton)
          headCamFOV_ver_ = 2.f * atanf((f32)(headCamInfo->nrows) /
                                        (2.f * headCamInfo->focalLength_y));
          headCamFOV_hor_ = 2.f * atanf((f32)(headCamInfo->ncols) /
                                        (2.f * headCamInfo->focalLength_x));
        }
        #endif // COZMO_V2
        
        return RESULT_OK;
      }

      void SetCameraFieldOfView(f32 horizontalFOV, f32 verticalFOV)
      {
        AnkiDebug( 1199, "DockingController.SetCameraFieldOfView.Values", 634, "H: %f, V: %f", 2, horizontalFOV, verticalFOV);
        headCamFOV_hor_ = horizontalFOV;
        headCamFOV_ver_ = verticalFOV;
      }
      
      Result Update()
      {
      
        // If we failed to dock and are now backing up ignore error signals until we are
        // DIST_TO_BACKUP_ON_FAILURE_MM away from our initial backing up pose
        if(failureMode_ == BACKING_UP)
        {
#if(TRACK_BLOCK)
          if(dockingErrSignalMsgReady_)
          {
            // Keep looking at marker while backing up
            f32 desiredHeadAngle = atan_fast( (dockingErrSignalMsg_.z_height - NECK_JOINT_POSITION[2])/dockingErrSignalMsg_.x_distErr);
            HeadController::SetDesiredAngle(desiredHeadAngle);
          }
#endif
          
          if(Localization::GetDistTo(backupPose_.x(), backupPose_.y()) > DIST_TO_BACKUP_ON_FAILURE_MM)
          {
            failureMode_ = NO_FAILURE;
            
            // If we are doing hybrid docking then we want to backup when not in position and then fail
            // so if action retries we are close to predock pose
            if(dockingMethod_ == DockingMethod::HYBRID_DOCKING)
            {
              AnkiDebug( 299, "DockingController.Update.BackingUpAndStopping", 305, "", 0);
              StopDocking(DockingResult::DOCK_FAILURE_RETRY);
            }
          }
          else
          {
            // While we are backing up we don't want to time out due to ignoring error signals so fake time
            lastDockingErrorSignalRecvdTime_ = HAL::GetTimeStamp();
            return RESULT_OK;
          }
        }
      
        // Get any docking error signal available from the vision system
        // and update our path accordingly.
        while( dockingErrSignalMsgReady_ )
        {
          dockingErrSignalMsgReady_ = false;

          // If we're not actually docking, just toss the dockingErrSignalMsg_.
          if (mode_ == IDLE) {
            break;
          }
          
          // Fail immediatly if the block height is above our docking limit
          if(dockingErrSignalMsg_.z_height > DOCK_HEIGHT_LIMIT_MM)
          {
            StopDocking(DockingResult::DOCK_FAILURE_TOO_HIGH);
            return RESULT_FAIL;
          }

#if(0)
          // Print period of tracker (i.e. messages coming in from tracker)
          static u32 lastTime = 0;
          u32 currTime = HAL::GetMicroCounter();
          if (lastTime != 0) {
            u32 period = (currTime - lastTime)/1000;
            AnkiDebug( 300, "DockingController.Update.TrackerPeriod", 568, "%d ms", 1, period);
          }
          lastTime = currTime;
#endif

          // Check if we are beyond point of no return distance
          if (pastPointOfNoReturn_) {
            // If we believe we are past the point of no return distance but are actually not
            if(dockingErrSignalMsg_.x_distErr > pointOfNoReturnDistMM_)
            {
#if(DEBUG_DOCK_CONTROLLER)
              AnkiDebug( 301, "DockingController.Update.NoLongerPastPointOfNoReturn", 569, "(%f > %d)", 2,
                        dockingErrSignalMsg_.x_distErr, pointOfNoReturnDistMM_);
#endif
              pastPointOfNoReturn_ = false;
            }
          }


#if(DEBUG_DOCK_CONTROLLER)
          AnkiDebug( 302, "DockingController.Update.ReceivedErrorSignal", 570, "time=%d, x_distErr=%f, y_horErr=%f, z_height=%f, angleErr=%fdeg", 5,
                dockingErrSignalMsg_.timestamp,
                dockingErrSignalMsg_.x_distErr, dockingErrSignalMsg_.y_horErr,
                dockingErrSignalMsg_.z_height, RAD_TO_DEG_F32(dockingErrSignalMsg_.angleErr));
#endif

          // Check that error signal is plausible
          // If not, treat as if tracking failed.
          // TODO: Get tracker to detect these situations and not even send the error message here.
          if (dockingErrSignalMsg_.x_distErr > 0.f && ABS(dockingErrSignalMsg_.angleErr) < 0.75f*M_PI_2_F) {

            // Update time that last good error signal was received
            lastDockingErrorSignalRecvdTime_ = HAL::GetTimeStamp();

            // Set relative block pose to start/continue docking
            SetRelDockPose(dockingErrSignalMsg_.x_distErr, dockingErrSignalMsg_.y_horErr, dockingErrSignalMsg_.angleErr, dockingErrSignalMsg_.timestamp);

#if(TRACK_BLOCK)
            static const f32 MIN_HEAD_TRACKING_ANGLE = DEG_TO_RAD_F32(-20);

            f32 desiredHeadAngle = atan_fast( (dockingErrSignalMsg_.z_height - NECK_JOINT_POSITION[2])/dockingErrSignalMsg_.x_distErr) + DEG_TO_RAD_F32(4);

            // When repeatedly commanding a low head angle head calibration likes to kick in so this
            // is to prevent that from happening
            if(desiredHeadAngle > MIN_HEAD_TRACKING_ANGLE)
            {
              HeadController::SetDesiredAngle(desiredHeadAngle);
            }
#endif

            continue;
          }

          if ((!pastPointOfNoReturn_) && (!markerOutOfFOV_)) {
            SpeedController::SetUserCommandedDesiredVehicleSpeed(0);
            //PathFollower::ClearPath();
            SteeringController::ExecuteDirectDrive(0,0);
            if (mode_ != IDLE) {
              mode_ = LOOKING_FOR_BLOCK;
            }
          }

        } // while new docking error message has mail



        // Check if the pose of the marker that was in field of view should
        // again be in field of view.
        f32 distToMarker = 1000000;
        if (markerOutOfFOV_) {
          // Marker has been outside field of view.
          // Check if it should be visible again.
          if (IsMarkerInFOV(lastMarkerPoseObservedInValidFOV_, MARKER_WIDTH)) {
            AnkiDebug( 303, "DockingController.Update.MarkerExpectedInsideFOV", 305, "", 0);
            // Fake the error signal received timestamp to reset the timeout
            lastDockingErrorSignalRecvdTime_ = HAL::GetTimeStamp();
            markerOutOfFOV_ = false;
          }
        } else {
          // Marker has been in field of view.
          // Check if we expect it to no longer be in view.
          if (lastMarkerPoseObservedIsSet_) {

            // Get distance between marker and current robot pose
            Embedded::Pose2d currPose = Localization::GetCurrPose();
            distToMarker = lastMarkerPoseObservedInValidFOV_.GetTranslation().Dist(currPose.GetTranslation());

            if (PathFollower::IsTraversingPath() &&
                !IsMarkerInFOV(lastMarkerPoseObservedInValidFOV_, MARKER_WIDTH - 5.f) &&
                distToMarker > FINAL_APPROACH_STRAIGHT_SEGMENT_LENGTH_MM) {
              AnkiDebug( 304, "DockingController.Update.MarkerExpectedOutsideFOV", 305, "", 0);
              markerOutOfFOV_ = true;
            }
          }
        }


        // Check if we are beyond point of no return distance
        if (!pastPointOfNoReturn_ && (pointOfNoReturnDistMM_ != 0) && (distToMarker < pointOfNoReturnDistMM_)) {
#if(DEBUG_DOCK_CONTROLLER)
          AnkiDebug( 305, "DockingController.Update.PointOfNoReturn", 571, "(%f < %d) mode:%i", 3, distToMarker, pointOfNoReturnDistMM_, mode_);
#endif
          pastPointOfNoReturn_ = true;
          mode_ = APPROACH_FOR_DOCK;
        }

        
        Result retVal = RESULT_OK;
        
        // There are some special cases for aligning with a block (rolling is basically aligning)
        const bool isAligning = PickAndPlaceController::GetCurAction() == DockAction::DA_ALIGN ||
        PickAndPlaceController::GetCurAction() == DockAction::DA_ROLL_LOW ||
        PickAndPlaceController::GetCurAction() == DockAction::DA_DEEP_ROLL_LOW;
        
        switch(mode_)
        {
          case IDLE:
            break;
          case LOOKING_FOR_BLOCK:

            if ((!pastPointOfNoReturn_)
                && !markerOutOfFOV_
              && (HAL::GetTimeStamp() - lastDockingErrorSignalRecvdTime_ > GIVEUP_DOCKING_TIMEOUT_MS)) {
              StopDocking(DockingResult::DOCK_FAILURE_TOO_LONG_WITHOUT_BLOCKPOSE);
              AnkiDebug( 306, "DockingController.LOOKING_FOR_BLOCK.TooLongWithoutErrorSignal", 572, "currTime %d, lastErrSignal %d, Giving up.", 2, HAL::GetTimeStamp(), lastDockingErrorSignalRecvdTime_);
            }
            break;
          case APPROACH_FOR_DOCK:
          {
            HighDockLiftUpdate();

            if(dockingMethod_ != DockingMethod::EVEN_BLINDER_DOCKING)
            {
              // Stop if we haven't received error signal for a while
              if (!markerlessDocking_
                  && (!pastPointOfNoReturn_)
                  && (!useFirstErrorSignalOnly_)
                  && !markerOutOfFOV_
                  && (HAL::GetTimeStamp() - lastDockingErrorSignalRecvdTime_ > STOPPED_TRACKING_TIMEOUT_MS) ) {
                PathFollower::ClearPath();
                SpeedController::SetUserCommandedDesiredVehicleSpeed(0);
                mode_ = LOOKING_FOR_BLOCK;
                AnkiDebug( 307, "DockingController.APPROACH_FOR_DOCK.TooLongWithoutErrorSignal", 573, "currTime %d, lastErrSignal %d, Looking for block...", 2, HAL::GetTimeStamp(), lastDockingErrorSignalRecvdTime_);
                break;
              }
            }
            
            // If we did the Hanns maneuver assume it succedded since we should only be doing when we
            // believe it will work
            if(failureMode_ == HANNS_MANEUVER && createdValidPath_ && !PathFollower::IsTraversingPath())
            {
              StopDocking(DockingResult::DOCK_SUCCESS_HANNS_MANEUVER);
              break;
            }
            
<<<<<<< HEAD
            // If this is DA_MOUNT_CHARGER, don't bother with all the checks below
            // and just assume we got to where we want. (Charger marker pose signal is
            // too noisy to trust. We just need to get roughly in front of the thing so
            // we can turn around to back into it.
            if (createdValidPath_ &&
                !PathFollower::IsTraversingPath() &&
                PickAndPlaceController::GetCurAction() == DockAction::DA_MOUNT_CHARGER)
            {
              StopDocking(DockingResult::DOCK_SUCCESS);
              break;
            }
            
=======
>>>>>>> fa7141c5
            // If finished traversing path
            if (createdValidPath_ &&
                !PathFollower::IsTraversingPath() &&
                failureMode_ == NO_FAILURE)
            {
              // Get our current pose and compute relative x,y distances to dockPose
              Anki::Embedded::Pose2d curPose = Localization::GetCurrPose();
              Localization::ConvertToDriveCenterPose(curPose, curPose);
              Anki::Embedded::Pose2d relPose = dockPose_.GetWithRespectTo(curPose);
              f32 rel_vert_dist_block = relPose.x();
              f32 rel_horz_dist_block = relPose.y();
              
              bool inPosition = true;
              bool doHannsManeuver = false;
              
              if(dockingMethod_ != DockingMethod::BLIND_DOCKING && dockingMethod_ != DockingMethod::EVEN_BLINDER_DOCKING)
              {
                f32 rel_angle_to_block = relPose.GetAngle().ToFloat();

                // Depending on when our last docking error signal was we will either use it or the robot's relative
                // distances to the dock pose to determine if we are in position
                if(!markerlessDocking_)
                {
                  // Since hybrid docking doesn't plan into the block the error signal will be slightly larger
                  // when we finish traversing the path so increase the x_dist_err tolerance
                  f32 rel_x_tol_mm = (dockingMethod_ == DockingMethod::HYBRID_DOCKING ? HYBRID_REL_X_TOL_MM : 0);
                  if((HAL::GetTimeStamp() - dockingErrSignalMsg_.timestamp) <= TIME_SINCE_LAST_ERRSIG &&
                     (dockingErrSignalMsg_.x_distErr > pointOfNoReturnDistMM_ + rel_x_tol_mm ||
                      ABS(dockingErrSignalMsg_.y_horErr) > LATERAL_DOCK_TOLERANCE_AT_DOCK_MM ||
                      ABS(dockingErrSignalMsg_.angleErr) > ERRMSG_NOT_IN_POSITION_ANGLE_TOL))
                  {
                    AnkiDebug( 308, "DockingController.Update.FinishedPathButErrorSignalTooLarge_1", 305, "", 0);
                    inPosition = false;
                    
                    // If we aren't in position but are relativly close then we want to do the Hanns maneuver
                    // The x_distErr can be fairly large due it not being that recent so reduce it by a ratio of
                    // how long ago the error was and the x_distErr at that time
                    if(dockingErrSignalMsg_.x_distErr-((HAL::GetTimeStamp()-dockingErrSignalMsg_.timestamp)/dockingErrSignalMsg_.x_distErr) <= pointOfNoReturnDistMM_+ERRMSG_HM_DIST_TOL &&
                        ABS(dockingErrSignalMsg_.y_horErr) <= ERRMSG_HM_LATERAL_DOCK_TOL_MM &&
                        ABS(dockingErrSignalMsg_.angleErr) <= ERRMSG_HM_ANGLE_TOL)
                    {
                      //AnkiDebug( 309, "DockingController.Update.AbleToDoHannsManeuver_1", 305, "", 0);
  #ifndef SIMULATOR
                      doHannsManeuver = true;
  #endif
                    }
                  }
                  // If we can't use the last docking error signal then check if the robot's pose is within some
                  // tolerances of the dockPose
                  else if((HAL::GetTimeStamp() - dockingErrSignalMsg_.timestamp) > TIME_SINCE_LAST_ERRSIG &&
                          (rel_vert_dist_block > VERT_DOCK_TOL_MM ||
                           ABS(rel_horz_dist_block) > HORZ_DOCK_TOL_MM ||
                           ABS(rel_angle_to_block) > POSE_NOT_IN_POSITION_ANGLE_TOL))
                  {
                    AnkiDebug( 310, "DockingController.Update.FinishedPathButErrorSignalTooLarge_2", 305, "", 0);
                    inPosition = false;
                    
                    if(rel_vert_dist_block < VERT_DOCK_TOL_MM+POSE_HM_DIST_TOL &&
                        ABS(rel_horz_dist_block) < POSE_HM_HORZ_TOL_MM &&
                        ABS(rel_angle_to_block) < POSE_HM_ANGLE_TOL)
                    {
                      //AnkiDebug( 311, "DockingController.Update.AbleToDoHannsManeuver_2", 305, "", 0);
  #ifndef SIMULATOR
                      doHannsManeuver = true;
  #endif
                    }
                  }
                }
              }
              
              // If we know we are not in position and we are not currently backing up due to an already recognized
              // failure then fail this dock and either backup or do Hanns maneuver. We are only able to fail
              // docking this way if the docking involves markers
              if(!markerlessDocking_ && !inPosition)
              {
                if(dockingMethod_ != DockingMethod::BLIND_DOCKING && dockingMethod_ != DockingMethod::EVEN_BLINDER_DOCKING)
                {
                  // If we have determined we should do the Hanns maneuver and we aren't currently doing it,
                  // are docking to a block on the ground, and not carrying a block
                  if(doHannsManeuver &&
                     failureMode_ != HANNS_MANEUVER &&
                     dockingToBlockOnGround &&
                     !PickAndPlaceController::IsCarryingBlock() &&
                     !isAligning)
                  {
                    SendDockingStatusMessage(Status::STATUS_DOING_HANNS_MANEUVER);
                    AnkiDebug( 312, "DockingController.Update.ExecutingHannsManeuver", 305, "", 0);
                    
                    // Hanns Maneuver was accidentally tuned to work with specific gains so apply them
                    ApplyDockingSteeringGains();
                    
                    f32 x;
                    f32 y;
                    Radians a;
                    Localization::GetDriveCenterPose(x, y, a);

                    PathFollower::ClearPath();
                    
                    f32 turnAngle = 0;
                    // Depending on which source of information we used to determine we are not in position
                    // use the same one to get the turn angle
                    if((HAL::GetTimeStamp() - dockingErrSignalMsg_.timestamp) <= TIME_SINCE_LAST_ERRSIG)
                    {
                      turnAngle = (dockingErrSignalMsg_.y_horErr >= 0 ? -HM_TURN_ANGLE_RAD : HM_TURN_ANGLE_RAD);
                    }
                    else
                    {
                      turnAngle = (rel_horz_dist_block >= 0 ? -HM_TURN_ANGLE_RAD : HM_TURN_ANGLE_RAD);
                    }
                    
                    PathFollower::AppendPathSegment_PointTurn(x, y,
                                                              a.ToFloat()-turnAngle,
                                                              HM_ROT_SPEED_RADPS,
                                                              HM_ROT_ACCEL_MMPS2,
                                                              HM_ROT_ACCEL_MMPS2,
                                                              0.1f, true);
                    
                    PathFollower::AppendPathSegment_Line(x,
                                                         y,
                                                         x+(HM_DIST_MM)*cosf(a.ToFloat()-turnAngle/2.f),
                                                         y+(HM_DIST_MM)*sinf(a.ToFloat()-turnAngle/2.f),
                                                         HM_SPEED_MMPS,
                                                         HM_ACCEL_MMPS2,
                                                         HM_ACCEL_MMPS2);
                    
                    createdValidPath_ = PathFollower::StartPathTraversal(0, useManualSpeed_);
                    failureMode_ = HANNS_MANEUVER;
                  }
                  // Special case for aligning and docking to high block -
                  // will occur if we are in position for hanns maneuver then we won't do it
                  // and just succeed
                  else if(doHannsManeuver && (isAligning || !dockingToBlockOnGround))
                  {
                    StopDocking(DockingResult::DOCK_SUCCESS);
                  }
                  // Otherwise we are not in position and should just back up
                  else
                  {
                    SendDockingStatusMessage(Status::STATUS_BACKING_UP);
                    AnkiDebug( 313, "DockingController.Update.BackingUp", 305, "", 0);
                    
                    // If we have failed too many times just give up
                    if(numDockingFails_++ >= maxDockRetries_)
                    {
                      StopDocking(DockingResult::DOCK_FAILURE_RETRY);
                      AnkiDebug( 314, "DockingController.Update.TooManyDockingFails", 574, "MaxRetries %d", 1, maxDockRetries_);
                      break;
                    }
                    
                    pastPointOfNoReturn_ = false;
                    mode_ = LOOKING_FOR_BLOCK;
                    
                    backupPose_ = curPose;
                    
                    PathFollower::ClearPath();
                    createdValidPath_ = false;
                    SteeringController::ExecuteDirectDrive(BACKUP_SPEED_MMPS, BACKUP_SPEED_MMPS);
                    dockSpeed_mmps_ = DOCKSPEED_ON_FAILURE_MMPS;
                    dockDecel_mmps2_ = DOCKDECEL_ON_FAILURE_MMPS2;
                    
                    // Raise the lift if rolling, don't do anything to the lift if aligning or carrying a block, everything else
                    // we want to lower the lift when backing up
                    if(PickAndPlaceController::GetCurAction() == DockAction::DA_ROLL_LOW ||
                       PickAndPlaceController::GetCurAction() == DockAction::DA_DEEP_ROLL_LOW)
                    {
                      LiftController::SetDesiredHeight(LIFT_HEIGHT_CARRY);
                    }
                    else if(!isAligning &&
                            !PickAndPlaceController::IsCarryingBlock() &&
                            PickAndPlaceController::GetCurAction() != DockAction::DA_ALIGN_SPECIAL)
                    {
                      LiftController::SetDesiredHeightByDuration(LIFT_HEIGHT_LOWDOCK, 0.25, 0.25, 1);
                    }
                    dockingToBlockOnGround = true;
                    
                    failureMode_ = BACKING_UP;
                  }
                }
              }
              // Otherwise we are in position and docking can succeed
              else if(inPosition && failureMode_ == NO_FAILURE)
              {
                AnkiDebug( 1212, "DockingController.Update.Success", 638, "vert:%f hort:%f rel_x:%f rel_y:%f t:%d", 5,  rel_vert_dist_block, ABS(rel_horz_dist_block), dockingErrSignalMsg_.x_distErr, dockingErrSignalMsg_.y_horErr, (int)(HAL::GetTimeStamp()-dockingErrSignalMsg_.timestamp));
                //AnkiDebug( 316, "DockingController.Update.DockingSucces", 305, "", 0);
                if(numDockingFails_ > 0)
                {
                  StopDocking(DockingResult::DOCK_SUCCESS_RETRY);
                }
                else
                {
                  StopDocking(DockingResult::DOCK_SUCCESS);
                }
              }
            }
            break;
          }
          default:
            mode_ = IDLE;
            AnkiError( 317, "DockingController.Update.InvalidMode", 347, "%d", 1, mode_);
            break;
        }

        if(!DidLastDockSucceed())
        {
          retVal = RESULT_FAIL;
        }

        return retVal;

      } // Update()-


      void SetRelDockPose(f32 rel_x, f32 rel_y, f32 rel_rad, TimeStamp_t t)
      {
        // Check for readings that we do not expect to get
        if (rel_x < 0.f || ABS(rel_rad) > 0.75f*M_PI_2_F) {
          AnkiWarn( 318, "DockingController.SetRelDockPose.OORErrorSignal", 576, "x: %f, y: %f, rad: %f", 3, rel_x, rel_y, rel_rad);
          return;
        }
        
        // If we are idle or already succeeded docking
        if (mode_ == IDLE || DidLastDockSucceed()) {
          // We already accomplished the dock. We're done!
          return;
        }
        
        // Ignore error signals while doing the Hanns Manuever so that we don't try to acquire a new
        // error signal because the block is moving
        if(failureMode_ == HANNS_MANEUVER)
        {
          return;
        }


#if(RESET_LOC_ON_BLOCK_UPDATE)
        // Reset localization to zero buildup of localization error.
        Localization::Init();
#endif

        // Set mode to approach if looking for a block
        if (mode_ == LOOKING_FOR_BLOCK) {

          mode_ = APPROACH_FOR_DOCK;

          // Set approach start pose
          Localization::GetDriveCenterPose(approachStartPose_.x(), approachStartPose_.y(), approachStartPose_.angle());

#if(RESET_LOC_ON_BLOCK_UPDATE)
          // If there is no localization (as is currently the case on the robot)
          // we adjust the path's starting point as the robot progresses along
          // the path so that the relative position of the starting point to the
          // block is the same as it was when tracking first started.
          approachPath_dist = sqrtf(rel_x*rel_x + rel_y*rel_y);
          approachPath_dtheta = atan2_acc(rel_y, rel_x);
          approachPath_dOrientation = rel_rad;

          //PRINT("Approach start delta: distToBlock: %f, angleToBlock: %f, blockAngleRelToRobot: %f\n", approachPath_dist,approachPath_dtheta, approachPath_dOrientation);
#endif

          followingBlockNormalPath_ = false;
        }
        
        // DOCK_OFFSET_DIST_X_OFFSET is added to the dockOffsetDistX_ here because when the robot is docked with the block
        // rel_x is generally greater than dockOffsetDistX_
        if (rel_x <= dockOffsetDistX_+DOCK_OFFSET_DIST_X_OFFSET && ABS(rel_y) <= LATERAL_DOCK_TOLERANCE_AT_DOCK_MM) {
#if(DEBUG_DOCK_CONTROLLER)
          AnkiDebug( 320, "DockingController.SetRelDockPose.DockPoseReached", 577, "dockOffsetDistX = %f", 1, dockOffsetDistX_+DOCK_OFFSET_DIST_X_OFFSET);
#endif
          return;
        }

        // This error signal is with respect to the pose the robot was at at time dockMsg.timestamp
        // Find the pose the robot was at at that time and transform it to be with respect to the
        // robot's current pose
        Anki::Embedded::Pose2d histPose;
        if ((t == 0) || (t == HAL::GetTimeStamp())) {
          Localization::GetCurrentMatPose(histPose.x(), histPose.y(), histPose.angle());
        }  else {
          Localization::GetHistPoseAtTime(t, histPose);
        }
        
#if(DEBUG_DOCK_CONTROLLER)
        Anki::Embedded::Pose2d currPose;
        Localization::GetCurrentMatPose(currPose.x(), currPose.y(), currPose.angle());
        AnkiDebug( 321, "DockingController.SetRelDockPose", 578, "HistPose %f %f %f (t=%d), currPose %f %f %f (t=%d)\n", 8,
                  histPose.x(), histPose.y(), histPose.angle().getDegrees(), t,
                  currPose.x(), currPose.y(), currPose.angle().getDegrees(), HAL::GetTimeStamp());
#endif
        
        // Compute absolute block pose using error relative to pose at the time image was taken.
        f32 distToBlock = sqrtf((rel_x * rel_x) + (rel_y * rel_y));
        f32 angle_to_block = atan2_acc(rel_y, rel_x);
        f32 blockPose_x = histPose.x() + distToBlock * cosf(angle_to_block + histPose.GetAngle().ToFloat());
        f32 blockPose_y = histPose.y() + distToBlock * sinf(angle_to_block + histPose.GetAngle().ToFloat());
        f32 blockPose_a = (histPose.GetAngle() + rel_rad).ToFloat();
        
        // If we are hybrid docking check if blockPose has changed too much indicating
        // something moved unexpectedly
        if(dockingMethod_ == DockingMethod::HYBRID_DOCKING && prev_blockPose_x_ != -1)
        {
          if(ABS(prev_blockPose_x_ - blockPose_x) > DELTA_BLOCKPOSE_X_TOL_MM ||
             ABS(prev_blockPose_y_ - blockPose_y) > DELTA_BLOCKPOSE_Y_TOL_MM ||
             ABS(prev_blockPose_a_ - blockPose_a) > DELTA_BLOCKPOSE_A_TOL_RAD)
          {
            AnkiDebug( 322, "DockingController.SetRelDockPose.AcquireNewSignal", 579, "%f %f %f", 3,
                      prev_blockPose_x_ - blockPose_x,
                      prev_blockPose_y_ - blockPose_y,
                      prev_blockPose_a_ - blockPose_a);
            numErrSigToAcquireNewSignal_++;
          }
          else
          {
            numErrSigToAcquireNewSignal_ = 0;
          }
        }
        
        // Ignore error signal if blind docking or hybird docking and we dont need to acquire a new signal
        if (PathFollower::IsTraversingPath() &&
            (dockingMethod_ == DockingMethod::BLIND_DOCKING ||
             dockingMethod_ == DockingMethod::EVEN_BLINDER_DOCKING ||
             (dockingMethod_ == DockingMethod::HYBRID_DOCKING && numErrSigToAcquireNewSignal_ < CONSEC_ERRSIG_TO_ACQUIRE_NEW_SIGNAL))) {
          return;
        }
        numErrSigToAcquireNewSignal_ = 0;

        // Create new path that is aligned with the normal of the block we want to dock to.
        // End point: Where the robot origin should be by the time the robot has docked.
        // Start point: Projected from end point at specified rad.
        //              Just make length as long as distance to block.
        //
        //   ______
        //   |     |
        //   |     *  End ---------- Start              * == (rel_x, rel_y)
        //   |_____|      \ ) rad
        //    Block        \
        //                  \
        //                   \ Aligned with robot x axis (but opposite direction)
        //
        //
        //               \ +ve x axis
        //                \
        //                / ROBOT
        //               /
        //              +ve y-axis

        // Update blockPose and prevBlockPose
        blockPose_.x() = blockPose_x;
        blockPose_.y() = blockPose_y;
        blockPose_.angle() = blockPose_a;

        prev_blockPose_x_ = blockPose_.x();
        prev_blockPose_y_ = blockPose_.y();
        prev_blockPose_a_ = blockPose_.angle().ToFloat();

        // Field of view check
        if (markerOutOfFOV_) {
          // Marker has been outside field of view,
          // but the latest error signal may indicate that it is back in.
          if (IsMarkerInFOV(blockPose_, MARKER_WIDTH)) {
            //AnkiDebug( 323, "DockingController.SetRelDockPose.MarkerInsideFOV", 305, "", 0);
            markerOutOfFOV_ = false;
          } else {
            //AnkiDebug( 5, "DockingController", 431, "Marker is expected to be out of FOV. Ignoring error signal\n", 0);
            return;
          }
        }
        lastMarkerPoseObservedIsSet_ = true;
        lastMarkerPoseObservedInValidFOV_ = blockPose_;


#if(RESET_LOC_ON_BLOCK_UPDATE)
        // Rotate block so that it is parallel with approach start pose
        f32 rel_blockAngle = rel_rad - approachPath_dOrientation;

        // Subtract dtheta so that angle points to where start pose is
        rel_blockAngle += approachPath_dtheta;

        // Compute dx and dy from block pose in current robot frame
        f32 dx = approachPath_dist * cosf(rel_blockAngle);
        f32 dy = approachPath_dist * sinf(rel_blockAngle);

        approachStartPose_.x() = blockPose_.x() - dx;
        approachStartPose_.y() = blockPose_.y() - dy;
        approachStartPose_.angle = rel_blockAngle - approachPath_dtheta;

        //PRINT("Approach start pose: x = %f, y = %f, angle = %f\n", approachStartPose_.x(), approachStartPose_.y(), approachStartPose_.angle.ToFloat());
#endif


        // Compute dock pose
        dockPose_.x() = blockPose_.x() - dockOffsetDistX_ * cosf(blockPose_.GetAngle().ToFloat());
        dockPose_.y() = blockPose_.y() - dockOffsetDistX_ * sinf(blockPose_.GetAngle().ToFloat());
#if(DOCK_ANGLE_DAMPING)
        if (!dockPoseAngleInitialized_) {
          dockPose_.angle() = blockPose_.GetAngle();
          dockPoseAngleInitialized_ = true;
        } else {
          Radians angDiff = blockPose_.GetAngle() - dockPose_.GetAngle();
          dockPose_.angle() = dockPose_.GetAngle() + CLIP(angDiff, -0.01, 0.01);
        }
#else
        dockPose_.angle() = blockPose_.angle();
#endif

        // Send goal pose up to engine for viz
        SendGoalPoseMessage(dockPose_);

        // Convert goal pose to drive center pose for pathFollower
        Localization::ConvertToDriveCenterPose(dockPose_, dockPose_);

        // Get current drive center pose
        f32 x;
        f32 y;
        Radians a;
        Localization::GetDriveCenterPose(x, y, a);
#if(USE_DUBINS_PATH)
        s8 endRadiiIdx = -1;
        f32 path_length;
        u8 numPathSegments;
        f32 maxSegmentSweepRad = 0;
        do {
          // Clear current path
          PathFollower::ClearPath();

          if (++endRadiiIdx == NUM_END_RADII) {
            AnkiDebug( 324, "DockingController.SetRelDockPose.DubinsPathFailed", 305, "", 0);
            followingBlockNormalPath_ = true;
            break;
          }

          numPathSegments = PathFollower::GenerateDubinsPath(x,
                                                             y,
                                                             a.ToFloat(),
                                                             dockPose_.x(),
                                                             dockPose_.y(),
                                                             dockPose_.GetAngle().ToFloat(),
                                                             DOCK_PATH_START_RADIUS_MM,
                                                             DOCK_PATH_END_RADII_MM[endRadiiIdx],
                                                             dockSpeed_mmps_,
                                                             dockAccel_mmps2_,
                                                             dockDecel_mmps2_,
                                                             FINAL_APPROACH_STRAIGHT_SEGMENT_LENGTH_MM,
                                                             &path_length);

          // Check if any of the arcs sweep an angle larger than PIDIV2
          maxSegmentSweepRad = 0;
          const Planning::Path& path = PathFollower::GetPath();
          for (u8 s=0; s< numPathSegments; ++s) {
            if (path.GetSegmentConstRef(s).GetType() == Planning::PST_ARC) {
              f32 segSweepRad = ABS(path.GetSegmentConstRef(s).GetDef().arc.sweepRad);
              if (segSweepRad > maxSegmentSweepRad) {
                maxSegmentSweepRad = segSweepRad;
              }
            }
          }

        } while (numPathSegments == 0 || maxSegmentSweepRad + 0.01f >= M_PI_2_F);

        //PRINT("numPathSegments: %d, path_length: %f, distToBlock: %f, followBlockNormalPath: %d\n",
        //      numPathSegments, path_length, distToBlock, followingBlockNormalPath_);

#else
        // Skipping Dubins path since the straight line path seems to work fine as long as the steeringController gains
        // are set appropriately according to docking speed.
        followingBlockNormalPath_ = true;
#endif

        // No reasonable Dubins path exists.
        // Either try again with smaller radii or just let the controller
        // attempt to get on to a straight line normal path.
        if (followingBlockNormalPath_) {
#if ALLOW_TRACKER_DOCKING
          if(dockingMethod_ != TRACKER_DOCKING)
#endif
          {
            // Compute new starting point for path
            // HACK: Feeling lazy, just multiplying path by some scalar so that it's likely to be behind the current robot pose.
            const f32 dockPoseCos = cosf(dockPose_.GetAngle().ToFloat());
            const f32 dockPoseSin = sinf(dockPose_.GetAngle().ToFloat());
            
            f32 x_start_mm = dockPose_.x() - 3 * distToBlock * dockPoseCos;
            f32 y_start_mm = dockPose_.y() - 3 * distToBlock * dockPoseSin;
            
            // Plan just a little bit into the block to reduce the chance that we don't quite get close enough
            // and completely whiff picking up the object
            f32 distIntoBlock_mm = 5;
            
            const DockAction curAction = PickAndPlaceController::GetCurAction();
            // If we are rolling push the block a little by planning a path into it
            if(curAction == DockAction::DA_ROLL_LOW ||
               curAction == DockAction::DA_DEEP_ROLL_LOW)
            {
              distIntoBlock_mm = PATH_END_DIST_INTO_BLOCK_MM;
            }
            
            PathFollower::ClearPath();
            PathFollower::AppendPathSegment_Line(x_start_mm,
                                                 y_start_mm,
                                                 dockPose_.x() + distIntoBlock_mm*dockPoseCos,
                                                 dockPose_.y() + distIntoBlock_mm*dockPoseSin,
                                                 dockSpeed_mmps_,
                                                 dockAccel_mmps2_,
                                                 dockAccel_mmps2_);
            
            //AnkiDebug( 5, "DockingController", 472, "Computing straight line path (%f, %f) to (%f, %f)\n", 4,x_start_mm, y_start_mm, dockPose_.x(), dockPose_.y());
          }
#if ALLOW_TRACKER_DOCKING
          else
          {
            // Distance it takes in order to decelerate from dockSpeed to 0 with the given dock deceleration
            // This is for the final path segment so we get a nice smooth ease-in when close to the block
            f32 distToDecel = (-(dockSpeed_mmps_*dockSpeed_mmps_)) / (-2*dockDecel_mmps2_);
            
            // If distToDecel is larger than our max decel distance calculate a new deceleration such that distToDecel will
            // be equivalent to our max decel distance
            if(distToDecel > MAX_DECEL_DIST_MM)
            {
              dockDecel_mmps2_ = (-(dockSpeed_mmps_*dockSpeed_mmps_)) / (-2*MAX_DECEL_DIST_MM);
              distToDecel = MAX_DECEL_DIST_MM;
            }
            
            
            // If we need to do a point turn in order to turn towards the block than this padding will ensure we are
            // DIST_AWAY_FROM_BLOCK_FOR_PT_MM away from the block when we turn.
            // This is so that we don't turn and collide with the block
            f32 distToDecelPadding = 0;
            if(distToDecel < DIST_AWAY_FROM_BLOCK_FOR_PT_MM && distToBlock > DIST_AWAY_FROM_BLOCK_FOR_PT_MM)
            {
              distToDecelPadding = DIST_AWAY_FROM_BLOCK_FOR_PT_MM - distToDecel;
            }
            
            f32 dockPoseAngleCos = cosf(dockPose_.GetAngle().ToFloat());
            f32 dockPoseAngleSin = sinf(dockPose_.GetAngle().ToFloat());
            
            f32 x_inFrontOfBlock = dockPose_.x()-(distToDecelPadding + distToDecel)*dockPoseAngleCos;
            f32 y_inFrontOfBlock = dockPose_.y()-(distToDecelPadding + distToDecel)*dockPoseAngleSin;
            
            // Make sure our starting point is behind us
            x -= PATH_START_DIST_BEHIND_ROBOT_MM*dockPoseAngleCos;
            y -= PATH_START_DIST_BEHIND_ROBOT_MM*dockPoseAngleSin;

            PathFollower::ClearPath();
            
            // If we are more than DIST_AWAY_FROM_BLOCK_FOR_ADDITIONAL_PATH_MM away from the block or the
            // blocks angle reletive to robot is greater than ANGLE_FROM_BLOCK_FOR_ADDITIONAL_PATH_RAD plan
            // a path to the point DIST_AWAY_FROM_BLOCK_FOR_PT_MM directly in front of the block
            if(distToBlock > DIST_AWAY_FROM_BLOCK_FOR_ADDITIONAL_PATH_MM ||
               ABS(rel_rad) > ANGLE_FROM_BLOCK_FOR_ADDITIONAL_PATH_RAD)
            {
              PathFollower::AppendPathSegment_Line(0,
                                                   x,
                                                   y,
                                                   x_inFrontOfBlock,
                                                   y_inFrontOfBlock,
                                                   dockSpeed_mmps_,
                                                   dockAccel_mmps2_,
                                                   dockDecel_mmps2_);
              
              // If the angle of the block relative to the robot is greater than ANGLE_FROM_BLOCK_FOR_POINT_TURN_RAD
              // we will want to do a point turn in order face the block
              if(ABS(rel_rad) > ANGLE_FROM_BLOCK_FOR_POINT_TURN_RAD)
              {
                PathFollower::AppendPathSegment_PointTurn(0,
                                                          x_inFrontOfBlock,
                                                          y_inFrontOfBlock,
                                                          dockPose_.GetAngle().ToFloat(), 3.0, 1.0, 1.0, 0.1, true);
              }
              
              // If we added padding to place us 60mm away from the block then we need to add a path segment to get us
              // from that point to the point where we will start to decelerate otherwise we will already be at
              // the point of deceleration
              if(distToDecelPadding > 0)
              {
                PathFollower::AppendPathSegment_Line(0,
                                                     x_inFrontOfBlock,
                                                     y_inFrontOfBlock,
                                                     dockPose_.x()-(distToDecel)*dockPoseAngleCos,
                                                     dockPose_.y()-(distToDecel)*dockPoseAngleSin,
                                                     dockSpeed_mmps_,
                                                     dockAccel_mmps2_,
                                                     dockDecel_mmps2_);
              }
            }
            // Else we are close enough and roughly directly in front of the block that we can just go straight
            // to the deceleration point
            else if(distToBlock > distToDecel)
            {
              PathFollower::AppendPathSegment_Line(0,
                                                   x,
                                                   y,
                                                   dockPose_.x()-(distToDecel)*dockPoseAngleCos,
                                                   dockPose_.y()-(distToDecel)*dockPoseAngleSin,
                                                   dockSpeed_mmps_,
                                                   dockAccel_mmps2_,
                                                   dockDecel_mmps2_);
            }
            
            // Finally add a segment from our deceleration point to a point PATH_END_DIST_INTO_BLOCK_MM
            // (or if docking to a block off the ground 0mm) inside of the block
            // Placing the point inside the block causes us to push the block and maybe it will slide sideways onto
            // the lift if we are ever so slightly off the marker due to camera extrinsics
            f32 distIntoBlock = ((!dockingToBlockOnGround ||
                                  PickAndPlaceController::IsCarryingBlock() ||
                                  PickAndPlaceController::GetCurAction() == DA_ALIGN) ? 0 : PATH_END_DIST_INTO_BLOCK_MM);
            
            PathFollower::AppendPathSegment_Line(0,
                                                 dockPose_.x()-(distToDecel)*dockPoseAngleCos,
                                                 dockPose_.y()-(distToDecel)*dockPoseAngleSin,
                                                 dockPose_.x()+(distIntoBlock)*dockPoseAngleCos,
                                                 dockPose_.y()+(distIntoBlock)*dockPoseAngleSin,
                                                 finalDockSpeed_mmps_,
                                                 dockAccel_mmps2_,
                                                 dockDecel_mmps2_);
          }
#endif
        }

        // Start following path
        createdValidPath_ = PathFollower::StartPathTraversal(0, useManualSpeed_);

        // Debug
        if (!createdValidPath_) {
          AnkiError( 325, "DockingController.SetRelDockPose.FailedToCreatePath", 305, "", 0);
          PathFollower::PrintPath();
        }

      }

      void StartDocking_internal(const f32 speed_mmps, const f32 accel_mmps, const f32 decel_mmps,
                                 const bool useManualSpeed)
      {
        dockingStarted = true;
        dockingResult_ = DockingResult::DOCK_UNKNOWN;
      
        dockSpeed_mmps_ = speed_mmps;
        dockAccel_mmps2_ = accel_mmps;
        dockDecel_mmps2_ = decel_mmps;
        useManualSpeed_ = useManualSpeed;
        mode_ = LOOKING_FOR_BLOCK;
        lastDockingErrorSignalRecvdTime_ = HAL::GetTimeStamp();
        numErrSigToAcquireNewSignal_ = 0;
        
        // Change gains for tracker docking to smooth pathfollowing due to constantly changing path
        if(dockingMethod_ == DockingMethod::TRACKER_DOCKING)
        {
          ApplyDockingSteeringGains();
        }
      }

      void StartDocking(const f32 speed_mmps, const f32 accel_mmps, const f32 decel_mmps,
                        const f32 dockOffsetDistX, const f32 dockOffsetDistY, const f32 dockOffsetAngle,
                        const bool useManualSpeed,
                        const u32 pointOfNoReturnDistMM,
                        const bool useFirstErrSignalOnly)
      {
        StartDocking_internal(speed_mmps, accel_mmps, decel_mmps, useManualSpeed);
        
        dockOffsetDistX_ = dockOffsetDistX;
        pointOfNoReturnDistMM_ = pointOfNoReturnDistMM;
        pastPointOfNoReturn_ = false;
        dockingToBlockOnGround = true;
        markerlessDocking_ = false;
        useFirstErrorSignalOnly_ = useFirstErrSignalOnly;

#if(DOCK_ANGLE_DAMPING)
        dockPoseAngleInitialized_ = false;
#endif
      }

      void StartDockingToRelPose(const f32 speed_mmps, const f32 accel_mmps, const f32 decel_mmps,
                                 const f32 rel_x, const f32 rel_y, const f32 rel_angle,
                                 const bool useManualSpeed)
      {
        StartDocking_internal(speed_mmps, accel_mmps, decel_mmps, useManualSpeed);

        markerlessDocking_ = true;

        // NOTE: mode_ must be set to LOOKING_FOR_BLOCK and success_ must be false
        //       before we call SetRelDockPose()
        SetRelDockPose(rel_x, rel_y, rel_angle);
      }

      void StopDocking(DockingResult result) {
        if(!dockingStarted)
        {
          return;
        }
        
        dockingResult_ = result;
      
        SpeedController::SetUserCommandedDesiredVehicleSpeed(0);
        PathFollower::ClearPath();
        SteeringController::ExecuteDirectDrive(0,0);
        mode_ = IDLE;

        pointOfNoReturnDistMM_ = 0;
        pastPointOfNoReturn_ = false;
        markerlessDocking_ = false;
        markerOutOfFOV_ = false;
        lastMarkerPoseObservedIsSet_ = false;
        dockingToBlockOnGround = false;
        useFirstErrorSignalOnly_ = false;
        numDockingFails_ = 0;
        LATERAL_DOCK_TOLERANCE_AT_DOCK_MM = BLOCK_ON_GROUND_LATERAL_DOCK_TOLERANCE_MM;
        
        failureMode_ = NO_FAILURE;
        
        prev_blockPose_x_ = -1;
        prev_blockPose_y_ = -1;
        prev_blockPose_a_ = -1;
        
        RestoreSteeringGains();
        
        dockingStarted = false;
      }

      const Anki::Embedded::Pose2d& GetLastMarkerAbsPose()
      {
        return blockPose_;
      }

      f32 GetDistToLastDockMarker()
      {
        // Get current robot pose
        f32 x, y;
        Radians angle;
        Localization::GetCurrentMatPose(x, y, angle);
        
        // Get distance to last marker location
        f32 dx = blockPose_.x() - x;
        f32 dy = blockPose_.y() - y;
        f32 dist = sqrtf(dx*dx + dy*dy);
        return dist;
      }

      void SetDockingErrorSignalMessage(const DockingErrorSignal& msg)
      {
        // If the path is already going then ignore any incoming error signals if
        // only using the first error signal.
        if (useFirstErrorSignalOnly_ && PathFollower::IsTraversingPath()) {
          return;
        }
        
        dockingErrSignalMsg_ = msg;
        dockingErrSignalMsgReady_ = true;
      }

      } // namespace DockingController
    } // namespace Cozmo
  } // namespace Anki<|MERGE_RESOLUTION|>--- conflicted
+++ resolved
@@ -762,21 +762,6 @@
               break;
             }
             
-<<<<<<< HEAD
-            // If this is DA_MOUNT_CHARGER, don't bother with all the checks below
-            // and just assume we got to where we want. (Charger marker pose signal is
-            // too noisy to trust. We just need to get roughly in front of the thing so
-            // we can turn around to back into it.
-            if (createdValidPath_ &&
-                !PathFollower::IsTraversingPath() &&
-                PickAndPlaceController::GetCurAction() == DockAction::DA_MOUNT_CHARGER)
-            {
-              StopDocking(DockingResult::DOCK_SUCCESS);
-              break;
-            }
-            
-=======
->>>>>>> fa7141c5
             // If finished traversing path
             if (createdValidPath_ &&
                 !PathFollower::IsTraversingPath() &&
