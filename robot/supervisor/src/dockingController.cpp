#include "anki/common/robot/config.h"
#include "trig_fast.h"
#include "dockingController.h"
#include "headController.h"
#include "liftController.h"
#include "anki/cozmo/robot/logging.h"
#include "anki/cozmo/shared/cozmoConfig.h"
#include "anki/cozmo/robot/hal.h"
#include "messages.h"
#include "clad/robotInterface/messageRobotToEngine_send_helper.h"
#include "localization.h"
#include "speedController.h"
#include "steeringController.h"
#include "pathFollower.h"
#include "imuFilter.h"
#include <math.h>


#define DEBUG_DOCK_CONTROLLER 0

// Resets localization pose to (0,0,0) every time a relative block pose update is received.
// Recalculates the start pose of the path that is at the same position relative to the block
// as it was when tracking was initiated. If encoder-based localization is reasonably accurate,
// this probably won't be necessary.
#define RESET_LOC_ON_BLOCK_UPDATE 0

// Limits how quickly the dockPose angle can change per docking error message received.
// The purpose being to mitigate the error introduced by rolling shutter on marker pose.
// TODO: Eventually, accurate stamping of images with time and gyro data should make it
//       possible to do rolling shutter correction on the engine. Then we can take this stuff out.
#define DOCK_ANGLE_DAMPING 1

namespace Anki {
  namespace Cozmo {
    namespace DockingController {

      namespace {

        // Constants

        enum Mode {
          IDLE,
          LOOKING_FOR_BLOCK,
          APPROACH_FOR_DOCK
        };

        // Turning radius of docking path
        f32 DOCK_PATH_START_RADIUS_MM = WHEEL_DIST_HALF_MM;

        // Set of radii to try when generating Dubins path to marker
        const u8 NUM_END_RADII = 3;
        f32 DOCK_PATH_END_RADII_MM[NUM_END_RADII] = {100, 40, WHEEL_DIST_HALF_MM};

        // The length of the straight tail end of the dock path.
        // Should be roughly the length of the forks on the lift.
        const f32 FINAL_APPROACH_STRAIGHT_SEGMENT_LENGTH_MM = 40;

        //const f32 FAR_DIST_TO_BLOCK_THRESH_MM = 100;

        // Distance from block face at which robot should "dock"
        f32 dockOffsetDistX_ = 0.f;

        TimeStamp_t lastDockingErrorSignalRecvdTime_ = 0;

        // If error signal not received in this amount of time, tracking is considered to have failed.
        const u32 STOPPED_TRACKING_TIMEOUT_MS = 500;

        // If an initial track cannot start for this amount of time, block is considered to be out of
        // view and docking is aborted.
        const u32 GIVEUP_DOCKING_TIMEOUT_MS = 1000;

        // Speeds and accels
        f32 dockSpeed_mmps_ = 0;
        f32 dockAccel_mmps2_ = 0;

        // Lateral tolerance at dock pose
        const f32 LATERAL_DOCK_TOLERANCE_AT_DOCK_MM = 1.75f;

        // If non-zero, once we get within this distance of the marker
        // it will continue to follow the last path and ignore timeouts.
        // Only used for high docking.
        u32 pointOfNoReturnDistMM_ = 0;

        // Whether or not the robot is currently past point of no return
        bool pastPointOfNoReturn_ = false;

        Mode mode_ = IDLE;

        // Whether or not the last docking attempt succeeded
        bool success_  = false;

        // True if docking off one relative position signal
        // received via StartDockingToRelPose().
        // i.e. no vision marker required.
        bool markerlessDocking_ = false;

        // Whether or not a valid path was generated from the received error signal
        bool createdValidPath_ = false;

        // Whether or not we're already following the block surface normal as a path
        bool followingBlockNormalPath_ = false;

        // The pose of the robot at the start of docking.
        // While block tracking is maintained the robot follows
        // a path from this initial pose to the docking pose.
        Anki::Embedded::Pose2d approachStartPose_;

        // The pose of the block as we're docking
        Anki::Embedded::Pose2d blockPose_;

        // The docking pose
        Anki::Embedded::Pose2d dockPose_;

#if(DOCK_ANGLE_DAMPING)
        bool dockPoseAngleInitialized_;
#endif

        // Whether or not docking path should be traversed with manually controlled speed
        bool useManualSpeed_ = false;

#if(RESET_LOC_ON_BLOCK_UPDATE)
        // Since the physical robot currently does not localize,
        // we need to store the transform from docking pose
        // to the approachStartPose, which we then use to compute
        // a new approachStartPose with every block pose update.
        // We're faking a different approachStartPose because without
        // localization it looks like the block is moving and not the robot.

        f32 approachPath_dist, approachPath_dtheta, approachPath_dOrientation;
#endif

        // Start raising lift for high dock only when
        // the block is at least START_LIFT_TRACKING_DIST_MM close and START_LIFT_TRACKING_HEIGHT_MM high
        const f32 START_LIFT_TRACKING_DIST_MM = 80.f;
        const f32 START_LIFT_TRACKING_HEIGHT_MM = 44.f;

        // First commanded lift height when START_LIFT_TRACKING_DIST_MM is reached
        const f32 START_LIFT_HEIGHT_MM = LIFT_HEIGHT_HIGHDOCK - 15.f;

        // Whether or not to raise lift in prep for high docking
        bool doHighDockLiftTracking_ = false;

        // Remember the last marker pose that was fully within the
        // field of view of the camera.
        bool lastMarkerPoseObservedIsSet_ = false;
        Anki::Embedded::Pose2d lastMarkerPoseObservedInValidFOV_;

        // If the marker is out of field of view, we will continue
        // to traverse the path that was generated from that last good error signal.
        bool markerOutOfFOV_ = false;
        const f32 MARKER_WIDTH = 25.f;

        f32 headCamFOV_ver_;
        f32 headCamFOV_hor_;

        DockingErrorSignal dockingErrSignalMsg_;
        bool dockingErrSignalMsgReady_ = false;

      } // "private" namespace

      bool IsBusy()
      {
        return (mode_ != IDLE);
      }

      bool DidLastDockSucceed()
      {
        return success_;
      }

      f32 GetVerticalFOV() {
        return headCamFOV_ver_;
      }

      f32 GetHorizontalFOV() {
        return headCamFOV_hor_;
      }


      // Returns true if the last known pose of the marker is fully within
      // the horizontal field of view of the camera.
      bool IsMarkerInFOV(const Anki::Embedded::Pose2d &markerPose, const f32 markerWidth)
      {
        // Half fov of camera at center horizontal.
        // 0.36 radians is roughly the half-FOV of the camera bounded by the lift posts.
        const f32 HALF_FOV = MIN(0.5f*GetHorizontalFOV(), 0.36f);

        const f32 markerCenterX = markerPose.GetX();
        const f32 markerCenterY = markerPose.GetY();

        // Get current robot pose
        f32 x,y;
        Radians angle;
        Localization::GetCurrentMatPose(x, y, angle);

        // Get angle field of view edges
        Radians leftEdge = angle + HALF_FOV;
        Radians rightEdge = angle - HALF_FOV;

        // Compute angle to marker from robot
        Radians angleToMarkerCenter = atan2_fast(markerCenterY - y, markerCenterX - x);

        // Compute angle to marker edges
        // (For now, assuming marker faces the robot.)
        // TODO: Use marker angle
        f32 distToMarkerCenter = sqrtf((markerCenterY - y)*(markerCenterY - y) + (markerCenterX - x)*(markerCenterX - x));
        Radians angleToMarkerLeftEdge = angleToMarkerCenter + atan2_fast(0.5f * markerWidth, distToMarkerCenter);
        Radians angleToMarkerRightEdge = angleToMarkerCenter - atan2_fast(0.5f * markerWidth, distToMarkerCenter);


        // Check if either of the edges is outside of the fov
        f32 leftDiff = (leftEdge - angleToMarkerLeftEdge).ToFloat();
        f32 rightDiff = (rightEdge - angleToMarkerRightEdge).ToFloat();
        return (leftDiff >= 0) && (rightDiff <= 0);
      }


      Result SendGoalPoseMessage(const Anki::Embedded::Pose2d &p)
      {
        GoalPose msg;
        msg.pose.x = p.GetX();
        msg.pose.y = p.GetY();
        msg.pose.z = 0;
        msg.pose.angle = p.GetAngle().ToFloat();
        msg.followingMarkerNormal = followingBlockNormalPath_;
        if(RobotInterface::SendMessage(msg)) {
          return RESULT_OK;
        }
        return RESULT_FAIL;
      }

      // Returns the height that the lift should be moved to such that the
      // lift crossbar is just out of the field of view of the camera.
      // TODO: Should this be in some kinematics module where we have functions to get things wrt other things?
      f32 GetCamFOVLowerHeight()
      {
        f32 x, z, angle, liftH;
        HeadController::GetCamPose(x, z, angle);

        // Compute the angle of the line extending from the camera that represents
        // the lower bound of its field of view
        f32 lowerCamFOVangle = angle - 0.45f * GetVerticalFOV();

        // Compute the lift height required to raise the cross bar to be at
        // the height of that line.
        // TODO: This is really rough computation approximating with a fixed horizontal distance between
        //       the camera and the lift. make better!
        const f32 liftDistToCam = 26;
        liftH = liftDistToCam * sinf(lowerCamFOVangle) + z;
        liftH -= LIFT_XBAR_HEIGHT_WRT_WRIST_JOINT;

        //PRINT("CAM POSE: x %f, z %f, angle %f (lowerCamAngle %f, liftH %f)\n", x, z, angle, lowerCamFOVangle, liftH);

        return CLIP(liftH, LIFT_HEIGHT_LOWDOCK, LIFT_HEIGHT_CARRY);
      }


      // If docking to a high block, assumes we're trying to pick it up!
      // Gradually lift block from a height of START_LIFT_HEIGHT_MM to LIFT_HEIGHT_HIGH_DOCK
      // over the marker distance ranging from START_LIFT_TRACKING_DIST_MM to dockOffsetDistX_.
      void HighDockLiftUpdate() {
        if (doHighDockLiftTracking_) {

          f32 lastCommandedHeight = LiftController::GetDesiredHeight();
          if (lastCommandedHeight == LIFT_HEIGHT_HIGHDOCK) {
            // We're already at the high lift position.
            // No need to repeatedly command it.
            return;
          }

          // Compute desired slope of lift height during approach.
          const f32 liftApproachSlope = (LIFT_HEIGHT_HIGHDOCK - START_LIFT_HEIGHT_MM) / (START_LIFT_TRACKING_DIST_MM - dockOffsetDistX_);

          // Compute current estimated distance to marker
          f32 robotX, robotY;
          Radians robotAngle;
          Localization::GetCurrentMatPose(robotX, robotY, robotAngle);

          f32 diffX = (blockPose_.GetX() - robotX);
          f32 diffY = (blockPose_.GetY() - robotY);
          f32 estDistToMarker = sqrtf(diffX * diffX + diffY * diffY);


          if (estDistToMarker < START_LIFT_TRACKING_DIST_MM) {

            // Compute current desired lift height based on current distance to block.
            f32 liftHeight = START_LIFT_HEIGHT_MM + liftApproachSlope * (START_LIFT_TRACKING_DIST_MM - estDistToMarker);

            // Keep between current desired height and high dock height
            liftHeight = CLIP(liftHeight, lastCommandedHeight, LIFT_HEIGHT_HIGHDOCK);

            // Apply height
            LiftController::SetDesiredHeight(liftHeight);
          }
        }

      }


      Result Init()
      {
        const HAL::CameraInfo* headCamInfo = HAL::GetHeadCamInfo();

        AnkiConditionalErrorAndReturnValue(headCamInfo != NULL, RESULT_FAIL_INVALID_OBJECT, 4, "DockingController::Init()", 29, "NULL head cam info!\n", 0);

        // Compute FOV from focal length (currently used for tracker prediciton)
        headCamFOV_ver_ = 2.f * atanf(static_cast<f32>(headCamInfo->nrows) /
                                      (2.f * headCamInfo->focalLength_y));
        headCamFOV_hor_ = 2.f * atanf(static_cast<f32>(headCamInfo->ncols) /
                                      (2.f * headCamInfo->focalLength_x));

        return RESULT_OK;
      }


      Result Update()
      {

        // Get any docking error signal available from the vision system
        // and update our path accordingly.
        while( dockingErrSignalMsgReady_ )
        {
          dockingErrSignalMsgReady_ = false;

          // If we're not actually docking, just toss the dockingErrSignalMsg_.
          if (mode_ == IDLE) {
            break;
          }

#if(0)
          // Print period of tracker (i.e. messages coming in from tracker)
          static u32 lastTime = 0;
          u32 currTime = HAL::GetMicroCounter();
          if (lastTime != 0) {
            u32 period = (currTime - lastTime)/1000;
            AnkiDebug( 5, "DockingController", 30, "PERIOD: %d ms\n", 1, period);
          }
          lastTime = currTime;
#endif

          //PRINT("ErrSignal %d (msgTime %d)\n", HAL::GetMicroCounter(), dockingErrSignalMsg_.timestamp);

          // Check if we are beyond point of no return distance
          if (pastPointOfNoReturn_) {
#if(DEBUG_DOCK_CONTROLLER)
            AnkiDebug( 5, "DockingController", 31, "Ignoring error msg because past point of no return (%f < %d)", 2, dockingErrSignalMsg_.x_distErr, pointOfNoReturnDistMM_);
#endif
            break; // out of while
          }


#if(DEBUG_DOCK_CONTROLLER)
          AnkiDebug( 5, "DockingController", 32, "Received (approximate=%d) docking error signal: x_distErr=%f, y_horErr=%f, "
                "z_height=%f, angleErr=%fdeg", 5,
                dockMsg.isApproximate,
                dockingErrSignalMsg_.x_distErr, dockingErrSignalMsg_.y_horErr,
                dockingErrSignalMsg_.z_height, RAD_TO_DEG_F32(dockingErrSignalMsg_.angleErr));
#endif

          // Check that error signal is plausible
          // If not, treat as if tracking failed.
          // TODO: Get tracker to detect these situations and not even send the error message here.
          if (dockingErrSignalMsg_.x_distErr > 0.f && ABS(dockingErrSignalMsg_.angleErr) < 0.75f*PIDIV2_F) {

            // Update time that last good error signal was received
            lastDockingErrorSignalRecvdTime_ = HAL::GetTimeStamp();

            // Set relative block pose to start/continue docking
            SetRelDockPose(dockingErrSignalMsg_.x_distErr, dockingErrSignalMsg_.y_horErr, dockingErrSignalMsg_.angleErr, dockingErrSignalMsg_.timestamp);

            // If we have the height of the marker for docking, we can also
            // compute the head angle to keep it centered
            //HeadController::SetMaxSpeedAndAccel(2.5, 10);
            //f32 desiredHeadAngle = atan_fast( (dockMsg.z_height - NECK_JOINT_POSITION[2])/dockMsg.x_distErr);

            // Make sure bottom of camera FOV doesn't tilt below the bottom of the block
            // or that the camera FOV center doesn't tilt below the marker center.
            // Otherwise try to maintain the lowest tilt possible

            // Compute angle the head needs to face such that the bottom of the marker
            // is at the bottom of the image.
            //f32 minDesiredHeadAngle1 = atan_fast( (dockMsg.z_height - NECK_JOINT_POSITION[2] - 20.f)/dockMsg.x_distErr) + 0.5f*GetVerticalFOV(); // TODO: Marker size should come from VisionSystem?

            // Compute the angle the head needs to face such that it is looking
            // directly at the center of the marker
            //f32 minDesiredHeadAngle2 = atan_fast( (dockMsg.z_height - NECK_JOINT_POSITION[2])/dockMsg.x_distErr);

            // Use the min of both angles
            //f32 desiredHeadAngle = MIN(minDesiredHeadAngle1, minDesiredHeadAngle2);

            // KEVIN: Lens is wide enough now that we don't really need to do head tracking.
            //        Docking is smoother without it!
            //HeadController::SetDesiredAngle(desiredHeadAngle);
            //PRINT("desHeadAngle %f (min1: %f, min2: %f)\n", desiredHeadAngle, minDesiredHeadAngle1, minDesiredHeadAngle2);

            // If docking to a high block, assumes we're trying to pick it up!
            if (dockingErrSignalMsg_.z_height > START_LIFT_TRACKING_HEIGHT_MM) {
              doHighDockLiftTracking_ = true;
            }

            continue;
          }

          if ((!pastPointOfNoReturn_) && (!markerOutOfFOV_)) {
            SpeedController::SetUserCommandedDesiredVehicleSpeed(0);
            //PathFollower::ClearPath();
            SteeringController::ExecuteDirectDrive(0,0);
            if (mode_ != IDLE) {
              mode_ = LOOKING_FOR_BLOCK;
            }
          }

        } // while new docking error message has mail



        // Check if the pose of the marker that was in field of view should
        // again be in field of view.
        f32 distToMarker = 1000000;
        if (markerOutOfFOV_) {
          // Marker has been outside field of view.
          // Check if it should be visible again.
          if (IsMarkerInFOV(lastMarkerPoseObservedInValidFOV_, MARKER_WIDTH)) {
            AnkiDebug( 5, "DockingController", 33, "Marker should be INSIDE FOV\n", 0);
            // Fake the error signal received timestamp to reset the timeout
            lastDockingErrorSignalRecvdTime_ = HAL::GetTimeStamp();
            markerOutOfFOV_ = false;
          }
        } else {
          // Marker has been in field of view.
          // Check if we expect it to no longer be in view.
          if (lastMarkerPoseObservedIsSet_) {

            // Get distance between marker and current robot pose
            Embedded::Pose2d currPose = Localization::GetCurrPose();
            distToMarker = lastMarkerPoseObservedInValidFOV_.get_xy().Dist(currPose.get_xy());

            if (PathFollower::IsTraversingPath() &&
                !IsMarkerInFOV(lastMarkerPoseObservedInValidFOV_, MARKER_WIDTH - 5.f) &&
                distToMarker > FINAL_APPROACH_STRAIGHT_SEGMENT_LENGTH_MM) {
              AnkiDebug( 5, "DockingController", 34, "Marker should be OUTSIDE FOV\n", 0);
              markerOutOfFOV_ = true;
            }
          }
        }


        // Check if we are beyond point of no return distance
        if (!pastPointOfNoReturn_ && (pointOfNoReturnDistMM_ != 0) && (distToMarker < pointOfNoReturnDistMM_)) {
#if(DEBUG_DOCK_CONTROLLER)
          AnkiDebug( 5, "DockingController", 35, "Point of no return (%f < %d)", 2, distToMarker, pointOfNoReturnDistMM_);
#endif
          pastPointOfNoReturn_ = true;
          mode_ = APPROACH_FOR_DOCK;
        }



        Result retVal = RESULT_OK;

        switch(mode_)
        {
          case IDLE:
            break;
          case LOOKING_FOR_BLOCK:

            if ((!pastPointOfNoReturn_)
                && !markerOutOfFOV_
              && (HAL::GetTimeStamp() - lastDockingErrorSignalRecvdTime_ > GIVEUP_DOCKING_TIMEOUT_MS)) {
              ResetDocker();
#if(DEBUG_DOCK_CONTROLLER)
              AnkiDebug( 5, "DockingController", 36, "Too long without block pose (currTime %d, lastErrSignal %d). Giving up.", 2, HAL::GetTimeStamp(), lastDockingErrorSignalRecvdTime_);
#endif
            }
            break;
          case APPROACH_FOR_DOCK:
          {
            HighDockLiftUpdate();

            // Stop if we haven't received error signal for a while
            if (!markerlessDocking_
                && (!pastPointOfNoReturn_)
                && !markerOutOfFOV_
                && (HAL::GetTimeStamp() - lastDockingErrorSignalRecvdTime_ > STOPPED_TRACKING_TIMEOUT_MS) ) {
              PathFollower::ClearPath();
              SpeedController::SetUserCommandedDesiredVehicleSpeed(0);
              mode_ = LOOKING_FOR_BLOCK;
#if(DEBUG_DOCK_CONTROLLER)
              AnkiDebug( 5, "DockingController", 37, "Too long without block pose (currTime %d, lastErrSignal %d). Looking for block...\n", 2, HAL::GetTimeStamp(), lastDockingErrorSignalRecvdTime_);
#endif
              break;
            }

            // If finished traversing path
            if (createdValidPath_ && !PathFollower::IsTraversingPath()) {
#if(DEBUG_DOCK_CONTROLLER)
              AnkiDebug( 5, "DockingController", 38, "*** DOCKING SUCCESS ***", 0);
#endif
              ResetDocker();
              success_ = true;
              break;
            }

            break;
          }
          default:
            mode_ = IDLE;
            success_ = false;
            AnkiDebug( 5, "DockingController", 39, "Reached default case in DockingController "
                  "mode switch statement.(1)", 0);
            break;
        }


        if(success_ == false)
        {
          retVal = RESULT_FAIL;
        }

        return retVal;

      } // Update()


      void SetRelDockPose(f32 rel_x, f32 rel_y, f32 rel_rad, TimeStamp_t t)
      {
        // Check for readings that we do not expect to get
        if (rel_x < 0.f || ABS(rel_rad) > 0.75f*PIDIV2_F
            ) {
          AnkiWarn( 5, "DockingController", 40, "Ignoring out of range docking error signal (%f, %f, %f)", 3, rel_x, rel_y, rel_rad);
          return;
        }

        if (mode_ == IDLE || success_) {
          // We already accomplished the dock. We're done!
          return;
        }
<<<<<<< HEAD

=======
        
        // TEMP (maybe): Just use the first error signal that starts docking.
        //               This way we skip error signals that were potentially generated from a wonky marker due to motion.
        if (PathFollower::IsTraversingPath()) {
          return;
        }
        
>>>>>>> 25bd9ec1

        // Ignore error signals received while turning "fast" since they're generated
        // from a potentially warped marker due to rolling shutter.
        //
        // TODO: The better thing to do would be to not send the error the signal
        //       from the engine in the first place by checking it against historical rotation speed.
        //       (Doing it here for now because it's quicker and I don't want to trip the
        //       no error signal received timeout.)
        if (ABS(IMUFilter::GetRotationSpeed()) > 0.3f) {
          return;
        }


#if(RESET_LOC_ON_BLOCK_UPDATE)
        // Reset localization to zero buildup of localization error.
        Localization::Init();
#endif

        // Set mode to approach if looking for a block
        if (mode_ == LOOKING_FOR_BLOCK) {

          mode_ = APPROACH_FOR_DOCK;

          // Set approach start pose
          Localization::GetDriveCenterPose(approachStartPose_.x(), approachStartPose_.y(), approachStartPose_.angle);

#if(RESET_LOC_ON_BLOCK_UPDATE)
          // If there is no localization (as is currently the case on the robot)
          // we adjust the path's starting point as the robot progresses along
          // the path so that the relative position of the starting point to the
          // block is the same as it was when tracking first started.
          approachPath_dist = sqrtf(rel_x*rel_x + rel_y*rel_y);
          approachPath_dtheta = atan2_acc(rel_y, rel_x);
          approachPath_dOrientation = rel_rad;

          //PRINT("Approach start delta: distToBlock: %f, angleToBlock: %f, blockAngleRelToRobot: %f\n", approachPath_dist,approachPath_dtheta, approachPath_dOrientation);
#endif

          followingBlockNormalPath_ = false;
        }

        // Create new path that is aligned with the normal of the block we want to dock to.
        // End point: Where the robot origin should be by the time the robot has docked.
        // Start point: Projected from end point at specified rad.
        //              Just make length as long as distance to block.
        //
        //   ______
        //   |     |
        //   |     *  End ---------- Start              * == (rel_x, rel_y)
        //   |_____|      \ ) rad
        //    Block        \
        //                  \
        //                   \ Aligned with robot x axis (but opposite direction)
        //
        //
        //               \ +ve x axis
        //                \
        //                / ROBOT
        //               /
        //              +ve y-axis

        if (rel_x <= dockOffsetDistX_ && ABS(rel_y) < LATERAL_DOCK_TOLERANCE_AT_DOCK_MM) {
#if(DEBUG_DOCK_CONTROLLER)
          AnkiDebug( 5, "DockingController", 41, "DOCK POSE REACHED (dockOffsetDistX = %f)", 1, dockOffsetDistX_);
#endif
          return;
        }


        // This error signal is with respect to the pose the robot was at at time dockMsg.timestamp
        // Find the pose the robot was at at that time and transform it to be with respect to the
        // robot's current pose
        Anki::Embedded::Pose2d histPose;
        if ((t == 0) || (t == HAL::GetTimeStamp())) {
          Localization::GetCurrentMatPose(histPose.x(), histPose.y(), histPose.angle);
        }  else {
          Localization::GetHistPoseAtTime(t, histPose);
        }

#if(DEBUG_DOCK_CONTROLLER)
        Anki::Embedded::Pose2d currPose;
        Localization::GetCurrentMatPose(currPose.x(), currPose.y(), currPose.angle);
        AnkiDebug( 5, "DockingController", 42, "HistPose %f %f %f (t=%d), currPose %f %f %f (t=%d)", 8,
              histPose.x(), histPose.y(), histPose.angle.getDegrees(), t,
              currPose.x(), currPose.y(), currPose.angle.getDegrees(), HAL::GetTimeStamp());
#endif

        // Compute absolute block pose using error relative to pose at the time image was taken.
        f32 distToBlock = sqrtf((rel_x * rel_x) + (rel_y * rel_y));
        f32 rel_angle_to_block = atan2_acc(rel_y, rel_x);
        blockPose_.x() = histPose.x() + distToBlock * cosf(rel_angle_to_block + histPose.angle.ToFloat());
        blockPose_.y() = histPose.y() + distToBlock * sinf(rel_angle_to_block + histPose.angle.ToFloat());
        blockPose_.angle = histPose.angle + rel_rad;


        // Field of view check
        if (markerOutOfFOV_) {
          // Marker has been outside field of view,
          // but the latest error signal may indicate that it is back in.
          if (IsMarkerInFOV(blockPose_, MARKER_WIDTH)) {
            AnkiInfo( 5, "DockingController", 43, "Marker signal is INSIDE FOV\n", 0);
            markerOutOfFOV_ = false;
          } else {
            //AnkiInfo( 5, "DockingController", 44, "Marker is expected to be out of FOV. Ignoring error signal\n", 0);
            return;
          }
        }
        lastMarkerPoseObservedIsSet_ = true;
        lastMarkerPoseObservedInValidFOV_ = blockPose_;


#if(RESET_LOC_ON_BLOCK_UPDATE)
        // Rotate block so that it is parallel with approach start pose
        f32 rel_blockAngle = rel_rad - approachPath_dOrientation;

        // Subtract dtheta so that angle points to where start pose is
        rel_blockAngle += approachPath_dtheta;

        // Compute dx and dy from block pose in current robot frame
        f32 dx = approachPath_dist * cosf(rel_blockAngle);
        f32 dy = approachPath_dist * sinf(rel_blockAngle);

        approachStartPose_.x() = blockPose_.x() - dx;
        approachStartPose_.y() = blockPose_.y() - dy;
        approachStartPose_.angle = rel_blockAngle - approachPath_dtheta;

        //PRINT("Approach start pose: x = %f, y = %f, angle = %f\n", approachStartPose_.x(), approachStartPose_.y(), approachStartPose_.angle.ToFloat());
#endif


        // Compute dock pose
        dockPose_.x() = blockPose_.x() - dockOffsetDistX_ * cosf(blockPose_.angle.ToFloat());
        dockPose_.y() = blockPose_.y() - dockOffsetDistX_ * sinf(blockPose_.angle.ToFloat());
#if(DOCK_ANGLE_DAMPING)
        if (!dockPoseAngleInitialized_) {
          dockPose_.angle = blockPose_.angle;
          dockPoseAngleInitialized_ = true;
        } else {
          Radians angDiff = blockPose_.angle - dockPose_.angle;
          dockPose_.angle = dockPose_.angle + CLIP(angDiff, -0.01, 0.01);
        }
#else
        dockPose_.angle = blockPose_.angle;
#endif

        // Send goal pose up to engine for viz
        SendGoalPoseMessage(dockPose_);

        // Convert goal pose to drive center pose for pathFollower
        Localization::ConvertToDriveCenterPose(dockPose_, dockPose_);



        s8 endRadiiIdx = -1;
        f32 path_length;
        u8 numPathSegments;
        f32 maxSegmentSweepRad = 0;
        do {
          // Clear current path
          PathFollower::ClearPath();

          if (++endRadiiIdx == NUM_END_RADII) {
            //PRINT("Could not generate Dubins path\n");
            followingBlockNormalPath_ = true;
            break;
          }

          numPathSegments = PathFollower::GenerateDubinsPath(approachStartPose_.x(),
                                                             approachStartPose_.y(),
                                                             approachStartPose_.angle.ToFloat(),
                                                             dockPose_.x(),
                                                             dockPose_.y(),
                                                             dockPose_.angle.ToFloat(),
                                                             DOCK_PATH_START_RADIUS_MM,
                                                             DOCK_PATH_END_RADII_MM[endRadiiIdx],
                                                             dockSpeed_mmps_,
                                                             dockAccel_mmps2_,
                                                             dockAccel_mmps2_,
                                                             FINAL_APPROACH_STRAIGHT_SEGMENT_LENGTH_MM,
                                                             &path_length);

          // Check if any of the arcs sweep an angle larger than PIDIV2
          maxSegmentSweepRad = 0;
          const Planning::Path& path = PathFollower::GetPath();
          for (u8 s=0; s< numPathSegments; ++s) {
            if (path.GetSegmentConstRef(s).GetType() == Planning::PST_ARC) {
              f32 segSweepRad = ABS(path.GetSegmentConstRef(s).GetDef().arc.sweepRad);
              if (segSweepRad > maxSegmentSweepRad) {
                maxSegmentSweepRad = segSweepRad;
              }
            }
          }

        } while (numPathSegments == 0 || maxSegmentSweepRad + 0.01f >= PIDIV2_F);

        //PRINT("numPathSegments: %d, path_length: %f, distToBlock: %f, followBlockNormalPath: %d\n",
        //      numPathSegments, path_length, distToBlock, followingBlockNormalPath_);


        // Skipping Dubins path since the straight line path seems to work fine as long as the steeringController gains
        // are set appropriately according to docking speed.
        followingBlockNormalPath_ = true;

        // No reasonable Dubins path exists.
        // Either try again with smaller radii or just let the controller
        // attempt to get on to a straight line normal path.
        if (followingBlockNormalPath_) {

          // Compute new starting point for path
          // HACK: Feeling lazy, just multiplying path by some scalar so that it's likely to be behind the current robot pose.
          f32 x_start_mm = dockPose_.x() - 3 * distToBlock * cosf(dockPose_.angle.ToFloat());
          f32 y_start_mm = dockPose_.y() - 3 * distToBlock * sinf(dockPose_.angle.ToFloat());

          PathFollower::ClearPath();
          PathFollower::AppendPathSegment_Line(0, x_start_mm, y_start_mm, dockPose_.x(), dockPose_.y(),
                                               dockSpeed_mmps_, dockAccel_mmps2_, dockAccel_mmps2_);

          //PRINT("Computing straight line path (%f, %f) to (%f, %f)\n", x_start_m, y_start_m, dockPose_.x(), dockPose_.y());
        }

        // Start following path
        createdValidPath_ = PathFollower::StartPathTraversal(0, useManualSpeed_);

        // Debug
        if (!createdValidPath_) {
          AnkiError( 5, "DockingController", 45, "DockingController: Failed to create path\n", 0);
          PathFollower::PrintPath();
        }

      }


      void StartDocking(const f32 speed_mmps, const f32 accel_mmps,
                        const f32 dockOffsetDistX, const f32 dockOffsetDistY, const f32 dockOffsetAngle,
                        const bool useManualSpeed,
                        const u32 pointOfNoReturnDistMM)
      {
        dockSpeed_mmps_ = speed_mmps;
        dockAccel_mmps2_ = accel_mmps;
        dockOffsetDistX_ = dockOffsetDistX;

        useManualSpeed_ = useManualSpeed;
        pointOfNoReturnDistMM_ = pointOfNoReturnDistMM;
        pastPointOfNoReturn_ = false;
        lastDockingErrorSignalRecvdTime_ = HAL::GetTimeStamp();
        doHighDockLiftTracking_ = false;
        mode_ = LOOKING_FOR_BLOCK;
        markerlessDocking_ = false;
        success_ = false;

#if(DOCK_ANGLE_DAMPING)
        dockPoseAngleInitialized_ = false;
#endif
      }

      void StartDockingToRelPose(const f32 speed_mmps, const f32 accel_mmps,
                                 const f32 rel_x, const f32 rel_y, const f32 rel_angle,
                                 const bool useManualSpeed)
      {
        dockSpeed_mmps_ = speed_mmps;
        dockAccel_mmps2_ = accel_mmps;

        useManualSpeed_ = useManualSpeed;
        lastDockingErrorSignalRecvdTime_ = HAL::GetTimeStamp();
        mode_ = LOOKING_FOR_BLOCK;
        markerlessDocking_ = true;
        success_ = false;

        // NOTE: mode_ must be set to LOOKING_FOR_BLOCK and success_ must be false
        //       before we call SetRelDockPose()
        SetRelDockPose(rel_x, rel_y, rel_angle);
      }

      void ResetDocker() {


        SpeedController::SetUserCommandedDesiredVehicleSpeed(0);
        PathFollower::ClearPath();
        SteeringController::ExecuteDirectDrive(0,0);
        mode_ = IDLE;

        pointOfNoReturnDistMM_ = 0;
        pastPointOfNoReturn_ = false;
        markerlessDocking_ = false;
        markerOutOfFOV_ = false;
        lastMarkerPoseObservedIsSet_ = false;
        doHighDockLiftTracking_ = false;
        success_ = false;
      }

      const Anki::Embedded::Pose2d& GetLastMarkerAbsPose()
      {
        return blockPose_;
      }

      f32 GetDistToLastDockMarker()
      {
        // Get current robot pose
        f32 x, y;
        Radians angle;
        Localization::GetCurrentMatPose(x, y, angle);
        
        // Get distance to last marker location
        f32 dx = blockPose_.x() - x;
        f32 dy = blockPose_.y() - y;
        f32 dist = sqrtf(dx*dx + dy*dy);
        return dist;
      }

      void SetDockingErrorSignalMessage(const DockingErrorSignal& msg)
      {
        dockingErrSignalMsg_ = msg;
        dockingErrSignalMsgReady_ = true;
      }


      } // namespace DockingController
    } // namespace Cozmo
  } // namespace Anki<|MERGE_RESOLUTION|>--- conflicted
+++ resolved
@@ -535,9 +535,6 @@
           // We already accomplished the dock. We're done!
           return;
         }
-<<<<<<< HEAD
-
-=======
         
         // TEMP (maybe): Just use the first error signal that starts docking.
         //               This way we skip error signals that were potentially generated from a wonky marker due to motion.
@@ -545,7 +542,7 @@
           return;
         }
         
->>>>>>> 25bd9ec1
+
 
         // Ignore error signals received while turning "fast" since they're generated
         // from a potentially warped marker due to rolling shutter.
