--- conflicted
+++ resolved
@@ -71,19 +71,13 @@
 #endif
         bool success_  = false;
         
-<<<<<<< HEAD
-        f32 liftDockHeight_ = LIFT_HEIGHT_LOWDOCK;
-=======
         // Whether or not the robot has a block in its grip
         bool isDocked_ = false;
         
         // When to transition to the next state. Only some states use this.
         u32 transitionTime_ = 0;
-
-        
-        f32 liftDockHeight_ = -1.f;
-        VisionSystem::DockingTarget goalDockTarget_, obsDockTarget_;
->>>>>>> 1496d545
+        
+        //f32 liftDockHeight_ = -1.f;
         
       } // "private" namespace
       
@@ -166,14 +160,9 @@
         SteeringController::ExecuteDirectDrive(leftMotorVelocity, leftMotorVelocity);
         
       } // ApproachBlock()
-<<<<<<< HEAD
 #endif
-
-      bool IsDone()
-=======
       
       bool IsDocked()
->>>>>>> 1496d545
       {
         return isDocked_;
       }
@@ -198,12 +187,6 @@
           case IDLE:
             success_ = false;
             break;
-<<<<<<< HEAD
-          case SET_LIFT:
-            GripController::DisengageGripper();
-            LiftController::SetDesiredHeight(liftDockHeight_);
-            mode_ = APPROACH;
-=======
           case SET_LOW_LIFT:
             if (HAL::GetMicroCounter() > transitionTime_) {
               GripController::DisengageGripper();
@@ -211,7 +194,6 @@
               HAL::MotorSetPower(HAL::MOTOR_LIFT,0);
               mode_ = APPROACH_FOR_DOCK;
             }
->>>>>>> 1496d545
             break;
           case APPROACH_FOR_DOCK:
           {
