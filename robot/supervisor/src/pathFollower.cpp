--- conflicted
+++ resolved
@@ -1,4 +1,3 @@
-<<<<<<< HEAD
 #include "anki/cozmo/robot/debug.h"
 #include "dockingController.h"
 #include "pathFollower.h"
@@ -299,8 +298,7 @@
         lookaheadX = x;
         lookaheadY = y;
 
-        Planning::PathSegmentType currType = path_[currPathSegment_].GetType();
-        assert(currType == Planning::PST_LINE || currType == Planning::PST_ARC);
+        assert(Planning::PST_LINE == path_[currPathSegment_].GetType() || Planning::PST_ARC == path_[currPathSegment_].GetType());
 
         // Compute lookahead position
         if (LOOK_AHEAD_DIST_MM != 0) {
@@ -773,785 +771,4 @@
 
     } // namespace PathFollower
   } // namespace Cozmo
-} // namespace Anki
-=======
-#include "anki/cozmo/robot/debug.h"
-#include "dockingController.h"
-#include "pathFollower.h"
-#include "localization.h"
-#include "steeringController.h"
-#include "wheelController.h"
-#include "speedController.h"
-#include <assert.h>
-
-#include "anki/common/robot/utilities_c.h"
-#include "trig_fast.h"
-#include "velocityProfileGenerator.h"
-
-#include "anki/cozmo/robot/hal.h"
-#include "messages.h"
-
-
-#define DEBUG_PATH_FOLLOWER 0
-
-// The number of tics desired in between debug prints
-#define DBG_PERIOD 200
-
-namespace Anki
-{
-  namespace Cozmo
-  {
-    namespace PathFollower
-    {
-
-      namespace {
-
-        const f32 CONTINUITY_TOL_MM2 = 1;
-
-        const f32 LOOK_AHEAD_DIST_MM = 10;
-
-        const f32 TOO_FAR_FROM_PATH_DIST_MM = 50;
-
-        Planning::Path path_;
-        s8 currPathSegment_ = -1;  // Segment index within local path array.
-        s8 realPathSegment_ = -1;  // Segment index of the global path. Reset only on StartPathTraversal().
-
-        // Shortest distance to path
-        f32 distToPath_mm_ = 0;
-
-        // Angular error with path
-        f32 radToPath_ = 0;
-
-        bool pointTurnStarted_ = false;
-
-        // ID of the current path that is being followed
-        // or the last path that was followed if not currently path following
-        u16 lastPathID_ = 0;
-
-        const f32 COAST_VELOCITY_MMPS = 25.f;
-        const f32 COAST_VELOCITY_RADPS = 0.4f; // Same as POINT_TURN_TERMINAL_VEL_RAD_PER_S
-
-        // If true, then the path is not traversed according to its speed parameters, but
-        // instead by the SetPathSpeed message.
-        bool manualSpeedControl_ = false;
-        f32 manualPathSpeed_ = 0;
-        f32 manualPathAccel_ = 100;
-        f32 manualPathDecel_ = 100;
-
-        // Max speed the robot can travel when in assisted RC mode
-        const f32 MAX_ASSISTED_RC_SPEED = 50.f;
-
-        // Target speed to decelerate to when slowing down at end of segment
-        const u16 END_OF_PATH_TARGET_SPEED_MMPS = 20;
-
-        // Whether or not deceleration to end of current segment has started
-        bool startedDecelOnSegment_ = false;
-
-      } // Private Members
-
-
-      Result Init(void)
-      {
-        ClearPath();
-
-        return RESULT_OK;
-      }
-
-
-      // Deletes current path
-      void ClearPath(void)
-      {
-        path_.Clear();
-        currPathSegment_ = -1;
-        manualPathSpeed_ = false;
-        pointTurnStarted_ = false;
-        realPathSegment_ = -1;
-      } // Update()
-
-
-      // Trims off segments that have already been traversed
-      void TrimPath() {
-        if (currPathSegment_ > 0) {
-          TrimPath(currPathSegment_, 0);
-        }
-      }
-
-
-      // Add path segment
-      // TODO: Change units to meters
-      bool AppendPathSegment_Line(u32 matID, f32 x_start_mm, f32 y_start_mm, f32 x_end_mm, f32 y_end_mm,
-                                  f32 targetSpeed, f32 accel, f32 decel)
-      {
-        TrimPath();
-        return path_.AppendLine(matID, x_start_mm, y_start_mm, x_end_mm, y_end_mm,
-                                targetSpeed, accel, decel);
-      }
-
-
-      bool AppendPathSegment_Arc(u32 matID, f32 x_center_mm, f32 y_center_mm, f32 radius_mm, f32 startRad, f32 sweepRad,
-                                 f32 targetSpeed, f32 accel, f32 decel)
-      {
-        TrimPath();
-        return path_.AppendArc(matID, x_center_mm, y_center_mm, radius_mm, startRad, sweepRad,
-                               targetSpeed, accel, decel);
-      }
-
-
-      bool AppendPathSegment_PointTurn(u32 matID, f32 x, f32 y, f32 targetAngle,
-                                       f32 targetRotSpeed, f32 rotAccel, f32 rotDecel,
-                                       bool useShortestDir)
-      {
-        TrimPath();
-        return path_.AppendPointTurn(matID, x, y, targetAngle,
-                                     targetRotSpeed, rotAccel, rotDecel,
-                                     useShortestDir);
-      }
-
-      u8 GenerateDubinsPath(f32 start_x, f32 start_y, f32 start_theta,
-                            f32 end_x, f32 end_y, f32 end_theta,
-                            f32 start_radius, f32 end_radius,
-                            f32 targetSpeed, f32 accel, f32 decel,
-                            f32 final_straight_approach_length,
-                            f32 *path_length)
-      {
-        return Planning::GenerateDubinsPath(path_,
-                                            start_x, start_y, start_theta,
-                                            end_x, end_y, end_theta,
-                                            start_radius, end_radius,
-                                            targetSpeed, accel, decel,
-                                            final_straight_approach_length,
-                                            path_length);
-      }
-
-      u8 GetClosestSegment(const f32 x, const f32 y, const f32 angle)
-      {
-        assert(path_.GetNumSegments() > 0);
-
-        Planning::SegmentRangeStatus res;
-        f32 distToSegment, angError;
-
-        u8 closestSegId = 0;
-        f32 distToClosestSegment = FLT_MAX;
-
-        for (u8 i=0; i<path_.GetNumSegments(); ++i) {
-          res = path_[i].GetDistToSegment(x,y,angle,distToSegment,angError);
-#if(DEBUG_PATH_FOLLOWER)
-          PRINT("PathDist: %f  (res=%d)\n", distToSegment, res);
-#endif
-          if (ABS(distToSegment) < distToClosestSegment && (res == Planning::IN_SEGMENT_RANGE || res == Planning::OOR_NEAR_START)) {
-            closestSegId = i;
-            distToClosestSegment = ABS(distToSegment);
-#if(DEBUG_PATH_FOLLOWER)
-            PRINT(" New closest seg: %d, distToSegment %f (res=%d)\n", i, distToSegment, res);
-#endif
-          }
-        }
-
-        return closestSegId;
-      }
-
-
-      void TrimPath(const u8 numPopFrontSegments, const u8 numPopBackSegments)
-      {
-        path_.PopBack(numPopBackSegments);
-        if (path_.PopFront(numPopFrontSegments) && currPathSegment_ > 0) {
-          currPathSegment_ -= numPopFrontSegments;
-        }
-      }
-
-      bool StartPathTraversal(u16 path_id, bool manualSpeedControl)
-      {
-        // Set first path segment
-        if (path_.GetNumSegments() > 0) {
-
-#if(DEBUG_PATH_FOLLOWER)
-          path_.PrintPath();
-#endif
-
-          if (!path_.CheckContinuity(CONTINUITY_TOL_MM2)) {
-            PRINT("ERROR: Path is discontinuous\n");
-            return false;
-          }
-
-          // Set whether or not path is traversed according to speed in path parameters
-          manualSpeedControl_ = manualSpeedControl;
-
-          currPathSegment_ = 0;
-          realPathSegment_ = currPathSegment_;
-          startedDecelOnSegment_ = false;
-
-
-          /*
-          // If the first part of the path is some tiny arc,
-          // skip it because it tends to report gross errors that
-          // make the steeringController jerky.
-          // This mainly occurs during docking.
-          // TODO: Do this check for EVERY path segment?
-          if ((currPathSegment_ == 0) &&
-              (path_[0].GetType() == Planning::PST_ARC) &&
-              (ABS(path_[0].GetLength() < 10))
-              path_[0].GetDef().arc.radius <= 50) {
-
-            PRINT("Skipping short arc: sweep %f deg, radius %f mm, length %fmm\n",
-                  RAD_TO_DEG_F32( path_[0].GetDef().arc.sweepRad ),
-                  path_[0].GetDef().arc.radius,
-                  path_[0].GetLength());
-
-            currPathSegment_++;
-            realPathSegment_ = currPathSegment_;
-          }
-           */
-
-
-
-          // Set speed
-          // (Except for point turns whose speeds are handled at the steering controller level)
-          if (path_[currPathSegment_].GetType() != Planning::PST_POINT_TURN) {
-            if (manualSpeedControl_) {
-              SpeedController::SetUserCommandedDesiredVehicleSpeed( manualPathSpeed_ );
-              SpeedController::SetUserCommandedAcceleration( manualPathAccel_ );
-              SpeedController::SetUserCommandedDeceleration( manualPathDecel_ );
-            } else {
-              SpeedController::SetUserCommandedDesiredVehicleSpeed( path_[currPathSegment_].GetTargetSpeed() );
-              SpeedController::SetUserCommandedAcceleration( path_[currPathSegment_].GetAccel() );
-              SpeedController::SetUserCommandedDeceleration( path_[currPathSegment_].GetDecel() );
-            }
-          }
-
-#if(DEBUG_PATH_FOLLOWER)
-          PRINT("*** PATH START SEGMENT %d: speed = %f, accel = %f, decel = %f\n",
-                currPathSegment_,
-                path_[currPathSegment_].GetTargetSpeed(),
-                path_[currPathSegment_].GetAccel(),
-                path_[currPathSegment_].GetDecel());
-#endif
-
-          //Robot::SetOperationMode(Robot::FOLLOW_PATH);
-          SteeringController::SetPathFollowMode();
-        }
-
-        // Set id of path
-        if (path_id != 0) {
-          lastPathID_ = path_id;
-        }
-
-        return TRUE;
-      }
-
-
-      bool IsTraversingPath()
-      {
-        return currPathSegment_ >= 0;
-      }
-
-      bool IsInManualSpeedMode()
-      {
-        return manualSpeedControl_;
-      }
-
-      void SetManualPathSpeed(f32 speed_mmps, f32 accel_mmps2, f32 decel_mmps2)
-      {
-        manualPathSpeed_ = CLIP(speed_mmps, -MAX_ASSISTED_RC_SPEED, MAX_ASSISTED_RC_SPEED);
-        manualPathAccel_ = accel_mmps2;
-        manualPathDecel_ = decel_mmps2;
-      }
-
-
-      s8 GetCurrPathSegment()
-      {
-        return realPathSegment_;// currPathSegment_;
-      }
-
-      u8 GetNumFreeSegmentSlots()
-      {
-        return MAX_NUM_PATH_SEGMENTS - (path_.GetNumSegments() - currPathSegment_ + 1);
-      }
-
-      Planning::SegmentRangeStatus ProcessPathSegment(f32 &shortestDistanceToPath_mm, f32 &radDiff)
-      {
-        // Get current robot pose
-        f32 distToEnd = 0;
-        f32 x, y, lookaheadX, lookaheadY;
-        Radians angle;
-        Localization::GetDriveCenterPose(x, y, angle);
-
-        lookaheadX = x;
-        lookaheadY = y;
-
-        assert(Planning::PST_LINE == path_[currPathSegment_].GetType() || Planning::PST_ARC == path_[currPathSegment_].GetType());
-
-        // Compute lookahead position
-        if (LOOK_AHEAD_DIST_MM != 0) {
-          if (path_[currPathSegment_].GetTargetSpeed() > 0) {
-            lookaheadX += LOOK_AHEAD_DIST_MM * cosf(angle.ToFloat());
-            lookaheadY += LOOK_AHEAD_DIST_MM * sinf(angle.ToFloat());
-          } else {
-            lookaheadX -= LOOK_AHEAD_DIST_MM * cosf(angle.ToFloat());
-            lookaheadY -= LOOK_AHEAD_DIST_MM * sinf(angle.ToFloat());
-          }
-        }
-
-        Planning::SegmentRangeStatus status = path_[currPathSegment_].GetDistToSegment(lookaheadX,lookaheadY,angle.ToFloat(),shortestDistanceToPath_mm,radDiff, &distToEnd);
-
-        // If this is the last segment or the next segment is a point turn we need to
-        // (1) check if the lookahead point is out of range and if so, use the
-        //     robot drive center to compute distance to segment, and
-        // (2) decelerate towards the end of the piece according to the segment's
-        //     deceleration or faster if necessary.
-        if ((currPathSegment_ == path_.GetNumSegments() - 1) || (path_[currPathSegment_+1].GetType() == Planning::PST_POINT_TURN)) {
-
-          // 1) Check if time to switch to robot drive center instead of origin
-          if (status == Planning::OOR_NEAR_END) {
-            if (LOOK_AHEAD_DIST_MM != 0) {
-              f32 junk_mm, junk_rad;
-              status = path_[currPathSegment_].GetDistToSegment(x,y,angle.ToFloat(),junk_mm, junk_rad, &distToEnd);
-              //PRINT("PATH-OOR: status %d (distToEnd %f, currCmdSpeed %d mm/s, currSpeed %d mm/s)\n", status, distToEnd, (s32)
-              //      SpeedController::GetUserCommandedCurrentVehicleSpeed(), (s32)SpeedController::GetCurrentMeasuredVehicleSpeed());
-            }
-          } else {
-            // For purposes of determining if we should decelerate we should consider the
-            // distance remaining between the segment end and the robot's drive center
-            // rather than the lookahead point.
-            distToEnd += LOOK_AHEAD_DIST_MM;
-          }
-
-          // 2) Check if time to decelerate
-          if (!startedDecelOnSegment_) {
-            // See if the current deceleration rate is sufficient to stop the robot at the end of the path
-            u16 decel = SpeedController::GetUserCommandedDeceleration();
-            s32 currSpeed = SpeedController::GetUserCommandedCurrentVehicleSpeed();
-            f32 distToStopIfDecelNow = 0.5f*currSpeed*currSpeed / decel;
-
-            // Is it time to start slowing down?
-            if (distToStopIfDecelNow >= distToEnd) {
-              // Compute the deceleration necessary to stop robot at end of segment in the remaining distance
-              // Since we're actually decelerating to END_OF_PATH_TARGET_SPEED_MMPS, this is just an approximation.
-              u16 requiredDecel = 0.5f*currSpeed*currSpeed / distToEnd;
-              SpeedController::SetUserCommandedDeceleration(requiredDecel);
-              SpeedController::SetUserCommandedDesiredVehicleSpeed(copysign(END_OF_PATH_TARGET_SPEED_MMPS, path_[currPathSegment_].GetTargetSpeed()));
-              startedDecelOnSegment_ = true;
-              //PRINT("PathFollower: Decel to end of segment %d (of %d) at %d mm/s^2 from speed of %d mm/s (meas %d mm/s) over %f mm\n",
-              //      currPathSegment_, path_.GetNumSegments(), requiredDecel, currSpeed, (s32)SpeedController::GetCurrentMeasuredVehicleSpeed(), distToEnd);
-            }
-          }
-#         if(DEBUG_PATH_FOLLOWER)
-          else {
-            PRINT("PATH-DECEL: currCmdSpeed %d mm/s, currSpeed %d mm/s)\n",
-                  (s32)SpeedController::GetUserCommandedCurrentVehicleSpeed(),
-                  (s32)SpeedController::GetCurrentMeasuredVehicleSpeed());
-          }
-#         endif
-        }
-
-        return status;
-      }
-
-
-
-      Planning::SegmentRangeStatus ProcessPathSegmentPointTurn(f32 &shortestDistanceToPath_mm, f32 &radDiff)
-      {
-        const Planning::PathSegmentDef::s_turn* currSeg = &(path_[currPathSegment_].GetDef().turn);
-
-#if(DEBUG_PATH_FOLLOWER)
-        Radians currOrientation = Localization::GetCurrentMatOrientation();
-        PRINT("currPathSeg: %d, TURN  currAngle: %f, targetAngle: %f\n",
-               currPathSegment_, currOrientation.ToFloat(), currSeg->targetAngle);
-#endif
-
-        // When the car is stopped, initiate point turn
-        if (!pointTurnStarted_) {
-#if(DEBUG_PATH_FOLLOWER)
-          PRINT("EXECUTE POINT TURN\n");
-#endif
-          SteeringController::ExecutePointTurn(currSeg->targetAngle,
-                                               path_[currPathSegment_].GetTargetSpeed(),
-                                               path_[currPathSegment_].GetAccel(),
-                                               path_[currPathSegment_].GetDecel(),
-                                               currSeg->useShortestDir);
-          pointTurnStarted_ = true;
-
-        } else {
-          if (SteeringController::GetMode() != SteeringController::SM_POINT_TURN) {
-            pointTurnStarted_ = false;
-            return Planning::OOR_NEAR_END;
-          }
-        }
-
-
-        return Planning::IN_SEGMENT_RANGE;
-      }
-
-      // Post-path completion cleanup
-      void PathComplete()
-      {
-        pointTurnStarted_ = false;
-        currPathSegment_ = -1;
-        realPathSegment_ = -1;
-
-        manualSpeedControl_ = false;
-        manualPathSpeed_ = 0;
-
-#if(DEBUG_PATH_FOLLOWER)
-        PRINT("*** PATH COMPLETE ***\n");
-#endif
-      }
-
-
-      bool GetPathError(f32 &shortestDistanceToPath_mm, f32 &radDiff)
-      {
-        if (!IsTraversingPath()) {
-          return false;
-        }
-
-        shortestDistanceToPath_mm = distToPath_mm_;
-        radDiff = radToPath_;
-        return true;
-      }
-
-
-
-      Result Update()
-      {
-
-#if(FREE_DRIVE_DUBINS_TEST)
-        // Test code to visualize Dubins path online
-        f32 start_x,start_y;
-        Radians start_theta;
-        Localization::GetDriveCenterPose(start_x,start_y,start_theta);
-        path_.Clear();
-
-        const f32 end_x = 0;
-        const f32 end_y = 250;
-        const f32 end_theta = 0.5*PI;
-        const f32 start_radius = 50;
-        const f32 end_radius = 50;
-        const f32 targetSpeed = 100;
-        const f32 accel = 200;
-        const f32 decel = 200;
-        const f32 final_straight_approach_length = 0.1;
-        f32 path_length;
-        u8 numSegments = Planning::GenerateDubinsPath(path_,
-                                                      start_x, start_y, start_theta.ToFloat(),
-                                                      end_x, end_y, end_theta,
-                                                      start_radius, end_radius,
-                                                      targetSpeed, accel, decel,
-                                                      final_straight_approach_length,
-                                                      &path_length);
-        const f32 distToTarget = sqrtf((start_x - end_x)*(start_x - end_x) + (start_y - end_y)*(start_y - end_y));
-        PERIODIC_PRINT(500, "Dubins Test: pathLength %f, distToTarget %f\n", path_length, distToTarget);
-
-        // Test threshold for whether to use Dubins path or not)
-
-        if (path_length > 2 * distToTarget) {
-          PRINT(" Dubins path exceeds 2x dist to target (%f %f)\n", path_length, distToTarget);
-        }
-
-        //path_.PrintPath();
-#if(ENABLE_PATH_VIZ)
-        SetPathForViz();
-        Viz::ShowPath(0, true);
-#endif
-#endif
-
-
-        if (currPathSegment_ < 0) {
-          SpeedController::SetUserCommandedDesiredVehicleSpeed(0);
-          return RESULT_FAIL;
-        }
-
-        Planning::SegmentRangeStatus segRes = Planning::OOR_NEAR_END;
-        switch (path_[currPathSegment_].GetType()) {
-          case Planning::PST_LINE:
-          case Planning::PST_ARC:
-            segRes = ProcessPathSegment(distToPath_mm_, radToPath_);
-            break;
-          case Planning::PST_POINT_TURN:
-            segRes = ProcessPathSegmentPointTurn(distToPath_mm_, radToPath_);
-            break;
-          default:
-            // TODO: Error?
-            break;
-        }
-
-#if(DEBUG_PATH_FOLLOWER)
-        PRINT("PATH ERROR: %f mm, %f deg, segRes %d, segType %d, currSeg %d\n", distToPath_mm_, RAD_TO_DEG(radToPath_), segRes, path_[currPathSegment_].GetType(), currPathSegment_);
-#endif
-
-        // Go to next path segment if no longer in range of the current one
-        if (segRes == Planning::OOR_NEAR_END) {
-          if (++currPathSegment_ >= path_.GetNumSegments()) {
-            // Path is complete
-            PathComplete();
-            return RESULT_OK;
-          }
-          ++realPathSegment_;
-          startedDecelOnSegment_ = false;
-
-          // Command new speed for segment
-          // (Except for point turns whose speeds are handled at the steering controller level)
-          if (path_[currPathSegment_].GetType() != Planning::PST_POINT_TURN) {
-            SpeedController::SetUserCommandedDesiredVehicleSpeed( path_[currPathSegment_].GetTargetSpeed() );
-            SpeedController::SetUserCommandedAcceleration( path_[currPathSegment_].GetAccel() );
-            SpeedController::SetUserCommandedDeceleration( path_[currPathSegment_].GetDecel() );
-          }
-#if(DEBUG_PATH_FOLLOWER)
-          PRINT("*** PATH SEGMENT %d: speed = %f, accel = %f, decel = %f\n",
-                currPathSegment_,
-                path_[currPathSegment_].GetTargetSpeed(),
-                path_[currPathSegment_].GetAccel(),
-                path_[currPathSegment_].GetDecel());
-#endif
-          WheelController::ResetIntegralGainSums();
-
-        }
-
-        // If in manual speed control, apply speed here
-        if (manualSpeedControl_) {
-          SpeedController::SetUserCommandedDesiredVehicleSpeed( manualPathSpeed_ );
-          SpeedController::SetUserCommandedAcceleration( manualPathAccel_ );
-          SpeedController::SetUserCommandedDeceleration( manualPathDecel_ );
-        }
-
-        if (!DockingController::IsBusy()) {
-          // Check that starting error is not too big
-          // TODO: Check for excessive heading error as well?
-          if (distToPath_mm_ > TOO_FAR_FROM_PATH_DIST_MM) {
-            currPathSegment_ = -1;
-            realPathSegment_ = -1;
-#if(DEBUG_PATH_FOLLOWER)
-            PRINT("PATH STARTING ERROR TOO LARGE (%f mm)\n", distToPath_mm_);
-#endif
-            return RESULT_FAIL;
-          }
-        }
-
-        return RESULT_OK;
-      }
-
-
-      void PrintPath()
-      {
-        path_.PrintPath();
-      }
-
-      void PrintPathSegment(s16 segment)
-      {
-        path_.PrintSegment(segment);
-      }
-
-      u16 GetLastPathID() {
-        return lastPathID_;
-      }
-
-      const Planning::Path& GetPath()
-      {
-        return path_;
-      }
-
-
-      bool DriveStraight(f32 dist_mm, f32 acc_start_frac, f32 acc_end_frac, f32 duration_sec)
-      {
-        VelocityProfileGenerator vpg;
-
-        // Compute profile
-        f32 curr_x, curr_y;
-        Radians curr_angle;
-        Localization::GetDriveCenterPose(curr_x, curr_y, curr_angle);
-        f32 currSpeed = SpeedController::GetCurrentMeasuredVehicleSpeed();
-
-        if (!vpg.StartProfile_fixedDuration(0, currSpeed, acc_start_frac * duration_sec,
-                                            dist_mm, acc_end_frac * duration_sec,
-                                            10000, 10000,  // TODO: maxVel, maxAccel
-                                            duration_sec, CONTROL_DT) ) {
-
-          PRINT("PathFollower.DriveStraight.VPGRetry: Trying simple path with instantaneous accel");
-
-          if (!vpg.StartProfile_fixedDuration(0, currSpeed, 0.01f * duration_sec,
-                                              dist_mm, 0.01f * duration_sec,
-                                              10000.f, 10000.f,  // TODO: maxVel, maxAccel
-                                              duration_sec, CONTROL_DT) ) {
-
-            PRINT("PathFollower.DriveStraight.VPGFail");
-            return false;
-          }
-        }
-
-
-        // Compute the destination pose
-        f32 dest_x = curr_x + dist_mm * cosf(curr_angle.ToFloat());
-        f32 dest_y = curr_y + dist_mm * sinf(curr_angle.ToFloat());
-
-
-        // Compute start and end acceleration distances.
-        // Some compensation here for lookahead distance.
-        // NOTE: PathFollower actually transitions to the speed settings of the following segment
-        //       at LOOK_AHEAD_DIST_MM before it actually reaches the next segment.
-        f32 startAccelDist = vpg.GetStartAccelDist();
-        f32 endAccelDist = vpg.GetEndAccelDist();
-        if (fabsf(endAccelDist) > LOOK_AHEAD_DIST_MM) {
-          endAccelDist += LOOK_AHEAD_DIST_MM * signbit(endAccelDist);
-        }
-        PRINT("DRIVE STRAIGHT: total dist %f, startDist %f, endDist %f\n", dist_mm, startAccelDist, endAccelDist);
-
-        // Get intermediate poses: (1) after starting accel phase and (2) before ending accel phase
-        f32 int_x1 = curr_x + startAccelDist * cosf(curr_angle.ToFloat());
-        f32 int_y1 = curr_y + startAccelDist * sinf(curr_angle.ToFloat());
-
-        f32 int_x2 = dest_x - endAccelDist * cosf(curr_angle.ToFloat());
-        f32 int_y2 = dest_y - endAccelDist * sinf(curr_angle.ToFloat());
-
-
-        // Get intermediate speed and accels
-        f32 maxReachableVel = vpg.GetMaxReachableVel();
-        f32 startAccel = fabsf(vpg.GetStartAccel());
-        f32 endAccel = fabsf(vpg.GetEndAccel());
-
-
-        // Create 3-segment path
-        PRINT("DriveStraight accels: start %f, end %f, vel %f\n", startAccel, endAccel, maxReachableVel);
-        PRINT("DriveStraight path: (%f, %f) to (%f, %f) to (%f, %f) to (%f, %f)\n", curr_x, curr_y, int_x1, int_y1, int_x2, int_y2, dest_x, dest_y);
-        ClearPath();
-        AppendPathSegment_Line(0, curr_x, curr_y, int_x1, int_y1, maxReachableVel, startAccel, startAccel);
-        AppendPathSegment_Line(0, int_x1, int_y1, int_x2, int_y2, maxReachableVel, startAccel, startAccel);
-        AppendPathSegment_Line(0, int_x2, int_y2, dest_x, dest_y, dist_mm > 0 ? COAST_VELOCITY_MMPS : -COAST_VELOCITY_MMPS, endAccel, endAccel);
-        StartPathTraversal();
-
-        return true;
-      }
-
-      bool DriveArc(f32 sweep_rad, f32 radius_mm, f32 acc_start_frac, f32 acc_end_frac, f32 duration_sec)
-      {
-        VelocityProfileGenerator vpg;
-
-        // Compute profile
-        f32 curr_x, curr_y;
-        Radians curr_angle;
-        Localization::GetDriveCenterPose(curr_x, curr_y, curr_angle);
-        f32 currAngSpeed = -SpeedController::GetCurrentMeasuredVehicleSpeed() / radius_mm;
-
-        if (!vpg.StartProfile_fixedDuration(0, currAngSpeed, acc_start_frac * duration_sec,
-                                            sweep_rad, acc_end_frac * duration_sec,
-                                            100, 100,  // TODO: maxVel, maxAccel
-                                            duration_sec, CONTROL_DT) ) {
-
-          PRINT("PathFollower.DriveArc.VPGRetry: Trying simple path with instantaneous accel");
-
-          if (!vpg.StartProfile_fixedDuration(0, currAngSpeed, 0.01f * duration_sec,
-                                              sweep_rad, 0.01f * duration_sec,
-                                              100.f, 100.f,  // TODO: maxVel, maxAccel
-                                              duration_sec, CONTROL_DT) ) {
-
-            PRINT("PathFollower.DriveArc.VPGFail");
-            return false;
-          }
-        }
-
-        // Compute x_center,y_center
-        f32 angToCenter = curr_angle.ToFloat() + (radius_mm > 0 ? -1 : 1) * PIDIV2_F;
-        f32 absRadius = fabsf(radius_mm);
-        f32 x_center = curr_x + absRadius * cosf(angToCenter);
-        f32 y_center = curr_y + absRadius * sinf(angToCenter);
-
-        // Compute startRad relative to (x_center, y_center)
-        f32 startRad = angToCenter + PI_F;
-
-        // Get intermediate poses: (1) after starting accel phase and (2) before ending accel phase
-        f32 startAccelSweep = vpg.GetStartAccelDist();
-        f32 endAccelSweep = vpg.GetEndAccelDist();
-        //if (endAccelDist < -LOOK_AHEAD_DIST_MM) {
-        //  endAccelDist += LOOK_AHEAD_DIST_MM;
-        //}
-
-
-        f32 int_ang1 = startRad + startAccelSweep;
-        f32 int_ang2 = startRad + sweep_rad - endAccelSweep;
-
-        // Get intermediate speed and accels.
-        // Need to convert angular speeds/accel into linear speeds/accel
-        f32 targetAngSpeed = fabsf(vpg.GetMaxReachableVel());
-        f32 startAngAccel = fabsf(vpg.GetStartAccel());
-        f32 endAngAccel = fabsf(vpg.GetEndAccel());
-
-
-        u8 drivingFwd = (signbit(sweep_rad) != signbit(radius_mm)) ? 1 : -1;
-        f32 targetSpeed = drivingFwd * targetAngSpeed * absRadius;
-        f32 startAccel = startAngAccel * absRadius;
-        f32 endAccel = endAngAccel * absRadius;
-
-
-        PRINT("DriveArc: curr_x,y  (%f, %f), center x,y (%f, %f), radius %f\n", curr_x, curr_y, x_center, y_center, radius_mm);
-        PRINT("DriveArc: start + sweep1 = ang1 (%f + %f = %f), end + sweep2 = ang2 ang2 (%f - %f = %f)\n", startRad, startAccelSweep, int_ang1, startRad + sweep_rad, endAccelSweep, int_ang2);
-        PRINT("DriveArc: targetSpeed %f, startAccel %f, endAccel %f\n", targetSpeed, startAccel, endAccel);
-
-        // Create 3-segment path
-        ClearPath();
-        AppendPathSegment_Arc(0, x_center, y_center, absRadius, startRad, startAccelSweep, targetSpeed, startAccel, startAccel);
-        AppendPathSegment_Arc(0, x_center, y_center, absRadius, int_ang1, int_ang2-int_ang1, targetSpeed, startAccel, startAccel);
-        AppendPathSegment_Arc(0, x_center, y_center, absRadius, int_ang2, endAccelSweep, drivingFwd > 0 ? COAST_VELOCITY_MMPS : -COAST_VELOCITY_MMPS, endAccel, endAccel);
-
-        StartPathTraversal();
-
-        return true;
-      }
-
-      bool DrivePointTurn(f32 sweep_rad, f32 acc_start_frac, f32 acc_end_frac, f32 duration_sec)
-      {
-        VelocityProfileGenerator vpg;
-
-        f32 curr_x, curr_y;
-        Radians curr_angle;
-        Localization::GetDriveCenterPose(curr_x, curr_y, curr_angle);
-
-
-        if (!vpg.StartProfile_fixedDuration(0, 0, acc_start_frac * duration_sec,
-                                            sweep_rad, acc_end_frac * duration_sec,
-                                            10000.f, 10000.f,  // TODO: maxVel, maxAccel
-                                            duration_sec, CONTROL_DT)) {
-
-          if (!vpg.StartProfile_fixedDuration(0, 0, 0.01f * duration_sec,
-                                              sweep_rad, 0.01f * duration_sec,
-                                              10000.f, 10000.f,  // TODO: maxVel, maxAccel
-                                              duration_sec, CONTROL_DT)) {
-
-            PRINT("WARN: DrivePointTurn vpg fail (sweep_rad: %f, acc_start_frac %f, acc_end_frac %f, duration_sec %f). Default to simple version \n", sweep_rad, acc_start_frac, acc_end_frac, duration_sec);
-            return false;
-          }
-
-        }
-
-
-
-        f32 targetRotVel = vpg.GetMaxReachableVel();
-        f32 startAccelSweep = vpg.GetStartAccelDist();
-        f32 endAccelSweep = vpg.GetEndAccelDist();
-        f32 startAngAccel = fabsf(vpg.GetStartAccel());
-        f32 endAngAccel = fabsf(vpg.GetEndAccel());
-
-        // Compute intermediate angles
-        f32 dest_ang = curr_angle.ToFloat() + sweep_rad;
-        f32 int_ang1 = curr_angle.ToFloat() + startAccelSweep;
-        f32 int_ang2 = dest_ang - endAccelSweep;
-
-
-        PRINT("DrivePointTurn: start %f, int_ang1 %f, int_ang2 %f, dest %f\n", curr_angle.ToFloat(), int_ang1, int_ang2, dest_ang);
-        PRINT("DriveTurn: targetRotSpeed %f, startRotAccel %f, endRotAccel %f\n", targetRotVel, startAngAccel, endAngAccel);
-
-        // Create 3-segment path
-        ClearPath();
-        AppendPathSegment_PointTurn(0, curr_x, curr_y, int_ang1, targetRotVel, startAngAccel, startAngAccel, false);
-        AppendPathSegment_PointTurn(0, curr_x, curr_y, int_ang2, targetRotVel, startAngAccel, startAngAccel, false);
-        AppendPathSegment_PointTurn(0, curr_x, curr_y, dest_ang, sweep_rad > 0 ? COAST_VELOCITY_RADPS : -COAST_VELOCITY_RADPS, endAngAccel, endAngAccel, false);
-
-        StartPathTraversal();
-
-        return true;
-      }
-
-
-
-
-
-    } // namespace PathFollower
-  } // namespace Cozmo
-} // namespace Anki
->>>>>>> f53a4c57
+} // namespace Anki