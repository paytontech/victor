--- conflicted
+++ resolved
@@ -1,96 +1,91 @@
-/**
- * File: messages.h  (was messageProtocol.h)
- *
- * Author: Kevin Yoon
- * Created: 9/24/2013
- *
- * Major overhaul to use macros for generating message defintions
- * Author: Andrew Stein
- * Date:   10/13/2013
- *
- * Description: This files uses the information and macros in the
- *              MessageDefinitions.h to create the typedef'd message
- *              structs passed via USB / BTLE and between main and
- *              long execution "threads".  It also creates the enumerated
- *              list of message IDs.  Everything in this file is independent
- *              of specific message definitions -- those are defined in
- *              MessageDefinitions.h.
- *
- * Major overhaul to use CLAD generated messages and function definitions and to split between the Espressif and K02
- * Author: Daniel Casner
- * 10/22/2015
- *
- * Copyright: Anki, Inc. 2015
- **/
-
-#ifndef COZMO_MESSAGE_ROBOT_H
-#define COZMO_MESSAGE_ROBOT_H
-
-#include "anki/types.h"
-#include "clad/types/motorTypes.h"
-#include <stdarg.h>
-#include <stddef.h>
-#include "clad/robotInterface/messageEngineToRobot.h"
-#include "clad/robotInterface/messageRobotToEngine.h"
-
-namespace Anki {
-  namespace Cozmo {
-    namespace Messages {
-
-      // Return a const reference to the current robot state message
-      RobotState const& GetRobotStateMsg();
-
-      // Create all the dispatch function prototypes (all implemented
-      // manually in messages.cpp).
-      #include "clad/robotInterface/messageEngineToRobot_declarations.def"
-
-      void ProcessBadTag_EngineToRobot(const RobotInterface::EngineToRobot::Tag tag);
-
-      Result Init();
-      extern "C" void ProcessMessage(u8* buffer, u16 bufferSize);
-
-      void Update();
-
-      void ProcessMessage(RobotInterface::EngineToRobot& msg);
-
-      void SniffMessage(RobotInterface::RobotToEngine& msg);
-
-      // Start looking for a particular message ID
-      void LookForID(const RobotInterface::EngineToRobot::Tag msgID);
-
-      // Did we see the message ID we last set? (Or perhaps we timed out)
-      bool StillLookingForID(void);
-
-      // Used by visionSystem for prediction during tracking
-      void UpdateRobotStateMsg();
-
-      // Sends robot state message, either the one passed in or the one
-      // stored internally that is updated by UpdateRobotStateMsg().
-      Result SendRobotStateMsg(const RobotState* msg = NULL);
-
-      Result SendMotorCalibrationMsg(MotorID motor, bool calibStarted, bool autoStarted = false);
-      
-      Result SendMotorAutoEnabledMsg(MotorID motor, bool calibStarted);
-<<<<<<< HEAD
-      
-      void ResetMissedLogCount();
-=======
->>>>>>> d3d5f666
-
-      // Returns whether or not init message was received from basestation
-      bool ReceivedInit();
-
-      // Resets the receipt of init message
-      void ResetInit();
-
-#     ifdef SIMULATOR
-      // Send out a chunked up JPEG-compressed image
-      Result CompressAndSendImage(const u8* img, const s32 captureHeight, const s32 captureWidth, const TimeStamp_t captureTime);
-#     endif
-
-    } // namespace Messages
-  } // namespace Cozmo
-} // namespace Anki
-
-
-#endif  // #ifndef COZMO_MESSAGE_ROBOT_H
+/**
+ * File: messages.h  (was messageProtocol.h)
+ *
+ * Author: Kevin Yoon
+ * Created: 9/24/2013
+ *
+ * Major overhaul to use macros for generating message defintions
+ * Author: Andrew Stein
+ * Date:   10/13/2013
+ *
+ * Description: This files uses the information and macros in the
+ *              MessageDefinitions.h to create the typedef'd message
+ *              structs passed via USB / BTLE and between main and
+ *              long execution "threads".  It also creates the enumerated
+ *              list of message IDs.  Everything in this file is independent
+ *              of specific message definitions -- those are defined in
+ *              MessageDefinitions.h.
+ *
+ * Major overhaul to use CLAD generated messages and function definitions and to split between the Espressif and K02
+ * Author: Daniel Casner
+ * 10/22/2015
+ *
+ * Copyright: Anki, Inc. 2015
+ **/
+
+#ifndef COZMO_MESSAGE_ROBOT_H
+#define COZMO_MESSAGE_ROBOT_H
+
+#include "anki/types.h"
+#include "clad/types/motorTypes.h"
+#include <stdarg.h>
+#include <stddef.h>
+#include "clad/robotInterface/messageEngineToRobot.h"
+#include "clad/robotInterface/messageRobotToEngine.h"
+
+namespace Anki {
+  namespace Cozmo {
+    namespace Messages {
+
+      // Return a const reference to the current robot state message
+      RobotState const& GetRobotStateMsg();
+
+      // Create all the dispatch function prototypes (all implemented
+      // manually in messages.cpp).
+      #include "clad/robotInterface/messageEngineToRobot_declarations.def"
+
+      void ProcessBadTag_EngineToRobot(const RobotInterface::EngineToRobot::Tag tag);
+
+      Result Init();
+      extern "C" void ProcessMessage(u8* buffer, u16 bufferSize);
+
+      void Update();
+
+      void ProcessMessage(RobotInterface::EngineToRobot& msg);
+
+      void SniffMessage(RobotInterface::RobotToEngine& msg);
+
+      // Start looking for a particular message ID
+      void LookForID(const RobotInterface::EngineToRobot::Tag msgID);
+
+      // Did we see the message ID we last set? (Or perhaps we timed out)
+      bool StillLookingForID(void);
+
+      // Used by visionSystem for prediction during tracking
+      void UpdateRobotStateMsg();
+
+      // Sends robot state message, either the one passed in or the one
+      // stored internally that is updated by UpdateRobotStateMsg().
+      Result SendRobotStateMsg(const RobotState* msg = NULL);
+
+      Result SendMotorCalibrationMsg(MotorID motor, bool calibStarted, bool autoStarted = false);
+      
+      Result SendMotorAutoEnabledMsg(MotorID motor, bool calibStarted);
+
+      // Returns whether or not init message was received from basestation
+      bool ReceivedInit();
+
+      // Resets the receipt of init message
+      void ResetInit();
+
+#     ifdef SIMULATOR
+      // Send out a chunked up JPEG-compressed image
+      Result CompressAndSendImage(const u8* img, const s32 captureHeight, const s32 captureWidth, const TimeStamp_t captureTime);
+#     endif
+
+    } // namespace Messages
+  } // namespace Cozmo
+} // namespace Anki
+
+
+#endif  // #ifndef COZMO_MESSAGE_ROBOT_H