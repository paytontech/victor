#include "anki/cozmo/robot/hal.h"
#include "anki/cozmo/shared/cozmoTypes.h"
#include "anki/cozmo/robot/cozmoBot.h"

#include "anki/common/robot/array2d.h"

#include "utilEmbedded/transport/IUnreliableTransport.h"
#include "utilEmbedded/transport/IReceiver.h"
#include "utilEmbedded/transport/reliableTransport.h"

#include "messages.h"
#include "localization.h"
#include "animationController.h"
#include "pathFollower.h"
#include "speedController.h"
#include "steeringController.h"
#include "wheelController.h"
#include "liftController.h"
#include "headController.h"
#include "imuFilter.h"
#include "dockingController.h"
#include "pickAndPlaceController.h"
#include "testModeController.h"
#include "animationController.h"
#include "backpackLightController.h"
<<<<<<< HEAD
#include "clad/types/activeObjectTypes.h"
=======
#include "blockLightController.h"
#include "anki/cozmo/shared/activeBlockTypes.h"
>>>>>>> 738092ce

#define SEND_TEXT_REDIRECT_TO_STDOUT 0

namespace Anki {
  namespace Cozmo {
    ReliableConnection connection;
    namespace Messages {

      namespace {

        u8 pktBuffer_[2048];

        // For waiting for a particular message ID
        const u32 LOOK_FOR_MESSAGE_TIMEOUT = 1000000;
        RobotInterface::EngineToRobot::Tag lookForID_ = RobotInterface::EngineToRobot::INVALID;
        u32 lookingStartTime_ = 0;

        static RobotState robotState_;

        // History of the last 2 RobotState messages that were sent to the basestation.
        // Used to avoid repeating a send.
        TimeStamp_t robotStateSendHist_[2];
        u8 robotStateSendHistIdx_ = 0;

        // Flag for receipt of Init message
        bool initReceived_ = false;

        const int IMAGE_SEND_JPEG_COMPRESSION_QUALITY = 50; // 0 to 100
      } // private namespace

// #pragma mark --- Messages Method Implementations ---

      Result Init()
      {
        ReliableTransport_Init();
        ReliableConnection_Init(&connection, NULL); // We only have one connection so dest pointer is superfluous
        return RESULT_OK;
      }
      
      // Checks whitelist of all messages that are allowed to
      // be processed while the robot is picked up.
      bool IgnoreMessageDuringPickup(const RobotInterface::EngineToRobot::Tag msgID) {
        
        if (!IMUFilter::IsPickedUp()) {
          return false;
        }
        
        switch(msgID) {
          case RobotInterface::EngineToRobot::Tag_moveHead:
          case RobotInterface::EngineToRobot::Tag_headAngle:
          case RobotInterface::EngineToRobot::Tag_headAngleUpdate:
          case RobotInterface::EngineToRobot::Tag_stop:
          case RobotInterface::EngineToRobot::Tag_clearPath:
          case RobotInterface::EngineToRobot::Tag_absLocalizationUpdate:
          case RobotInterface::EngineToRobot::Tag_syncTime:
          case RobotInterface::EngineToRobot::Tag_imageRequest:
          case RobotInterface::EngineToRobot::Tag_setControllerGains:
          case RobotInterface::EngineToRobot::Tag_setCarryState:
          case RobotInterface::EngineToRobot::Tag_setBackpackLights:
          case RobotInterface::EngineToRobot::Tag_setCubeLights:
          case RobotInterface::EngineToRobot::Tag_flashObjectIDs:
          case RobotInterface::EngineToRobot::Tag_setObjectBeingCarried:
            return false;
          default:
            break;
        }
        
        return true;
      }
      
      void ProcessBadTag_EngineToRobot(RobotInterface::EngineToRobot::Tag badTag)
      {
        PRINT("Received message with bad tag %02x\n", badTag);
      }
      
      void ProcessMessage(RobotInterface::EngineToRobot& msg)
      {
        if (!IgnoreMessageDuringPickup(msg.tag))
        {
          #include "clad/robotInterface/messageEngineToRobot_switch.def"
        }
        if (lookForID_ != RobotInterface::EngineToRobot::INVALID)
        {
          if (msg.tag == lookForID_)
          {
            lookForID_ = RobotInterface::EngineToRobot::INVALID;
          }
        }
      } // ProcessMessage()

      void LookForID(const RobotInterface::EngineToRobot::Tag msgID) {
        lookForID_ = msgID;
        lookingStartTime_ = HAL::GetMicroCounter();
      }

      bool StillLookingForID(void) {
        if(lookForID_ == RobotInterface::EngineToRobot::INVALID) {
          return false;
        }
        else if(HAL::GetMicroCounter() - lookingStartTime_ > LOOK_FOR_MESSAGE_TIMEOUT) {
            PRINT("Timed out waiting for message ID %d.\n", lookForID_);
            lookForID_ = RobotInterface::EngineToRobot::INVALID;

          return false;
        }

        return true;

      }


      void UpdateRobotStateMsg()
      {
        robotState_.timestamp = HAL::GetTimeStamp();

        Radians poseAngle;

        robotState_.pose_frame_id = Localization::GetPoseFrameId();

        Localization::GetCurrentMatPose(robotState_.pose.x, robotState_.pose.y, poseAngle);
        robotState_.pose.z = 0;
        robotState_.pose.angle = poseAngle.ToFloat();
        robotState_.pose.pitch_angle = IMUFilter::GetPitch();

        WheelController::GetFilteredWheelSpeeds(robotState_.lwheel_speed_mmps, robotState_.rwheel_speed_mmps);

        robotState_.headAngle  = HeadController::GetAngleRad();
        robotState_.liftAngle  = LiftController::GetAngleRad();
        robotState_.liftHeight = LiftController::GetHeightMM();

        HAL::IMU_DataStructure imuData = IMUFilter::GetLatestRawData();
        robotState_.rawGyroZ = imuData.rate_z;
        robotState_.rawAccelY = imuData.acc_y;

        //ProxSensors::GetValues(robotState_.proxLeft, robotState_.proxForward, robotState_.proxRight);

        robotState_.lastPathID = PathFollower::GetLastPathID();

        robotState_.currPathSegment = PathFollower::GetCurrPathSegment();
        robotState_.numFreeSegmentSlots = PathFollower::GetNumFreeSegmentSlots();
        robotState_.battVolt10x = HAL::BatteryGetVoltage10x();

        robotState_.status = 0;

        // TODO: Make this a parameters somewhere?
        const f32 WHEEL_SPEED_STOPPED = 2.f;
        robotState_.status |= (HeadController::IsMoving() ||
                               LiftController::IsMoving() ||
                               fabs(robotState_.lwheel_speed_mmps) > WHEEL_SPEED_STOPPED ||
                               fabs(robotState_.rwheel_speed_mmps) > WHEEL_SPEED_STOPPED ? IS_MOVING : 0);
        robotState_.status |= (PickAndPlaceController::IsCarryingBlock() ? IS_CARRYING_BLOCK : 0);
        robotState_.status |= (PickAndPlaceController::IsBusy() ? IS_PICKING_OR_PLACING : 0);
        robotState_.status |= (IMUFilter::IsPickedUp() ? IS_PICKED_UP : 0);
        //robotState_.status |= (ProxSensors::IsForwardBlocked() ? IS_PROX_FORWARD_BLOCKED : 0);
        //robotState_.status |= (ProxSensors::IsSideBlocked() ? IS_PROX_SIDE_BLOCKED : 0);
        robotState_.status |= (PathFollower::IsTraversingPath() ? IS_PATHING : 0);
        robotState_.status |= (LiftController::IsInPosition() ? LIFT_IN_POS : 0);
        robotState_.status |= (HeadController::IsInPosition() ? HEAD_IN_POS : 0);
        robotState_.status |= (AnimationController::IsBufferFull() ? IS_ANIM_BUFFER_FULL : 0);
      }

      RobotState const& GetRobotStateMsg() {
        return robotState_;
      }


// #pragma --- Message Dispatch Functions ---


      void Process_syncTime(const RobotInterface::SyncTime& msg)
      {

        PRINT("Robot received SyncTime message from basestation with ID=%d and syncTime=%d.\n",
              msg.robotID, msg.syncTime);

        initReceived_ = true;

        // TODO: Compare message ID to robot ID as a handshake?

        // Poor-man's time sync to basestation, for now.
        HAL::SetTimeStamp(msg.syncTime);

        // Reset pose history and frameID to zero
        Localization::ResetPoseFrame();

        // Reset number of bytes played in animation buffer
        AnimationController::ClearNumBytesPlayed();

      } // ProcessRobotInit()


      void Process_absLocalizationUpdate(const RobotInterface::AbsoluteLocalizationUpdate& msg)
      {
        // Don't modify localization while running path following test.
        // The point of the test is to see how well it follows a path
        // assuming perfect localization.
        if (TestModeController::GetMode() == TM_PATH_FOLLOW) {
          return;
        }

        // TODO: Double-check that size matches expected size?

        // TODO: take advantage of timestamp

        f32 currentMatX       = msg.xPosition;
        f32 currentMatY       = msg.yPosition;
        Radians currentMatHeading = msg.headingAngle;
        /*Result res =*/ Localization::UpdatePoseWithKeyframe(msg.pose_frame_id, msg.timestamp, currentMatX, currentMatY, currentMatHeading.ToFloat());
        //Localization::SetCurrentMatPose(currentMatX, currentMatY, currentMatHeading);
        //Localization::SetPoseFrameId(msg.pose_frame_id);

        /*
        PRINT("Robot %s localization update from "
              "basestation  at currTime=%d for frame at time=%d: (%.3f,%.3f) at %.1f degrees (frame = %d)\n",
              res == RESULT_OK ? "PROCESSED" : "IGNORED",
              HAL::GetTimeStamp(),
              msg.timestamp,
              currentMatX, currentMatY,
              currentMatHeading.getDegrees(),
              Localization::GetPoseFrameId());
         */

      } // ProcessAbsLocalizationUpdateMessage()


      void Process_dockingErrorSignal(const DockingErrorSignal& msg)
      {
        DockingController::SetDockingErrorSignalMessage(msg);
      }

      void ProcessBTLEMessages()
      {
        u32 dataLen;

        //ReliableConnection_printState(&connection);

        while((dataLen = HAL::RadioGetNextPacket(pktBuffer_)) > 0)
        {
          s16 res = ReliableTransport_ReceiveData(&connection, pktBuffer_, dataLen);
          if (res < 0)
          {
#ifdef SIMULATOR
            printf("ReliableTransport didn't accept packet: %d\n", res);
#else
            HAL::BoardPrintf("ReliableTransport didn't accept packet: %d\n", res);
#endif
          }
        }

        if (HAL::RadioIsConnected())
        {
          if (ReliableTransport_Update(&connection) == false) // Connection has timed out
          {
            Receiver_OnDisconnect(&connection);
						// Can't print anything because we have no where to send it
					}
        }
      }

      void Process_clearPath(const RobotInterface::ClearPath& msg) {
        SpeedController::SetUserCommandedDesiredVehicleSpeed(0);
        PathFollower::ClearPath();
        //SteeringController::ExecuteDirectDrive(0,0);
      }

      void Process_appendPathSegArc(const RobotInterface::AppendPathSegmentArc& msg) {
        PathFollower::AppendPathSegment_Arc(0, msg.x_center_mm, msg.y_center_mm,
                                            msg.radius_mm, msg.startRad, msg.sweepRad,
                                            msg.speed.target, msg.speed.accel, msg.speed.decel);
      }

      void Process_appendPathSegLine(const RobotInterface::AppendPathSegmentLine& msg) {
        PathFollower::AppendPathSegment_Line(0, msg.x_start_mm, msg.y_start_mm,
                                             msg.x_end_mm, msg.y_end_mm,
                                             msg.speed.target, msg.speed.accel, msg.speed.decel);
      }

      void Process_appendPathSegPointTurn(const RobotInterface::AppendPathSegmentPointTurn& msg) {
        PathFollower::AppendPathSegment_PointTurn(0, msg.x_center_mm, msg.y_center_mm, msg.targetRad,
                                                  msg.speed.target, msg.speed.accel, msg.speed.decel, msg.useShortestDir);
      }

      void Process_trimPath(const RobotInterface::TrimPath& msg) {
        PathFollower::TrimPath(msg.numPopFrontSegments, msg.numPopBackSegments);
      }

      void Process_executePath(const RobotInterface::ExecutePath& msg) {
        PRINT("Starting path %d\n", msg.pathID);
        PathFollower::StartPathTraversal(msg.pathID, msg.useManualSpeed);
      }

      void Process_dockWithObject(const DockWithObject& msg)
      {
          PRINT("RECVD DockToBlock (action %d, manualSpeed %d)\n", msg.action, msg.useManualSpeed);

          PickAndPlaceController::DockToBlock(msg.useManualSpeed,
                                              static_cast<DockAction>(msg.action), msg.useManualSpeed);
      }

      void Process_placeObjectOnGround(const PlaceObjectOnGround& msg)
      {
        //PRINT("Received PlaceOnGround message.\n");
        PickAndPlaceController::PlaceOnGround(msg.rel_x_mm, msg.rel_y_mm, msg.rel_angle, msg.useManualSpeed);
      }

      void Process_drive(const RobotInterface::DriveWheels& msg) {

        // Do not process external drive commands if following a test path
        if (PathFollower::IsTraversingPath()) {
          if (PathFollower::IsInManualSpeedMode()) {
            // TODO: Maybe want to set manual speed via a different message?
            //       For now, using average wheel speed.
            f32 manualSpeed = 0.5f * (msg.lwheel_speed_mmps + msg.rwheel_speed_mmps);
            PathFollower::SetManualPathSpeed(manualSpeed, 1000, 1000);
          } else {
            PRINT("Ignoring DriveWheels message because robot is currently following a path.\n");
          }
          return;
        }

        //PRINT("Executing DriveWheels message: left=%f, right=%f\n",
        //      msg.lwheel_speed_mmps, msg.rwheel_speed_mmps);

        //PathFollower::ClearPath();
        SteeringController::ExecuteDirectDrive(msg.lwheel_speed_mmps, msg.rwheel_speed_mmps);
      }

      void Process_driveCurvature(const RobotInterface::DriveWheelsCurvature& msg) {
        /*
        PathFollower::ClearPath();

        SpeedController::SetUserCommandedDesiredVehicleSpeed(msg.speed_mmPerSec);
        SpeedController::SetUserCommandedAcceleration(msg.accel_mmPerSec2);
        SpeedController::SetUserCommandedDeceleration(msg.decel_mmPerSec2);
        */
      }

      void Process_moveLift(const RobotInterface::MoveLift& msg) {
        LiftController::SetAngularVelocity(msg.speed_rad_per_sec);
      }

      void Process_moveHead(const RobotInterface::MoveHead& msg) {
        HeadController::SetAngularVelocity(msg.speed_rad_per_sec);
      }

      void Process_liftHeight(const RobotInterface::SetLiftHeight& msg) {
        PRINT("Moving lift to %f (maxSpeed %f, duration %f)\n", msg.height_mm, msg.max_speed_rad_per_sec, msg.duration_sec);
        LiftController::SetMaxSpeedAndAccel(msg.max_speed_rad_per_sec, msg.accel_rad_per_sec2);
        LiftController::SetDesiredHeight(msg.height_mm, 0.1f, 0.1f, msg.duration_sec);
      }

      void Process_headAngle(const RobotInterface::SetHeadAngle& msg) {
        PRINT("Moving head to %f (maxSpeed %f, duration %f)\n", msg.angle_rad, msg.max_speed_rad_per_sec, msg.duration_sec);
        HeadController::SetMaxSpeedAndAccel(msg.max_speed_rad_per_sec, msg.accel_rad_per_sec2);
        HeadController::SetDesiredAngle(msg.angle_rad, 0.1f, 0.1f, msg.duration_sec);
      }
      
      void Process_headAngleUpdate(const RobotInterface::HeadAngleUpdate& msg) {
        HeadController::SetAngleRad(msg.newAngle);
      }

      void Process_panAndTiltHead(const RobotInterface::PanAndTilt& msg)
      {
        // TODO: Move this to some kind of VisualInterestTrackingController or something

        HeadController::SetDesiredAngle(msg.headTiltAngle_rad, 0.1f, 0.1f, 0.1f);
        if(msg.bodyPanAngle_rad != 0.f) {
          SteeringController::ExecutePointTurn(msg.bodyPanAngle_rad, 50.f, 10.f, 10.f, true);
        }
      }
      
      void Process_setCarryState(const CarryState& state)
      {
        PickAndPlaceController::SetCarryState(state);
      }
      
      void Process_imuRequest(const Anki::Cozmo::RobotInterface::ImuRequest& msg)
      {
        IMUFilter::RecordAndSend(msg.length_ms);
      }

      void Process_turnInPlaceAtSpeed(const RobotInterface::TurnInPlaceAtSpeed& msg) {
        PRINT("Turning in place at %f rad/s (%f rad/s2)\n", msg.speed_rad_per_sec, msg.accel_rad_per_sec2);
        SteeringController::ExecutePointTurn(msg.speed_rad_per_sec, msg.accel_rad_per_sec2);
      }
      
      void Process_stop(const RobotInterface::StopAllMotors& msg) {
        SteeringController::ExecuteDirectDrive(0,0);
        LiftController::SetAngularVelocity(0);
        HeadController::SetAngularVelocity(0);
      }

      void Process_startControllerTestMode(const StartControllerTestMode& msg)
      {
        if (msg.mode < TM_NUM_TESTS) {
          TestModeController::Start((TestMode)(msg.mode), msg.p1, msg.p2, msg.p3);
        } else {
          PRINT("Unknown test mode %d received\n", msg.mode);
        }
      }

      void Process_imageRequest(const RobotInterface::ImageRequest& msg)
      {
        PRINT("Image requested (mode: %d, resolution: %d)\n", msg.sendMode, msg.resolution);

        HAL::SetImageSendMode(msg.sendMode, msg.resolution);

        // Send back camera calibration for this resolution
        const HAL::CameraInfo* headCamInfo = HAL::GetHeadCamInfo();

        // TODO: Just store CameraResolution in calibration data instead of height/width?

        if(headCamInfo == NULL) {
          PRINT("NULL HeadCamInfo retrieved from HAL.\n");
        }
        else {
          HAL::CameraInfo headCamInfoScaled(*headCamInfo);
          const s32 width  = Vision::CameraResInfo[msg.resolution].width;
          const s32 height = Vision::CameraResInfo[msg.resolution].height;
          const f32 xScale = static_cast<f32>(width/headCamInfo->ncols);
          const f32 yScale = static_cast<f32>(height/headCamInfo->nrows);

          if(xScale != 1.f || yScale != 1.f)
          {
            PRINT("Scaling [%dx%d] camera calibration by [%.1f %.1f] to match requested resolution.\n",
                  headCamInfo->ncols, headCamInfo->nrows, xScale, yScale);

            // Stored calibration info does not requested resolution, so scale it
            // accordingly and adjust the pointer so we send this scaled info below.
            headCamInfoScaled.focalLength_x *= xScale;
            headCamInfoScaled.focalLength_y *= yScale;
            headCamInfoScaled.center_x      *= xScale;
            headCamInfoScaled.center_y      *= yScale;
            headCamInfoScaled.nrows = height;
            headCamInfoScaled.ncols = width;

            headCamInfo = &headCamInfoScaled;
          }

          RobotInterface::CameraCalibration headCalibMsg = {
            headCamInfo->focalLength_x,
            headCamInfo->focalLength_y,
            headCamInfo->center_x,
            headCamInfo->center_y,
            headCamInfo->skew,
            headCamInfo->nrows,
            headCamInfo->ncols,
#           ifdef SIMULATOR
            0 // This is NOT a real robot
#           else
            1 // This is a real robot
#           endif
          };

          if(RobotInterface::SendMessage(headCalibMsg)) {
            PRINT("Failed to send camera calibration message.\n");
          }
        }
      } // ProcessImageRequestMessage()

      void Process_setControllerGains(const Anki::Cozmo::RobotInterface::ControllerGains& msg) {
        switch (msg.controller)
        {
          case RobotInterface::controller_wheel:
          {
            WheelController::SetGains(msg.kp, msg.ki, msg.maxIntegralError,
                                      msg.kp, msg.ki, msg.maxIntegralError);
            break;
          }
          case RobotInterface::controller_head:
          {
            HeadController::SetGains(msg.kp, msg.ki, msg.kd, msg.maxIntegralError);
            break;
          }
          case RobotInterface::controller_lift:
          {
            LiftController::SetGains(msg.kp, msg.ki, msg.kd, msg.maxIntegralError);
            break;
          }
          case RobotInterface::controller_stearing:
          {
            SteeringController::SetGains(msg.kp, msg.ki); // Coopting structure
            break;
          }
          default:
          {
            PRINT("SetControllerGains invalid controller: %d\n", msg.controller);
          }
        }
      }

      void Process_abortDocking(const AbortDocking& msg)
      {
        DockingController::ResetDocker();
      }

      void Process_abortAnimation(const RobotInterface::AbortAnimation& msg)
      {
        AnimationController::Clear();
      }
      
      void ProcessDisableAnimTracksMessage(const DisableAnimTracks& msg)
      {
        AnimationController::DisableTracks(msg.whichTracks);
      }
      
      void ProcessEnableAnimTracksMessage(const EnableAnimTracks& msg)
      {
        AnimationController::EnableTracks(msg.whichTracks);
      }

      // Group processor for all animation key frame messages
      void Process_anim(const RobotInterface::EngineToRobot& msg)
      {
        if(AnimationController::BufferKeyFrame(msg) != RESULT_OK) {
          //PRINT("Failed to buffer a keyframe! Clearing Animation buffer!\n");
          AnimationController::Clear();
        }
      }

      void Process_setBackpackLights(const RobotInterface::BackpackLights& msg)
      {
        for(s32 i=0; i<NUM_BACKPACK_LEDS; ++i) {
          BackpackLightController::SetParams((LEDId)i, msg.lights[i].onColor, msg.lights[i].offColor,
                                             msg.lights[i].onPeriod_ms, msg.lights[i].offPeriod_ms,
                                             msg.lights[i].transitionOnPeriod_ms, msg.lights[i].transitionOffPeriod_ms);
        }
      }

      // --------- Block control messages ----------

      void Process_flashObjectIDs(const  FlashObjectIDs& msg)
      {
        // Start flash pattern on blocks
        HAL::FlashBlockIDs();
      }

      void Process_setCubeLights(const CubeLights& msg)
      {
<<<<<<< HEAD
        HAL::SetBlockLight(msg.objectID, msg.lights);
=======
        // TODO: Block registration should be done when radio connection with block is established.
        if (!BlockLightController::IsRegisteredBlock(msg.blockID) &&
            BlockLightController::RegisterBlock(msg.blockID) != RESULT_OK) {
          PRINT("ERROR: Failed to register blockID %d",msg.blockID);
          return;
        }
        
        LEDParams_t p[NUM_BLOCK_LEDS];
        for (u8 i=0; i<NUM_BLOCK_LEDS; ++i) {
          p[i].onColor = msg.onColor[i];
          p[i].offColor = msg.offColor[i];
          p[i].onPeriod_ms = msg.onPeriod_ms[i];
          p[i].offPeriod_ms = msg.offPeriod_ms[i];
          p[i].transitionOnPeriod_ms = msg.transitionOnPeriod_ms[i];
          p[i].transitionOffPeriod_ms = msg.transitionOffPeriod_ms[i];
        }
        
        if (BlockLightController::SetLights(msg.blockID, p) != RESULT_OK) {
          PRINT("ERROR: Failed to set lights on block %d", msg.blockID);
        }
>>>>>>> 738092ce
      }


      void Process_setObjectBeingCarried(const ObjectBeingCarried& msg)
      {
        // TODO: need to add this hal.h and implement
        // HAL::SetBlockBeingCarried(msg.blockID, msg.isBeingCarried);
      }


// ----------- Send messages -----------------


      Result SendRobotStateMsg(const RobotState* msg)
      {

        // Don't send robot state updates unless the init message was received
        if (!initReceived_) {
          return RESULT_FAIL;
        }


        const RobotState* m = &robotState_;
        if (msg) {
          m = msg;
        }

        // Check if a state message with this timestamp was already sent
        for (u8 i=0; i < 2; ++i) {
          if (robotStateSendHist_[i] == m->timestamp) {
            return RESULT_FAIL;
          }
        }

        if(RobotInterface::SendMessage(*m, false, false) == true) {
          // Update send history
          robotStateSendHist_[robotStateSendHistIdx_] = m->timestamp;
          if (++robotStateSendHistIdx_ > 1) robotStateSendHistIdx_ = 0;
          RobotInterface::AnimationState am;
          am.timestamp = m->timestamp;
          am.numAnimBytesPlayed = AnimationController::GetTotalNumBytesPlayed();
          am.tag = AnimationController::GetCurrentTag();
          RobotInterface::SendMessage(am, false, false);
          return RESULT_OK;
        } else {
          return RESULT_FAIL;
        }
      }


      int SendText(const char *format, ...)
      {
        va_list argptr;
        va_start(argptr, format);
#if SEND_TEXT_REDIRECT_TO_STDOUT
        // print to console - works in webots environment.
        vprintf(format, argptr);
#else
        SendText(format, argptr);
#endif
        va_end(argptr);

        return 0;
      }

      int SendText(const char *format, va_list vaList)
      {
        RobotInterface::PrintText m;
        int len;
        m.logLevel = 0;
                
        #define MAX_SEND_TEXT_LENGTH 255 // uint_8 definition in messageRobotToEngine.clad
        memset(m.text, 0, MAX_SEND_TEXT_LENGTH);

        // Create formatted text
        len = vsnprintf(m.text, MAX_SEND_TEXT_LENGTH, format, vaList);
        
        if (len > 0)
        {
          m.text_length = len;
          RobotInterface::SendMessage(m);
        }

        return 0;
      }

      bool ReceivedInit()
      {

        return initReceived_;
      }


      void ResetInit()
      {
        initReceived_ = false;

        HAL::SetImageSendMode(Stream, CVGA);
      }


#     ifdef SIMULATOR
      Result CompressAndSendImage(const Embedded::Array<u8> &img, const TimeStamp_t captureTime)
      {
        ImageChunk m;

        switch(img.get_size(0)) {
          case 240:
            AnkiConditionalErrorAndReturnValue(img.get_size(1)==320*3, RESULT_FAIL, "CompressAndSendImage",
                                               "Unrecognized resolution: %dx%d.\n", img.get_size(1)/3, img.get_size(0));
            m.resolution = QVGA;
            break;

          case 296:
            AnkiConditionalErrorAndReturnValue(img.get_size(1)==400*3, RESULT_FAIL, "CompressAndSendImage",
                                               "Unrecognized resolution: %dx%d.\n", img.get_size(1)/3, img.get_size(0));
            m.resolution = CVGA;
            break;

          case 480:
            AnkiConditionalErrorAndReturnValue(img.get_size(1)==640*3, RESULT_FAIL, "CompressAndSendImage",
                                               "Unrecognized resolution: %dx%d.\n", img.get_size(1)/3, img.get_size(0));
            m.resolution = VGA;
            break;

          default:
            AnkiError("CompressAndSendImage", "Unrecognized resolution: %dx%d.\n", img.get_size(1)/3, img.get_size(0));
            return RESULT_FAIL;
        }

        static u32 imgID = 0;
        const cv::vector<int> compressionParams = {
          CV_IMWRITE_JPEG_QUALITY, IMAGE_SEND_JPEG_COMPRESSION_QUALITY
        };

        cv::Mat cvImg;
        cvImg = cv::Mat(img.get_size(0), img.get_size(1)/3, CV_8UC3, const_cast<void*>(img.get_buffer()));
        cvtColor(cvImg, cvImg, CV_BGR2RGB);

        cv::vector<u8> compressedBuffer;
        cv::imencode(".jpg",  cvImg, compressedBuffer, compressionParams);

        const u32 numTotalBytes = static_cast<u32>(compressedBuffer.size());

        //PRINT("Sending frame with capture time = %d at time = %d\n", captureTime, HAL::GetTimeStamp());

        m.frameTimeStamp = captureTime;
        m.imageId = ++imgID;
        m.chunkId = 0;
        m.data_length = IMAGE_CHUNK_SIZE;
        m.imageChunkCount = ceilf((f32)numTotalBytes / IMAGE_CHUNK_SIZE);
        m.imageEncoding = JPEGColor;

        u32 totalByteCnt = 0;
        u32 chunkByteCnt = 0;

        for(s32 i=0; i<numTotalBytes; ++i)
        {
          m.data[chunkByteCnt] = compressedBuffer[i];

          ++chunkByteCnt;
          ++totalByteCnt;

          if (chunkByteCnt == IMAGE_CHUNK_SIZE) {
            //PRINT("Sending image chunk %d\n", m.chunkId);
            RobotInterface::SendMessage(m, false, true);
            ++m.chunkId;
            chunkByteCnt = 0;
          } else if (totalByteCnt == numTotalBytes) {
            // This should be the last message!
            //PRINT("Sending LAST image chunk %d\n", m.chunkId);
            m.data_length = chunkByteCnt;
            RobotInterface::SendMessage(m, false, true);
          }
        } // for each byte in the compressed buffer

        return RESULT_OK;
      } // CompressAndSendImage()

#     endif // SIMULATOR


    } // namespace Messages

    namespace HAL {
      bool RadioSendMessage(const void *buffer, const u16 size, const int msgID, const bool reliable, const bool hot)
      {
        if (RadioIsConnected())
        {
          if (reliable)
          {
            if (ReliableTransport_SendMessage((const uint8_t*)buffer, size, &connection, eRMT_SingleReliableMessage, hot, msgID) == false) // failed to queue reliable message!
            {
              // Have to drop the connection
              //PRINT("Dropping connection because can't queue reliable messages\r\n");
              ReliableTransport_Disconnect(&connection);
              Receiver_OnDisconnect(&connection);
              return false;
            }
            else
            {
              return true;
            }
          }
          else
          {
            return ReliableTransport_SendMessage((const uint8_t*)buffer, size, &connection, eRMT_SingleUnreliableMessage, hot, msgID);
          }
        }
        else
        {
          return false;
        }
      }

#ifndef SIMULATOR

      void FlashBlockIDs()
      {
        // THIS DOESN'T WORK FOR now
      }
#endif

    } // namespace HAL

  } // namespace Cozmo
} // namespace Anki

// Shim for reliable transport
bool UnreliableTransport_SendPacket(uint8_t* buffer, uint16_t bufferSize)
{
  return Anki::Cozmo::HAL::RadioSendPacket(buffer, bufferSize);
}

void Receiver_ReceiveData(uint8_t* buffer, uint16_t bufferSize, ReliableConnection* connection)
{
  Anki::Cozmo::RobotInterface::EngineToRobot msgBuf;
  
  // Copy into structured memory  
  memcpy(msgBuf.GetBuffer(), buffer, bufferSize);
  if (!msgBuf.IsValid())
  {
    PRINT("Receiver got %02x[%d] invald\n", buffer[0], bufferSize);
  }
  else if (msgBuf.Size() != bufferSize)
  {
    PRINT("Parsed message size error %d != %d\n", bufferSize, msgBuf.Size());
  }
  else
  {
    Anki::Cozmo::Messages::ProcessMessage(msgBuf);
  }
}

void Receiver_OnConnectionRequest(ReliableConnection* connection)
{
  PRINT("ReliableTransport new connection\n");
  ReliableTransport_FinishConnection(connection); // Accept the connection
  Anki::Cozmo::HAL::RadioUpdateState(1, 0);
}

void Receiver_OnConnected(ReliableConnection* connection)
{
  PRINT("ReliableTransport connection completed\n");
  Anki::Cozmo::HAL::RadioUpdateState(1, 0);
}

void Receiver_OnDisconnect(ReliableConnection* connection)
{
  Anki::Cozmo::HAL::RadioUpdateState(0, 0);   // Must mark connection disconnected BEFORE trying to print
  PRINT("ReliableTransport disconnected\n");
  ReliableConnection_Init(connection, NULL); // Reset the connection
  Anki::Cozmo::HAL::RadioUpdateState(0, 0);
}<|MERGE_RESOLUTION|>--- conflicted
+++ resolved
@@ -23,12 +23,8 @@
 #include "testModeController.h"
 #include "animationController.h"
 #include "backpackLightController.h"
-<<<<<<< HEAD
 #include "clad/types/activeObjectTypes.h"
-=======
 #include "blockLightController.h"
-#include "anki/cozmo/shared/activeBlockTypes.h"
->>>>>>> 738092ce
 
 #define SEND_TEXT_REDIRECT_TO_STDOUT 0
 
@@ -568,9 +564,6 @@
 
       void Process_setCubeLights(const CubeLights& msg)
       {
-<<<<<<< HEAD
-        HAL::SetBlockLight(msg.objectID, msg.lights);
-=======
         // TODO: Block registration should be done when radio connection with block is established.
         if (!BlockLightController::IsRegisteredBlock(msg.blockID) &&
             BlockLightController::RegisterBlock(msg.blockID) != RESULT_OK) {
@@ -591,7 +584,6 @@
         if (BlockLightController::SetLights(msg.blockID, p) != RESULT_OK) {
           PRINT("ERROR: Failed to set lights on block %d", msg.blockID);
         }
->>>>>>> 738092ce
       }
 
 
