#include "anki/cozmo/robot/hal.h"
#include "anki/cozmo/shared/cozmoTypes.h"
#include "anki/cozmo/robot/cozmoBot.h"

#include "anki/common/robot/array2d.h"

#include "utilEmbedded/transport/IUnreliableTransport.h"
#include "utilEmbedded/transport/IReceiver.h"
#include "utilEmbedded/transport/reliableTransport.h"

#include "messages.h"
#include "localization.h"
#include "animationController.h"
#include "pathFollower.h"
#include "speedController.h"
#include "steeringController.h"
#include "wheelController.h"
#include "liftController.h"
#include "headController.h"
#include "imuFilter.h"
#include "dockingController.h"
#include "pickAndPlaceController.h"
#include "testModeController.h"
#include "animationController.h"
#include "backpackLightController.h"
#include "clad/types/activeObjectTypes.h"

#define SEND_TEXT_REDIRECT_TO_STDOUT 0

namespace Anki {
  namespace Cozmo {
    ReliableConnection connection;
    namespace Messages {

      namespace {

        u8 pktBuffer_[2048];

        // For waiting for a particular message ID
        const u32 LOOK_FOR_MESSAGE_TIMEOUT = 1000000;
        RobotInterface::EngineToRobot::Tag lookForID_ = RobotInterface::EngineToRobot::INVALID;
        u32 lookingStartTime_ = 0;

        static RobotState robotState_;

        // History of the last 2 RobotState messages that were sent to the basestation.
        // Used to avoid repeating a send.
        TimeStamp_t robotStateSendHist_[2];
        u8 robotStateSendHistIdx_ = 0;

        // Flag for receipt of Init message
        bool initReceived_ = false;

      } // private namespace

// #pragma mark --- Messages Method Implementations ---

      Result Init()
      {
        ReliableTransport_Init();
        ReliableConnection_Init(&connection, NULL); // We only have one connection so dest pointer is superfluous
        return RESULT_OK;
      }
<<<<<<< HEAD
      
      // Checks whitelist of all messages that are allowed to
      // be processed while the robot is picked up.
      bool IgnoreMessageDuringPickup(const RobotInterface::EngineToRobot::Tag msgID) {
        
        if (!IMUFilter::IsPickedUp()) {
          return false;
        }
        
        switch(msgID) {
          case RobotInterface::EngineToRobot::Tag_moveHead:
          case RobotInterface::EngineToRobot::Tag_headAngle:
          case RobotInterface::EngineToRobot::Tag_headAngleUpdate:
          case RobotInterface::EngineToRobot::Tag_stop:
          case RobotInterface::EngineToRobot::Tag_clearPath:
          case RobotInterface::EngineToRobot::Tag_absLocalizationUpdate:
          case RobotInterface::EngineToRobot::Tag_syncTime:
          case RobotInterface::EngineToRobot::Tag_imageRequest:
          case RobotInterface::EngineToRobot::Tag_setControllerGains:
          case RobotInterface::EngineToRobot::Tag_setCarryState:
          case RobotInterface::EngineToRobot::Tag_setBackpackLights:
          case RobotInterface::EngineToRobot::Tag_setBlockLights:
          case RobotInterface::EngineToRobot::Tag_flashBlockIDs:
          case RobotInterface::EngineToRobot::Tag_setBlockBeingCarried:
            return false;
          default:
            break;
        }
        
        return true;
      }
      
      void ProcessBadTag_EngineToRobot(RobotInterface::EngineToRobot::Tag badTag)
      {
        PRINT("Received message with bad tag %02x\n", badTag);
      }
      
      void ProcessMessage(RobotInterface::EngineToRobot& msg)
      {
        if (!IgnoreMessageDuringPickup(msg.tag))
        {
          #include "clad/robotInterface/messageEngineToRobot_switch.def"
=======

      u16 GetSize(const ID msgID)
      {
        return LookupTable_[msgID].size;
      }

      void ProcessMessage(const ID msgID, const u8* buffer)
      {
        if(LookupTable_[msgID].dispatchFcn != NULL) {
          //PRINT("ProcessMessage(): Dispatching message with ID=%d.\n", msgID);

          (*LookupTable_[msgID].dispatchFcn)(buffer);

          // Treat any message as a ping
          lastPingTime_ = HAL::GetTimeStamp();
          //PRINT("Received message, kicking ping time at %d\n", lastPingTime_);
>>>>>>> c5e7746d
        }
        if (lookForID_ != RobotInterface::EngineToRobot::INVALID)
        {
          if (msg.tag == lookForID_)
          {
            lookForID_ = RobotInterface::EngineToRobot::INVALID;
          }
        }
      } // ProcessMessage()

      void LookForID(const RobotInterface::EngineToRobot::Tag msgID) {
        lookForID_ = msgID;
        lookingStartTime_ = HAL::GetMicroCounter();
      }

      bool StillLookingForID(void) {
        if(lookForID_ == RobotInterface::EngineToRobot::INVALID) {
          return false;
        }
        else if(HAL::GetMicroCounter() - lookingStartTime_ > LOOK_FOR_MESSAGE_TIMEOUT) {
            PRINT("Timed out waiting for message ID %d.\n", lookForID_);
            lookForID_ = RobotInterface::EngineToRobot::INVALID;

          return false;
        }

        return true;

      }


      void UpdateRobotStateMsg()
      {
        robotState_.timestamp = HAL::GetTimeStamp();

        Radians poseAngle;

        robotState_.pose_frame_id = Localization::GetPoseFrameId();

        Localization::GetCurrentMatPose(robotState_.pose.x, robotState_.pose.y, poseAngle);
        robotState_.pose.z = 0;
        robotState_.pose.angle = poseAngle.ToFloat();
        robotState_.pose.pitch_angle = IMUFilter::GetPitch();

        WheelController::GetFilteredWheelSpeeds(robotState_.lwheel_speed_mmps, robotState_.rwheel_speed_mmps);

        robotState_.headAngle  = HeadController::GetAngleRad();
        robotState_.liftAngle  = LiftController::GetAngleRad();
        robotState_.liftHeight = LiftController::GetHeightMM();

        HAL::IMU_DataStructure imuData = IMUFilter::GetLatestRawData();
        robotState_.rawGyroZ = imuData.rate_z;
        robotState_.rawAccelY = imuData.acc_y;

        //ProxSensors::GetValues(robotState_.proxLeft, robotState_.proxForward, robotState_.proxRight);

        robotState_.lastPathID = PathFollower::GetLastPathID();

        robotState_.currPathSegment = PathFollower::GetCurrPathSegment();
        robotState_.numFreeSegmentSlots = PathFollower::GetNumFreeSegmentSlots();
        robotState_.battVolt10x = HAL::BatteryGetVoltage10x();

        robotState_.status = 0;

        // TODO: Make this a parameters somewhere?
        const f32 WHEEL_SPEED_STOPPED = 2.f;
        robotState_.status |= (HeadController::IsMoving() ||
                               LiftController::IsMoving() ||
                               fabs(robotState_.lwheel_speed_mmps) > WHEEL_SPEED_STOPPED ||
                               fabs(robotState_.rwheel_speed_mmps) > WHEEL_SPEED_STOPPED ? IS_MOVING : 0);
        robotState_.status |= (PickAndPlaceController::IsCarryingBlock() ? IS_CARRYING_BLOCK : 0);
        robotState_.status |= (PickAndPlaceController::IsBusy() ? IS_PICKING_OR_PLACING : 0);
        robotState_.status |= (IMUFilter::IsPickedUp() ? IS_PICKED_UP : 0);
        //robotState_.status |= (ProxSensors::IsForwardBlocked() ? IS_PROX_FORWARD_BLOCKED : 0);
        //robotState_.status |= (ProxSensors::IsSideBlocked() ? IS_PROX_SIDE_BLOCKED : 0);
        robotState_.status |= (PathFollower::IsTraversingPath() ? IS_PATHING : 0);
        robotState_.status |= (LiftController::IsInPosition() ? LIFT_IN_POS : 0);
        robotState_.status |= (HeadController::IsInPosition() ? HEAD_IN_POS : 0);
        robotState_.status |= (AnimationController::IsBufferFull() ? IS_ANIM_BUFFER_FULL : 0);
<<<<<<< HEAD
=======

        robotState_.numAnimBytesPlayed = AnimationController::GetTotalNumBytesPlayed();
        robotState_.animTag = AnimationController::GetCurrentTag();
>>>>>>> c5e7746d
      }

      RobotState const& GetRobotStateMsg() {
        return robotState_;
      }


// #pragma --- Message Dispatch Functions ---


      void Process_syncTime(const RobotInterface::SyncTime& msg)
      {

        PRINT("Robot received SyncTime message from basestation with ID=%d and syncTime=%d.\n",
              msg.robotID, msg.syncTime);

        initReceived_ = true;

        // TODO: Compare message ID to robot ID as a handshake?

        // Poor-man's time sync to basestation, for now.
        HAL::SetTimeStamp(msg.syncTime);

        // Reset pose history and frameID to zero
        Localization::ResetPoseFrame();

        // Reset number of bytes played in animation buffer
        AnimationController::ClearNumBytesPlayed();

      } // ProcessRobotInit()


      void Process_absLocalizationUpdate(const RobotInterface::AbsoluteLocalizationUpdate& msg)
      {
        // Don't modify localization while running path following test.
        // The point of the test is to see how well it follows a path
        // assuming perfect localization.
        if (TestModeController::GetMode() == TM_PATH_FOLLOW) {
          return;
        }

        // TODO: Double-check that size matches expected size?

        // TODO: take advantage of timestamp

        f32 currentMatX       = msg.xPosition;
        f32 currentMatY       = msg.yPosition;
        Radians currentMatHeading = msg.headingAngle;
        /*Result res =*/ Localization::UpdatePoseWithKeyframe(msg.pose_frame_id, msg.timestamp, currentMatX, currentMatY, currentMatHeading.ToFloat());
        //Localization::SetCurrentMatPose(currentMatX, currentMatY, currentMatHeading);
        //Localization::SetPoseFrameId(msg.pose_frame_id);

        /*
        PRINT("Robot %s localization update from "
              "basestation  at currTime=%d for frame at time=%d: (%.3f,%.3f) at %.1f degrees (frame = %d)\n",
              res == RESULT_OK ? "PROCESSED" : "IGNORED",
              HAL::GetTimeStamp(),
              msg.timestamp,
              currentMatX, currentMatY,
              currentMatHeading.getDegrees(),
              Localization::GetPoseFrameId());
         */

      } // ProcessAbsLocalizationUpdateMessage()


      void Process_dockingErrorSignal(const DockingErrorSignal& msg)
      {
        DockingController::SetDockingErrorSignalMessage(msg);
      }

      void ProcessBTLEMessages()
      {
        u32 dataLen;

        //ReliableConnection_printState(&connection);

        while((dataLen = HAL::RadioGetNextPacket(pktBuffer_)) > 0)
        {
          s16 res = ReliableTransport_ReceiveData(&connection, pktBuffer_, dataLen);
          if (res < 0)
          {
#ifdef SIMULATOR
            printf("ReliableTransport didn't accept packet: %d\n", res);
#else
            HAL::BoardPrintf("ReliableTransport didn't accept packet: %d\n", res);
#endif
          }
        }

        if (HAL::RadioIsConnected())
        {
          if (ReliableTransport_Update(&connection) == false) // Connection has timed out
          {
            Receiver_OnDisconnect(&connection);
						// Can't print anything because we have no where to send it
					}
        }
      }

      void Process_clearPath(const RobotInterface::ClearPath& msg) {
        SpeedController::SetUserCommandedDesiredVehicleSpeed(0);
        PathFollower::ClearPath();
        //SteeringController::ExecuteDirectDrive(0,0);
      }

      void Process_appendPathSegArc(const RobotInterface::AppendPathSegmentArc& msg) {
        PathFollower::AppendPathSegment_Arc(0, msg.x_center_mm, msg.y_center_mm,
                                            msg.radius_mm, msg.startRad, msg.sweepRad,
                                            msg.speed.target, msg.speed.accel, msg.speed.decel);
      }

      void Process_appendPathSegLine(const RobotInterface::AppendPathSegmentLine& msg) {
        PathFollower::AppendPathSegment_Line(0, msg.x_start_mm, msg.y_start_mm,
                                             msg.x_end_mm, msg.y_end_mm,
                                             msg.speed.target, msg.speed.accel, msg.speed.decel);
      }

      void Process_appendPathSegPointTurn(const RobotInterface::AppendPathSegmentPointTurn& msg) {
        PathFollower::AppendPathSegment_PointTurn(0, msg.x_center_mm, msg.y_center_mm, msg.targetRad,
                                                  msg.speed.target, msg.speed.accel, msg.speed.decel, msg.useShortestDir);
      }

      void Process_trimPath(const RobotInterface::TrimPath& msg) {
        PathFollower::TrimPath(msg.numPopFrontSegments, msg.numPopBackSegments);
      }

      void Process_executePath(const RobotInterface::ExecutePath& msg) {
        PRINT("Starting path %d\n", msg.pathID);
        PathFollower::StartPathTraversal(msg.pathID, msg.useManualSpeed);
      }

      void Process_dockWithObject(const DockWithObject& msg)
      {
          PRINT("RECVD DockToBlock (action %d, manualSpeed %d)\n", msg.action, msg.useManualSpeed);

<<<<<<< HEAD
          PickAndPlaceController::DockToBlock(msg.useManualSpeed,
                                              static_cast<DockAction>(msg.action));
=======
          PickAndPlaceController::DockToBlock(static_cast<DockAction_t>(msg.dockAction), msg.useManualSpeed);
>>>>>>> c5e7746d
      }

      void Process_placeObjectOnGround(const PlaceObjectOnGround& msg)
      {
        //PRINT("Received PlaceOnGround message.\n");
        PickAndPlaceController::PlaceOnGround(msg.rel_x_mm, msg.rel_y_mm, msg.rel_angle, msg.useManualSpeed);
      }

      void Process_drive(const RobotInterface::DriveWheels& msg) {

        // Do not process external drive commands if following a test path
        if (PathFollower::IsTraversingPath()) {
          if (PathFollower::IsInManualSpeedMode()) {
            // TODO: Maybe want to set manual speed via a different message?
            //       For now, using average wheel speed.
            f32 manualSpeed = 0.5f * (msg.lwheel_speed_mmps + msg.rwheel_speed_mmps);
            PathFollower::SetManualPathSpeed(manualSpeed, 1000, 1000);
          } else {
            PRINT("Ignoring DriveWheels message because robot is currently following a path.\n");
          }
          return;
        }

        //PRINT("Executing DriveWheels message: left=%f, right=%f\n",
        //      msg.lwheel_speed_mmps, msg.rwheel_speed_mmps);

        //PathFollower::ClearPath();
        SteeringController::ExecuteDirectDrive(msg.lwheel_speed_mmps, msg.rwheel_speed_mmps);
      }

      void Process_driveCurvature(const RobotInterface::DriveWheelsCurvature& msg) {
        /*
        PathFollower::ClearPath();

        SpeedController::SetUserCommandedDesiredVehicleSpeed(msg.speed_mmPerSec);
        SpeedController::SetUserCommandedAcceleration(msg.accel_mmPerSec2);
        SpeedController::SetUserCommandedDeceleration(msg.decel_mmPerSec2);
        */
      }

      void Process_moveLift(const RobotInterface::MoveLift& msg) {
        LiftController::SetAngularVelocity(msg.speed_rad_per_sec);
      }

      void Process_moveHead(const RobotInterface::MoveHead& msg) {
        HeadController::SetAngularVelocity(msg.speed_rad_per_sec);
      }

      void Process_liftHeight(const RobotInterface::SetLiftHeight& msg) {
        PRINT("Moving lift to %f (maxSpeed %f, duration %f)\n", msg.height_mm, msg.max_speed_rad_per_sec, msg.duration_sec);
        LiftController::SetMaxSpeedAndAccel(msg.max_speed_rad_per_sec, msg.accel_rad_per_sec2);
        LiftController::SetDesiredHeight(msg.height_mm, 0.1f, 0.1f, msg.duration_sec);
      }

      void Process_headAngle(const RobotInterface::SetHeadAngle& msg) {
        PRINT("Moving head to %f (maxSpeed %f, duration %f)\n", msg.angle_rad, msg.max_speed_rad_per_sec, msg.duration_sec);
        HeadController::SetMaxSpeedAndAccel(msg.max_speed_rad_per_sec, msg.accel_rad_per_sec2);
        HeadController::SetDesiredAngle(msg.angle_rad, 0.1f, 0.1f, msg.duration_sec);
      }
      
      void Process_headAngleUpdate(const RobotInterface::HeadAngleUpdate& msg) {
        HeadController::SetAngleRad(msg.newAngle);
      }

      void Process_panAndTiltHead(const RobotInterface::PanAndTilt& msg)
      {
        // TODO: Move this to some kind of VisualInterestTrackingController or something

        HeadController::SetDesiredAngle(msg.headTiltAngle_rad, 0.1f, 0.1f, 0.1f);
        if(msg.bodyPanAngle_rad != 0.f) {
          SteeringController::ExecutePointTurn(msg.bodyPanAngle_rad, 50.f, 10.f, 10.f, true);
        }
      }
      
      void Process_setCarryState(const CarryState& state)
      {
        PickAndPlaceController::SetCarryState(state);
      }
      
      void Process_imuRequest(const Anki::Cozmo::RobotInterface::ImuRequest& msg)
      {
        IMUFilter::RecordAndSend(msg.length_ms);
      }

      void Process_turnInPlaceAtSpeed(const RobotInterface::TurnInPlaceAtSpeed& msg) {
        PRINT("Turning in place at %f rad/s (%f rad/s2)\n", msg.speed_rad_per_sec, msg.accel_rad_per_sec2);
        SteeringController::ExecutePointTurn(msg.speed_rad_per_sec, msg.accel_rad_per_sec2);
      }
      
      void Process_stop(const RobotInterface::StopAllMotors& msg) {
        SteeringController::ExecuteDirectDrive(0,0);
        LiftController::SetAngularVelocity(0);
        HeadController::SetAngularVelocity(0);
      }

      void Process_startControllerTestMode(const StartControllerTestMode& msg)
      {
        if (msg.mode < TM_NUM_TESTS) {
          TestModeController::Start((TestMode)(msg.mode), msg.p1, msg.p2, msg.p3);
        } else {
          PRINT("Unknown test mode %d received\n", msg.mode);
        }
      }

      void Process_imageRequest(const RobotInterface::ImageRequest& msg)
      {
        PRINT("Image requested (mode: %d, resolution: %d)\n", msg.sendMode, msg.resolution);

        ImageSendMode imageSendMode = static_cast<ImageSendMode>(msg.sendMode);
        Vision::CameraResolution imageSendResolution = static_cast<Vision::CameraResolution>(msg.resolution);

        HAL::SetImageSendMode(imageSendMode, imageSendResolution);

        // Send back camera calibration for this resolution
        const HAL::CameraInfo* headCamInfo = HAL::GetHeadCamInfo();

        // TODO: Just store CameraResolution in calibration data instead of height/width?

        if(headCamInfo == NULL) {
          PRINT("NULL HeadCamInfo retrieved from HAL.\n");
        }
        else {
          HAL::CameraInfo headCamInfoScaled(*headCamInfo);
          const s32 width  = Vision::CameraResInfo[msg.resolution].width;
          const s32 height = Vision::CameraResInfo[msg.resolution].height;
          const f32 xScale = static_cast<f32>(width/headCamInfo->ncols);
          const f32 yScale = static_cast<f32>(height/headCamInfo->nrows);

          if(xScale != 1.f || yScale != 1.f)
          {
            PRINT("Scaling [%dx%d] camera calibration by [%.1f %.1f] to match requested resolution.\n",
                  headCamInfo->ncols, headCamInfo->nrows, xScale, yScale);

            // Stored calibration info does not requested resolution, so scale it
            // accordingly and adjust the pointer so we send this scaled info below.
            headCamInfoScaled.focalLength_x *= xScale;
            headCamInfoScaled.focalLength_y *= yScale;
            headCamInfoScaled.center_x      *= xScale;
            headCamInfoScaled.center_y      *= yScale;
            headCamInfoScaled.nrows = height;
            headCamInfoScaled.ncols = width;

            headCamInfo = &headCamInfoScaled;
          }

          RobotInterface::CameraCalibration headCalibMsg = {
            headCamInfo->focalLength_x,
            headCamInfo->focalLength_y,
            headCamInfo->center_x,
            headCamInfo->center_y,
            headCamInfo->skew,
            headCamInfo->nrows,
            headCamInfo->ncols,
#           ifdef SIMULATOR
            0 // This is NOT a real robot
#           else
            1 // This is a real robot
#           endif
          };

          if(RobotInterface::SendMessage(headCalibMsg)) {
            PRINT("Failed to send camera calibration message.\n");
          }
        }
      } // ProcessImageRequestMessage()

      void Process_setControllerGains(const Anki::Cozmo::RobotInterface::ControllerGains& msg) {
        switch (msg.controller)
        {
          case RobotInterface::controller_wheel:
          {
            WheelController::SetGains(msg.kp, msg.ki, msg.maxIntegralError,
                                      msg.kp, msg.ki, msg.maxIntegralError);
            break;
          }
          case RobotInterface::controller_head:
          {
            HeadController::SetGains(msg.kp, msg.ki, msg.kd, msg.maxIntegralError);
            break;
          }
          case RobotInterface::controller_lift:
          {
            LiftController::SetGains(msg.kp, msg.ki, msg.kd, msg.maxIntegralError);
            break;
          }
          case RobotInterface::controller_stearing:
          {
            SteeringController::SetGains(msg.kp, msg.ki); // Coopting structure
            break;
          }
          default:
          {
            PRINT("SetControllerGains invalid controller: %d\n", msg.controller);
          }
        }
      }

      void Process_abortDocking(const AbortDocking& msg)
      {
        DockingController::ResetDocker();
      }

      //
      // Animation related:
      //

//      void ProcessPlayAnimation(const PlayAnimation& msg) {
//        //PRINT("Processing play animation message\n");
//        AnimationController::Play((AnimationID_t)msg.animationID, msg.numLoops);
//      }

//      void ProcessTransitionToStateAnimation(const TransitionToStateAnimation& msg) {
//        AnimationController::TransitionAndPlay(msg.transitionAnimID, msg.stateAnimID);
//      }

      void Process_abortAnimation(const RobotInterface::AbortAnimation& msg)
      {
        AnimationController::Clear();
      }

      // Group processor for all animation key frame messages
      void Process_anim(const RobotInterface::EngineToRobot& msg)
      {
        if(AnimationController::BufferKeyFrame(msg) != RESULT_OK) {
          //PRINT("Failed to buffer a keyframe! Clearing Animation buffer!\n");
          AnimationController::Clear();
        }
      }

<<<<<<< HEAD
      void Process_setBackpackLights(const RobotInterface::BackpackLights& msg)
=======
#     define DEFINE_PROCESS_KEYFRAME_METHOD(__MSG_TYPE__) \
void Process##__MSG_TYPE__##Message(const __MSG_TYPE__& msg) { ProcessAnimKeyFrameHelper(msg); }

      DEFINE_PROCESS_KEYFRAME_METHOD(AnimKeyFrame_StartOfAnimation)
      DEFINE_PROCESS_KEYFRAME_METHOD(AnimKeyFrame_AudioSample)
      DEFINE_PROCESS_KEYFRAME_METHOD(AnimKeyFrame_AudioSilence)
      DEFINE_PROCESS_KEYFRAME_METHOD(AnimKeyFrame_FaceImage)
      DEFINE_PROCESS_KEYFRAME_METHOD(AnimKeyFrame_FacePosition)
      DEFINE_PROCESS_KEYFRAME_METHOD(AnimKeyFrame_HeadAngle)
      DEFINE_PROCESS_KEYFRAME_METHOD(AnimKeyFrame_LiftHeight)
      DEFINE_PROCESS_KEYFRAME_METHOD(AnimKeyFrame_BackpackLights)
      DEFINE_PROCESS_KEYFRAME_METHOD(AnimKeyFrame_BodyMotion)
      DEFINE_PROCESS_KEYFRAME_METHOD(AnimKeyFrame_EndOfAnimation)
      DEFINE_PROCESS_KEYFRAME_METHOD(AnimKeyFrame_Blink)

      void ProcessPanAndTiltHeadMessage(const PanAndTiltHead& msg)
      {
        // TODO: Move this to some kind of VisualInterestTrackingController or something

        HeadController::SetDesiredAngle(msg.headTiltAngle_rad, 0.1f, 0.1f, 0.1f);
        if(msg.bodyPanAngle_rad != 0.f) {
          SteeringController::ExecutePointTurn(msg.bodyPanAngle_rad, 50.f, 10.f, 10.f, true);
        }
      }

      void ProcessSetCarryStateMessage(const SetCarryState& msg)
      {
        PickAndPlaceController::SetCarryState((CarryState_t)msg.state);
      }

      void ProcessSetBackpackLightsMessage(const SetBackpackLights& msg)
>>>>>>> c5e7746d
      {
        for(s32 i=0; i<NUM_BACKPACK_LEDS; ++i) {
          BackpackLightController::SetParams((LEDId)i, msg.lights[i].onColor, msg.lights[i].offColor,
                                             msg.lights[i].onPeriod_ms, msg.lights[i].offPeriod_ms,
                                             msg.lights[i].transitionOnPeriod_ms, msg.lights[i].transitionOffPeriod_ms);
        }
      }

      // --------- Block control messages ----------

      void Process_flashBlockIDs(const RobotInterface::FlashBlockIDs& msg)
      {
        // Start flash pattern on blocks
        HAL::FlashBlockIDs();
      }

      void Process_setBlockLights(const RobotInterface::BlockLights& msg)
      {
        HAL::SetBlockLight(msg.blockID, msg.lights);
      }


      void Process_setBlockBeingCarried(const RobotInterface::SetBlockBeingCarried& msg)
      {
        // TODO: need to add this hal.h and implement
        // HAL::SetBlockBeingCarried(msg.blockID, msg.isBeingCarried);
      }


// ----------- Send messages -----------------


      Result SendRobotStateMsg(const RobotState* msg)
      {

        // Don't send robot state updates unless the init message was received
        if (!initReceived_) {
          return RESULT_FAIL;
        }


        const RobotState* m = &robotState_;
        if (msg) {
          m = msg;
        }

        // Check if a state message with this timestamp was already sent
        for (u8 i=0; i < 2; ++i) {
          if (robotStateSendHist_[i] == m->timestamp) {
            return RESULT_FAIL;
          }
        }

        if(RobotInterface::SendMessage(*m, false, false) == true) {
          // Update send history
          robotStateSendHist_[robotStateSendHistIdx_] = m->timestamp;
          if (++robotStateSendHistIdx_ > 1) robotStateSendHistIdx_ = 0;
          RobotInterface::AnimationState am;
          am.timestamp = m->timestamp;
          am.numAnimBytesPlayed = AnimationController::GetTotalNumBytesPlayed();
          RobotInterface::SendMessage(am, false, false);
          return RESULT_OK;
        } else {
          return RESULT_FAIL;
        }
      }


      int SendText(const char *format, ...)
      {
        va_list argptr;
        va_start(argptr, format);
#if SEND_TEXT_REDIRECT_TO_STDOUT
        // print to console - works in webots environment.
        vprintf(format, argptr);
#else
        SendText(format, argptr);
#endif
        va_end(argptr);

        return 0;
      }

      int SendText(const char *format, va_list vaList)
      {
        RobotInterface::PrintText m;
        int len;
        m.logLevel = 0;
                
        #define MAX_SEND_TEXT_LENGTH 255 // uint_8 definition in messageRobotToEngine.clad
        memset(m.text, 0, MAX_SEND_TEXT_LENGTH);

        // Create formatted text
        len = vsnprintf(m.text, MAX_SEND_TEXT_LENGTH, format, vaList);
        
        if (len > 0)
        {
          m.text_length = len;
          RobotInterface::SendMessage(m);
        }

        return 0;
      }

      bool ReceivedInit()
      {

        return initReceived_;
      }


      void ResetInit()
      {
        initReceived_ = false;

        HAL::SetImageSendMode(Stream, CVGA);
      }


#     ifdef SIMULATOR
      Result CompressAndSendImage(const Embedded::Array<u8> &img, const TimeStamp_t captureTime)
      {
        Messages::ImageChunk m;

        switch(img.get_size(0)) {
          case 240:
            AnkiConditionalErrorAndReturnValue(img.get_size(1)==320*3, RESULT_FAIL, "CompressAndSendImage",
                                               "Unrecognized resolution: %dx%d.\n", img.get_size(1)/3, img.get_size(0));
            m.resolution = Vision::CAMERA_RES_QVGA;
            break;

          case 296:
            AnkiConditionalErrorAndReturnValue(img.get_size(1)==400*3, RESULT_FAIL, "CompressAndSendImage",
                                               "Unrecognized resolution: %dx%d.\n", img.get_size(1)/3, img.get_size(0));
            m.resolution = Vision::CAMERA_RES_CVGA;
            break;

          case 480:
            AnkiConditionalErrorAndReturnValue(img.get_size(1)==640*3, RESULT_FAIL, "CompressAndSendImage",
                                               "Unrecognized resolution: %dx%d.\n", img.get_size(1)/3, img.get_size(0));
            m.resolution = Vision::CAMERA_RES_VGA;
            break;

          default:
            AnkiError("CompressAndSendImage", "Unrecognized resolution: %dx%d.\n", img.get_size(1)/3, img.get_size(0));
            return RESULT_FAIL;
        }

        static u32 imgID = 0;
        const cv::vector<int> compressionParams = {
          CV_IMWRITE_JPEG_QUALITY, IMAGE_SEND_JPEG_COMPRESSION_QUALITY
        };

        cv::Mat cvImg;
        cvImg = cv::Mat(img.get_size(0), img.get_size(1)/3, CV_8UC3, const_cast<void*>(img.get_buffer()));
        cvtColor(cvImg, cvImg, CV_BGR2RGB);

        cv::vector<u8> compressedBuffer;
        cv::imencode(".jpg",  cvImg, compressedBuffer, compressionParams);

        const u32 numTotalBytes = static_cast<u32>(compressedBuffer.size());

        //PRINT("Sending frame with capture time = %d at time = %d\n", captureTime, HAL::GetTimeStamp());

        m.frameTimeStamp = captureTime;
        m.imageId = ++imgID;
        m.chunkId = 0;
        m.chunkSize = IMAGE_CHUNK_SIZE;
        m.imageChunkCount = ceilf((f32)numTotalBytes / IMAGE_CHUNK_SIZE);
        m.imageEncoding = Vision::IE_JPEG_COLOR;

        u32 totalByteCnt = 0;
        u32 chunkByteCnt = 0;

        for(s32 i=0; i<numTotalBytes; ++i)
        {
          m.data[chunkByteCnt] = compressedBuffer[i];

          ++chunkByteCnt;
          ++totalByteCnt;

          if (chunkByteCnt == IMAGE_CHUNK_SIZE) {
            //PRINT("Sending image chunk %d\n", m.chunkId);
            HAL::RadioSendMessage(GET_MESSAGE_ID(Messages::ImageChunk), &m, false, true);
            ++m.chunkId;
            chunkByteCnt = 0;
          } else if (totalByteCnt == numTotalBytes) {
            // This should be the last message!
            //PRINT("Sending LAST image chunk %d\n", m.chunkId);
            m.chunkSize = chunkByteCnt;
            HAL::RadioSendMessage(GET_MESSAGE_ID(Messages::ImageChunk), &m, false, true);
          }
        } // for each byte in the compressed buffer

        return RESULT_OK;
      } // CompressAndSendImage()

#     endif // SIMULATOR


    } // namespace Messages

    namespace HAL {
      bool RadioSendMessage(const void *buffer, const u16 size, const int msgID, const bool reliable, const bool hot)
      {
        if (RadioIsConnected())
        {
          if (reliable)
          {
            if (ReliableTransport_SendMessage((const uint8_t*)buffer, size, &connection, eRMT_SingleReliableMessage, hot, msgID) == false) // failed to queue reliable message!
            {
              // Have to drop the connection
              //PRINT("Dropping connection because can't queue reliable messages\r\n");
              ReliableTransport_Disconnect(&connection);
              Receiver_OnDisconnect(&connection);
              return false;
            }
            else
            {
              return true;
            }
          }
          else
          {
            return ReliableTransport_SendMessage((const uint8_t*)buffer, size, &connection, eRMT_SingleUnreliableMessage, hot, msgID);
          }
        }
        else
        {
          return false;
        }
      }

#ifndef SIMULATOR

      void FlashBlockIDs()
      {
        // THIS DOESN'T WORK FOR now
      }
#endif

    } // namespace HAL

  } // namespace Cozmo
} // namespace Anki

// Shim for reliable transport
bool UnreliableTransport_SendPacket(uint8_t* buffer, uint16_t bufferSize)
{
  return Anki::Cozmo::HAL::RadioSendPacket(buffer, bufferSize);
}

void Receiver_ReceiveData(uint8_t* buffer, uint16_t bufferSize, ReliableConnection* connection)
{
  Anki::Cozmo::RobotInterface::EngineToRobot msgBuf;
  
  // Copy into structured memory  
  memcpy(msgBuf.GetBuffer(), buffer, bufferSize);
  if (!msgBuf.IsValid())
  {
    Anki::Cozmo::PRINT("Receiver got %02x[%d] invald\n", buffer[0], bufferSize);
  }
  else if (msgBuf.Size() != bufferSize)
  {
    Anki::Cozmo::PRINT("Parsed message size error %d != %d\n", bufferSize, msgBuf.Size());
  }
  else
  {
<<<<<<< HEAD
    Anki::Cozmo::Messages::ProcessMessage(msgBuf);
=======
    PRINT("Receiver got %d expeted len %d was %d\n", msgID, size, bufferSize);
>>>>>>> c5e7746d
  }
}

void Receiver_OnConnectionRequest(ReliableConnection* connection)
{
  PRINT("ReliableTransport new connection\n");
  ReliableTransport_FinishConnection(connection); // Accept the connection
  Anki::Cozmo::HAL::RadioUpdateState(1, 0);
}

void Receiver_OnConnected(ReliableConnection* connection)
{
  PRINT("ReliableTransport connection completed\n");
  Anki::Cozmo::HAL::RadioUpdateState(1, 0);
}

void Receiver_OnDisconnect(ReliableConnection* connection)
{
  Anki::Cozmo::HAL::RadioUpdateState(0, 0);   // Must mark connection disconnected BEFORE trying to print
  PRINT("ReliableTransport disconnected\n");
  ReliableConnection_Init(connection, NULL); // Reset the connection
  Anki::Cozmo::HAL::RadioUpdateState(0, 0);
}<|MERGE_RESOLUTION|>--- conflicted
+++ resolved
@@ -61,7 +61,6 @@
         ReliableConnection_Init(&connection, NULL); // We only have one connection so dest pointer is superfluous
         return RESULT_OK;
       }
-<<<<<<< HEAD
       
       // Checks whitelist of all messages that are allowed to
       // be processed while the robot is picked up.
@@ -104,24 +103,6 @@
         if (!IgnoreMessageDuringPickup(msg.tag))
         {
           #include "clad/robotInterface/messageEngineToRobot_switch.def"
-=======
-
-      u16 GetSize(const ID msgID)
-      {
-        return LookupTable_[msgID].size;
-      }
-
-      void ProcessMessage(const ID msgID, const u8* buffer)
-      {
-        if(LookupTable_[msgID].dispatchFcn != NULL) {
-          //PRINT("ProcessMessage(): Dispatching message with ID=%d.\n", msgID);
-
-          (*LookupTable_[msgID].dispatchFcn)(buffer);
-
-          // Treat any message as a ping
-          lastPingTime_ = HAL::GetTimeStamp();
-          //PRINT("Received message, kicking ping time at %d\n", lastPingTime_);
->>>>>>> c5e7746d
         }
         if (lookForID_ != RobotInterface::EngineToRobot::INVALID)
         {
@@ -201,12 +182,6 @@
         robotState_.status |= (LiftController::IsInPosition() ? LIFT_IN_POS : 0);
         robotState_.status |= (HeadController::IsInPosition() ? HEAD_IN_POS : 0);
         robotState_.status |= (AnimationController::IsBufferFull() ? IS_ANIM_BUFFER_FULL : 0);
-<<<<<<< HEAD
-=======
-
-        robotState_.numAnimBytesPlayed = AnimationController::GetTotalNumBytesPlayed();
-        robotState_.animTag = AnimationController::GetCurrentTag();
->>>>>>> c5e7746d
       }
 
       RobotState const& GetRobotStateMsg() {
@@ -343,12 +318,8 @@
       {
           PRINT("RECVD DockToBlock (action %d, manualSpeed %d)\n", msg.action, msg.useManualSpeed);
 
-<<<<<<< HEAD
           PickAndPlaceController::DockToBlock(msg.useManualSpeed,
-                                              static_cast<DockAction>(msg.action));
-=======
-          PickAndPlaceController::DockToBlock(static_cast<DockAction_t>(msg.dockAction), msg.useManualSpeed);
->>>>>>> c5e7746d
+                                              static_cast<DockAction>(msg.action), msg.useManualSpeed);
       }
 
       void Process_placeObjectOnGround(const PlaceObjectOnGround& msg)
@@ -578,41 +549,7 @@
         }
       }
 
-<<<<<<< HEAD
       void Process_setBackpackLights(const RobotInterface::BackpackLights& msg)
-=======
-#     define DEFINE_PROCESS_KEYFRAME_METHOD(__MSG_TYPE__) \
-void Process##__MSG_TYPE__##Message(const __MSG_TYPE__& msg) { ProcessAnimKeyFrameHelper(msg); }
-
-      DEFINE_PROCESS_KEYFRAME_METHOD(AnimKeyFrame_StartOfAnimation)
-      DEFINE_PROCESS_KEYFRAME_METHOD(AnimKeyFrame_AudioSample)
-      DEFINE_PROCESS_KEYFRAME_METHOD(AnimKeyFrame_AudioSilence)
-      DEFINE_PROCESS_KEYFRAME_METHOD(AnimKeyFrame_FaceImage)
-      DEFINE_PROCESS_KEYFRAME_METHOD(AnimKeyFrame_FacePosition)
-      DEFINE_PROCESS_KEYFRAME_METHOD(AnimKeyFrame_HeadAngle)
-      DEFINE_PROCESS_KEYFRAME_METHOD(AnimKeyFrame_LiftHeight)
-      DEFINE_PROCESS_KEYFRAME_METHOD(AnimKeyFrame_BackpackLights)
-      DEFINE_PROCESS_KEYFRAME_METHOD(AnimKeyFrame_BodyMotion)
-      DEFINE_PROCESS_KEYFRAME_METHOD(AnimKeyFrame_EndOfAnimation)
-      DEFINE_PROCESS_KEYFRAME_METHOD(AnimKeyFrame_Blink)
-
-      void ProcessPanAndTiltHeadMessage(const PanAndTiltHead& msg)
-      {
-        // TODO: Move this to some kind of VisualInterestTrackingController or something
-
-        HeadController::SetDesiredAngle(msg.headTiltAngle_rad, 0.1f, 0.1f, 0.1f);
-        if(msg.bodyPanAngle_rad != 0.f) {
-          SteeringController::ExecutePointTurn(msg.bodyPanAngle_rad, 50.f, 10.f, 10.f, true);
-        }
-      }
-
-      void ProcessSetCarryStateMessage(const SetCarryState& msg)
-      {
-        PickAndPlaceController::SetCarryState((CarryState_t)msg.state);
-      }
-
-      void ProcessSetBackpackLightsMessage(const SetBackpackLights& msg)
->>>>>>> c5e7746d
       {
         for(s32 i=0; i<NUM_BACKPACK_LEDS; ++i) {
           BackpackLightController::SetParams((LEDId)i, msg.lights[i].onColor, msg.lights[i].offColor,
@@ -673,6 +610,7 @@
           RobotInterface::AnimationState am;
           am.timestamp = m->timestamp;
           am.numAnimBytesPlayed = AnimationController::GetTotalNumBytesPlayed();
+          am.tag = AnimationController::GetCurrentTag();
           RobotInterface::SendMessage(am, false, false);
           return RESULT_OK;
         } else {
@@ -881,11 +819,7 @@
   }
   else
   {
-<<<<<<< HEAD
     Anki::Cozmo::Messages::ProcessMessage(msgBuf);
-=======
-    PRINT("Receiver got %d expeted len %d was %d\n", msgID, size, bufferSize);
->>>>>>> c5e7746d
   }
 }
 
