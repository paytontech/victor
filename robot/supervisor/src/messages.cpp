--- conflicted
+++ resolved
@@ -267,10 +267,6 @@
 
       void ProcessFaceDetectionMessage(const FaceDetection& msg)
       {
-<<<<<<< HEAD
-        // TODO: Delete this Process method once FaceDetection message goes away
-=======
->>>>>>> 4d48c2dd
       }
 
       void ProcessBTLEMessages()
