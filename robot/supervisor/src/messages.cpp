#include "messages.h"
#include "anki/cozmo/robot/hal.h"
#include "anki/cozmo/robot/logging.h"
#include <math.h>

#include "clad/robotInterface/messageRobotToEngine.h"
#include "clad/robotInterface/messageRobotToEngine_send_helper.h"

#ifndef TARGET_K02
#include "../sim_hal/transport/IUnreliableTransport.h"
#include "../sim_hal/transport/IReceiver.h"
#include "../sim_hal/transport/reliableTransport.h"
#include "anki/vision/CameraSettings.h"
#include <string.h>
#endif

#include "liftController.h"
#include "headController.h"
#include "imuFilter.h"
#include "backpackLightController.h"
#include "blockLightController.h"
#include "speedController.h"
#include "steeringController.h"
#include "wheelController.h"
#include "localization.h"
#include "pathFollower.h"
#include "dockingController.h"
#include "pickAndPlaceController.h"
#include "testModeController.h"
#include "battery.h"
#ifndef TARGET_K02
#include "animationController.h"
#endif

#define SEND_TEXT_REDIRECT_TO_STDOUT 0

namespace Anki {
  namespace Cozmo {
#ifndef TARGET_K02
    ReliableConnection connection;
#endif
    namespace Messages {

      namespace {
#ifndef TARGET_K02
        u8 pktBuffer_[2048];
#endif
        // For waiting for a particular message ID
        const u32 LOOK_FOR_MESSAGE_TIMEOUT = 1000000;
        RobotInterface::EngineToRobot::Tag lookForID_ = RobotInterface::EngineToRobot::INVALID;
        u32 lookingStartTime_ = 0;

        static RobotState robotState_;

        // History of the last 2 RobotState messages that were sent to the basestation.
        // Used to avoid repeating a send.
        TimeStamp_t robotStateSendHist_[2];
        u8 robotStateSendHistIdx_ = 0;

        // Flag for receipt of Init message
        bool initReceived_ = false;
      } // private namespace

// #pragma mark --- Messages Method Implementations ---

      Result Init()
      {
#ifndef TARGET_K02
        ReliableTransport_Init();
        ReliableConnection_Init(&connection, NULL); // We only have one connection so dest pointer is superfluous
#endif
        return RESULT_OK;
      }

      void ProcessBadTag_EngineToRobot(RobotInterface::EngineToRobot::Tag badTag)
      {
        AnkiWarn( 106, "Messages.ProcessBadTag_EngineToRobot.Recvd", 355, "Received message with bad tag %z", 1, badTag);
      }

      void ProcessMessage(RobotInterface::EngineToRobot& msg)
      {
        #ifdef TARGET_K02
        #include "clad/robotInterface/messageEngineToRobot_switch.def"
        #else
        #include "clad/robotInterface/messageEngineToRobot_switch_group_anim.def"
        #endif
        if (lookForID_ != RobotInterface::EngineToRobot::INVALID)
        {
          if (msg.tag == lookForID_)
          {
            lookForID_ = RobotInterface::EngineToRobot::INVALID;
          }
        }
      } // ProcessMessage()

      void LookForID(const RobotInterface::EngineToRobot::Tag msgID) {
        lookForID_ = msgID;
        lookingStartTime_ = HAL::GetMicroCounter();
      }

      bool StillLookingForID(void) {
        if(lookForID_ == RobotInterface::EngineToRobot::INVALID) {
          return false;
        }
        else if(HAL::GetMicroCounter() - lookingStartTime_ > LOOK_FOR_MESSAGE_TIMEOUT) {
            AnkiWarn( 107, "Messages.StillLookingForID.Timeout", 356, "Timed out waiting for message ID %d.", 1, lookForID_);
            lookForID_ = RobotInterface::EngineToRobot::INVALID;
          return false;
        }

        return true;

      }


      void UpdateRobotStateMsg()
      {
        robotState_.timestamp = HAL::GetTimeStamp();
        Radians poseAngle;

        robotState_.pose_frame_id = Localization::GetPoseFrameId();

        Localization::GetCurrentMatPose(robotState_.pose.x, robotState_.pose.y, poseAngle);
        robotState_.pose.z = 0;
        robotState_.pose.angle = poseAngle.ToFloat();
        robotState_.pose.pitch_angle = IMUFilter::GetPitch();
        WheelController::GetFilteredWheelSpeeds(robotState_.lwheel_speed_mmps, robotState_.rwheel_speed_mmps);
        robotState_.headAngle  = HeadController::GetAngleRad();
        robotState_.liftAngle  = LiftController::GetAngleRad();
        robotState_.liftHeight = LiftController::GetHeightMM();

        HAL::IMU_DataStructure imuData = IMUFilter::GetLatestRawData();
        robotState_.rawGyroZ = imuData.rate_z;
        robotState_.rawAccelY = imuData.acc_y;
        robotState_.lastPathID = PathFollower::GetLastPathID();

        robotState_.currPathSegment = PathFollower::GetCurrPathSegment();
        robotState_.numFreeSegmentSlots = PathFollower::GetNumFreeSegmentSlots();

        robotState_.battVolt10x = HAL::BatteryGetVoltage10x();

        robotState_.status = 0;
        // TODO: Make this a parameters somewhere?
        const f32 WHEEL_SPEED_STOPPED = 2.f;
        robotState_.status |= (HeadController::IsMoving() ||
                               LiftController::IsMoving() ||
                               fabs(robotState_.lwheel_speed_mmps) > WHEEL_SPEED_STOPPED ||
                               fabs(robotState_.rwheel_speed_mmps) > WHEEL_SPEED_STOPPED ? IS_MOVING : 0);
        robotState_.status |= (PickAndPlaceController::IsCarryingBlock() ? IS_CARRYING_BLOCK : 0);
        robotState_.status |= (PickAndPlaceController::IsBusy() ? IS_PICKING_OR_PLACING : 0);
        robotState_.status |= (IMUFilter::IsPickedUp() ? IS_PICKED_UP : 0);
        //robotState_.status |= (ProxSensors::IsForwardBlocked() ? IS_PROX_FORWARD_BLOCKED : 0);
        //robotState_.status |= (ProxSensors::IsSideBlocked() ? IS_PROX_SIDE_BLOCKED : 0);
        robotState_.status |= (PathFollower::IsTraversingPath() ? IS_PATHING : 0);
        robotState_.status |= (LiftController::IsInPosition() ? LIFT_IN_POS : 0);
        robotState_.status |= (HeadController::IsInPosition() ? HEAD_IN_POS : 0);
        robotState_.status |= HAL::BatteryIsOnCharger() ? IS_ON_CHARGER : 0;
        robotState_.status |= HAL::BatteryIsCharging() ? IS_CHARGING : 0;
        robotState_.status |= HAL::IsCliffDetected() ? CLIFF_DETECTED : 0;
      }

      RobotState const& GetRobotStateMsg() {
        return robotState_;
      }


// #pragma --- Message Dispatch Functions ---


      void Process_syncTime(const RobotInterface::SyncTime& msg)
      {
        AnkiInfo( 100, "Messages.Process_syncTime.Recvd", 305, "", 0);

        RobotInterface::SyncTimeAck syncTimeAckMsg;
        if (!RobotInterface::SendMessage(syncTimeAckMsg)) {
          AnkiWarn( 102, "Messages.Process_syncTime.AckFailed", 352, "Failed to send syncTimeAckMsg", 0);
        }

        initReceived_ = true;

        // TODO: Compare message ID to robot ID as a handshake?

        // Poor-man's time sync to basestation, for now.
        HAL::SetTimeStamp(msg.syncTime);

        // Reset pose history and frameID to zero
        Localization::ResetPoseFrame();
#ifndef TARGET_K02
        // Reset number of bytes/audio frames played in animation buffer
        AnimationController::ClearNumBytesPlayed();
        AnimationController::ClearNumAudioFramesPlayed();
#endif
      } // ProcessRobotInit()


      void Process_absLocalizationUpdate(const RobotInterface::AbsoluteLocalizationUpdate& msg)
      {
        // Don't modify localization while running path following test.
        // The point of the test is to see how well it follows a path
        // assuming perfect localization.
        if (TestModeController::GetMode() == TM_PATH_FOLLOW) {
          return;
        }

        // TODO: Double-check that size matches expected size?

        // TODO: take advantage of timestamp

        f32 currentMatX       = msg.xPosition;
        f32 currentMatY       = msg.yPosition;
        Radians currentMatHeading = msg.headingAngle;
        /*Result res =*/ Localization::UpdatePoseWithKeyframe(msg.pose_frame_id, msg.timestamp, currentMatX, currentMatY, currentMatHeading.ToFloat());
        //Localization::SetCurrentMatPose(currentMatX, currentMatY, currentMatHeading);
        //Localization::SetPoseFrameId(msg.pose_frame_id);

        /*
        AnkiInfo( 115, "Messages.Process_absLocalizationUpdate.Recvd", 363, "Result %d, currTime=%d, updated frame time=%d: (%.3f,%.3f) at %.1f degrees (frame = %d)\n", 7,
              res,
              HAL::GetTimeStamp(),
              msg.timestamp,
              currentMatX, currentMatY,
              currentMatHeading.getDegrees(),
              Localization::GetPoseFrameId());
         */
      } // ProcessAbsLocalizationUpdateMessage()


      void Process_dockingErrorSignal(const DockingErrorSignal& msg)
      {
        DockingController::SetDockingErrorSignalMessage(msg);
      }

#ifndef TARGET_K02
      extern "C" void ProcessMessage(u8* buffer, u16 bufferSize)
      {
         //XXX  "Implement ProcessMessage"
      }

      void ProcessBTLEMessages()
      {
        u32 dataLen;

        //ReliableConnection_printState(&connection);

        while((dataLen = HAL::RadioGetNextPacket(pktBuffer_)) > 0)
        {
          s16 res = ReliableTransport_ReceiveData(&connection, pktBuffer_, dataLen);
          if (res < 0)
          {
#ifdef SIMULATOR
            printf("ReliableTransport didn't accept packet: %d\n", res);
#else
            HAL::BoardPrintf("ReliableTransport didn't accept packet: %d\n", res);
#endif
          }
        }

        if (HAL::RadioIsConnected())
        {
          if (ReliableTransport_Update(&connection) == false) // Connection has timed out
          {
            Receiver_OnDisconnect(&connection);
						// Can't print anything because we have no where to send it
					}
        }
      }
#endif

      void Process_clearPath(const RobotInterface::ClearPath& msg) {
        SpeedController::SetUserCommandedDesiredVehicleSpeed(0);
        PathFollower::ClearPath();
        //SteeringController::ExecuteDirectDrive(0,0);
      }

      void Process_appendPathSegArc(const RobotInterface::AppendPathSegmentArc& msg) {
        PathFollower::AppendPathSegment_Arc(0, msg.x_center_mm, msg.y_center_mm,
                                            msg.radius_mm, msg.startRad, msg.sweepRad,
                                            msg.speed.target, msg.speed.accel, msg.speed.decel);
      }

      void Process_appendPathSegLine(const RobotInterface::AppendPathSegmentLine& msg) {
        PathFollower::AppendPathSegment_Line(0, msg.x_start_mm, msg.y_start_mm,
                                             msg.x_end_mm, msg.y_end_mm,
                                             msg.speed.target, msg.speed.accel, msg.speed.decel);
      }

      void Process_appendPathSegPointTurn(const RobotInterface::AppendPathSegmentPointTurn& msg) {
        PathFollower::AppendPathSegment_PointTurn(0, msg.x_center_mm, msg.y_center_mm, msg.targetRad,
                                                  msg.speed.target, msg.speed.accel, msg.speed.decel, msg.useShortestDir);
      }

      void Process_trimPath(const RobotInterface::TrimPath& msg) {
        PathFollower::TrimPath(msg.numPopFrontSegments, msg.numPopBackSegments);
      }

      void Process_executePath(const RobotInterface::ExecutePath& msg) {
        AnkiInfo( 103, "Messages.Process_executePath.StartingPath", 347, "%d", 1, msg.pathID);
        PathFollower::StartPathTraversal(msg.pathID, msg.useManualSpeed);
      }

      void Process_dockWithObject(const DockWithObject& msg)
      {
        AnkiInfo( 104, "Messages.Process_dockWithObject.Recvd", 353, "action %d, speed %f, acccel %f, manualSpeed %d", 4,
              msg.action, msg.speed_mmps, msg.accel_mmps2, msg.useManualSpeed);

        // Currently passing in default values for rel_x, rel_y, and rel_angle
        PickAndPlaceController::DockToBlock(msg.action,
                                            msg.speed_mmps,
                                            msg.accel_mmps2,
                                            0, 0, 0,
                                            msg.useManualSpeed);
      }

      void Process_placeObjectOnGround(const PlaceObjectOnGround& msg)
      {
        //AnkiInfo( 108, "Messages.Process_placeObjectOnGround.Recvd", 305, "", 0);
        PickAndPlaceController::PlaceOnGround(msg.speed_mmps,
                                              msg.accel_mmps2,
                                              msg.rel_x_mm,
                                              msg.rel_y_mm,
                                              msg.rel_angle,
                                              msg.useManualSpeed);
      }

      void Process_drive(const RobotInterface::DriveWheels& msg) {
        // Do not process external drive commands if following a test path
        if (PathFollower::IsTraversingPath()) {
          if (PathFollower::IsInManualSpeedMode()) {
            // TODO: Maybe want to set manual speed via a different message?
            //       For now, using average wheel speed.
            f32 manualSpeed = 0.5f * (msg.lwheel_speed_mmps + msg.rwheel_speed_mmps);
            PathFollower::SetManualPathSpeed(manualSpeed, 1000, 1000);
          } else {
            AnkiInfo( 105, "Messages.Process_drive.Ignoring", 354, "Ignoring command because robot is currently following a path.", 0);
          }
          return;
        }

        //AnkiInfo( 116, "Messages.Process_drive.Executing", 364, "left=%f mm/s, right=%f mm/s", 2, msg.lwheel_speed_mmps, msg.rwheel_speed_mmps);

        //PathFollower::ClearPath();
        SteeringController::ExecuteDirectDrive(msg.lwheel_speed_mmps, msg.rwheel_speed_mmps);
      }

      void Process_driveCurvature(const RobotInterface::DriveWheelsCurvature& msg) {
        /*
        PathFollower::ClearPath();

        SpeedController::SetUserCommandedDesiredVehicleSpeed(msg.speed_mmPerSec);
        SpeedController::SetUserCommandedAcceleration(msg.accel_mmPerSec2);
        SpeedController::SetUserCommandedDeceleration(msg.decel_mmPerSec2);
        */
      }

      void Process_moveLift(const RobotInterface::MoveLift& msg) {
        LiftController::SetAngularVelocity(msg.speed_rad_per_sec);
      }

      void Process_moveHead(const RobotInterface::MoveHead& msg) {
        HeadController::SetAngularVelocity(msg.speed_rad_per_sec);
      }

      void Process_liftHeight(const RobotInterface::SetLiftHeight& msg) {
        //AnkiInfo( 109, "Messages.Process_liftHeight.Recvd", 357, "height %f, maxSpeed %f, duration %f", 3, msg.height_mm, msg.max_speed_rad_per_sec, msg.duration_sec);
        LiftController::SetMaxSpeedAndAccel(msg.max_speed_rad_per_sec, msg.accel_rad_per_sec2);
        LiftController::SetDesiredHeight(msg.height_mm, 0.1f, 0.1f, msg.duration_sec);
      }

      void Process_headAngle(const RobotInterface::SetHeadAngle& msg) {
        //AnkiInfo( 117, "Messages.Process_headAngle.Recvd", 365, "angle %f, maxSpeed %f, duration %f", 3, msg.angle_rad, msg.max_speed_rad_per_sec, msg.duration_sec);
        HeadController::SetMaxSpeedAndAccel(msg.max_speed_rad_per_sec, msg.accel_rad_per_sec2);
        HeadController::SetDesiredAngle(msg.angle_rad, 0.1f, 0.1f, msg.duration_sec);
      }

      void Process_headAngleUpdate(const RobotInterface::HeadAngleUpdate& msg) {
        HeadController::SetAngleRad(msg.newAngle);
      }

      void Process_setBodyAngle(const RobotInterface::SetBodyAngle& msg)
      {
        SteeringController::ExecutePointTurn(msg.angle_rad, msg.max_speed_rad_per_sec,
                                             msg.accel_rad_per_sec2,
                                             msg.accel_rad_per_sec2, true);
      }

      void Process_setCarryState(const CarryStateUpdate& update)
      {
        PickAndPlaceController::SetCarryState(update.state);
      }

      void Process_imuRequest(const Anki::Cozmo::RobotInterface::ImuRequest& msg)
      {
        IMUFilter::RecordAndSend(msg.length_ms);
      }

      void Process_turnInPlaceAtSpeed(const RobotInterface::TurnInPlaceAtSpeed& msg) {
        //AnkiInfo( 118, "Messages.Process_turnInPlaceAtSpeed.Recvd", 366, "speed %f rad/s, accel %f rad/s2", 2, msg.speed_rad_per_sec, msg.accel_rad_per_sec2);
        SteeringController::ExecutePointTurn(msg.speed_rad_per_sec, msg.accel_rad_per_sec2);
      }

      void Process_stop(const RobotInterface::StopAllMotors& msg) {
        LiftController::SetAngularVelocity(0);
        HeadController::SetAngularVelocity(0);
        SteeringController::ExecuteDirectDrive(0,0);
      }

      void Process_startControllerTestMode(const StartControllerTestMode& msg)
      {
        TestModeController::Start((TestMode)(msg.mode), msg.p1, msg.p2, msg.p3);
      }

      void Process_imageRequest(const RobotInterface::ImageRequest& msg)
      {
        AnkiInfo( 110, "Messages.Process_imageRequest.Recvd", 358, "mode: %d, resolution: %d", 2, msg.sendMode, msg.resolution);
#ifndef TARGET_K02
        HAL::SetImageSendMode(msg.sendMode, msg.resolution);

        // Send back camera calibration for this resolution
        const HAL::CameraInfo* headCamInfo = HAL::GetHeadCamInfo();

        // TODO: Just store CameraResolution in calibration data instead of height/width?

        if(headCamInfo == NULL) {
          AnkiWarn( 111, "Messages.Process_imageRequest.CalibNotFound", 359, "NULL HeadCamInfo retrieved from HAL.", 0);
        }
        else {
          HAL::CameraInfo headCamInfoScaled(*headCamInfo);
          const s32 width  = Vision::CameraResInfo[msg.resolution].width;
          const s32 height = Vision::CameraResInfo[msg.resolution].height;
          const f32 xScale = static_cast<f32>(width/headCamInfo->ncols);
          const f32 yScale = static_cast<f32>(height/headCamInfo->nrows);

          if(xScale != 1.f || yScale != 1.f)
          {
            AnkiInfo( 112, "Messages.Process_imageRequest.ScalingCalib", 360, "Scaling [%dx%d] camera calibration by [%.1f %.1f] to match requested resolution.", 4,
                     headCamInfo->ncols, headCamInfo->nrows, xScale, yScale);

            // Stored calibration info does not requested resolution, so scale it
            // accordingly and adjust the pointer so we send this scaled info below.
            headCamInfoScaled.focalLength_x *= xScale;
            headCamInfoScaled.focalLength_y *= yScale;
            headCamInfoScaled.center_x      *= xScale;
            headCamInfoScaled.center_y      *= yScale;
            headCamInfoScaled.nrows = height;
            headCamInfoScaled.ncols = width;

            headCamInfo = &headCamInfoScaled;
          }

          RobotInterface::CameraCalibration headCalibMsg = {
            headCamInfo->focalLength_x,
            headCamInfo->focalLength_y,
            headCamInfo->center_x,
            headCamInfo->center_y,
            headCamInfo->skew,
            headCamInfo->nrows,
            headCamInfo->ncols,
#           ifdef SIMULATOR
            0 // This is NOT a real robot
#           else
            1 // This is a real robot
#           endif
          };

          if(!RobotInterface::SendMessage(headCalibMsg)) {
            AnkiWarn( 113, "Messages.Process_imageRequest.SendCalibFailed", 361, "Failed to send camera calibration message.", 0);
          }
        }
#endif
      } // ProcessImageRequestMessage()

      void Process_setControllerGains(const Anki::Cozmo::RobotInterface::ControllerGains& msg) {
        switch (msg.controller)
        {
          case RobotInterface::controller_wheel:
          {
            WheelController::SetGains(msg.kp, msg.ki, msg.maxIntegralError);
            break;
          }
          case RobotInterface::controller_head:
          {
            HeadController::SetGains(msg.kp, msg.ki, msg.kd, msg.maxIntegralError);
            break;
          }
          case RobotInterface::controller_lift:
          {
            LiftController::SetGains(msg.kp, msg.ki, msg.kd, msg.maxIntegralError);
            break;
          }
          case RobotInterface::controller_steering:
          {
            SteeringController::SetGains(msg.kp, msg.ki, msg.kd, msg.maxIntegralError); // Coopting structure
            break;
          }
          default:
          {
            AnkiWarn( 114, "Messages.Process_setControllerGains.InvalidController", 362, "controller: %d", 1, msg.controller);
          }
        }
      }

      void Process_setMotionModelParams(const RobotInterface::SetMotionModelParams& msg)
      {
        Localization::SetMotionModelParams(msg.slipFactor);
      }
      
      void Process_abortDocking(const AbortDocking& msg)
      {
        DockingController::ResetDocker();
      }

      void Process_abortAnimation(const RobotInterface::AbortAnimation& msg)
      {
#ifndef TARGET_K02
        AnimationController::Clear();
#endif
      }

      void Process_disableAnimTracks(const AnimKeyFrame::DisableAnimTracks& msg)
      {
#ifndef TARGET_K02
        AnimationController::DisableTracks(msg.whichTracks);
#endif
      }

      void Process_enableAnimTracks(const AnimKeyFrame::EnableAnimTracks& msg)
      {
#ifndef TARGET_K02
        AnimationController::EnableTracks(msg.whichTracks);
#endif
      }

#ifndef TARGET_K02
      // Group processor for all animation key frame messages
      void Process_anim(const RobotInterface::EngineToRobot& msg)
      {
        if(AnimationController::BufferKeyFrame(msg) != RESULT_OK) {
          //PRINT("Failed to buffer a keyframe! Clearing Animation buffer!\n");
          AnimationController::Clear();
        }
      }
#endif

      void Process_setBackpackLights(const RobotInterface::BackpackLights& msg)
      {
        for(s32 i=0; i<NUM_BACKPACK_LEDS; ++i) {
          BackpackLightController::SetParams((LEDId)i, msg.lights[i].onColor, msg.lights[i].offColor,
                                             msg.lights[i].onFrames, msg.lights[i].offFrames,
                                             msg.lights[i].transitionOnFrames, msg.lights[i].transitionOffFrames);
        }
      }

      void Process_enablePickupParalysis(const RobotInterface::EnablePickupParalysis& msg)
      {
        IMUFilter::EnablePickupParalysis(msg.enable);
      }

      void Process_enableLiftPower(const RobotInterface::EnableLiftPower& msg)
      {
        if (msg.enable) {
          LiftController::Enable();
        } else {
          LiftController::Disable();
        }
      }


      // --------- Block control messages ----------

      void Process_flashObjectIDs(const  FlashObjectIDs& msg)
      {
        // Start flash pattern on blocks
        HAL::FlashBlockIDs();
      }

      void Process_assignCubeSlots(const CubeSlots& msg)
      {
        HAL::AssignCubeSlots(msg.factory_id_length, msg.factory_id);
      }
      
      void Process_setCubeLights(const CubeLights& msg)
      {
        BlockLightController::SetLights(msg.objectID, msg.lights);
      }

      void Process_setObjectBeingCarried(const ObjectBeingCarried& msg)
      {
        // TODO: need to add this hal.h and implement
        // HAL::SetBlockBeingCarried(msg.blockID, msg.isBeingCarried);
      }

      // ---------- Animation Key frame messages -----------
      void Process_animBlink(const Anki::Cozmo::AnimKeyFrame::Blink& msg)
      {
        // Hangled by the Espressif
      }
      void Process_animFaceImage(const Anki::Cozmo::AnimKeyFrame::FaceImage& msg)
      {
        // Handled by the Espressif
      }
      void Process_animHeadAngle(const Anki::Cozmo::AnimKeyFrame::HeadAngle& msg)
      {
        HeadController::SetDesiredAngle(DEG_TO_RAD(static_cast<f32>(msg.angle_deg)), 0.1f, 0.1f,
                                                static_cast<f32>(msg.time_ms)*.001f);
      }
      void Process_animBodyMotion(const Anki::Cozmo::AnimKeyFrame::BodyMotion& msg)
      {
        f32 leftSpeed=0, rightSpeed=0;
        if(msg.speed == 0) {
          // Stop
          leftSpeed = 0.f;
          rightSpeed = 0.f;
        } else if(msg.curvatureRadius_mm == s16_MAX ||
                  msg.curvatureRadius_mm == s16_MIN) {
          // Drive straight
          leftSpeed  = static_cast<f32>(msg.speed);
          rightSpeed = static_cast<f32>(msg.speed);
        } else if(msg.curvatureRadius_mm == 0) {
          SteeringController::ExecutePointTurn(DEG_TO_RAD_F32(msg.speed), 50);
          return;

        } else {
          // Drive an arc

          //if speed is positive, the left wheel should turn slower, so
          // it becomes the INNER wheel
          leftSpeed = static_cast<f32>(msg.speed) * (1.0f - WHEEL_DIST_HALF_MM / static_cast<f32>(msg.curvatureRadius_mm));

          //if speed is positive, the right wheel should turn faster, so
          // it becomes the OUTER wheel
          rightSpeed = static_cast<f32>(msg.speed) * (1.0f + WHEEL_DIST_HALF_MM / static_cast<f32>(msg.curvatureRadius_mm));
        }

        SteeringController::ExecuteDirectDrive(leftSpeed, rightSpeed);
      }
      void Process_animLiftHeight(const Anki::Cozmo::AnimKeyFrame::LiftHeight& msg)
      {
        LiftController::SetDesiredHeight(static_cast<f32>(msg.height_mm), 0.1f, 0.1f,
                                         static_cast<f32>(msg.time_ms)*.001f);

      }
      void Process_animAudioSample(const Anki::Cozmo::AnimKeyFrame::AudioSample&)
      {
        // Handled on the Espressif
      }
      void Process_animAudioSilence(const Anki::Cozmo::AnimKeyFrame::AudioSilence&)
      {
        // Handled on the Espressif
      }
      void Process_animFacePosition(const Anki::Cozmo::AnimKeyFrame::FacePosition&)
      {
        // Handled on the Espressif
      }
      void Process_animBackpackLights(const Anki::Cozmo::AnimKeyFrame::BackpackLights& msg)
      {
        for(s32 iLED=0; iLED<NUM_BACKPACK_LEDS; ++iLED) {
          HAL::SetLED(static_cast<LEDId>(iLED), msg.colors[iLED]);
        }
      }
      void Process_animEndOfAnimation(const Anki::Cozmo::AnimKeyFrame::EndOfAnimation&)
      {
        // Handled on the Espressif
      }
      void Process_animStartOfAnimation(const Anki::Cozmo::AnimKeyFrame::StartOfAnimation&)
      {
        // Handled on the Espressif
      }

      // ---------- Firmware over the air stubs for espressif -----------
      void Process_eraseFlash(Anki::Cozmo::RobotInterface::EraseFlash const&)
      {
        // Nothing to do here
      }
      void Process_writeFlash(RobotInterface::WriteFlash &)
      {
        // Nothing to do here
      }
      void Process_bodyUpgradeData(Anki::Cozmo::RobotInterface::BodyUpgradeData const&)
      {
        // Nothing to do here, handled in body
      }
<<<<<<< HEAD
      void Process_enterBootloader(const RobotInterface::EnterBootloader& ebl)
=======
      void Process_powerState(const PowerState& msg)
      {
        HAL::Battery::HandlePowerStateUpdate(msg);
      }
      void Process_getPropState(const PropState& msg)
      {
        HAL::GetPropState(msg.slot, msg.x, msg.y, msg.z, msg.shockCount);
      }
      void Process_enterBootloader(Anki::Cozmo::RobotInterface::EnterBootloader const&)
>>>>>>> a9454877
      {
				// Nothing to do here, handled in spi
      }
      void Process_triggerOTAUpgrade(Anki::Cozmo::RobotInterface::OTAUpgrade const&)
      {
        // Nothing to do here
      }
      void Process_writeNV(Anki::Cozmo::NVStorage::NVStorageBlob const&)
      {
        // Nothing to do here
      }
      void Process_readNV(Anki::Cozmo::NVStorage::NVStorageRead const&)
      {
        // Nothing to do here
      }
      void Process_setRawPWM(Anki::Cozmo::RawPWM const&)
      {
        // Not used here
      }
      void Process_radioConnected(const Anki::Cozmo::RobotInterface::RadioState& state)
      {
        HAL::RadioUpdateState(state.wifiConnected, false);
      }
			void Process_rtipVersion(const Anki::Cozmo::RobotInterface::RTIPVersionInfo&)
			{
				// Not processed here
			}

// ----------- Send messages -----------------


      Result SendRobotStateMsg(const RobotState* msg)
      {

        // Don't send robot state updates unless the init message was received
        if (!initReceived_) {
          return RESULT_FAIL;
        }


        const RobotState* m = &robotState_;
        if (msg) {
          m = msg;
        }

        // Check if a state message with this timestamp was already sent
        for (u8 i=0; i < 2; ++i) {
          if (robotStateSendHist_[i] == m->timestamp) {
            return RESULT_FAIL;
          }
        }

        if(RobotInterface::SendMessage(*m) == true) {
          // Update send history
          robotStateSendHist_[robotStateSendHistIdx_] = m->timestamp;
          if (++robotStateSendHistIdx_ > 1) robotStateSendHistIdx_ = 0;
          #ifndef TARGET_K02
            AnimationController::SendAnimStateMessage();
          #endif
          return RESULT_OK;
        } else {
          return RESULT_FAIL;
        }
      }

#ifndef TARGET_K02
      int SendText(const char *format, ...)
      {
        va_list argptr;
        va_start(argptr, format);
#if SEND_TEXT_REDIRECT_TO_STDOUT
        // print to console - works in webots environment.
        vprintf(format, argptr);
#else
        SendText(format, argptr);
#endif
        va_end(argptr);

        return 0;
      }

      int SendText(const RobotInterface::LogLevel level, const char *format, va_list vaList)
      {
        RobotInterface::PrintText m;
        int len;

        #define MAX_SEND_TEXT_LENGTH 255 // uint_8 definition in messageRobotToEngine.clad
        memset(m.text, 0, MAX_SEND_TEXT_LENGTH);

        // Create formatted text
        len = vsnprintf(m.text, MAX_SEND_TEXT_LENGTH, format, vaList);

        if (len > 0)
        {
          m.text_length = len;
          m.level = level;
          RobotInterface::SendMessage(m);
        }

        return 0;
      }

      int SendText(const char *format, va_list vaList)
      {
        return SendText(RobotInterface::ANKI_LOG_LEVEL_PRINT, format, vaList);
      }
#endif

      bool ReceivedInit()
      {

        return initReceived_;
      }


      void ResetInit()
      {
        initReceived_ = false;
#ifndef TARGET_K02
        HAL::SetImageSendMode(Stream, QVGA);
#endif
      }

    } // namespace Messages


    namespace RobotInterface {
      int SendLog(const LogLevel level, const uint16_t name, const uint16_t formatId, const uint8_t numArgs, ...)
      {
        static u32 missedMessages = 0;
        PrintTrace m;
        if (missedMessages > 0)
        {
          m.level = ANKI_LOG_LEVEL_WARN;
          m.name  = 1;
          m.stringId = 1;
          m.value_length = 1;
          m.value[0] = missedMessages + 1;
        }
        else
        {
          m.level = level;
          m.name  = name;
          m.stringId = formatId;
          va_list argptr;
          va_start(argptr, numArgs);
          for (m.value_length=0; m.value_length < numArgs; m.value_length++)
          {
            m.value[m.value_length] = va_arg(argptr, int);
          }
          va_end(argptr);
        }
        if (SendMessage(m))
        {
          missedMessages = 0;
        }
        else
        {
          missedMessages++;
        }
        return 0;
      }
    } // namespace RobotInterface

    namespace HAL {
#ifndef TARGET_K02
      bool RadioSendMessage(const void *buffer, const u16 size, const u8 msgID, const bool reliable, const bool hot)
      {
        if (RadioIsConnected())
        {
          if (reliable)
          {
            if (ReliableTransport_SendMessage((const uint8_t*)buffer, size, &connection, eRMT_SingleReliableMessage, hot, msgID) == false) // failed to queue reliable message!
            {
              // Have to drop the connection
              //PRINT("Dropping connection because can't queue reliable messages\r\n");
              ReliableTransport_Disconnect(&connection);
              Receiver_OnDisconnect(&connection);
              return false;
            }
            else
            {
              return true;
            }
          }
          else
          {
            return ReliableTransport_SendMessage((const uint8_t*)buffer, size, &connection, eRMT_SingleUnreliableMessage, hot, msgID);
          }
        }
        else
        {
          return false;
        }
      }
#endif

#ifndef SIMULATOR
      void FlashBlockIDs()
      {
        // THIS DOESN'T WORK FOR now
      }
#endif

    } // namespace HAL
  } // namespace Cozmo
} // namespace Anki

#ifndef TARGET_K02
// Shim for reliable transport
bool UnreliableTransport_SendPacket(uint8_t* buffer, uint16_t bufferSize)
{
  return Anki::Cozmo::HAL::RadioSendPacket(buffer, bufferSize);
}

void Receiver_ReceiveData(uint8_t* buffer, uint16_t bufferSize, ReliableConnection* connection)
{
  Anki::Cozmo::RobotInterface::EngineToRobot msgBuf;

  // Copy into structured memory
  memcpy(msgBuf.GetBuffer(), buffer, bufferSize);
  if (!msgBuf.IsValid())
  {
    AnkiWarn( 119, "Receiver.ReceiveData.Invalid", 367, "Receiver got %02x[%d] invalid", 2, buffer[0], bufferSize);
  }
  else if (msgBuf.Size() != bufferSize)
  {
    AnkiWarn( 120, "Receiver.ReceiveData.SizeError", 368, "Parsed message size error %d != %d", 2, bufferSize, msgBuf.Size());
  }
  else
  {
    Anki::Cozmo::Messages::ProcessMessage(msgBuf);
  }
}

void Receiver_OnConnectionRequest(ReliableConnection* connection)
{
  AnkiInfo( 121, "Receiver_OnConnectionRequest", 369, "ReliableTransport new connection", 0);
  ReliableTransport_FinishConnection(connection); // Accept the connection
  Anki::Cozmo::HAL::RadioUpdateState(1, 0);
}

void Receiver_OnConnected(ReliableConnection* connection)
{
  AnkiInfo( 122, "Receiver_OnConnected", 370, "ReliableTransport connection completed", 0);
  Anki::Cozmo::HAL::RadioUpdateState(1, 0);
}

void Receiver_OnDisconnect(ReliableConnection* connection)
{
  Anki::Cozmo::HAL::RadioUpdateState(0, 0);   // Must mark connection disconnected BEFORE trying to print
  AnkiInfo( 123, "Receiver_OnDisconnect", 371, "ReliableTransport disconnected", 0);
  ReliableConnection_Init(connection, NULL); // Reset the connection
  Anki::Cozmo::HAL::RadioUpdateState(0, 0);
}
#endif<|MERGE_RESOLUTION|>--- conflicted
+++ resolved
@@ -679,9 +679,6 @@
       {
         // Nothing to do here, handled in body
       }
-<<<<<<< HEAD
-      void Process_enterBootloader(const RobotInterface::EnterBootloader& ebl)
-=======
       void Process_powerState(const PowerState& msg)
       {
         HAL::Battery::HandlePowerStateUpdate(msg);
@@ -691,7 +688,6 @@
         HAL::GetPropState(msg.slot, msg.x, msg.y, msg.z, msg.shockCount);
       }
       void Process_enterBootloader(Anki::Cozmo::RobotInterface::EnterBootloader const&)
->>>>>>> a9454877
       {
 				// Nothing to do here, handled in spi
       }
