--- conflicted
+++ resolved
@@ -1,4 +1,3 @@
-<<<<<<< HEAD
 #include "anki/cozmo/robot/hal.h"
 #include "anki/cozmo/shared/cozmoTypes.h"
 
@@ -93,12 +92,14 @@
         TimeStamp_t robotStateSendHist_[2];
         u8 robotStateSendHistIdx_ = 0;
 
+        TimeStamp_t lastPingTime_ = 0;
+
         // Flag for receipt of Init message
         bool initReceived_ = false;
 
         ImageSendMode_t imageSendMode_;
         Vision::CameraResolution imageSendResolution_;
-
+        
         const int IMAGE_SEND_JPEG_COMPRESSION_QUALITY = 80; // 0 to 100
 
       } // private namespace
@@ -121,7 +122,13 @@
       void ProcessMessage(const ID msgID, const u8* buffer)
       {
         if(LookupTable_[msgID].dispatchFcn != NULL) {
+          //PRINT("ProcessMessage(): Dispatching message with ID=%d.\n", msgID);
+
           (*LookupTable_[msgID].dispatchFcn)(buffer);
+
+          // Treat any message as a ping
+          lastPingTime_ = HAL::GetTimeStamp();
+          //PRINT("Received message, kicking ping time at %d\n", lastPingTime_);
         }
 
         if(lookForID_ != NO_MESSAGE_ID) {
@@ -177,7 +184,7 @@
         HAL::IMUReadData(imuData);
         robotState_.rawGyroZ = imuData.rate_z;
         robotState_.rawAccelY = imuData.acc_y;
-
+        
         //ProxSensors::GetValues(robotState_.proxLeft, robotState_.proxForward, robotState_.proxRight);
 
         robotState_.lastPathID = PathFollower::GetLastPathID();
@@ -187,7 +194,7 @@
         robotState_.battVolt10x = HAL::BatteryGetVoltage10x();
 
         robotState_.status = 0;
-
+        
         // TODO: Make this a parameters somewhere?
         const f32 WHEEL_SPEED_STOPPED = 2.f;
         robotState_.status |= (HeadController::IsMoving() ||
@@ -233,7 +240,7 @@
         if(!HAL::RadioSendMessage(SyncTimeAck_ID, &stMsg)) {
           PRINT("Failed to send sync time ack message.\n");
         }
-
+        
       } // ProcessRobotInit()
 
 
@@ -312,1109 +319,9 @@
             PRINT("WARN: Reliable transport has timed out\n");
             Receiver_OnDisconnect(&connection);
             HAL::RadioUpdateState(0, 0);
-          }
-        }
-      }
-
-      void ProcessClearPathMessage(const ClearPath& msg) {
-        SpeedController::SetUserCommandedDesiredVehicleSpeed(0);
-        PathFollower::ClearPath();
-        //SteeringController::ExecuteDirectDrive(0,0);
-      }
-
-      void ProcessAppendPathSegmentArcMessage(const AppendPathSegmentArc& msg) {
-        PathFollower::AppendPathSegment_Arc(0, msg.x_center_mm, msg.y_center_mm,
-                                            msg.radius_mm, msg.startRad, msg.sweepRad,
-                                            msg.targetSpeed, msg.accel, msg.decel);
-      }
-
-      void ProcessAppendPathSegmentLineMessage(const AppendPathSegmentLine& msg) {
-        PathFollower::AppendPathSegment_Line(0, msg.x_start_mm, msg.y_start_mm,
-                                             msg.x_end_mm, msg.y_end_mm,
-                                             msg.targetSpeed, msg.accel, msg.decel);
-      }
-
-      void ProcessAppendPathSegmentPointTurnMessage(const AppendPathSegmentPointTurn& msg) {
-        PathFollower::AppendPathSegment_PointTurn(0, msg.x_center_mm, msg.y_center_mm, msg.targetRad,
-                                                  msg.targetSpeed, msg.accel, msg.decel, msg.useShortestDir);
-      }
-
-      void ProcessTrimPathMessage(const TrimPath& msg) {
-        PathFollower::TrimPath(msg.numPopFrontSegments, msg.numPopBackSegments);
-      }
-
-      void ProcessExecutePathMessage(const ExecutePath& msg) {
-        PathFollower::StartPathTraversal(msg.pathID, msg.useManualSpeed);
-      }
-
-      void ProcessDockWithObjectMessage(const DockWithObject& msg)
-      {
-          PRINT("RECVD DockToBlock (action %d, manualSpeed %d)\n", msg.dockAction, msg.useManualSpeed);
-
-          PickAndPlaceController::DockToBlock(msg.useManualSpeed,
-                                              static_cast<DockAction_t>(msg.dockAction));
-      }
-
-      void ProcessPlaceObjectOnGroundMessage(const PlaceObjectOnGround& msg)
-      {
-        //PRINT("Received PlaceOnGround message.\n");
-        PickAndPlaceController::PlaceOnGround(msg.rel_x_mm, msg.rel_y_mm, msg.rel_angle, msg.useManualSpeed);
-      }
-
-      void ProcessDriveWheelsMessage(const DriveWheels& msg) {
-
-        // Do not process external drive commands if following a test path
-        if (PathFollower::IsTraversingPath()) {
-          if (PathFollower::IsInManualSpeedMode()) {
-            // TODO: Maybe want to set manual speed via a different message?
-            //       For now, using average wheel speed.
-            f32 manualSpeed = 0.5f * (msg.lwheel_speed_mmps + msg.rwheel_speed_mmps);
-            PathFollower::SetManualPathSpeed(manualSpeed, 1000, 1000);
-          } else {
-            PRINT("Ignoring DriveWheels message because robot is currently following a path.\n");
-          }
-          return;
-        }
-
-        //PRINT("Executing DriveWheels message: left=%f, right=%f\n",
-        //      msg.lwheel_speed_mmps, msg.rwheel_speed_mmps);
-
-        //PathFollower::ClearPath();
-        SteeringController::ExecuteDirectDrive(msg.lwheel_speed_mmps, msg.rwheel_speed_mmps);
-      }
-
-      void ProcessDriveWheelsCurvatureMessage(const DriveWheelsCurvature& msg) {
-        /*
-        PathFollower::ClearPath();
-
-        SpeedController::SetUserCommandedDesiredVehicleSpeed(msg.speed_mmPerSec);
-        SpeedController::SetUserCommandedAcceleration(msg.accel_mmPerSec2);
-        SpeedController::SetUserCommandedDeceleration(msg.decel_mmPerSec2);
-        */
-      }
-
-      void ProcessMoveLiftMessage(const MoveLift& msg) {
-        LiftController::SetAngularVelocity(msg.speed_rad_per_sec);
-      }
-
-      void ProcessMoveHeadMessage(const MoveHead& msg) {
-        HeadController::SetAngularVelocity(msg.speed_rad_per_sec);
-      }
-
-      void ProcessSetLiftHeightMessage(const SetLiftHeight& msg) {
-        LiftController::SetMaxSpeedAndAccel(msg.max_speed_rad_per_sec, msg.accel_rad_per_sec2);
-        LiftController::SetDesiredHeight(msg.height_mm);
-      }
-
-      void ProcessSetHeadAngleMessage(const SetHeadAngle& msg) {
-        HeadController::SetMaxSpeedAndAccel(msg.max_speed_rad_per_sec, msg.accel_rad_per_sec2);
-        HeadController::SetDesiredAngle(msg.angle_rad);
-      }
-
-      void ProcessStopAllMotorsMessage(const StopAllMotors& msg) {
-        SteeringController::ExecuteDirectDrive(0,0);
-        LiftController::SetAngularVelocity(0);
-        HeadController::SetAngularVelocity(0);
-      }
-
-      void ProcessHeadAngleUpdateMessage(const HeadAngleUpdate& msg) {
-        HeadController::SetAngleRad(msg.newAngle);
-      }
-
-      void ProcessStartTestModeMessage(const StartTestMode& msg)
-      {
-        if (msg.mode < TM_NUM_TESTS) {
-          TestModeController::Start((TestMode)(msg.mode), msg.p1, msg.p2, msg.p3);
-        } else {
-          PRINT("Unknown test mode %d received\n", msg.mode);
-        }
-      }
-
-      void ProcessImageRequestMessage(const ImageRequest& msg)
-      {
-        PRINT("Image requested (mode: %d, resolution: %d)\n", msg.imageSendMode, msg.resolution);
-
-        imageSendMode_ = static_cast<ImageSendMode_t>(msg.imageSendMode);
-        imageSendResolution_ = static_cast<Vision::CameraResolution>(msg.resolution);
-
-        // Send back camera calibration for this resolution
-        const HAL::CameraInfo* headCamInfo = HAL::GetHeadCamInfo();
-
-        // TODO: Just store CameraResolution in calibration data instead of height/width?
-
-        if(headCamInfo == NULL) {
-          PRINT("NULL HeadCamInfo retrieved from HAL.\n");
-        }
-        else {
-          HAL::CameraInfo headCamInfoScaled(*headCamInfo);
-          const s32 width  = Vision::CameraResInfo[msg.resolution].width;
-          const s32 height = Vision::CameraResInfo[msg.resolution].height;
-          const f32 xScale = static_cast<f32>(width/headCamInfo->ncols);
-          const f32 yScale = static_cast<f32>(height/headCamInfo->nrows);
-
-          if(xScale != 1.f || yScale != 1.f)
-          {
-            PRINT("Scaling [%dx%d] camera calibration by [%.1f %.1f] to match requested resolution.\n",
-                  headCamInfo->ncols, headCamInfo->nrows, xScale, yScale);
-
-            // Stored calibration info does not requested resolution, so scale it
-            // accordingly and adjust the pointer so we send this scaled info below.
-            headCamInfoScaled.focalLength_x *= xScale;
-            headCamInfoScaled.focalLength_y *= yScale;
-            headCamInfoScaled.center_x      *= xScale;
-            headCamInfoScaled.center_y      *= yScale;
-            headCamInfoScaled.nrows = height;
-            headCamInfoScaled.ncols = width;
-
-            headCamInfo = &headCamInfoScaled;
-          }
-
-          Messages::CameraCalibration headCalibMsg = {
-            headCamInfo->focalLength_x,
-            headCamInfo->focalLength_y,
-            headCamInfo->center_x,
-            headCamInfo->center_y,
-            headCamInfo->skew,
-            headCamInfo->nrows,
-            headCamInfo->ncols,
-#           ifdef SIMULATOR
-            0 // This is NOT a real robot
-#           else
-            1 // This is a real robot
-#           endif
-          };
-
-          if(!HAL::RadioSendMessage(CameraCalibration_ID, &headCalibMsg)) {
-            PRINT("Failed to send camera calibration message.\n");
-          }
-        }
-      } // ProcessImageRequestMessage()
-
-      void ProcessSetHeadlightMessage(const SetHeadlight& msg) {
-        HAL::SetHeadlights(msg.intensity > 0);
-      }
-
-      void ProcessSetDefaultLightsMessage(const SetDefaultLights& msg) {
-        /*
-        u32 lColor = msg.eye_left_color;
-        HAL::SetLED(LED_LEFT_EYE_TOP, lColor);
-        HAL::SetLED(LED_LEFT_EYE_RIGHT, lColor);
-        HAL::SetLED(LED_LEFT_EYE_BOTTOM, lColor);
-        HAL::SetLED(LED_LEFT_EYE_LEFT, lColor);
-
-        u32 rColor = msg.eye_right_color;
-        HAL::SetLED(LED_RIGHT_EYE_TOP, rColor);
-        HAL::SetLED(LED_RIGHT_EYE_RIGHT, rColor);
-        HAL::SetLED(LED_RIGHT_EYE_BOTTOM, rColor);
-        HAL::SetLED(LED_RIGHT_EYE_LEFT, rColor);
-         */
-        for(s32 i=0; i<NUM_BACKPACK_LEDS; ++i) {
-          HAL::SetLED((LEDId)i, msg.color>>8);
-        }
-      }
-
-      void ProcessSetWheelControllerGainsMessage(const SetWheelControllerGains& msg) {
-        WheelController::SetGains(msg.kpLeft, msg.kiLeft, msg.maxIntegralErrorLeft,
-                                  msg.kpRight, msg.kiRight, msg.maxIntegralErrorRight);
-      }
-
-      void ProcessSetHeadControllerGainsMessage(const SetHeadControllerGains& msg) {
-        HeadController::SetGains(msg.kp, msg.ki, msg.kd, msg.maxIntegralError);
-      }
-
-      void ProcessSetLiftControllerGainsMessage(const SetLiftControllerGains& msg) {
-        LiftController::SetGains(msg.kp, msg.ki, msg.kd, msg.maxIntegralError);
-      }
-
-      void ProcessSetSteeringControllerGainsMessage(const SetSteeringControllerGains& msg) {
-        SteeringController::SetGains(msg.k1, msg.k2);
-      }
-
-      void ProcessSetVisionSystemParamsMessage(const SetVisionSystemParams& msg) {
-        PRINT("Deprecated SetVisionSystemParams message received!\n");
-      }
-
-      void ProcessSetFaceDetectParamsMessage(const SetFaceDetectParams& msg) {
-        PRINT("Deprecated SetVisionSystemParams message received!\n");
-      }
-
-      void ProcessIMURequestMessage(const IMURequest& msg) {
-        IMUFilter::RecordAndSend(msg.length_ms);
-      }
-
-
-      void ProcessFaceTrackingMessage(const FaceTracking& msg)
-      {
-      }
-
-      void ProcessAbortDockingMessage(const AbortDocking& msg)
-      {
-        DockingController::ResetDocker();
-      }
-
-      //
-      // Animation related:
-      //
-
-      void ProcessPlayAnimationMessage(const PlayAnimation& msg) {
-        //PRINT("Processing play animation message\n");
-        AnimationController::Play((AnimationID_t)msg.animationID, msg.numLoops);
-      }
-
-      void ProcessTransitionToStateAnimationMessage(const TransitionToStateAnimation& msg) {
-        AnimationController::TransitionAndPlay(msg.transitionAnimID, msg.stateAnimID);
-      }
-
-      void ProcessAbortAnimationMessage(const AbortAnimation& msg)
-      {
-        AnimationController::Stop();
-      }
-
-      void ProcessClearCannedAnimationMessage(const ClearCannedAnimation& msg)
-      {
-        AnimationController::ClearCannedAnimation(msg.animationID);
-      }
-
-
-      // Adds common message members to keyframe and adds it to the animation
-      // specified by the message
-      template<typename MSG_TYPE>
-      static void AddKeyFrameHelper(const MSG_TYPE& msg,
-                                    KeyFrame& kf)
-      {
-        PRINT("Adding keyframe with type %d to animation %d\n", kf.type, msg.animationID);
-
-        kf.relTime_ms    = msg.relTime_ms;
-
-        AnkiConditionalWarn(msg.transitionIn >= 0 && msg.transitionIn <= 100,
-                            "Messages.AddKeyFrameHelper.InvalidTransitionPercentage",
-                            "TransitionIn should be a percentage between 0 and 100.\n");
-
-        kf.transitionIn  = CLIP(0, 100, msg.transitionIn);
-
-        AnkiConditionalWarn(msg.transitionOut >= 0 && msg.transitionOut <= 100,
-                            "Messages.AddKeyFrameHelper.InvalidTransitionPercentage",
-                            "TransitionOut should be a percentage between 0 and 100.\n");
-
-        kf.transitionOut = CLIP(0, 100, msg.transitionOut);
-
-        AnimationController::AddKeyFrameToCannedAnimation(kf, static_cast<AnimationID_t>(msg.animationID));
-      } // SetCommonKeyFrameMembers()
-
-
-      void ProcessAddAnimKeyFrame_SetHeadAngleMessage(const AddAnimKeyFrame_SetHeadAngle& msg)
-      {
-        KeyFrame kf;
-
-        kf.type = KeyFrame::HEAD_ANGLE;
-        kf.SetHeadAngle.angle_deg       = msg.angle_deg;
-        kf.SetHeadAngle.variability_deg = msg.variability_deg;
-        AddKeyFrameHelper(msg, kf);
-      }
-
-      void ProcessAddAnimKeyFrame_StartHeadNodMessage(const AddAnimKeyFrame_StartHeadNod& msg)
-      {
-        KeyFrame kf;
-
-        kf.type = KeyFrame::START_HEAD_NOD;
-        kf.StartHeadNod.highAngle_deg = msg.highAngle_deg;
-        kf.StartHeadNod.lowAngle_deg  = msg.lowAngle_deg;
-        kf.StartHeadNod.period_ms = msg.period_ms;
-
-        AddKeyFrameHelper(msg, kf);
-      }
-
-      void ProcessAddAnimKeyFrame_StopHeadNodMessage(const AddAnimKeyFrame_StopHeadNod& msg)
-      {
-        KeyFrame kf;
-        kf.type = KeyFrame::STOP_HEAD_NOD;
-        kf.StopHeadNod.finalAngle_deg = msg.finalAngle_deg;
-
-        AddKeyFrameHelper(msg, kf);
-      }
-
-      void ProcessAddAnimKeyFrame_SetLiftHeightMessage(const AddAnimKeyFrame_SetLiftHeight& msg)
-      {
-        KeyFrame kf;
-
-        kf.type = KeyFrame::LIFT_HEIGHT;
-        kf.SetLiftHeight.targetHeight = msg.height_mm;
-
-        AddKeyFrameHelper(msg, kf);
-      }
-
-      void ProcessAddAnimKeyFrame_StartLiftNodMessage(const AddAnimKeyFrame_StartLiftNod& msg)
-      {
-        KeyFrame kf;
-
-        kf.type = KeyFrame::START_LIFT_NOD;
-        kf.StartLiftNod.lowHeight  = msg.lowHeight_mm;
-        kf.StartLiftNod.highHeight = msg.highHeight_mm;
-        kf.StartLiftNod.period_ms  = msg.period_ms;
-
-        AddKeyFrameHelper(msg, kf);
-      }
-
-      void ProcessAddAnimKeyFrame_StopLiftNodMessage(const AddAnimKeyFrame_StopLiftNod& msg)
-      {
-        KeyFrame kf;
-
-        kf.type = KeyFrame::STOP_LIFT_NOD;
-        kf.StopLiftNod.finalHeight  = msg.finalHeight_mm;
-
-        AddKeyFrameHelper(msg, kf);
-      }
-
-      void ProcessAddAnimKeyFrame_DriveLineMessage(const AddAnimKeyFrame_DriveLine& msg)
-      {
-        KeyFrame kf;
-
-        kf.type = KeyFrame::DRIVE_LINE_SEGMENT;
-        kf.DriveLineSegment.relativeDistance = msg.relativeDistance_mm;
-
-        AddKeyFrameHelper(msg, kf);
-      }
-
-      void ProcessAddAnimKeyFrame_TurnInPlaceMessage(const AddAnimKeyFrame_TurnInPlace& msg)
-      {
-        KeyFrame kf;
-
-        kf.type = KeyFrame::POINT_TURN;
-        kf.TurnInPlace.relativeAngle_deg = msg.relativeAngle_deg;
-        kf.TurnInPlace.variability_deg   = msg.variability_deg;
-
-        AddKeyFrameHelper(msg, kf);
-      }
-
-      void ProcessAddAnimKeyFrame_HoldHeadAngleMessage(const AddAnimKeyFrame_HoldHeadAngle& msg)
-      {
-        KeyFrame kf;
-
-        kf.type = KeyFrame::HOLD_HEAD_ANGLE;
-        AddKeyFrameHelper(msg, kf);
-      }
-
-      void ProcessAddAnimKeyFrame_HoldLiftHeightMessage(const AddAnimKeyFrame_HoldLiftHeight& msg)
-      {
-        KeyFrame kf;
-
-        kf.type = KeyFrame::HOLD_LIFT_HEIGHT;
-        AddKeyFrameHelper(msg, kf);
-      }
-
-      void ProcessAddAnimKeyFrame_HoldPoseMessage(const AddAnimKeyFrame_HoldPose& msg)
-      {
-        KeyFrame kf;
-
-        kf.type = KeyFrame::HOLD_POSE;
-        AddKeyFrameHelper(msg, kf);
-      }
-
-      static inline u32 GetU32ColorFromRGB(const u8 rgb[3])
-      {
-        return (rgb[0]<<16) + (rgb[1]<<8) + rgb[2];
-      }
-
-      /*
-      void ProcessAddAnimKeyFrame_SetLEDColorsMessage(const AddAnimKeyFrame_SetLEDColors& msg)
-      {
-        KeyFrame kf;
-
-        kf.type = KeyFrame::SET_LED_COLORS;
-        kf.SetLEDcolors.led[0] = GetU32ColorFromRGB(msg.rightEye_top);
-        kf.SetLEDcolors.led[1] = GetU32ColorFromRGB(msg.rightEye_right);
-        kf.SetLEDcolors.led[2] = GetU32ColorFromRGB(msg.rightEye_bottom);
-        kf.SetLEDcolors.led[3] = GetU32ColorFromRGB(msg.rightEye_left);
-
-        kf.SetLEDcolors.led[4] = GetU32ColorFromRGB(msg.leftEye_top);
-        kf.SetLEDcolors.led[5] = GetU32ColorFromRGB(msg.leftEye_right);
-        kf.SetLEDcolors.led[6] = GetU32ColorFromRGB(msg.leftEye_bottom);
-        kf.SetLEDcolors.led[7] = GetU32ColorFromRGB(msg.leftEye_left);
-
-        AddKeyFrameHelper(msg, kf);
-      }
-       */
-
-      void ProcessAddAnimKeyFrame_PlaySoundMessage(const AddAnimKeyFrame_PlaySound& msg)
-      {
-        KeyFrame kf;
-
-        kf.type = KeyFrame::PLAY_SOUND;
-        kf.PlaySound.soundID  = msg.soundID;
-        kf.PlaySound.numLoops = msg.numLoops;
-        kf.PlaySound.volume   = msg.volume;
-
-        AddKeyFrameHelper(msg, kf);
-      }
-
-      void ProcessAddAnimKeyFrame_WaitForSoundMessage(const AddAnimKeyFrame_WaitForSound& msg)
-      {
-        KeyFrame kf;
-
-        kf.type = KeyFrame::WAIT_FOR_SOUND;
-
-        AddKeyFrameHelper(msg, kf);
-      }
-
-      void ProcessAddAnimKeyFrame_StopSoundMessage(const AddAnimKeyFrame_StopSound& msg)
-      {
-        KeyFrame kf;
-
-        kf.type = KeyFrame::STOP_SOUND;
-
-        AddKeyFrameHelper(msg, kf);
-      }
-
-      void ProcessAddAnimKeyFrame_SetEyeShapeAndColorMessage(const AddAnimKeyFrame_SetEyeShapeAndColor& msg)
-      {
-        KeyFrame kf;
-
-        kf.type = KeyFrame::SET_EYE;
-        kf.SetEye.whichEye = static_cast<WhichEye>(msg.whichEye);
-        kf.SetEye.color    = GetU32ColorFromRGB(msg.color);
-        kf.SetEye.shape    = static_cast<EyeShape>(msg.shape);
-
-        AddKeyFrameHelper(msg, kf);
-      }
-
-      void ProcessAddAnimKeyFrame_StartBlinkingMessage(const AddAnimKeyFrame_StartBlinking& msg)
-      {
-        KeyFrame kf;
-
-        kf.type = KeyFrame::BLINK_EYES;
-        kf.BlinkEyes.color      = GetU32ColorFromRGB(msg.color);
-        kf.BlinkEyes.timeOn_ms  = msg.onPeriod_ms;
-        kf.BlinkEyes.timeOff_ms = msg.offPeriod_ms;
-        kf.BlinkEyes.variability_ms = msg.variability_ms;
-
-        AddKeyFrameHelper(msg, kf);
-      }
-
-      void ProcessAddAnimKeyFrame_StartFlashingEyesMessage(const AddAnimKeyFrame_StartFlashingEyes& msg)
-      {
-        KeyFrame kf;
-        kf.type = KeyFrame::FLASH_EYES;
-        kf.FlashEyes.color      = GetU32ColorFromRGB(msg.color);
-        kf.FlashEyes.timeOn_ms  = msg.onPeriod_ms;
-        kf.FlashEyes.timeOff_ms = msg.offPeriod_ms;
-        kf.FlashEyes.shape      = static_cast<EyeShape>(msg.shape);
-
-        AddKeyFrameHelper(msg, kf);
-      }
-
-      void ProcessAddAnimKeyFrame_StartSpinningEyesMessage(const AddAnimKeyFrame_StartSpinningEyes& msg)
-      {
-        KeyFrame kf;
-        kf.type = KeyFrame::SPIN_EYES;
-        kf.SpinEyes.color          = GetU32ColorFromRGB(msg.color);
-        kf.SpinEyes.period_ms      = msg.period_ms;
-        kf.SpinEyes.leftClockwise  = msg.leftClockwise;
-        kf.SpinEyes.rightClockWise = msg.rightClockwise;
-
-        AddKeyFrameHelper(msg, kf);
-      }
-
-      void ProcessAddAnimKeyFrame_StopEyeAnimationMessage(const AddAnimKeyFrame_StopEyeAnimation& msg)
-      {
-        KeyFrame kf;
-        kf.type = KeyFrame::STOP_EYES;
-        AddKeyFrameHelper(msg, kf);
-      }
-
-      void ProcessAddAnimKeyFrame_TriggerAnimationMessage(const AddAnimKeyFrame_TriggerAnimation& msg)
-      {
-        KeyFrame kf;
-        kf.type = KeyFrame::TRIGGER_ANIMATION;
-        kf.TriggerAnimation.animID   = msg.animToPlay;
-        kf.TriggerAnimation.numLoops = msg.numLoops;
-
-        AddKeyFrameHelper(msg, kf);
-      }
-
-      void ProcessPanAndTiltHeadMessage(const PanAndTiltHead& msg)
-      {
-        // TODO: Move this to some kind of VisualInterestTrackingController or something
-
-        HeadController::SetDesiredAngle(msg.relativeHeadTiltAngle_rad + HeadController::GetAngleRad());
-
-        const f32 turnVelocity = (msg.relativePanAngle_rad < 0 ? -50.f : 50.f);
-        SteeringController::ExecutePointTurn(msg.relativePanAngle_rad + Localization::GetCurrentMatOrientation().ToFloat(),
-                                             turnVelocity, 5, -5, true);
-
-
-      }
-
-      void ProcessSetCarryStateMessage(const SetCarryState& msg)
-      {
-        PickAndPlaceController::SetCarryState((CarryState_t)msg.state);
-      }
-
-      void ProcessSetBackpackLightsMessage(const SetBackpackLights& msg)
-      {
-        for(s32 i=0; i<NUM_BACKPACK_LEDS; ++i) {
-          BackpackLightController::SetParams((LEDId)i, msg.onColor[i], msg.offColor[i],
-                                             msg.onPeriod_ms[i], msg.offPeriod_ms[i],
-                                             msg.transitionOnPeriod_ms[i], msg.transitionOffPeriod_ms[i]);
-        }
-      }
-
-      // --------- Block control messages ----------
-
-      void ProcessFlashBlockIDsMessage(const FlashBlockIDs& msg)
-      {
-        // Start flash pattern on blocks
-        HAL::FlashBlockIDs();
-
-        // Send timestamp of when flash message was sent to blocks
-        Messages::BlockIDFlashStarted m;
-        m.timestamp = HAL::GetTimeStamp();
-        HAL::RadioSendMessage(GET_MESSAGE_ID(Messages::BlockIDFlashStarted), &m);
-      }
-
-      void ProcessSetBlockLightsMessage(const SetBlockLights& msg)
-      {
-        HAL::SetBlockLight(msg.blockID, msg.onColor, msg.offColor, msg.onPeriod_ms, msg.offPeriod_ms,
-                           msg.transitionOnPeriod_ms, msg.transitionOffPeriod_ms);
-      }
-
-
-      void ProcessSetBlockBeingCarriedMessage(const SetBlockBeingCarried& msg)
-      {
-        // TODO: need to add this hal.h and implement
-        // HAL::SetBlockBeingCarried(msg.blockID, msg.isBeingCarried);
-      }
-
-// ----------- Send messages -----------------
-
-
-      Result SendRobotStateMsg(const RobotState* msg)
-      {
-
-        // Don't send robot state updates unless the init message was received
-        if (!initReceived_) {
-          return RESULT_FAIL;
-        }
-
-
-        const RobotState* m = &robotState_;
-        if (msg) {
-          m = msg;
-        }
-
-        // Check if a state message with this timestamp was already sent
-        for (u8 i=0; i < 2; ++i) {
-          if (robotStateSendHist_[i] == m->timestamp) {
-            return RESULT_FAIL;
-          }
-        }
-
-        if(HAL::RadioSendMessage(GET_MESSAGE_ID(Messages::RobotState), m, false, false) == true) {
-          // Update send history
-          robotStateSendHist_[robotStateSendHistIdx_] = m->timestamp;
-          if (++robotStateSendHistIdx_ > 1) robotStateSendHistIdx_ = 0;
-          return RESULT_OK;
-        } else {
-          return RESULT_FAIL;
-        }
-      }
-
-
-      int SendText(const char *format, ...)
-      {
-        va_list argptr;
-        va_start(argptr, format);
-        SendText(format, argptr);
-        va_end(argptr);
-
-        return 0;
-      }
-
-      int SendText(const char *format, va_list vaList)
-      {
-        #define MAX_SEND_TEXT_LENGTH 512
-        char text[MAX_SEND_TEXT_LENGTH];
-        memset(text, 0, MAX_SEND_TEXT_LENGTH);
-
-        // Create formatted text
-        vsnprintf(text, MAX_SEND_TEXT_LENGTH, format, vaList);
-
-        // Breakup and send in multiple messages if necessary
-        Messages::PrintText m;
-        const size_t tempBytesLeftToSend = strlen(text);
-        AnkiAssert(tempBytesLeftToSend < s32_MAX);
-        s32 bytesLeftToSend = static_cast<s32>(tempBytesLeftToSend);
-        u8 numMsgs = 0;
-        while(bytesLeftToSend > 0) {
-          memset(m.text, 0, PRINT_TEXT_MSG_LENGTH);
-          size_t currPacketBytes = MIN(PRINT_TEXT_MSG_LENGTH, bytesLeftToSend);
-          memcpy(m.text, text + numMsgs*PRINT_TEXT_MSG_LENGTH, currPacketBytes);
-
-          bytesLeftToSend -= PRINT_TEXT_MSG_LENGTH;
-
-          HAL::RadioSendMessage(GET_MESSAGE_ID(Messages::PrintText), &m);
-          numMsgs++;
-        }
-
-        return 0;
-      }
-
-      /*
-      bool CheckMailbox(BlockMarkerObserved& msg)
-      {
-        return blockMarkerMailbox_.getMessage(msg);
-      }
-
-      bool CheckMailbox(MatMarkerObserved&   msg)
-      {
-        return matMarkerMailbox_.getMessage(msg);
-      }
-       */
-
-
-
-      bool CheckMailbox(DockingErrorSignal&  msg)
-      {
-        return dockingMailbox_.getMessage(msg);
-      }
-
-      bool CheckMailbox(FaceDetection&       msg)
-      {
-        return faceDetectMailbox_.getMessage(msg);
-      }
-
-
-      bool ReceivedInit()
-      {
-
-        return initReceived_;
-      }
-
-
-      void ResetInit()
-      {
-        initReceived_ = false;
-
-        imageSendMode_ = ISM_STREAM;
-        imageSendResolution_ = Vision::CAMERA_RES_QVGA;
-      }
-
-
-#     ifdef SIMULATOR
-      Result CompressAndSendImage(const Embedded::Array<u8> &img, const TimeStamp_t captureTime)
-      {
-        Messages::ImageChunk m;
-
-        switch(img.get_size(0)) {
-          case 240:
-            AnkiConditionalErrorAndReturnValue(img.get_size(1)==320*3, RESULT_FAIL, "CompressAndSendImage",
-                                               "Unrecognized resolution: %dx%d.\n", img.get_size(1)/3, img.get_size(0));
-            m.resolution = Vision::CAMERA_RES_QVGA;
-            break;
-
-          case 480:
-            AnkiConditionalErrorAndReturnValue(img.get_size(1)==640*3, RESULT_FAIL, "CompressAndSendImage",
-                                               "Unrecognized resolution: %dx%d.\n", img.get_size(1)/3, img.get_size(0));
-            m.resolution = Vision::CAMERA_RES_VGA;
-            break;
-
-          default:
-            AnkiError("CompressAndSendImage", "Unrecognized resolution: %dx%d.\n", img.get_size(1)/3, img.get_size(0));
-            return RESULT_FAIL;
-        }
-
-        static u32 imgID = 0;
-        const cv::vector<int> compressionParams = {
-          CV_IMWRITE_JPEG_QUALITY, IMAGE_SEND_JPEG_COMPRESSION_QUALITY
-        };
-
-        cv::Mat cvImg;
-        cvImg = cv::Mat(img.get_size(0), img.get_size(1)/3, CV_8UC3, const_cast<void*>(img.get_buffer()));
-        cvtColor(cvImg, cvImg, CV_BGR2RGB);
-
-        cv::vector<u8> compressedBuffer;
-        cv::imencode(".jpg",  cvImg, compressedBuffer, compressionParams);
-
-        const u32 numTotalBytes = compressedBuffer.size();
-
-        //PRINT("Sending frame with capture time = %d at time = %d\n", captureTime, HAL::GetTimeStamp());
-
-        m.frameTimeStamp = captureTime;
-        m.imageId = ++imgID;
-        m.chunkId = 0;
-        m.chunkSize = IMAGE_CHUNK_SIZE;
-        m.imageChunkCount = ceilf((f32)numTotalBytes / IMAGE_CHUNK_SIZE);
-        m.imageEncoding = Vision::IE_JPEG_COLOR;
-
-        u32 totalByteCnt = 0;
-        u32 chunkByteCnt = 0;
-
-        for(s32 i=0; i<numTotalBytes; ++i)
-        {
-          m.data[chunkByteCnt] = compressedBuffer[i];
-
-          ++chunkByteCnt;
-          ++totalByteCnt;
-
-          if (chunkByteCnt == IMAGE_CHUNK_SIZE) {
-            //PRINT("Sending image chunk %d\n", m.chunkId);
-            HAL::RadioSendMessage(GET_MESSAGE_ID(Messages::ImageChunk), &m);
-            ++m.chunkId;
-            chunkByteCnt = 0;
-          } else if (totalByteCnt == numTotalBytes) {
-            // This should be the last message!
-            //PRINT("Sending LAST image chunk %d\n", m.chunkId);
-            m.chunkSize = chunkByteCnt;
-            HAL::RadioSendMessage(GET_MESSAGE_ID(Messages::ImageChunk), &m);
-          }
-        } // for each byte in the compressed buffer
-
-        return RESULT_OK;
-      } // CompressAndSendImage()
-
-#     endif // SIMULATOR
-
-
-    } // namespace Messages
-  } // namespace Cozmo
-} // namespace Anki
-
-// Shim for reliable transport
-bool UnreliableTransport_SendPacket(uint8_t* buffer, uint16_t bufferSize)
-{
-  return Anki::Cozmo::HAL::RadioSendPacket(buffer, bufferSize);
-}
-
-void Receiver_ReceiveData(uint8_t* buffer, uint16_t bufferSize, ReliableConnection* connection)
-{
-  const Anki::Cozmo::Messages::ID msgID = static_cast<Anki::Cozmo::Messages::ID>(buffer[0]);
-  const u32 size = Anki::Cozmo::Messages::GetSize(msgID);
-
-  if ((size + 1) == bufferSize)
-  {
-    memcpy(Anki::Cozmo::Messages::msgBuff_, buffer+1, bufferSize-1); // Copy message into aligned memory
-    Anki::Cozmo::Messages::ProcessMessage(msgID, Anki::Cozmo::Messages::msgBuff_);
-  }
-  else
-  {
-    Anki::Cozmo::PRINT("Receiver got %d expeted len %d was %d\n", msgID, size, bufferSize);
-  }
-}
-
-void Receiver_OnConnectionRequest(ReliableConnection* connection)
-{
-  Anki::Cozmo::PRINT("ReliableTransport new connection\n");
-  ReliableTransport_FinishConnection(connection); // Accept the connection
-  Anki::Cozmo::HAL::RadioUpdateState(1, 0);
-}
-
-void Receiver_OnConnected(ReliableConnection* connection)
-{
-  Anki::Cozmo::PRINT("ReliableTransport connection completed\n");
-  Anki::Cozmo::HAL::RadioUpdateState(1, 0);
-}
-
-void Receiver_OnDisconnect(ReliableConnection* connection)
-{
-  Anki::Cozmo::PRINT("ReliableTransport disconnected\n");
-  ReliableConnection_Init(connection, NULL); // Reset the connection
-  Anki::Cozmo::HAL::RadioUpdateState(0, 0);
-}
-=======
-#include "anki/cozmo/robot/hal.h"
-#include "anki/cozmo/shared/cozmoTypes.h"
-
-#include "anki/common/shared/mailbox_impl.h"
-
-#include "anki/common/robot/array2d.h"
-
-#include "messages.h"
-#include "localization.h"
-#include "animationController.h"
-#include "pathFollower.h"
-#include "speedController.h"
-#include "steeringController.h"
-#include "wheelController.h"
-#include "liftController.h"
-#include "headController.h"
-#include "imuFilter.h"
-#include "dockingController.h"
-#include "pickAndPlaceController.h"
-#include "testModeController.h"
-#include "animationController.h"
-#include "backpackLightController.h"
-
-namespace Anki {
-  namespace Cozmo {
-    namespace Messages {
-
-      namespace {
-
-        // 4. Fill in the message information lookup table:
-        typedef struct {
-          u8 priority;
-          u16 size;
-          void (*dispatchFcn)(const u8* buffer);
-        } TableEntry;
-
-        const size_t NUM_TABLE_ENTRIES = NUM_MSG_IDS + 1;
-        const TableEntry LookupTable_[NUM_TABLE_ENTRIES] = {
-          {0, 0, 0}, // Empty entry for NO_MESSAGE_ID
-#define MESSAGE_DEFINITION_MODE MESSAGE_TABLE_DEFINITION_MODE
-#include "anki/cozmo/shared/MessageDefinitionsB2R.def"
-
-#define MESSAGE_DEFINITION_MODE MESSAGE_TABLE_DEFINITION_NO_FUNC_MODE
-#include "anki/cozmo/shared/MessageDefinitionsR2B.def"
-          {0, 0, 0} // Final dummy entry without comma at end
-        };
-
-        u8 msgBuffer_[256];
-
-        // For waiting for a particular message ID
-        const u32 LOOK_FOR_MESSAGE_TIMEOUT = 1000000;
-        ID lookForID_ = NO_MESSAGE_ID;
-        u32 lookingStartTime_ = 0;
-
-
-        // Mailboxes for different types of messages that the vision
-        // system communicates to main execution:
-        //MultiMailbox<Messages::BlockMarkerObserved, MAX_BLOCK_MARKER_MESSAGES> blockMarkerMailbox_;
-        //Mailbox<Messages::MatMarkerObserved>    matMarkerMailbox_;
-        Mailbox<Messages::DockingErrorSignal>   dockingMailbox_;
-
-        const u32 MAX_FACE_DETECTIONS = 16;
-        MultiMailbox<Messages::FaceDetection,MAX_FACE_DETECTIONS> faceDetectMailbox_;
-
-        static RobotState robotState_;
-
-        // History of the last 2 RobotState messages that were sent to the basestation.
-        // Used to avoid repeating a send.
-        TimeStamp_t robotStateSendHist_[2];
-        u8 robotStateSendHistIdx_ = 0;
-
-        TimeStamp_t lastPingTime_ = 0;
-
-        // Flag for receipt of Init message
-        bool initReceived_ = false;
-
-        ImageSendMode_t imageSendMode_;
-        Vision::CameraResolution imageSendResolution_;
-        
-        const int IMAGE_SEND_JPEG_COMPRESSION_QUALITY = 80; // 0 to 100
-
-      } // private namespace
-
-
-// #pragma mark --- Messages Method Implementations ---
-
-      u16 GetSize(const ID msgID)
-      {
-        return LookupTable_[msgID].size;
-      }
-
-      void ProcessMessage(const ID msgID, const u8* buffer)
-      {
-        if(LookupTable_[msgID].dispatchFcn != NULL) {
-          //PRINT("ProcessMessage(): Dispatching message with ID=%d.\n", msgID);
-
-          (*LookupTable_[msgID].dispatchFcn)(buffer);
-
-          // Treat any message as a ping
-          lastPingTime_ = HAL::GetTimeStamp();
-          //PRINT("Received message, kicking ping time at %d\n", lastPingTime_);
-        }
-
-        if(lookForID_ != NO_MESSAGE_ID) {
-
-          // See if this was the message we were told to look for
-          if(msgID == lookForID_) {
-            lookForID_ = NO_MESSAGE_ID;
-          }
-        }
-      } // ProcessMessage()
-
-      void LookForID(const ID msgID) {
-        lookForID_ = msgID;
-        lookingStartTime_ = HAL::GetMicroCounter();
-      }
-
-      bool StillLookingForID(void) {
-        if(lookForID_ == NO_MESSAGE_ID) {
-          return false;
-        }
-        else if(HAL::GetMicroCounter() - lookingStartTime_ > LOOK_FOR_MESSAGE_TIMEOUT) {
-            PRINT("Timed out waiting for message ID %d.\n", lookForID_);
-            lookForID_ = NO_MESSAGE_ID;
-
-          return false;
-        }
-
-        return true;
-
-      }
-
-
-      void UpdateRobotStateMsg()
-      {
-        robotState_.timestamp = HAL::GetTimeStamp();
-
-        Radians poseAngle;
-
-        robotState_.pose_frame_id = Localization::GetPoseFrameId();
-
-        Localization::GetCurrentMatPose(robotState_.pose_x, robotState_.pose_y, poseAngle);
-        robotState_.pose_z = 0;
-        robotState_.pose_angle = poseAngle.ToFloat();
-        robotState_.pose_pitch_angle = IMUFilter::GetPitch();
-
-        WheelController::GetFilteredWheelSpeeds(robotState_.lwheel_speed_mmps, robotState_.rwheel_speed_mmps);
-
-        robotState_.headAngle  = HeadController::GetAngleRad();
-        robotState_.liftAngle  = LiftController::GetAngleRad();
-        robotState_.liftHeight = LiftController::GetHeightMM();
-
-        HAL::IMU_DataStructure imuData;
-        HAL::IMUReadData(imuData);
-        robotState_.rawGyroZ = imuData.rate_z;
-        robotState_.rawAccelY = imuData.acc_y;
-        
-        //ProxSensors::GetValues(robotState_.proxLeft, robotState_.proxForward, robotState_.proxRight);
-
-        robotState_.lastPathID = PathFollower::GetLastPathID();
-
-        robotState_.currPathSegment = PathFollower::GetCurrPathSegment();
-        robotState_.numFreeSegmentSlots = PathFollower::GetNumFreeSegmentSlots();
-        robotState_.battVolt10x = HAL::BatteryGetVoltage10x();
-
-        robotState_.status = 0;
-        
-        // TODO: Make this a parameters somewhere?
-        const f32 WHEEL_SPEED_STOPPED = 2.f;
-        robotState_.status |= (HeadController::IsMoving() ||
-                               LiftController::IsMoving() ||
-                               fabs(robotState_.lwheel_speed_mmps) > WHEEL_SPEED_STOPPED ||
-                               fabs(robotState_.rwheel_speed_mmps) > WHEEL_SPEED_STOPPED ? IS_MOVING : 0);
-        robotState_.status |= (PickAndPlaceController::IsCarryingBlock() ? IS_CARRYING_BLOCK : 0);
-        robotState_.status |= (PickAndPlaceController::IsBusy() ? IS_PICKING_OR_PLACING : 0);
-        robotState_.status |= (IMUFilter::IsPickedUp() ? IS_PICKED_UP : 0);
-        //robotState_.status |= (ProxSensors::IsForwardBlocked() ? IS_PROX_FORWARD_BLOCKED : 0);
-        //robotState_.status |= (ProxSensors::IsSideBlocked() ? IS_PROX_SIDE_BLOCKED : 0);
-        robotState_.status |= (AnimationController::IsPlaying() ? IS_ANIMATING : 0);
-        robotState_.status |=  (LiftController::IsInPosition() ? LIFT_IN_POS : 0);
-        robotState_.status |=  (HeadController::IsInPosition() ? HEAD_IN_POS : 0);
-      }
-
-      RobotState const& GetRobotStateMsg() {
-        return robotState_;
-      }
-
-
-// #pragma --- Message Dispatch Functions ---
-
-
-      void ProcessSyncTimeMessage(const SyncTime& msg)
-      {
-
-        PRINT("Robot received SyncTime message from basestation with ID=%d and syncTime=%d.\n",
-              msg.robotID, msg.syncTime);
-
-        initReceived_ = true;
-
-        // TODO: Compare message ID to robot ID as a handshake?
-
-        // Poor-man's time sync to basestation, for now.
-        HAL::SetTimeStamp(msg.syncTime);
-
-        // Reset pose history and frameID to zero
-        Localization::ResetPoseFrame();
-
-        // Send ACK back to basestation
-        Messages::SyncTimeAck stMsg;
-        if(!HAL::RadioSendMessage(SyncTimeAck_ID, &stMsg)) {
-          PRINT("Failed to send sync time ack message.\n");
-        }
-        
-      } // ProcessRobotInit()
-
-
-      void ProcessAbsLocalizationUpdateMessage(const AbsLocalizationUpdate& msg)
-      {
-        // Don't modify localization while running path following test.
-        // The point of the test is to see how well it follows a path
-        // assuming perfect localization.
-        if (TestModeController::GetMode() == TM_PATH_FOLLOW) {
-          return;
-        }
-
-        // TODO: Double-check that size matches expected size?
-
-        // TODO: take advantage of timestamp
-
-        f32 currentMatX       = msg.xPosition;
-        f32 currentMatY       = msg.yPosition;
-        Radians currentMatHeading = msg.headingAngle;
-        Result res = Localization::UpdatePoseWithKeyframe(msg.pose_frame_id, msg.timestamp, currentMatX, currentMatY, currentMatHeading.ToFloat());
-        //Localization::SetCurrentMatPose(currentMatX, currentMatY, currentMatHeading);
-        //Localization::SetPoseFrameId(msg.pose_frame_id);
-
-        /*
-        PRINT("Robot %s localization update from "
-              "basestation  at currTime=%d for frame at time=%d: (%.3f,%.3f) at %.1f degrees (frame = %d)\n",
-              res == RESULT_OK ? "PROCESSED" : "IGNORED",
-              HAL::GetTimeStamp(),
-              msg.timestamp,
-              currentMatX, currentMatY,
-              currentMatHeading.getDegrees(),
-              Localization::GetPoseFrameId());
-         */
-#if(USE_OVERLAY_DISPLAY)
-        {
-          using namespace Sim::OverlayDisplay;
-          SetText(CURR_POSE, "Pose: (x,y)=(%.4f,%.4f) at angle=%.1f\n",
-                  currentMatX, currentMatY,
-                  currentMatHeading.getDegrees());
-        }
-#endif
-
-      } // ProcessAbsLocalizationUpdateMessage()
-
-
-      void ProcessDockingErrorSignalMessage(const DockingErrorSignal& msg)
-      {
-        // Just pass the docking error signal along to the mainExecution to
-        // deal with. Note that if the message indicates tracking failed,
-        // the mainExecution thread should handle it, and put the vision
-        // system back in LOOKING_FOR_BLOCKS mode.
-        dockingMailbox_.putMessage(msg);
-      }
-
-      void ProcessFaceDetectionMessage(const FaceDetection& msg)
-      {
-        // Just pass the face detection along to mainExecution to deal with.
-        faceDetectMailbox_.putMessage(msg);
-      }
-
-      void ProcessBTLEMessages()
-      {
-        ID msgID;
-
-        while((msgID = HAL::RadioGetNextMessage(msgBuffer_)) != NO_MESSAGE_ID)
-        {
-          ProcessMessage(msgID, msgBuffer_);
-        }
-
-        // If no messages received for PING_DISCONNECT_TIMEOUT_MS, then set disconnected state
-        if ((lastPingTime_ != 0) && (lastPingTime_ + B2R_PING_DISCONNECT_TIMEOUT_MS < HAL::GetTimeStamp())) {
-          
-          PRINT("WARN: Disconnecting radio due to ping timeout\n");
-          HAL::DisconnectRadio();
-          lastPingTime_ = 0;
-          
-          PRINT("WARN: Robot last received ping from Basestation at %d. Current time = %d.\n",
-                lastPingTime_, HAL::GetTimeStamp());
-          lastPingTime_ = 0;
-        }
-
-      } // ProcessBTLEMessages()
+        }
+        }
+      }
 
       void ProcessClearPathMessage(const ClearPath& msg) {
         SpeedController::SetUserCommandedDesiredVehicleSpeed(0);
@@ -2036,7 +943,7 @@
           }
         }
 
-        if(HAL::RadioSendMessage(GET_MESSAGE_ID(Messages::RobotState), m) == true) {
+        if(HAL::RadioSendMessage(GET_MESSAGE_ID(Messages::RobotState), m, false, false) == true) {
           // Update send history
           robotStateSendHist_[robotStateSendHistIdx_] = m->timestamp;
           if (++robotStateSendHistIdx_ > 1) robotStateSendHistIdx_ = 0;
@@ -2206,4 +1113,45 @@
     } // namespace Messages
   } // namespace Cozmo
 } // namespace Anki
->>>>>>> 1b349f3e
+
+// Shim for reliable transport
+bool UnreliableTransport_SendPacket(uint8_t* buffer, uint16_t bufferSize)
+{
+  return Anki::Cozmo::HAL::RadioSendPacket(buffer, bufferSize);
+}
+
+void Receiver_ReceiveData(uint8_t* buffer, uint16_t bufferSize, ReliableConnection* connection)
+{
+  const Anki::Cozmo::Messages::ID msgID = static_cast<Anki::Cozmo::Messages::ID>(buffer[0]);
+  const u32 size = Anki::Cozmo::Messages::GetSize(msgID);
+
+  if ((size + 1) == bufferSize)
+  {
+    memcpy(Anki::Cozmo::Messages::msgBuff_, buffer+1, bufferSize-1); // Copy message into aligned memory
+    Anki::Cozmo::Messages::ProcessMessage(msgID, Anki::Cozmo::Messages::msgBuff_);
+  }
+  else
+  {
+    Anki::Cozmo::PRINT("Receiver got %d expeted len %d was %d\n", msgID, size, bufferSize);
+  }
+}
+
+void Receiver_OnConnectionRequest(ReliableConnection* connection)
+{
+  Anki::Cozmo::PRINT("ReliableTransport new connection\n");
+  ReliableTransport_FinishConnection(connection); // Accept the connection
+  Anki::Cozmo::HAL::RadioUpdateState(1, 0);
+}
+
+void Receiver_OnConnected(ReliableConnection* connection)
+{
+  Anki::Cozmo::PRINT("ReliableTransport connection completed\n");
+  Anki::Cozmo::HAL::RadioUpdateState(1, 0);
+}
+
+void Receiver_OnDisconnect(ReliableConnection* connection)
+{
+  Anki::Cozmo::PRINT("ReliableTransport disconnected\n");
+  ReliableConnection_Init(connection, NULL); // Reset the connection
+  Anki::Cozmo::HAL::RadioUpdateState(0, 0);
+}