#include "anki/cozmo/robot/messages.h"

#include "anki/cozmo/robot/hal.h"
#include "anki/cozmo/robot/localization.h"
#include "anki/cozmo/robot/visionSystem.h"
#include "anki/cozmo/robot/pathFollower.h"
#include "anki/cozmo/robot/speedController.h"
#include "anki/cozmo/robot/steeringController.h"
#include "anki/cozmo/robot/wheelController.h"
#include "liftController.h"
#include "headController.h"
#include "dockingController.h"
#include "pickAndPlaceController.h"

namespace Anki {
  namespace Cozmo {
    namespace Messages {
      
      namespace {
  
        // 4. Fill in the message information lookup table:
        typedef struct {
          u8 priority;
          u8 size;
          void (*dispatchFcn)(const u8* buffer);
        } TableEntry;
        
        const size_t NUM_TABLE_ENTRIES = NUM_MSG_IDS + 1;
        const TableEntry LookupTable_[NUM_TABLE_ENTRIES] = {
          {0, 0, 0}, // Empty entry for NO_MESSAGE_ID
#define MESSAGE_DEFINITION_MODE MESSAGE_TABLE_DEFINITION_MODE
#include "anki/cozmo/MessageDefinitions.h"
          {0, 0, 0} // Final dummy entry without comma at end
        };
        

        u8 msgBuffer_[256];
        
        // For waiting for a particular message ID
        const u32 LOOK_FOR_MESSAGE_TIMEOUT = 1000000;
        ID lookForID_ = NO_MESSAGE_ID;
        u32 lookingStartTime_ = 0;
        
        //
        // Mailboxes
        //
        //   "Mailboxes" are used for leaving messages from slower
        //   vision processing in LongExecution to be retrieved and acted upon
        //   by the faster MainExecution.
        //
        
        // max vision markers we can see in one image and transmit to the
        // basestation
        const u8 MAX_MARKER_MESSAGES = 32;
        
        // Single-message Mailbox Class
        template<typename MsgType>
        class Mailbox
        {
        public:
          
          Mailbox();
          
          bool putMessage(const MsgType newMsg);
          bool getMessage(MsgType& msgOut);
          
        protected:
          MsgType message_;
          bool    beenRead_;
          bool    isLocked_;
        };
        
        // Multiple-message Mailbox Class
        template<typename MSG_TYPE, u8 NUM_BOXES>
        class MultiMailbox
        {
        public:
        
          bool putMessage(const MSG_TYPE newMsg);
          bool getMessage(MSG_TYPE& msg);
        
        protected:
          Mailbox<MSG_TYPE> mailboxes_[NUM_BOXES];
          u8 readIndex_, writeIndex_;
          
          void advanceIndex(u8 &index);
        };
        
        
        // Mailboxes for different types of messages that the vision
        // system communicates to main execution:
        //MultiMailbox<Messages::BlockMarkerObserved, MAX_BLOCK_MARKER_MESSAGES> blockMarkerMailbox_;
        //Mailbox<Messages::MatMarkerObserved>    matMarkerMailbox_;
        MultiMailbox<Messages::VisionMarker, MAX_MARKER_MESSAGES> visionMarkerMailbox_;
        Mailbox<Messages::DockingErrorSignal>   dockingMailbox_;
        
      } // private namespace
      

// #pragma mark --- Messages Method Implementations ---
      
      u8 GetSize(const ID msgID)
      {
        return LookupTable_[msgID].size;
      }
      
      void ProcessMessage(const ID msgID, const u8* buffer)
      {
        if(LookupTable_[msgID].dispatchFcn != NULL) {
          PRINT("ProcessMessage(): Dispatching message with ID=%d.\n", msgID);
          
          (*LookupTable_[msgID].dispatchFcn)(buffer);
        }
        
        if(lookForID_ != NO_MESSAGE_ID) {
          
          // See if this was the message we were told to look for
          if(msgID == lookForID_) {
            lookForID_ = NO_MESSAGE_ID;
          }
        }
      } // ProcessMessage()
      
      void LookForID(const ID msgID) {
        lookForID_ = msgID;
        lookingStartTime_ = HAL::GetMicroCounter();
      }
      
      bool StillLookingForID(void) {
        if(lookForID_ == NO_MESSAGE_ID) {
          return false;
        }
        else if(HAL::GetMicroCounter() - lookingStartTime_ > LOOK_FOR_MESSAGE_TIMEOUT) {
            PRINT("Timed out waiting for message ID %d.\n", lookForID_);
            lookForID_ = NO_MESSAGE_ID;
          
          return false;
        }
        
        return true;
        
      }
      
      
// #pragma --- Message Dispatch Functions ---
      
      
      void ProcessRobotAddedToWorldMessage(const RobotAddedToWorld& msg)
      {
        if(msg.robotID != HAL::GetRobotID()) {
          PRINT("Robot received ADDED_TO_WORLD handshake with "
                " wrong robotID (%d instead of %d).\n",
                msg.robotID, HAL::GetRobotID());
        }
        
        PRINT("Robot received handshake from basestation, "
              "sending camera calibration.\n");
        const HAL::CameraInfo *headCamInfo = HAL::GetHeadCamInfo();
        
        //
        // Send head camera calibration
        //
        //   TODO: do we send x or y focal length, or both?
        HeadCameraCalibration headCalibMsg = {
          headCamInfo->focalLength_x,
          headCamInfo->focalLength_y,
          headCamInfo->fov_ver,
          headCamInfo->center_x,
          headCamInfo->center_y,
          headCamInfo->skew,
          headCamInfo->nrows,
          headCamInfo->ncols};
        
        HAL::RadioSendMessage(GET_MESSAGE_ID(HeadCameraCalibration), &headCalibMsg);
        
      } // ProcessRobotAddedMessage()
      
      
      void ProcessAbsLocalizationUpdateMessage(const AbsLocalizationUpdate& msg)
      {
        // TODO: Double-check that size matches expected size?
        
        // TODO: take advantage of timestamp
        
        f32 currentMatX       = msg.xPosition;
        f32 currentMatY       = msg.yPosition;
        Radians currentMatHeading = msg.headingAngle;
        Localization::SetCurrentMatPose(currentMatX, currentMatY, currentMatHeading);
        
        PRINT("Robot received localization update from "
              "basestation: (%.3f,%.3f) at %.1f degrees\n",
              currentMatX, currentMatY,
              currentMatHeading.getDegrees());
#if(USE_OVERLAY_DISPLAY)
        {
          using namespace Sim::OverlayDisplay;
          SetText(CURR_POSE, "Pose: (x,y)=(%.4f,%.4f) at angle=%.1f\n",
                  currentMatX, currentMatY,
                  currentMatHeading.getDegrees());
        }
#endif
        
      } // ProcessAbsLocalizationUpdateMessage()
      
      
      void ProcessVisionMarkerMessage(const VisionMarker& msg)
      {
#if defined(SIMULATOR)
        PRINT("Processing VisionMarker message\n");
#endif
        
        visionMarkerMailbox_.putMessage(msg);
      }
      
      void ProcessDockingErrorSignalMessage(const DockingErrorSignal& msg)
      {
        // Just pass the docking error signal along to the mainExecution to
        // deal with. Note that if the message indicates tracking failed,
        // the mainExecution thread should handle it, and put the vision
        // system back in LOOKING_FOR_BLOCKS mode.
        dockingMailbox_.putMessage(msg);
      }
      
      void ProcessBTLEMessages()
      {
        ID msgID;
        
        while((msgID = HAL::RadioGetNextMessage(msgBuffer_)) != NO_MESSAGE_ID)
        {
          ProcessMessage(msgID, msgBuffer_);
        }
        
      } // ProcessBTLEMessages()
      
      void ProcessUARTMessages()
      {
        ID msgID;
        
        while((msgID = HAL::USBGetNextMessage(msgBuffer_)) != NO_MESSAGE_ID)
        {
          ProcessMessage(msgID, msgBuffer_);
        }
        
      } // ProcessUARTMessages()

      
      void ProcessClearPathMessage(const ClearPath& msg) {
        SpeedController::SetUserCommandedDesiredVehicleSpeed(0);
        PathFollower::ClearPath();
        //SteeringController::ExecuteDirectDrive(0,0);
      }

      void ProcessAppendPathSegmentArcMessage(const AppendPathSegmentArc& msg) {
        PathFollower::AppendPathSegment_Arc(0, msg.x_center_mm, msg.y_center_mm, msg.radius_mm, msg.startRad, msg.sweepRad,
                                            msg.targetSpeed, msg.accel, msg.decel);
      }
      
      void ProcessAppendPathSegmentLineMessage(const AppendPathSegmentLine& msg) {
        PathFollower::AppendPathSegment_Line(0, msg.x_start_mm, msg.y_start_mm, msg.x_end_mm, msg.y_end_mm,
                                             msg.targetSpeed, msg.accel, msg.decel);
      }
      
      void ProcessExecutePathMessage(const ExecutePath& msg) {
        PathFollower::StartPathTraversal();
      }
      
      void ProcessDockWithBlockMessage(const DockWithBlock& msg)
      {
        DockingController::StartDocking(static_cast<Vision::MarkerType>(msg.markerType),
                                        msg.markerWidth_mm,
                                        msg.horizontalOffset_mm,
                                        0, 0);
      }

      void ProcessDriveWheelsMessage(const DriveWheels& msg) {
        //PathFollower::ClearPath();
        SteeringController::ExecuteDirectDrive(msg.lwheel_speed_mmps, msg.rwheel_speed_mmps);
      }
      
      void ProcessDriveWheelsCurvatureMessage(const DriveWheelsCurvature& msg) {
        /*
        PathFollower::ClearPath();
        
        SpeedController::SetUserCommandedDesiredVehicleSpeed(msg.speed_mmPerSec);
        SpeedController::SetUserCommandedAcceleration(msg.accel_mmPerSec2);
        SpeedController::SetUserCommandedDeceleration(msg.decel_mmPerSec2);
        */
      }
      
      void ProcessMoveLiftMessage(const MoveLift& msg) {
        LiftController::SetSpeedAndAccel(msg.max_speed_rad_per_sec, msg.accel_rad_per_sec2);
        LiftController::SetDesiredHeight(msg.height_mm);
      }
      
      void ProcessMoveHeadMessage(const MoveHead& msg) {
        HeadController::SetSpeedAndAccel(msg.max_speed_rad_per_sec, msg.accel_rad_per_sec2);
        HeadController::SetDesiredAngle(msg.angle_rad);
      }
      
      void ProcessStopAllMotorsMessage(const StopAllMotors& msg) {
        SteeringController::ExecuteDirectDrive(0,0);
        LiftController::SetAngularVelocity(0);
        HeadController::SetAngularVelocity(0);
      }
      
      
      // TODO: Fill these in once they are needed/used:
      
      void ProcessBlockMarkerObservedMessage(const BlockMarkerObserved& msg) {
        PRINT("%s not yet implemented!\n", __PRETTY_FUNCTION__);
      }
      
      void ProcessMatMarkerObservedMessage(const MatMarkerObserved& msg) {
        PRINT("%s not yet implemented!\n", __PRETTY_FUNCTION__);
      }
      
      void ProcessRobotAvailableMessage(const RobotAvailable& msg) {
        PRINT("%s not yet implemented!\n", __PRETTY_FUNCTION__);
      }
      
      // These need implementations to avoid linker errors, but we don't expect
      // to _receive_ these message types, only to send them.
      void ProcessMatCameraCalibrationMessage(const MatCameraCalibration& msg) {
        PRINT("%s called unexpectedly on the Robot.\n", __PRETTY_FUNCTION__);
      }
      
      void ProcessHeadCameraCalibrationMessage(const HeadCameraCalibration& msg) {
        PRINT("%s called unexpectedly on the Robot.\n", __PRETTY_FUNCTION__);
      }
      
      void ProcessRobotStateMessage(const RobotState& msg) {
        PRINT("%s called unexpectedly on the Robot.\n", __PRETTY_FUNCTION__);
      }

      void ProcessPrintTextMessage(const PrintText& msg) {
        PRINT("%s called unexpectedly on the Robot.\n", __PRETTY_FUNCTION__);
      }
      
// ----------- Send messages -----------------
      
      
<<<<<<< HEAD
=======
      void SendRobotStateMsg()
      {
        Messages::RobotState m;
        m.timestamp = HAL::GetTimeStamp();
        
        Radians poseAngle;
        
        Localization::GetCurrentMatPose(m.pose_x, m.pose_y, poseAngle);
        m.pose_z = 0;
        m.pose_angle = poseAngle.ToFloat();
        
        WheelController::GetFilteredWheelSpeeds(m.lwheel_speed_mmps, m.rwheel_speed_mmps);

        m.headAngle  = HeadController::GetAngleRad();
        m.liftHeight = LiftController::GetHeightMM();

        m.isTraversingPath = PathFollower::IsTraversingPath() ? 1 : 0;
        m.isCarryingBlock = PickAndPlaceController::IsCarryingBlock() ? 1 : 0;
        
        HAL::RadioSendMessage(GET_MESSAGE_ID(Messages::RobotState), &m);
      }
      
      
>>>>>>> 932ce1a2
      void SendText(const char *format, ...)
      {
        #define MAX_SEND_TEXT_LENGTH 512
        char text[MAX_SEND_TEXT_LENGTH];
        memset(text, 0, MAX_SEND_TEXT_LENGTH);

        // Create formatted text
        va_list argptr;
        va_start(argptr, format);
        vsnprintf(text, MAX_SEND_TEXT_LENGTH, format, argptr);
        va_end(argptr);
        
        // Breakup and send in multiple messages if necessary
        Messages::PrintText m;
        s32 bytesLeftToSend = strlen(text);
        u8 numMsgs = 0;
        while(bytesLeftToSend > 0) {
          memset(m.text, 0, PRINT_TEXT_MSG_LENGTH);
          u32 currPacketBytes = MIN(PRINT_TEXT_MSG_LENGTH, bytesLeftToSend);
          memcpy(m.text, text + numMsgs*PRINT_TEXT_MSG_LENGTH, currPacketBytes);
          
          bytesLeftToSend -= PRINT_TEXT_MSG_LENGTH;
          
          HAL::RadioSendMessage(GET_MESSAGE_ID(Messages::PrintText), &m);
          numMsgs++;
        }
      }
      
      
// #pragma mark --- VisionSystem::Mailbox Template Implementations ---
      
      bool CheckMailbox(VisionMarker& msg)
      {
        return visionMarkerMailbox_.getMessage(msg);
      }
      
      /*
      bool CheckMailbox(BlockMarkerObserved& msg)
      {
        return blockMarkerMailbox_.getMessage(msg);
      }
      
      bool CheckMailbox(MatMarkerObserved&   msg)
      {
        return matMarkerMailbox_.getMessage(msg);
      }
       */
      
      bool CheckMailbox(DockingErrorSignal&  msg)
      {
        return dockingMailbox_.getMessage(msg);
      }
      
      //
      // Templated Mailbox Implementations
      //
      template<typename MSG_TYPE>
      Mailbox<MSG_TYPE>::Mailbox()
      : beenRead_(true)
      {
      
      }
      
      template<typename MSG_TYPE>
      bool Mailbox<MSG_TYPE>::putMessage(const MSG_TYPE newMsg) {
        if(isLocked_) {
          return false;
        }
        else {
          isLocked_ = true;    // Lock
          message_  = newMsg;
          beenRead_ = false;
          isLocked_ = false;   // Unlock
          return true;
        }
      }
      
      template<typename MSG_TYPE>
      bool Mailbox<MSG_TYPE>::getMessage(MSG_TYPE& msgOut) {
        if(isLocked_ || beenRead_) {
          return false;
        }
        else {
          isLocked_ = true;   // Lock
          msgOut = message_;
          beenRead_ = true;
          isLocked_ = false;  // Unlock
          return true;
        }
      }
      
      
      //
      // Templated MultiMailbox Implementations
      //
      
      template<typename MSG_TYPE, u8 NUM_BOXES>
      bool MultiMailbox<MSG_TYPE,NUM_BOXES>::putMessage(const MSG_TYPE newMsg) {
        if(mailboxes_[writeIndex_].putMessage(newMsg) == true) {
          advanceIndex(writeIndex_);
          return true;
        }
        else {
          return false;
        }
      }
      
      template<typename MSG_TYPE, u8 NUM_BOXES>
      bool MultiMailbox<MSG_TYPE,NUM_BOXES>::getMessage(MSG_TYPE& msg) {
        if(mailboxes_[readIndex_].getMessage(msg) == true) {
          // we got a message out of the mailbox (it wasn't locked and there
          // was something in it), so move to the next mailbox
          advanceIndex(readIndex_);
          return true;
        }
        else {
          return false;
        }
      }
   
      template<typename MSG_TYPE, u8 NUM_BOXES>
      void MultiMailbox<MSG_TYPE,NUM_BOXES>::advanceIndex(u8 &index) {
        ++index;
        if(index == NUM_BOXES) {
          index = 0;
        }
      }

      
    } // namespace Messages
  } // namespace Cozmo
} // namespace Anki<|MERGE_RESOLUTION|>--- conflicted
+++ resolved
@@ -94,6 +94,9 @@
         MultiMailbox<Messages::VisionMarker, MAX_MARKER_MESSAGES> visionMarkerMailbox_;
         Mailbox<Messages::DockingErrorSignal>   dockingMailbox_;
         
+
+        static RobotState robotState_;
+        
       } // private namespace
       
 
@@ -139,6 +142,10 @@
         
         return true;
         
+      }
+      
+      RobotState const& GetRobotStateMsg() {
+        return robotState_;
       }
       
       
@@ -339,32 +346,32 @@
 // ----------- Send messages -----------------
       
       
-<<<<<<< HEAD
-=======
-      void SendRobotStateMsg()
-      {
-        Messages::RobotState m;
-        m.timestamp = HAL::GetTimeStamp();
+      ReturnCode SendRobotStateMsg()
+      {
+        robotState_.timestamp = HAL::GetTimeStamp();
         
         Radians poseAngle;
         
-        Localization::GetCurrentMatPose(m.pose_x, m.pose_y, poseAngle);
-        m.pose_z = 0;
-        m.pose_angle = poseAngle.ToFloat();
-        
-        WheelController::GetFilteredWheelSpeeds(m.lwheel_speed_mmps, m.rwheel_speed_mmps);
-
-        m.headAngle  = HeadController::GetAngleRad();
-        m.liftHeight = LiftController::GetHeightMM();
-
-        m.isTraversingPath = PathFollower::IsTraversingPath() ? 1 : 0;
-        m.isCarryingBlock = PickAndPlaceController::IsCarryingBlock() ? 1 : 0;
-        
-        HAL::RadioSendMessage(GET_MESSAGE_ID(Messages::RobotState), &m);
-      }
-      
-      
->>>>>>> 932ce1a2
+        Localization::GetCurrentMatPose(robotState_.pose_x, robotState_.pose_y, poseAngle);
+        robotState_.pose_z = 0;
+        robotState_.pose_angle = poseAngle.ToFloat();
+        
+        WheelController::GetFilteredWheelSpeeds(robotState_.lwheel_speed_mmps, robotState_.rwheel_speed_mmps);
+
+        robotState_.headAngle  = HeadController::GetAngleRad();
+        robotState_.liftHeight = LiftController::GetHeightMM();
+
+        robotState_.isTraversingPath = PathFollower::IsTraversingPath() ? 1 : 0;
+        robotState_.isCarryingBlock = PickAndPlaceController::IsCarryingBlock() ? 1 : 0;
+        
+        if(HAL::RadioSendMessage(GET_MESSAGE_ID(Messages::RobotState), &robotState_) == true) {
+          return EXIT_SUCCESS;
+        } else {
+          return EXIT_FAILURE;
+        }
+      }
+      
+      
       void SendText(const char *format, ...)
       {
         #define MAX_SEND_TEXT_LENGTH 512
