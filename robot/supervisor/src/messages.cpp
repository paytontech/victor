#include "anki/cozmo/messages.h"

#include "anki/cozmo/robot/hal.h"
#include "anki/cozmo/robot/localization.h"
#include "anki/cozmo/robot/visionSystem.h"

#include "anki/common/shared/radians.h"

namespace Anki {
  namespace Cozmo {
    namespace Messages {
      
      namespace {
        
        // 4. Fill in the message information lookup table:
        typedef struct {
          u8 priority;
          u8 size;
          void (*dispatchFcn)(const u8* buffer);
        } TableEntry;
        
        // TODO: Would be nice to use NUM_MSG_IDS instead of hard-coded 256 here.
        TableEntry LookupTable_[256] = {
          {0, 0, 0}, // Empty entry for NO_MESSAGE_ID
#undef  MESSAGE_DEFINITION_MODE
#define MESSAGE_DEFINITION_MODE MESSAGE_TABLE_DEFINITION_MODE
#include "anki/cozmo/MessageDefinitions.h"
          {0, 0, 0} // Final dummy entry without comma at end
        };
        

        u8 msgBuffer_[256];
        
        // For waiting for a particular message ID
        const u32 LOOK_FOR_MESSAGE_TIMEOUT = 1000000;
        ID lookForID_ = NO_MESSAGE_ID;
        u32 lookingStartTime_ = 0;
        
        //
        // Mailboxes
        //
        //   "Mailboxes" are used for leaving messages from slower
        //   vision processing in LongExecution to be retrieved and acted upon
        //   by the faster MainExecution.
        //
        
        const u8 MAX_BLOCK_MARKER_MESSAGES = 32; // max blocks we can see in one image
        
        // Single-message Mailbox Class
        template<typename MsgType>
        class Mailbox
        {
        public:
          
          Mailbox();
          
          bool putMessage(const MsgType newMsg);
          bool getMessage(MsgType& msgOut);
          
        protected:
          MsgType message_;
          bool    beenRead_;
          bool    isLocked_;
        };
        
        // Multiple-message Mailbox Class
        template<typename MSG_TYPE, u8 NUM_BOXES>
        class MultiMailbox
        {
        public:
        
          bool putMessage(const MSG_TYPE newMsg);
          bool getMessage(MSG_TYPE& msg);
        
        protected:
          Mailbox<MSG_TYPE> mailboxes_[NUM_BOXES];
          u8 readIndex_, writeIndex_;
          
          void advanceIndex(u8 &index);
        };
        
        
        // Mailboxes for different types of messages that the vision
        // system communicates to main execution:
        MultiMailbox<Messages::BlockMarkerObserved, MAX_BLOCK_MARKER_MESSAGES> blockMarkerMailbox_;
        Mailbox<Messages::MatMarkerObserved>    matMarkerMailbox_;
        Mailbox<Messages::DockingErrorSignal>   dockingMailbox_;
        
      } // private namespace
      

#pragma mark --- Messages Method Implementations ---
      
      u8 GetSize(const ID msgID)
      {
        return LookupTable_[msgID].size;
      }
      
      void ProcessMessage(const ID msgID, const u8* buffer)
      {
        if(LookupTable_[msgID].dispatchFcn != NULL) {
          PRINT("ProcessMessage(): Dispatching message with ID=%d.\n", msgID);
          
          (*LookupTable_[msgID].dispatchFcn)(buffer);
        }
        
        if(lookForID_ != NO_MESSAGE_ID) {
          
          // See if this was the message we were told to look for
          if(msgID == lookForID_) {
            lookForID_ = NO_MESSAGE_ID;
          }
        }
      } // ProcessMessage()
      
      void LookForID(const ID msgID) {
        lookForID_ = msgID;
        lookingStartTime_ = HAL::GetMicroCounter();
      }
      
      bool StillLookingForID(void) {
        if(lookForID_ == NO_MESSAGE_ID) {
          return false;
        }
        else if(HAL::GetMicroCounter() - lookingStartTime_ > LOOK_FOR_MESSAGE_TIMEOUT) {
            PRINT("Timed out waiting for message ID %d.\n", lookForID_);
            lookForID_ = NO_MESSAGE_ID;
          
          return false;
        }
        
        return true;
        
      }
      
      
#pragma --- Message Dispatch Functions ---
      
      void ProcessRobotAddedToWorldMessage(const RobotAddedToWorld& msg)
      {
        if(msg.robotID != HAL::GetRobotID()) {
          PRINT("Robot received ADDED_TO_WORLD handshake with "
                " wrong robotID (%d instead of %d).\n",
                msg.robotID, HAL::GetRobotID());
        }
        
        PRINT("Robot received handshake from basestation, "
              "sending camera calibration.\n");
        const HAL::CameraInfo *matCamInfo  = HAL::GetMatCamInfo();
        const HAL::CameraInfo *headCamInfo = HAL::GetHeadCamInfo();
        
        //
        // Send mat camera calibration
        //
        //   TODO: do we send x or y focal length, or both?
        MatCameraCalibration matCalibMsg = {
          matCamInfo->focalLength_x,
          matCamInfo->focalLength_y,
          matCamInfo->fov_ver,
          matCamInfo->center_x,
          matCamInfo->center_y,
          matCamInfo->skew,
          matCamInfo->nrows,
          matCamInfo->ncols};
        
        HAL::RadioSendMessage(GET_MESSAGE_ID(MatCameraCalibration), &matCalibMsg);
        
        //
        // Send head camera calibration
        //
        //   TODO: do we send x or y focal length, or both?
        HeadCameraCalibration headCalibMsg = {
          headCamInfo->focalLength_x,
          headCamInfo->focalLength_y,
          headCamInfo->fov_ver,
          headCamInfo->center_x,
          headCamInfo->center_y,
          headCamInfo->skew,
          headCamInfo->nrows,
          headCamInfo->ncols};
        
        HAL::RadioSendMessage(GET_MESSAGE_ID(HeadCameraCalibration), &headCalibMsg);
        
      } // ProcessRobotAddedMessage()
      
      
      void ProcessAbsLocalizationUpdateMessage(const AbsLocalizationUpdate& msg)
      {
        // TODO: Double-check that size matches expected size?
        
        f32 currentMatX       = msg.xPosition * .001f; // store in meters
        f32 currentMatY       = msg.yPosition * .001f; //     "
        Radians currentMatHeading = msg.headingAngle;
        Localization::SetCurrentMatPose(currentMatX, currentMatY, currentMatHeading);
        
        PRINT("Robot received localization update from "
              "basestation: (%.3f,%.3f) at %.1f degrees\n",
              currentMatX, currentMatY,
              currentMatHeading.getDegrees());
#if(USE_OVERLAY_DISPLAY)
        {
          using namespace Sim::OverlayDisplay;
          SetText(CURR_POSE, "Pose: (x,y)=(%.4f,%.4f) at angle=%.1f\n",
                  currentMatX, currentMatY,
                  currentMatHeading.getDegrees());
        }
#endif
        
      } // ProcessAbsLocalizationUpdateMessage()
      
      
      void ProcessBlockMarkerObservedMessage(const BlockMarkerObserved& msg)
      {
        PRINT("Processing BlockMarker message\n");
        
        blockMarkerMailbox_.putMessage(msg);
        
        VisionSystem::CheckForDockingBlock(msg.blockType);
      }
      
      void ProcessTotalBlocksDetectedMessage(const TotalBlocksDetected& msg)
      {
        PRINT("Saw %d block markers.\n", msg.numBlocks);
      }
      
      void ProcessTemplateInitializedMessage(const TemplateInitialized& msg)
      {
        VisionSystem::SetDockingMode(static_cast<bool>(msg.success));
      }
      
      void ProcessDockingErrorSignalMessage(const DockingErrorSignal& msg)
      {
<<<<<<< HEAD
        VisionSystem::UpdateTrackingStatus(msg.didTrackingSucceed);
=======
        const DockingErrorSignal* msg = reinterpret_cast<const DockingErrorSignal*>(buffer);
        
        //VisionSystem::UpdateTrackingStatus(msg->didTrackingSucceed);
>>>>>>> c39a4b7d
        
        // Just pass the docking error signal along to the mainExecution to
        // deal with. Note that if the message indicates tracking failed,
        // the mainExecution thread should handle it, and put the vision
        // system back in LOOKING_FOR_BLOCKS mode.
        dockingMailbox_.putMessage(msg);
      }
      
      void ProcessBTLEMessages()
      {
        ID msgID;
        
        while((msgID = HAL::RadioGetNextMessage(msgBuffer_)) != NO_MESSAGE_ID)
        {
          ProcessMessage(msgID, msgBuffer_);
        }
        
      } // ProcessBTLEMessages()
      
      void ProcessUARTMessages()
      {
        ID msgID;
        
        while((msgID = HAL::USBGetNextMessage(msgBuffer_)) != NO_MESSAGE_ID)
        {
          ProcessMessage(msgID, msgBuffer_);
        }
        
      } // ProcessUARTMessages()
      
      
      // TODO: Fill these in once they are needed/used:
      void ProcessClearPathMessage(const ClearPath& msg) {
        PRINT("%s not yet implemented!\n", __PRETTY_FUNCTION__);
      }
      
      void ProcessSetMotionMessage(const SetMotion& msg) {
        PRINT("%s not yet implemented!\n", __PRETTY_FUNCTION__);
      }
      
      void ProcessRobotAvailableMessage(const RobotAvailable& msg) {
        PRINT("%s not yet implemented!\n", __PRETTY_FUNCTION__);
      }
      
      void ProcessMatMarkerObservedMessage(const MatMarkerObserved& msg) {
        PRINT("%s not yet implemented!\n", __PRETTY_FUNCTION__);
      }
      
      void ProcessSetPathSegmentArcMessage(const SetPathSegmentArc& msg) {
        PRINT("%s not yet implemented!\n", __PRETTY_FUNCTION__);
      }
      
      void ProcessSetPathSegmentLineMessage(const SetPathSegmentLine& msg) {
        PRINT("%s not yet implemented!\n", __PRETTY_FUNCTION__);
      }
      
      // These need implementations to avoid linker errors, but we don't expect
      // to _receive_ these message types, only to send them.
      void ProcessMatCameraCalibrationMessage(const MatCameraCalibration& msg) {
        PRINT("%s called unexpectedly on the Robot.\n", __PRETTY_FUNCTION__);
      }
      
      void ProcessHeadCameraCalibrationMessage(const HeadCameraCalibration& msg) {
        PRINT("%s called unexpectedly on the Robot.\n", __PRETTY_FUNCTION__);
      }
      
      
      
#pragma mark --- VisionSystem::Mailbox Template Implementations ---
      
      bool CheckMailbox(BlockMarkerObserved& msg)
      {
        return blockMarkerMailbox_.getMessage(msg);
      }
      
      bool CheckMailbox(MatMarkerObserved&   msg)
      {
        return matMarkerMailbox_.getMessage(msg);
      }
      
      bool CheckMailbox(DockingErrorSignal&  msg)
      {
        return dockingMailbox_.getMessage(msg);
      }
      
      //
      // Templated Mailbox Implementations
      //
      template<typename MSG_TYPE>
      Mailbox<MSG_TYPE>::Mailbox()
      : beenRead_(true)
      {
      
      }
      
      template<typename MSG_TYPE>
      bool Mailbox<MSG_TYPE>::putMessage(const MSG_TYPE newMsg) {
        if(isLocked_) {
          return false;
        }
        else {
          isLocked_ = true;    // Lock
          message_  = newMsg;
          beenRead_ = false;
          isLocked_ = false;   // Unlock
          return true;
        }
      }
      
      template<typename MSG_TYPE>
      bool Mailbox<MSG_TYPE>::getMessage(MSG_TYPE& msgOut) {
        if(isLocked_ || beenRead_) {
          return false;
        }
        else {
          isLocked_ = true;   // Lock
          msgOut = message_;
          beenRead_ = true;
          isLocked_ = false;  // Unlock
          return true;
        }
      }
      
      
      //
      // Templated MultiMailbox Implementations
      //
      
      template<typename MSG_TYPE, u8 NUM_BOXES>
      bool MultiMailbox<MSG_TYPE,NUM_BOXES>::putMessage(const MSG_TYPE newMsg) {
        if(mailboxes_[writeIndex_].putMessage(newMsg) == true) {
          advanceIndex(writeIndex_);
          return true;
        }
        else {
          return false;
        }
      }
      
      template<typename MSG_TYPE, u8 NUM_BOXES>
      bool MultiMailbox<MSG_TYPE,NUM_BOXES>::getMessage(MSG_TYPE& msg) {
        if(mailboxes_[readIndex_].getMessage(msg) == true) {
          // we got a message out of the mailbox (it wasn't locked and there
          // was something in it), so move to the next mailbox
          advanceIndex(readIndex_);
          return true;
        }
        else {
          return false;
        }
      }
   
      template<typename MSG_TYPE, u8 NUM_BOXES>
      void MultiMailbox<MSG_TYPE,NUM_BOXES>::advanceIndex(u8 &index) {
        ++index;
        if(index == NUM_BOXES) {
          index = 0;
        }
      }

      
    } // namespace Messages
  } // namespace Cozmo
} // namespace Anki<|MERGE_RESOLUTION|>--- conflicted
+++ resolved
@@ -230,13 +230,7 @@
       
       void ProcessDockingErrorSignalMessage(const DockingErrorSignal& msg)
       {
-<<<<<<< HEAD
         VisionSystem::UpdateTrackingStatus(msg.didTrackingSucceed);
-=======
-        const DockingErrorSignal* msg = reinterpret_cast<const DockingErrorSignal*>(buffer);
-        
-        //VisionSystem::UpdateTrackingStatus(msg->didTrackingSucceed);
->>>>>>> c39a4b7d
         
         // Just pass the docking error signal along to the mainExecution to
         // deal with. Note that if the message indicates tracking failed,
