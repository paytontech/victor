"""
Camera frame server for Torpedo System on Module
"""
__author__  = "Daniel Casner"
__version__ = "0.0.1"


import sys, socket, time
try:
    import numpy
    import cv2 as cv
except:
    sys.stderr.write("Cannot import numpy or cv modules, some features will be unavailable\n")
import messages

DEFAULT_PORT = 9000

class ServerBase(object):
    "imageChunk server base class"

    def __init__(self, camera, encoding, encodingParams=[]):
        "Initalize server for specified camera on given port"
        self.vc = cv.VideoCapture(camera)
        self.encoding = encoding
        self.encodingParams = encodingParams
        self.client = None
        self.frameNumber = 0
        self.adjustResolution(messages.CAMERA_RES_VGA)
    def disconnect(self):
        self.client = None

    def adjustResolution(self, resEnum):
        "Adjusts the video capture resolution settings"
        resolutions = {
            messages.CAMERA_RES_VGA: (640, 480),
            messages.CAMERA_RES_QVGA: (320, 240),
            messages.CAMERA_RES_QQVGA: (160, 120),
            messages.CAMERA_RES_QQQVGA: (80, 60),
            messages.CAMERA_RES_QQQQVGA: (40, 30)
        }
        self.vc.set(cv.CV_CAP_PROP_FRAME_WIDTH,  resolutions[resEnum][0])
        self.vc.set(cv.CV_CAP_PROP_FRAME_HEIGHT, resolutions[resEnum][1])
        self.resolution = resEnum

    def step(self):
        "A single server main loop iteration"
        req = self.receive()
        if req:
            if req.imageSendMode == messages.ISM_OFF:
                self.disconnect()
            else:
                self.adjustResolution(req.resolution)
                self.chunkNumber = 0
                self.dataQueue = ""
        if self.client:
            if not len(self.dataQueue): # Need a new frame
                # If single shot and have already sent
                if self.chunkNumber > 0 and self.client[0].imageSendMode == messages.ISM_SINGLE_SHOT:
                    self.disconnect()
                    return
                rslt, frame = self.vc.read()
                if rslt: # Got an image
                    rslt, data = cv.imencode(self.encoding, frame, self.encodingParams)
                    if rslt:
                        self.dataQueue = data.tostring()
                        self.chunkNumber =  0
                        self.frameNumber += 1
                    else:
                        sys.stderr.write("Failed to jpeg encode frame\n")
                else:
                    sys.stderr.write("Failed to read camera frame\n")
            if len(self.dataQueue): # have a frame
                msg = messages.ImageChunk()
                self.dataQueue = msg.takeChunk(self.dataQueue)
                msg.imageId = self.frameNumber
                msg.imageEncoding = messages.IE_JPEG
                msg.chunkId = self.chunkNumber
                sys.stdout.write("Send frame %d chunk %d\n" % (self.frameNumber, self.chunkNumber))
<<<<<<< HEAD
                msg.resolution = messages.CAMERA_RES_VGA # TODO: Set message resolution correctly
=======
                msg.resolution = self.resolution
>>>>>>> c25bb64e
                self.chunkNumber += 1
                self.send(msg.serialize())

    def run(self):
        "Run the server continuously"
        while True:
            self.step()

class ServerUDP(ServerBase):
    "Implements server base with UDP socket"

    def __init__(self, camera=0, port=DEFAULT_PORT, encoding='.jpg', encodingParams=[1, 90]):
        ServerBase.__init__(self, camera, encoding, encodingParams)
        self.sock = socket.socket(socket.AF_INET, socket.SOCK_DGRAM)
        self.sock.bind(('', port))
        self.sock.settimeout(0.010) # 10ms

    def receive(self):
        "Receive socket traffic"
        try:
            recvData, addr = self.sock.recvfrom(2000)
        except socket.timeout:
            return None
        else:
            try:
                req = messages.ImageRequest(recvData)
            except Exception, e:
                sys.stderr.write("Bad request:\n\t%s\n\n" % str(e))
                return None
            else:
                self.client = (req, addr)
                return req

    def send(self, payload):
        "Send image data"
        self.sock.sendto(payload, self.client[1])

class ServerTCP(ServerBase):
    "Implements server base with TCP socket"

    def __init__(self, camera=0, port=DEFAULT_PORT, encoding='.jpg', encodingParams=[1, 90]):
        ServerBase.__init__(self, camera, encoding, encodingParams)
        self.sock = socket.socket(socket.AF_INET, socket.SOCK_STREAM)
        self.sock.bind(('', port))
        self.sock.listen(1)
        self.sock.settimeout(0.010) # 10ms
        self.conn = None

    def receive(self):
        "Receive socket traffic"
        if self.conn:
            try:
                recvData = self.conn.recv(2000)
            except socket.timeout:
                return None
            try:
                req = messages.ImageRequest(recvData)
            except Exception, e:
                sys.stderr.write("Bad request:\n\t%s\n\n" % str(e))
                return None
            else:
                self.client = (req, ('', 0))
                return req
        else:
            try:
                conn, addr = self.sock.accept()
            except socket.timeout:
                return None
            else:
                sys.stdout.write("New connection from %s:%d\n" % addr)
                conn.settimeout(0.010)
                self.conn = conn
                return self.receive() # Call recursively to accept data on new connection

    def send(self, payload):
        "Send image data"
        if self.client:
            sentLen = self.conn.send(payload)
            assert sentLen == len(payload)

    def disconnect(self):
        if self.client:
            self.client.close()
            self.client = None



class Client(object):
    "Client for UDP camera server for testing"

    def __init__(self, host, port=DEFAULT_PORT, resolution=messages.CAMERA_RES_VGA, socketType="UDP"):
        "Connect to server"
        self.resolution = resolution
        if socketType == "UDP":
            self.sock = socket.socket(socket.AF_INET, socket.SOCK_DGRAM)
            self.server = (host, port)
        elif socketType == "TCP":
            self.sock = socket.socket(socket.AF_INET, socket.SOCK_STREAM)
            self.sock.connect((host, port))
            self.server = "TCP"
        else:
            raise ValueError("Unsupported socket type")

    def __del__(self):
        "Stop the server on destruction"
        try:
            self.stop()
        except:
            pass

    def _request(self, imageSendMode):
        msg = messages.ImageRequest()
        msg.imageSendMode = imageSendMode
        msg.resolution = self.resolution
        if self.server == "TCP":
            self.sock.send(msg.serialize())
        else:
            self.sock.sendto(msg.serialize(), self.server)

    def _getChunk(self):
        return messages.ImageChunk(self.sock.recv(1500))

    def stop(self):
        "Stop the sever"
        self._request(messages.ISM_OFF)

    def saveSingleImage(self, fileName):
        "Grab a single image from the server and save it"
        self._request(messages.ISM_SINGLE_SHOT)
        fh = open(fileName, 'wb')
        while True:
            msg = self._getChunk()
            sys.stdout.write("Received: %s\n" % str(msg))
            fh.write(msg.data)
            if len(msg.data) < messages.ImageChunk.IMAGE_CHUNK_SIZE: # Last chunk
                break
        fh.close()

    def frameRateTest(self):
        "Grabs frames repeatedly and prints the inter frame interval"
        self._request(messages.ISM_STREAM)
        while True:
            frameNo = 0
            t1 = time.time()
            msg = self._getChunk()
            if msg.imageId != frameNo:
                t2 = time.time()
                frameNo = msg.imageId
                sys.stdout.write("%0.3fms\n" % ((t2-t1)*1000))



if __name__ == "__main__":
    if len(sys.argv) == 2 and sys.argv[1].isdigit():
        camera = int(sys.argv[1])
        srv = ServerUDP(camera)
        srv.run()
    elif len(sys.argv) == 3:
        client = Client(sys.argv[1])
        client.saveSingleImage(sys.argv[2])<|MERGE_RESOLUTION|>--- conflicted
+++ resolved
@@ -76,11 +76,7 @@
                 msg.imageEncoding = messages.IE_JPEG
                 msg.chunkId = self.chunkNumber
                 sys.stdout.write("Send frame %d chunk %d\n" % (self.frameNumber, self.chunkNumber))
-<<<<<<< HEAD
-                msg.resolution = messages.CAMERA_RES_VGA # TODO: Set message resolution correctly
-=======
                 msg.resolution = self.resolution
->>>>>>> c25bb64e
                 self.chunkNumber += 1
                 self.send(msg.serialize())
 
