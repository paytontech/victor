/** Clad message definitions for the messages sent from the WiFi to the engine.
 * ROBOT_CLAD_SHARED
 */


namespace Anki {
namespace Cozmo {

enum int_8 ImageResolution
{
  VerificationSnapshot, // 16 x 16
  QQQQVGA,   // 40 x 30
  QQQVGA,    // 80 x 60
  QQVGA,     // 160 x 120
  QVGA,      // 320 x 240
  CVGA,      // 400 x 296
  VGA,       // 640 x 480
  SVGA,      // 800 x 600
  XGA,       // 1024 x 768
  SXGA,      // 1280 x 960, technically SXGA-
  UXGA,      // 1600 x 1200
  QXGA,      // 2048 x 1536
  QUXGA,     // 3200 x 2400
<<<<<<< HEAD
  NHD,       // 640x360
=======
  HD,        // 1280 x 720
  NHD,       // 640 x 360
>>>>>>> 3744d2c1
  ImageResolutionCount,
  ImageResolutionNone
}

enum uint_8 ImageEncoding
{
  NoneImageEncoding,
  RawGray, // no compression
  RawRGB,  // no compression, just [RGBRGBRG...]
  YUYV,
  BAYER,
  JPEGGray,
  JPEGColor,
  JPEGColorHalfWidth,
  JPEGMinimizedGray, // Minimized grayscale JPEG - no header, no footer, no byte stuffing
  JPEGMinimizedColor // Minimized grayscale JPEG - no header, no footer, no byte stuffing, with added color data
}

enum uint_8 ImageSendMode {
    Off,
    Stream,
    SingleShot
}

enum uint_32 ImageConstants
{
  IMAGE_CHUNK_SIZE = 1200,
}

message ImageChunk {
  uint_32 frameTimeStamp,
  uint_32 imageId,
  int_32 chunkDebug,
  ImageEncoding imageEncoding,
  ImageResolution resolution,
  uint_8 imageChunkCount,
  uint_8 chunkId,
  int_16 status, // Used for book keeping in firmware
  uint_8 data[uint_16:1200], // ^ IMAGE_CHUNK_SIZE above. Also need chunk to be u32 aligned
}

message ImageImuData {
  uint_32  imageId,
  float_32 rateX,
  float_32 rateY,
  float_32 rateZ,
  uint_8   line2Number
}

message CameraCalibration
{
  float_32 focalLength_x,
  float_32 focalLength_y,
  float_32 center_x,
  float_32 center_y,
  float_32 skew,
  uint_16  nrows,
  uint_16  ncols,
  float_32 distCoeffs[8], // NUM_RADIAL_DISTORTION_COEFFS
}

enum uint_8 ImageQuality {
  Unchecked  = 0,
  Good,
  TooDark,
  TooBright
}

} // namespace Cozmo
} // namespace Anki<|MERGE_RESOLUTION|>--- conflicted
+++ resolved
@@ -21,12 +21,8 @@
   UXGA,      // 1600 x 1200
   QXGA,      // 2048 x 1536
   QUXGA,     // 3200 x 2400
-<<<<<<< HEAD
-  NHD,       // 640x360
-=======
   HD,        // 1280 x 720
   NHD,       // 640 x 360
->>>>>>> 3744d2c1
   ImageResolutionCount,
   ImageResolutionNone
 }
