--- conflicted
+++ resolved
@@ -316,11 +316,8 @@
   BodyUpgradeData               bodyUpgradeData             = 0x52,
   PowerState                    powerState                  = 0x53,
   PropState                     getPropState                = 0x54,
-<<<<<<< HEAD
   EnableCamCalibMode            enableCamCalibMode          = 0x55,
-=======
-  EnableTestStateMessage        enableTestStateMessage      = 0x55,
->>>>>>> 80a8df35
+  EnableTestStateMessage        enableTestStateMessage      = 0x56,
   
   // 0x80 to 0xAF: To WiFi
   // Flash and OTA message must not be changed or OTA will break
@@ -349,14 +346,10 @@
   AnimKeyFrame::DisableAnimTracks disableAnimTracks         = 0x9D,
   AnimKeyFrame::EnableAnimTracks enableAnimTracks           = 0x9E,
   // Anim future expansion                                  = 0x9F,
-<<<<<<< HEAD
   CubeSlots                     assignCubeSlots             = 0xA0,
-  
-=======
   TestState                     testState                   = 0xA1,
   EnterFactoryTestMode          enterTestMode               = 0xA2,
 
->>>>>>> 80a8df35
   // 0xB0 to 0xFE: To engine, see messageRobotToEngine.clad
 }
 
