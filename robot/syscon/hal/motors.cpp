--- conflicted
+++ resolved
@@ -477,20 +477,13 @@
 void Motors::manage()
 {
   // Update the SPI data structure to send data back to the head
-<<<<<<< HEAD
-  g_dataToHead.speeds[0] = ((s64)Motors::getSpeed(0) * METERS_PER_TICK) >> 16;  // 32.32 -> 16.16
-  g_dataToHead.speeds[1] = ((s64)Motors::getSpeed(1) * METERS_PER_TICK) >> 16;  // 32.32 -> 16.16
-=======
   g_dataToHead.speeds[0] = FIXED_MUL(Motors::getSpeed(0), METERS_PER_TICK);
   g_dataToHead.speeds[1] = FIXED_MUL(Motors::getSpeed(1), METERS_PER_TICK);
->>>>>>> 1fdb7da4
-
   g_dataToHead.speeds[2] = Motors::getSpeed(2);
   g_dataToHead.speeds[3] = Motors::getSpeed(3);
   
-<<<<<<< HEAD
-  g_dataToHead.positions[0] = ((s64)m_motors[0].position * METERS_PER_TICK) >> 16;  // 32.32 -> 16.16
-  g_dataToHead.positions[1] = ((s64)m_motors[1].position * METERS_PER_TICK) >> 16;  // 32.32 -> 16.16
+  g_dataToHead.positions[0] = FIXED_MUL(m_motors[0].position, METERS_PER_TICK);
+  g_dataToHead.positions[1] = FIXED_MUL(m_motors[1].position, METERS_PER_TICK);
   g_dataToHead.positions[2] = m_motors[2].position;
   g_dataToHead.positions[3] = m_motors[3].position;
 
@@ -517,18 +510,6 @@
   // Copy (valid) data to update motors
   for (int i = 0; i < MOTOR_COUNT; i++) {
     Motors::setPower(i, g_dataToBody.motorPWM[i]);
-=======
-  g_dataToHead.positions[0] = FIXED_MUL(m_motors[0].position, METERS_PER_TICK);
-  g_dataToHead.positions[1] = FIXED_MUL(m_motors[1].position, METERS_PER_TICK);
-  g_dataToHead.positions[2] = m_motors[2].position;
-  g_dataToHead.positions[3] = m_motors[3].position;
-
-  // Copy (valid) data to update motors
-  bool enable = Head::spokenTo && !motorDisable;
-  for (int i = 0; i < MOTOR_COUNT; i++)
-  {
-    Motors::setPower(i, enable ? g_dataToBody.motorPWM[i] : 0);
->>>>>>> 1fdb7da4
   }
 
   // Stop the timer task and clear it, along with GPIO for the motors
@@ -559,15 +540,6 @@
     // Restart the timer
     NRF_TIMER2->TASKS_START = 1;
   }
-<<<<<<< HEAD
-=======
-}
-
-// Get wheel ticks
-s32 Motors::debugWheelsGetTicks(u8 motorID)
-{
-  return m_motors[motorID].position;
->>>>>>> 1fdb7da4
 }
 
 // Encoder code must be optimized for speed - this macro is faster than Nordic's
