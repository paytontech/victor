#include <stdint.h>
#include <string.h>

#include "tests.h"
#include "nrf.h"
#include "nrf51_bitfields.h"

extern "C" {
  #include "micro_esb.h"
}
  
#include "hardware.h"
#include "debug.h"
#include "radio.h"
#include "timer.h"
#include "head.h"

#include "nrf_gpio.h"

// Blinky status lights!
#include "anki/cozmo/robot/spineData.h"

#define PACKET_SIZE 13
#define TIME_PER_CUBE (int)(COUNT_PER_MS * 33.0 / MAX_CUBES)
#define TICK_LOOP   7

extern GlobalDataToHead g_dataToHead;
extern GlobalDataToBody g_dataToBody;

#ifdef RADIO_TIMING_TEST
  const uint8_t     cubePipe[] = {1};
  #define RADIO_ADDRS {0xE7,0xC1,0xC3,0xC4,0xC5,0xC6,0xC7,0xC8}
<<<<<<< HEAD
#elif defined(ROBOT41)
  // Robot #2
  //const uint8_t     cubePipe[] = {1,2,3,4};
  //const uint8_t     radioCannel = 83;
  //#define RADIO_ADDRS {0xE6,0xB2,0xB3,0xB4,0xB5,0xB6,0xB7,0xB8}
//#else
=======
#else
>>>>>>> 53bb66df
  const uint8_t     cubePipe[] = {1,2,3,4};

  /* Robot #2 - C blocks
   */
  #define CUBE_BASE_ADDR 0xC2
  #define ROBOT_ADDR 0xE7
  #define RADIO_CHANNEL 82

  /* Robot #4 - A blocks
  #define CUBE_BASE_ADDR 0xA2
  #define ROBOT_ADDR 0xE6
  #define RADIO_CHANNEL 84
  */  
#endif

#define MAX_CUBES sizeof(cubePipe)

LEDPacket         cubeTx[MAX_CUBES];
AcceleratorPacket cubeRx[MAX_CUBES];

<<<<<<< HEAD
const uesb_config_t uesb_config = {
  UESB_BITRATE_250KBPS,
  UESB_CRC_8BIT,
  UESB_TX_POWER_0DBM,
  radioCannel,
  PACKET_SIZE,
  5,
  {0xE7,0xE7,0xE7,0xE7},
  {0xC2,0xC2,0xC2,0xC2},
  RADIO_ADDRS,
  0x3F,
  3
};
=======
void Radio::init() {
  uesb_config_t uesb_config = {
    UESB_BITRATE_250KBPS,
    UESB_CRC_8BIT,
    UESB_TX_POWER_0DBM,
    RADIO_CHANNEL,
    PACKET_SIZE,
    5,              // Address length
    {0xE7,0xE7,0xE7,0xE7},
    {0xC2,0xC2,0xC2,0xC2},
    {ROBOT_ADDR,CUBE_BASE_ADDR,CUBE_BASE_ADDR+1,CUBE_BASE_ADDR+2,CUBE_BASE_ADDR+3,CUBE_BASE_ADDR+4,CUBE_BASE_ADDR+5,CUBE_BASE_ADDR+6},
    0x3F,
    3
  };
>>>>>>> 53bb66df

void Radio::init() {
  uesb_init(&uesb_config);
  uesb_start();
  
  memset(cubeRx, 0, sizeof(cubeRx));
  memset(cubeTx, 0, sizeof(cubeTx));
}

extern "C" void uesb_event_handler(void)
{
  uint32_t rf_interrupts = uesb_get_clear_interrupts();

  if(rf_interrupts & UESB_INT_RX_DR_MSK)
  {
    uesb_payload_t rx_payload;
    uesb_read_rx_payload(&rx_payload);
    uint8_t addr = rx_payload.data[sizeof(AcceleratorPacket)] - CUBE_BASE_ADDR;
    
    if (addr < MAX_CUBES) {
      memcpy((uint8_t*)&cubeRx[addr], rx_payload.data, sizeof(AcceleratorPacket));
    }

    #ifdef DO_RADIO_TESTING
    UART::print("\r\nRx %x: ..", (uint8_t)addr, uesb_config.rx_address_prefix[addr+1]);
    UART::dump(rx_payload.length, (char*)rx_payload.data);
    #endif
  }
  #ifdef RADIO_TIMING_TEST
  else
  {
    nrf_gpio_pin_clear(PIN_LED1);
  }
  #endif
}

void Radio::manage() {
  if (Head::spokenTo) {
    // Transmit to the head our cube status
    if (++g_dataToHead.cubeToUpdate >= MAX_CUBES) {
      g_dataToHead.cubeToUpdate = 0;
    }

    memcpy(&g_dataToHead.cubeStatus, &cubeRx[g_dataToHead.cubeToUpdate], sizeof(AcceleratorPacket));
    
    // Transmit to cube our line status
    if (g_dataToBody.cubeToUpdate < MAX_CUBES) {
      memcpy(&cubeTx[g_dataToBody.cubeToUpdate], &g_dataToBody.cubeStatus, sizeof(LEDPacket));
    }
  }
  
  uesb_event_handler();
  static uint8_t currentCube = 0;
  currentCube = (currentCube + 1) % TICK_LOOP;
  
  // Transmit cubes round-robin
  if (currentCube < MAX_CUBES)
  {
    #ifdef DO_RADIO_TESTING
    UART::print("\r\nTx %i %2x", currentCube, uesb_config.rx_address_prefix[currentCube+1]);
    #endif

#ifdef RADIO_TIMING_TEST
    nrf_gpio_pin_set(PIN_LED1);
    nrf_gpio_cfg_output(PIN_LED1);
    memset(cubeTx[currentCube].ledStatus, 0xFF, 12);
#endif
    
    uesb_write_tx_payload(cubePipe[currentCube], (uint8_t*)&cubeTx[currentCube], sizeof(LEDPacket));
  }
}<|MERGE_RESOLUTION|>--- conflicted
+++ resolved
@@ -28,18 +28,8 @@
 extern GlobalDataToBody g_dataToBody;
 
 #ifdef RADIO_TIMING_TEST
-  const uint8_t     cubePipe[] = {1};
-  #define RADIO_ADDRS {0xE7,0xC1,0xC3,0xC4,0xC5,0xC6,0xC7,0xC8}
-<<<<<<< HEAD
+  #error "Fix this"
 #elif defined(ROBOT41)
-  // Robot #2
-  //const uint8_t     cubePipe[] = {1,2,3,4};
-  //const uint8_t     radioCannel = 83;
-  //#define RADIO_ADDRS {0xE6,0xB2,0xB3,0xB4,0xB5,0xB6,0xB7,0xB8}
-//#else
-=======
-#else
->>>>>>> 53bb66df
   const uint8_t     cubePipe[] = {1,2,3,4};
 
   /* Robot #2 - C blocks
@@ -60,36 +50,19 @@
 LEDPacket         cubeTx[MAX_CUBES];
 AcceleratorPacket cubeRx[MAX_CUBES];
 
-<<<<<<< HEAD
 const uesb_config_t uesb_config = {
   UESB_BITRATE_250KBPS,
   UESB_CRC_8BIT,
   UESB_TX_POWER_0DBM,
-  radioCannel,
+  RADIO_CHANNEL,
   PACKET_SIZE,
-  5,
+  5,              // Address length
   {0xE7,0xE7,0xE7,0xE7},
   {0xC2,0xC2,0xC2,0xC2},
-  RADIO_ADDRS,
+  {ROBOT_ADDR,CUBE_BASE_ADDR,CUBE_BASE_ADDR+1,CUBE_BASE_ADDR+2,CUBE_BASE_ADDR+3,CUBE_BASE_ADDR+4,CUBE_BASE_ADDR+5,CUBE_BASE_ADDR+6},
   0x3F,
   3
 };
-=======
-void Radio::init() {
-  uesb_config_t uesb_config = {
-    UESB_BITRATE_250KBPS,
-    UESB_CRC_8BIT,
-    UESB_TX_POWER_0DBM,
-    RADIO_CHANNEL,
-    PACKET_SIZE,
-    5,              // Address length
-    {0xE7,0xE7,0xE7,0xE7},
-    {0xC2,0xC2,0xC2,0xC2},
-    {ROBOT_ADDR,CUBE_BASE_ADDR,CUBE_BASE_ADDR+1,CUBE_BASE_ADDR+2,CUBE_BASE_ADDR+3,CUBE_BASE_ADDR+4,CUBE_BASE_ADDR+5,CUBE_BASE_ADDR+6},
-    0x3F,
-    3
-  };
->>>>>>> 53bb66df
 
 void Radio::init() {
   uesb_init(&uesb_config);
@@ -114,7 +87,7 @@
     }
 
     #ifdef DO_RADIO_TESTING
-    UART::print("\r\nRx %x: ..", (uint8_t)addr, uesb_config.rx_address_prefix[addr+1]);
+    UART::print("\r\nRx %x %2x: ", (uint8_t)addr, uesb_config.rx_address_prefix[addr+1]);
     UART::dump(rx_payload.length, (char*)rx_payload.data);
     #endif
   }
