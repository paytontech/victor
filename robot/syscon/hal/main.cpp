--- conflicted
+++ resolved
@@ -71,17 +71,11 @@
       Head::spokenTo = false;
     }
     
-<<<<<<< HEAD
-    // Update at 200Hz (5ms delay)
-    timerStart += CYCLES_MS(5.0f);
-    while ( timerStart - GetCounter() > 0 ) ;
-=======
     // Update at 200Hz (5ms delay) - with unsigned subtract to handle wraparound
     const u32 DELAY = CYCLES_MS(5.0f);
     while (GetCounter() - timerStart < DELAY)
       ;
     timerStart += DELAY;
->>>>>>> 53bb66df
  
     // Verify the source
     if (g_dataToBody.common.source != SPI_SOURCE_HEAD)
