#include <string.h>

#include "common.h"
#include "hardware.h"

#include "messages.h"

#include "analog.h"
#include "power.h"
#include "vectors.h"
#include "flash.h"
#include "lights.h"

static const int SELECTED_CHANNELS = 0
  | ADC_CHSELR_CHSEL2
  | ADC_CHSELR_CHSEL4
  | ADC_CHSELR_CHSEL6
  | ADC_CHSELR_CHSEL16
  | ADC_CHSELR_CHSEL17
  ;

static const uint16_t POWER_DOWN_POINT = ADC_VOLTS(3.4);
static const uint16_t TRANSITION_POINT = ADC_VOLTS(4.5);
static const uint32_t FALLING_EDGE = ADC_WINDOW(TRANSITION_POINT, ~0);

static const int POWER_DOWN_TIME = 200 * 2;   // Shutdown
static const int POWER_WIPE_TIME = 200 * 10;  // Enter recovery mode
static const int MINIMUM_VEXT_TIME = 20; // 0.1s

<<<<<<< HEAD
static const int BUTTON_THRESHOLD = ADC_VOLTS(6.5);
=======
static const int BUTTON_THRESHOLD = ADC_VOLTS(5.45); // Must be halved from actual
>>>>>>> 6b871c1c
static const int BOUNCE_LENGTH = 3;
static const int MINIMUM_RELEASE_UNSTUCK = 20;

static volatile bool onBatPower;
static bool chargeAllowed;
static bool is_charging;
static int vext_debounce;
static bool last_vext = false;
static bool bouncy_button = false;
static int bouncy_count = 0;
static int hold_count = 0;
static int total_release = 0;
static bool on_charger = false;

uint16_t volatile Analog::values[ADC_CHANNELS];
<<<<<<< HEAD
bool Analog::button_pressed;


static void disableVMain(void) {
  MAIN_EN::mode(MODE_OUTPUT);
  MAIN_EN::reset();
}

static void enableVMain(void) {
  MAIN_EN::mode(MODE_OUTPUT);
  MAIN_EN::set();
}
=======
bool Analog::button_pressed = false;
uint16_t Analog::battery_voltage = 0;
>>>>>>> 6b871c1c

void Analog::init(void) {
  // Calibrate ADC1
  if ((ADC1->CR & ADC_CR_ADEN) != 0) {
    ADC1->CR |= ADC_CR_ADDIS;
  }
  while ((ADC1->CR & ADC_CR_ADEN) != 0) ;
  ADC1->CFGR1 &= ~ADC_CFGR1_DMAEN;
  ADC1->CR |= ADC_CR_ADCAL;
  while ((ADC1->CR & ADC_CR_ADCAL) != 0) ;

  // Setup the ADC for continuous mode
  ADC1->CHSELR = SELECTED_CHANNELS;
  ADC1->CFGR1 = 0
              | ADC_CFGR1_CONT
              | ADC_CFGR1_DMAEN
              | ADC_CFGR1_DMACFG
              ;
  ADC1->CFGR2 = 0
              | ADC_CFGR2_CKMODE_1
              ;
  ADC1->SMPR  = 0
              ;
  ADC1->IER = ADC_IER_AWDIE;
  ADC1->TR = FALLING_EDGE;

  ADC->CCR = 0
           | ADC_CCR_TSEN
           | ADC_CCR_VREFEN;

  // Enable ADC
  ADC1->ISR = ADC_ISR_ADRDY;
  ADC1->CR |= ADC_CR_ADEN;
  while (~ADC1->ISR & ADC_ISR_ADRDY) ;

  // Start sampling
  ADC1->CR |= ADC_CR_ADSTART;

  // DMA in continuous mode
  DMA1_Channel1->CPAR = (uint32_t)&ADC1->DR;
  DMA1_Channel1->CMAR = (uint32_t)&values[0];
  DMA1_Channel1->CNDTR = ADC_CHANNELS;
  DMA1_Channel1->CCR |= 0
                     | DMA_CCR_MINC
                     | DMA_CCR_MSIZE_0
                     | DMA_CCR_PSIZE_0
                     | DMA_CCR_CIRC;
  DMA1_Channel1->CCR |= DMA_CCR_EN;

  #ifdef BOOTLOADER
  POWER_EN::mode(MODE_INPUT);
  POWER_EN::pull(PULL_UP);

<<<<<<< HEAD
  enableVMain();
=======
  Power::enableHead();
>>>>>>> 6b871c1c

  CHG_EN::type(TYPE_OPENDRAIN);
  CHG_PWR::type(TYPE_OPENDRAIN);

  CHG_EN::mode(MODE_OUTPUT);
  CHG_PWR::mode(MODE_OUTPUT);

  Analog::allowCharge(true);
  #endif
}

void Analog::stop(void) {
  // Disable the DMA
  DMA1_Channel1->CCR = 0;

  // Stop reading values
  ADC1->CR |= ADC_CR_ADSTP;
  while ((ADC1->CR & ADC_CR_ADSTP) != 0) ;

  ADC1->CR |= ADC_CR_ADDIS;
  while ((~ADC1->CR & ADC_CR_ADEN) != 0) ;
}

void Analog::transmit(BodyToHead* data) {
  data->battery.battery = values[ADC_VMAIN];
  data->battery.charger = values[ADC_VEXT];
  data->battery.temperature = values[ADC_TEMP];
  data->battery.flags = 0
                      | (is_charging ? POWER_IS_CHARGING : 0)
                      | (on_charger ? POWER_ON_CHARGER : 0)
                      ;

  data->touchLevel[1] = button_pressed ? 0xFFFF : 0x0000;
}

void Analog::allowCharge(bool enable) {
  chargeAllowed = enable;
<<<<<<< HEAD

  if (enable) {
    CHG_EN::set();
  } else {
    CHG_EN::reset();
  }

  vext_debounce = 0;
}
=======
>>>>>>> 6b871c1c

  if (enable) {
    CHG_EN::set();
  } else {
    CHG_EN::reset();
  }

  vext_debounce = 0;
}

<<<<<<< HEAD
=======
bool Analog::delayCharge() {
  vext_debounce = 0;
  return is_charging;
}

>>>>>>> 6b871c1c
void Analog::tick(void) {
  // On-charger delay
  bool vext_now = Analog::values[ADC_VEXT] >= TRANSITION_POINT;

  // Emergency trap (V3.3)
  if (!is_charging) {
    battery_voltage = Analog::values[ADC_VMAIN];
    if (Analog::values[ADC_VMAIN] < POWER_DOWN_POINT) {
      Power::setMode(POWER_STOP);
    }
  }

  // Debounced VEXT line
  if (vext_now && last_vext) {
    vext_debounce++;
  } else {
    vext_debounce = 0;
  }

<<<<<<< HEAD
  // Charge logic
  if (chargeAllowed && vext_debounce >= MINIMUM_VEXT_TIME) {
=======
  last_vext = vext_now;

  // Charge logic
  on_charger = vext_debounce >= MINIMUM_VEXT_TIME;
  is_charging = chargeAllowed && on_charger;
  if (is_charging) {
>>>>>>> 6b871c1c
    CHG_PWR::set();
  } else {
    CHG_PWR::reset();
  }

  // Button logic
  bool new_button = (values[ADC_BUTTON] >= BUTTON_THRESHOLD);

  // Trap stuck down button
  if (total_release < MINIMUM_RELEASE_UNSTUCK) {
    if (!new_button) {
      total_release++;
    } else {
      total_release = 0;
    }

    return ;
  }

  // Debounce the button
  if (bouncy_button != new_button) {
    bouncy_button = new_button;
    bouncy_count = 0;
  } else if (++bouncy_count > BOUNCE_LENGTH) {
    button_pressed = bouncy_button;
  }

  if (button_pressed) {
    hold_count++;
    if (hold_count >= POWER_WIPE_TIME) {
      // We will be signaling a recovery
      BODY_TX::reset();
      BODY_TX::mode(MODE_OUTPUT);

      // Reenable power to the head
      Power::enableHead();
    } else if (hold_count >= POWER_DOWN_TIME) {
      Power::disableHead();
      Lights::disable();
    } else {
      Power::setMode(POWER_ACTIVE);
      Power::enableHead();
    }
  } else {
    if (hold_count >= POWER_DOWN_TIME && hold_count < POWER_WIPE_TIME) {
      Power::setMode(POWER_STOP);
    }

    hold_count = 0;
  }
}
<|MERGE_RESOLUTION|>--- conflicted
+++ resolved
@@ -1,272 +1,229 @@
-#include <string.h>
-
-#include "common.h"
-#include "hardware.h"
-
-#include "messages.h"
-
-#include "analog.h"
-#include "power.h"
-#include "vectors.h"
-#include "flash.h"
-#include "lights.h"
-
-static const int SELECTED_CHANNELS = 0
-  | ADC_CHSELR_CHSEL2
-  | ADC_CHSELR_CHSEL4
-  | ADC_CHSELR_CHSEL6
-  | ADC_CHSELR_CHSEL16
-  | ADC_CHSELR_CHSEL17
-  ;
-
-static const uint16_t POWER_DOWN_POINT = ADC_VOLTS(3.4);
-static const uint16_t TRANSITION_POINT = ADC_VOLTS(4.5);
-static const uint32_t FALLING_EDGE = ADC_WINDOW(TRANSITION_POINT, ~0);
-
-static const int POWER_DOWN_TIME = 200 * 2;   // Shutdown
-static const int POWER_WIPE_TIME = 200 * 10;  // Enter recovery mode
-static const int MINIMUM_VEXT_TIME = 20; // 0.1s
-
-<<<<<<< HEAD
-static const int BUTTON_THRESHOLD = ADC_VOLTS(6.5);
-=======
-static const int BUTTON_THRESHOLD = ADC_VOLTS(5.45); // Must be halved from actual
->>>>>>> 6b871c1c
-static const int BOUNCE_LENGTH = 3;
-static const int MINIMUM_RELEASE_UNSTUCK = 20;
-
-static volatile bool onBatPower;
-static bool chargeAllowed;
-static bool is_charging;
-static int vext_debounce;
-static bool last_vext = false;
-static bool bouncy_button = false;
-static int bouncy_count = 0;
-static int hold_count = 0;
-static int total_release = 0;
-static bool on_charger = false;
-
-uint16_t volatile Analog::values[ADC_CHANNELS];
-<<<<<<< HEAD
-bool Analog::button_pressed;
-
-
-static void disableVMain(void) {
-  MAIN_EN::mode(MODE_OUTPUT);
-  MAIN_EN::reset();
-}
-
-static void enableVMain(void) {
-  MAIN_EN::mode(MODE_OUTPUT);
-  MAIN_EN::set();
-}
-=======
-bool Analog::button_pressed = false;
-uint16_t Analog::battery_voltage = 0;
->>>>>>> 6b871c1c
-
-void Analog::init(void) {
-  // Calibrate ADC1
-  if ((ADC1->CR & ADC_CR_ADEN) != 0) {
-    ADC1->CR |= ADC_CR_ADDIS;
-  }
-  while ((ADC1->CR & ADC_CR_ADEN) != 0) ;
-  ADC1->CFGR1 &= ~ADC_CFGR1_DMAEN;
-  ADC1->CR |= ADC_CR_ADCAL;
-  while ((ADC1->CR & ADC_CR_ADCAL) != 0) ;
-
-  // Setup the ADC for continuous mode
-  ADC1->CHSELR = SELECTED_CHANNELS;
-  ADC1->CFGR1 = 0
-              | ADC_CFGR1_CONT
-              | ADC_CFGR1_DMAEN
-              | ADC_CFGR1_DMACFG
-              ;
-  ADC1->CFGR2 = 0
-              | ADC_CFGR2_CKMODE_1
-              ;
-  ADC1->SMPR  = 0
-              ;
-  ADC1->IER = ADC_IER_AWDIE;
-  ADC1->TR = FALLING_EDGE;
-
-  ADC->CCR = 0
-           | ADC_CCR_TSEN
-           | ADC_CCR_VREFEN;
-
-  // Enable ADC
-  ADC1->ISR = ADC_ISR_ADRDY;
-  ADC1->CR |= ADC_CR_ADEN;
-  while (~ADC1->ISR & ADC_ISR_ADRDY) ;
-
-  // Start sampling
-  ADC1->CR |= ADC_CR_ADSTART;
-
-  // DMA in continuous mode
-  DMA1_Channel1->CPAR = (uint32_t)&ADC1->DR;
-  DMA1_Channel1->CMAR = (uint32_t)&values[0];
-  DMA1_Channel1->CNDTR = ADC_CHANNELS;
-  DMA1_Channel1->CCR |= 0
-                     | DMA_CCR_MINC
-                     | DMA_CCR_MSIZE_0
-                     | DMA_CCR_PSIZE_0
-                     | DMA_CCR_CIRC;
-  DMA1_Channel1->CCR |= DMA_CCR_EN;
-
-  #ifdef BOOTLOADER
-  POWER_EN::mode(MODE_INPUT);
-  POWER_EN::pull(PULL_UP);
-
-<<<<<<< HEAD
-  enableVMain();
-=======
-  Power::enableHead();
->>>>>>> 6b871c1c
-
-  CHG_EN::type(TYPE_OPENDRAIN);
-  CHG_PWR::type(TYPE_OPENDRAIN);
-
-  CHG_EN::mode(MODE_OUTPUT);
-  CHG_PWR::mode(MODE_OUTPUT);
-
-  Analog::allowCharge(true);
-  #endif
-}
-
-void Analog::stop(void) {
-  // Disable the DMA
-  DMA1_Channel1->CCR = 0;
-
-  // Stop reading values
-  ADC1->CR |= ADC_CR_ADSTP;
-  while ((ADC1->CR & ADC_CR_ADSTP) != 0) ;
-
-  ADC1->CR |= ADC_CR_ADDIS;
-  while ((~ADC1->CR & ADC_CR_ADEN) != 0) ;
-}
-
-void Analog::transmit(BodyToHead* data) {
-  data->battery.battery = values[ADC_VMAIN];
-  data->battery.charger = values[ADC_VEXT];
-  data->battery.temperature = values[ADC_TEMP];
-  data->battery.flags = 0
-                      | (is_charging ? POWER_IS_CHARGING : 0)
-                      | (on_charger ? POWER_ON_CHARGER : 0)
-                      ;
-
-  data->touchLevel[1] = button_pressed ? 0xFFFF : 0x0000;
-}
-
-void Analog::allowCharge(bool enable) {
-  chargeAllowed = enable;
-<<<<<<< HEAD
-
-  if (enable) {
-    CHG_EN::set();
-  } else {
-    CHG_EN::reset();
-  }
-
-  vext_debounce = 0;
-}
-=======
->>>>>>> 6b871c1c
-
-  if (enable) {
-    CHG_EN::set();
-  } else {
-    CHG_EN::reset();
-  }
-
-  vext_debounce = 0;
-}
-
-<<<<<<< HEAD
-=======
-bool Analog::delayCharge() {
-  vext_debounce = 0;
-  return is_charging;
-}
-
->>>>>>> 6b871c1c
-void Analog::tick(void) {
-  // On-charger delay
-  bool vext_now = Analog::values[ADC_VEXT] >= TRANSITION_POINT;
-
-  // Emergency trap (V3.3)
-  if (!is_charging) {
-    battery_voltage = Analog::values[ADC_VMAIN];
-    if (Analog::values[ADC_VMAIN] < POWER_DOWN_POINT) {
-      Power::setMode(POWER_STOP);
-    }
-  }
-
-  // Debounced VEXT line
-  if (vext_now && last_vext) {
-    vext_debounce++;
-  } else {
-    vext_debounce = 0;
-  }
-
-<<<<<<< HEAD
-  // Charge logic
-  if (chargeAllowed && vext_debounce >= MINIMUM_VEXT_TIME) {
-=======
-  last_vext = vext_now;
-
-  // Charge logic
-  on_charger = vext_debounce >= MINIMUM_VEXT_TIME;
-  is_charging = chargeAllowed && on_charger;
-  if (is_charging) {
->>>>>>> 6b871c1c
-    CHG_PWR::set();
-  } else {
-    CHG_PWR::reset();
-  }
-
-  // Button logic
-  bool new_button = (values[ADC_BUTTON] >= BUTTON_THRESHOLD);
-
-  // Trap stuck down button
-  if (total_release < MINIMUM_RELEASE_UNSTUCK) {
-    if (!new_button) {
-      total_release++;
-    } else {
-      total_release = 0;
-    }
-
-    return ;
-  }
-
-  // Debounce the button
-  if (bouncy_button != new_button) {
-    bouncy_button = new_button;
-    bouncy_count = 0;
-  } else if (++bouncy_count > BOUNCE_LENGTH) {
-    button_pressed = bouncy_button;
-  }
-
-  if (button_pressed) {
-    hold_count++;
-    if (hold_count >= POWER_WIPE_TIME) {
-      // We will be signaling a recovery
-      BODY_TX::reset();
-      BODY_TX::mode(MODE_OUTPUT);
-
-      // Reenable power to the head
-      Power::enableHead();
-    } else if (hold_count >= POWER_DOWN_TIME) {
-      Power::disableHead();
-      Lights::disable();
-    } else {
-      Power::setMode(POWER_ACTIVE);
-      Power::enableHead();
-    }
-  } else {
-    if (hold_count >= POWER_DOWN_TIME && hold_count < POWER_WIPE_TIME) {
-      Power::setMode(POWER_STOP);
-    }
-
-    hold_count = 0;
-  }
-}
+#include <string.h>
+
+#include "common.h"
+#include "hardware.h"
+
+#include "messages.h"
+
+#include "analog.h"
+#include "power.h"
+#include "vectors.h"
+#include "flash.h"
+#include "lights.h"
+
+static const int SELECTED_CHANNELS = 0
+  | ADC_CHSELR_CHSEL2
+  | ADC_CHSELR_CHSEL4
+  | ADC_CHSELR_CHSEL6
+  | ADC_CHSELR_CHSEL16
+  | ADC_CHSELR_CHSEL17
+  ;
+
+static const uint16_t POWER_DOWN_POINT = ADC_VOLTS(3.4);
+static const uint16_t TRANSITION_POINT = ADC_VOLTS(4.5);
+static const uint32_t FALLING_EDGE = ADC_WINDOW(TRANSITION_POINT, ~0);
+
+static const int POWER_DOWN_TIME = 200 * 2;   // Shutdown
+static const int POWER_WIPE_TIME = 200 * 10;  // Enter recovery mode
+static const int MINIMUM_VEXT_TIME = 20; // 0.1s
+
+static const int BUTTON_THRESHOLD = ADC_VOLTS(5.45); // Must be halved from actual
+static const int BOUNCE_LENGTH = 3;
+static const int MINIMUM_RELEASE_UNSTUCK = 20;
+
+static volatile bool onBatPower;
+static bool chargeAllowed;
+static bool is_charging;
+static int vext_debounce;
+static bool last_vext = false;
+static bool bouncy_button = false;
+static int bouncy_count = 0;
+static int hold_count = 0;
+static int total_release = 0;
+static bool on_charger = false;
+
+uint16_t volatile Analog::values[ADC_CHANNELS];
+bool Analog::button_pressed = false;
+uint16_t Analog::battery_voltage = 0;
+
+void Analog::init(void) {
+  // Calibrate ADC1
+  if ((ADC1->CR & ADC_CR_ADEN) != 0) {
+    ADC1->CR |= ADC_CR_ADDIS;
+  }
+  while ((ADC1->CR & ADC_CR_ADEN) != 0) ;
+  ADC1->CFGR1 &= ~ADC_CFGR1_DMAEN;
+  ADC1->CR |= ADC_CR_ADCAL;
+  while ((ADC1->CR & ADC_CR_ADCAL) != 0) ;
+
+  // Setup the ADC for continuous mode
+  ADC1->CHSELR = SELECTED_CHANNELS;
+  ADC1->CFGR1 = 0
+              | ADC_CFGR1_CONT
+              | ADC_CFGR1_DMAEN
+              | ADC_CFGR1_DMACFG
+              ;
+  ADC1->CFGR2 = 0
+              | ADC_CFGR2_CKMODE_1
+              ;
+  ADC1->SMPR  = 0
+              ;
+  ADC1->IER = ADC_IER_AWDIE;
+  ADC1->TR = FALLING_EDGE;
+
+  ADC->CCR = 0
+           | ADC_CCR_TSEN
+           | ADC_CCR_VREFEN;
+
+  // Enable ADC
+  ADC1->ISR = ADC_ISR_ADRDY;
+  ADC1->CR |= ADC_CR_ADEN;
+  while (~ADC1->ISR & ADC_ISR_ADRDY) ;
+
+  // Start sampling
+  ADC1->CR |= ADC_CR_ADSTART;
+
+  // DMA in continuous mode
+  DMA1_Channel1->CPAR = (uint32_t)&ADC1->DR;
+  DMA1_Channel1->CMAR = (uint32_t)&values[0];
+  DMA1_Channel1->CNDTR = ADC_CHANNELS;
+  DMA1_Channel1->CCR |= 0
+                     | DMA_CCR_MINC
+                     | DMA_CCR_MSIZE_0
+                     | DMA_CCR_PSIZE_0
+                     | DMA_CCR_CIRC;
+  DMA1_Channel1->CCR |= DMA_CCR_EN;
+
+  #ifdef BOOTLOADER
+  POWER_EN::mode(MODE_INPUT);
+  POWER_EN::pull(PULL_UP);
+
+  Power::enableHead();
+
+  CHG_EN::type(TYPE_OPENDRAIN);
+  CHG_PWR::type(TYPE_OPENDRAIN);
+
+  CHG_EN::mode(MODE_OUTPUT);
+  CHG_PWR::mode(MODE_OUTPUT);
+
+  Analog::allowCharge(true);
+  #endif
+}
+
+void Analog::stop(void) {
+  // Disable the DMA
+  DMA1_Channel1->CCR = 0;
+
+  // Stop reading values
+  ADC1->CR |= ADC_CR_ADSTP;
+  while ((ADC1->CR & ADC_CR_ADSTP) != 0) ;
+
+  ADC1->CR |= ADC_CR_ADDIS;
+  while ((~ADC1->CR & ADC_CR_ADEN) != 0) ;
+}
+
+void Analog::transmit(BodyToHead* data) {
+  data->battery.battery = values[ADC_VMAIN];
+  data->battery.charger = values[ADC_VEXT];
+  data->battery.temperature = values[ADC_TEMP];
+  data->battery.flags = 0
+                      | (is_charging ? POWER_IS_CHARGING : 0)
+                      | (on_charger ? POWER_ON_CHARGER : 0)
+                      ;
+
+  data->touchLevel[1] = button_pressed ? 0xFFFF : 0x0000;
+}
+
+void Analog::allowCharge(bool enable) {
+  chargeAllowed = enable;
+
+  if (enable) {
+    CHG_EN::set();
+  } else {
+    CHG_EN::reset();
+  }
+
+  vext_debounce = 0;
+}
+
+bool Analog::delayCharge() {
+  vext_debounce = 0;
+  return is_charging;
+}
+
+void Analog::tick(void) {
+  // On-charger delay
+  bool vext_now = Analog::values[ADC_VEXT] >= TRANSITION_POINT;
+
+  // Emergency trap (V3.3)
+  if (!is_charging) {
+    battery_voltage = Analog::values[ADC_VMAIN];
+    if (Analog::values[ADC_VMAIN] < POWER_DOWN_POINT) {
+      Power::setMode(POWER_STOP);
+    }
+  }
+
+  // Debounced VEXT line
+  if (vext_now && last_vext) {
+    vext_debounce++;
+  } else {
+    vext_debounce = 0;
+  }
+
+  last_vext = vext_now;
+
+  // Charge logic
+  on_charger = vext_debounce >= MINIMUM_VEXT_TIME;
+  is_charging = chargeAllowed && on_charger;
+  if (is_charging) {
+    CHG_PWR::set();
+  } else {
+    CHG_PWR::reset();
+  }
+
+  // Button logic
+  bool new_button = (values[ADC_BUTTON] >= BUTTON_THRESHOLD);
+
+  // Trap stuck down button
+  if (total_release < MINIMUM_RELEASE_UNSTUCK) {
+    if (!new_button) {
+      total_release++;
+    } else {
+      total_release = 0;
+    }
+
+    return ;
+  }
+
+  // Debounce the button
+  if (bouncy_button != new_button) {
+    bouncy_button = new_button;
+    bouncy_count = 0;
+  } else if (++bouncy_count > BOUNCE_LENGTH) {
+    button_pressed = bouncy_button;
+  }
+
+  if (button_pressed) {
+    hold_count++;
+    if (hold_count >= POWER_WIPE_TIME) {
+      // We will be signaling a recovery
+      BODY_TX::reset();
+      BODY_TX::mode(MODE_OUTPUT);
+
+      // Reenable power to the head
+      Power::enableHead();
+    } else if (hold_count >= POWER_DOWN_TIME) {
+      Power::disableHead();
+      Lights::disable();
+    } else {
+      Power::setMode(POWER_ACTIVE);
+      Power::enableHead();
+    }
+  } else {
+    if (hold_count >= POWER_DOWN_TIME && hold_count < POWER_WIPE_TIME) {
+      Power::setMode(POWER_STOP);
+    }
+
+    hold_count = 0;
+  }
+}