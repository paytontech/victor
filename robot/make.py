#!/usr/bin/python

import os
import sys
import string
import subprocess

def addSources(dir):
  sources = []
  for root, subFolders, files in os.walk(dir):
    for file in files:
      if root == dir:
        f = os.path.join(root, file)
        f = str.replace(f, '\\', '/')
        sources.append(f)
  return sources

TARGET = 'cozmo'

MV_SOC_PLATFORM = 'myriad1'
GCC_VERSION = '4.4.2'
MV_TOOLS_VERSION = '00.50.37.0'

LEON_SOURCE = []
LEON_SOURCE += addSources('./hal')
LEON_SOURCE += addSources('./vision')
#LEON_SOURCE += addSources('./supervisor/src')
LEON_SOURCE += addSources('../coretech/vision/robot/src')
LEON_SOURCE += addSources('../coretech/messaging/robot/src')
LEON_SOURCE += addSources('../coretech/common/robot/src')
LEON_SOURCE += addSources('../coretech/common/shared/src')

SHAVE_SOURCE = []

MV_TOOLS_DIR = str.replace(os.environ.get('MV_TOOLS_DIR'), '\\', '/')
if MV_TOOLS_DIR is None:
  print 'ERROR: MV_TOOLS_DIR has not been set in the environment!'
  sys.exit(1)
MV_TOOLS_DIR += '/'
MV_COMMON_BASE = MV_TOOLS_DIR + '../mdk/common/'
COMPONENTS = MV_COMMON_BASE + 'components/'
DRIVERS = MV_COMMON_BASE + 'drivers/' + MV_SOC_PLATFORM + '/'
SWCOMMON = MV_COMMON_BASE + 'swCommon/'
SWCOMMON_PLATFORM = SWCOMMON + MV_SOC_PLATFORM + '/'
BOARD = COMPONENTS + 'Board/leon_code/'
LIBC = MV_COMMON_BASE + 'libc/leon/'
CIF_GENERIC = COMPONENTS + 'CifGeneric/leon_code/'

LEON_SOURCE += addSources(BOARD);
LEON_SOURCE += addSources(SWCOMMON_PLATFORM + 'src');
LEON_SOURCE += addSources(SWCOMMON + 'src');
LEON_SOURCE += addSources(DRIVERS + 'socDrivers');
LEON_SOURCE += addSources(CIF_GENERIC);
LEON_SOURCE += addSources(DRIVERS + 'system/asm');
LEON_SOURCE += addSources(LIBC + 'src');
LEON_SOURCE += addSources(LIBC + 'src/asm');

CCOPT = (
  '-I ../include '
  '-I ../coretech/common/include '
  '-I ../coretech/messaging/include '
  '-I ../coretech/vision/include '
  '-I' + DRIVERS + 'socDrivers/include '
  '-I' + DRIVERS + 'brdDrivers/include '
  '-I' + DRIVERS + 'icDrivers/include '
  '-I' + BOARD + ' '
  '-I' + MV_COMMON_BASE + 'shared/include '
  '-I' + MV_COMMON_BASE + 'swCommon/include '
  '-I' + MV_COMMON_BASE + 'swCommon/' + MV_SOC_PLATFORM + '/include '
  '-I' + MV_COMMON_BASE + 'libc/leon/include '
  '-I' + LIBC + 'include '
  '-I' + CIF_GENERIC + ' '
  '-Os -mcpu=v8 -ffunction-sections -fno-common -fdata-sections -fno-builtin-isinff -gdwarf-2 -g3 '
  '-DMOVI_TOOLS '
)

CXXOPT = (
  '-std=c++0x '
)

OUTPUT = 'build/'

# Determine the path to sparc-elf-gcc
UNAME = subprocess.check_output("uname", shell=True)
if 'Linux' in UNAME:
  DETECTED_PLATFORM = 'linux32'
  SPARC_DIR = 'sparc-elf-' + GCC_VERSION + '/'
else:
  DETECTED_PLATFORM = 'win32'
  SPARC_DIR = 'sparc-elf-' + GCC_VERSION + '-mingw/'

PLATFORM = MV_TOOLS_DIR + '/' + MV_TOOLS_VERSION + '/' + DETECTED_PLATFORM + '/'

GCC_DIR = PLATFORM + SPARC_DIR

CC = GCC_DIR + 'bin/sparc-elf-gcc '
CXX = GCC_DIR + 'bin/sparc-elf-g++ '
LD =  GCC_DIR + 'bin/sparc-elf-ld '
MVCONV = PLATFORM + 'bin/moviConvert'

LINKER_SCRIPT = 'ld/custom.ldscript' #'ld/' + MV_SOC_PLATFORM + '_default_memory_map.ldscript'
LDOPT = (
  '-O9 -t --gc-sections -M -warn-common -L ld -T ' + LINKER_SCRIPT + ' '
)


srcToObj = { }

"""Remove path separators in name"""
def split(name):
  name = str.replace(name, '\\', '/')
  sp = name.split('../')
  obj = ''
  for s in sp:
    obj += s
  sp = obj.split('//')
  obj = ''
  for s in sp:
    obj += s
  obj = string.replace(obj, ':', '')
  return obj

"""Iteratively create the folder structure for dir in case the intermediate
directories don't exist"""
def createDir(dir):
  d = ''
  for s in dir.split('/'):
    d += s + '/'
    try:
      os.mkdir(d)
    except:
      pass

"""Parse the dependency file for src and check file modification times"""
def areDependenciesCurrent(src, obj, obj_time):
  dname = obj + '.d'
  if not os.path.isfile(dname):
    return False
  
  str = ''
  with open(dname) as f:
    for line in f.readlines():
      str += line
  str = string.replace(str, '\\', ' ')
  str = string.replace(str, '\r', ' ')
  str = string.replace(str, '\n', ' ')
  for sp in str.split(' '):
    s = sp
    if s.endswith(':'):
      s = s[0:len(s)-1]
    if s != obj and s != src and s != src and s != '':
      stat = os.stat(s)
      if stat.st_mtime >= obj_time:
        return False
  
  return True

"""Invoke the LEON/sparc compiler for src and generate dependencies"""
def compileLEON(src):
  if not src.endswith('.S') and not src.endswith('.c') and not src.endswith('.cpp') and not src.endswith('.cc'):
    return
  
  obj = OUTPUT + split(src) + '.o'
  srcToObj[src] = obj
  dir = obj[0:obj.rfind('/')]
  createDir(dir)
  
  needsCompile = True
  if os.path.isfile(obj):
    srcStat = os.stat(src)
    objStat = os.stat(obj)
    if srcStat.st_mtime <= objStat.st_mtime and areDependenciesCurrent(src, obj, objStat.st_mtime):
      needsCompile = False
  
  if needsCompile:
    print 'Compiling:', src[(src.rfind('/') + 1):]
    if src.endswith('.S'):
      if os.system(CC + ' -c ' + CCOPT + ' -DASM ' + src + ' -o ' + obj) != 0:
        sys.exit(1)
      os.system(CC + ' ' + CCOPT + ' -MF"' + obj + '.d" -MG -MM -MP -MT"' + obj + '" -MT"' + src + '" ' + src)
    elif src.endswith('.c'):
      if os.system(CC + ' -c ' + CCOPT + ' ' + src + ' -o ' + obj) != 0:
        sys.exit(1)
      os.system(CC + ' ' + CCOPT + ' -MF"' + obj + '.d" -MG -MM -MP -MT"' + obj + '" -MT"' + src + '" ' + src)
    elif src.endswith('.cpp') or src.endswith('.cc'):
      if os.system(CXX + ' -c ' + CCOPT + ' ' + CXXOPT + ' ' + src + ' -o ' + obj) != 0:
        sys.exit(1)
      os.system(CXX + ' ' + CCOPT + ' ' + CXXOPT + ' -MF"' + obj + '.d" -MG -MM -MP -MT"' + obj + '" -MT"' + src + '" ' + src)

if __name__ == '__main__':
  isTest = False
  isRun = False
  isFlash = False

  for arg in sys.argv:
    if arg == 'clean':
      print 'Cleaning...'
      os.system('rm -rf ' + OUTPUT + '*')
      sys.exit(0)
    elif arg == 'vision-tests':
      isTest = True
      TARGET = 'vision-tests'
      LEON_SOURCE += addSources('../coretech/vision/robot/project/myriad1/unitTests/leon')
      LEON_SOURCE += addSources('../coretech/vision/robot/src')
      LEON_SOURCE += addSources('../coretech/vision/robot/test')
      SHAVE_SOURCE += addSources('../coretech/vision/robot/project/myriad1/unitTests/shave')
    elif arg == 'common-tests':
      isTest = True
      TARGET = 'common-tests'
      LEON_SOURCE += addSources('../coretech/common/robot/project/myriad1/unitTests/leon')
      LEON_SOURCE += addSources('../coretech/common/robot/test')
      LEON_SOURCE += addSources('../coretech/common/robot/src/')
      LEON_SOURCE += addSources('../coretech/common/shared/src/')
      SHAVE_SOURCE += addSources('../coretech/common/robot/project/myriad1/unitTests/shave')
<<<<<<< HEAD
    elif arg == 'make.py':
      continue
    else:
      print('Invalid argument: ' + arg)
=======
    elif arg == 'run':
      isRun = True
    elif arg == 'flash':
      isFlash = True
    elif arg == 'make.py':
      pass
    else:
      print 'Invalid argument: ' + arg
>>>>>>> 11b0bfa0
      sys.exit(1)

  # TODO: Get supervisor directory building/linking
  if not isTest:
    LEON_SOURCE += addSources('./supervisor/src')
    pass
  
  for src in (LEON_SOURCE):
    compileLEON(src)
  
  objects = ''
  for key in srcToObj.keys():
    objects += ' ' + srcToObj[key]
  
  print 'Linking ' + TARGET + '.elf'
  file = OUTPUT + TARGET + '.elf'
  s = LD + ' ' + LDOPT + ' -o ' + file + ' ' + objects + ' > ' + OUTPUT + TARGET + '.map'
  
  # Write command line out to file and execute from there
  # so that we don't exceed the command line limit of os.system()  
  ldCmdFile = 'ldCmd.bat'
  with open(ldCmdFile, 'w+') as f:
    f.write(s)
  if os.system(ldCmdFile) != 0:
    os.remove(ldCmdFile)
    sys.exit(1)
  os.remove(ldCmdFile)
  
  s = MVCONV + ' -elfInput ' + file + ' -mvcmd:' + OUTPUT + TARGET + '.mvcmd'
  if os.system(s) != 0:
    sys.exit(1)

  # Output the flash script
  with open(OUTPUT + TARGET + '.scr', 'w+') as f:
    size = os.stat(OUTPUT + TARGET + '.mvcmd').st_size
    f.write('breset\nstart a\ntarget l\nddrinit\nddrinit\n')
    f.write('loadandverify ' + MV_COMMON_BASE + '/utils/jtag_flasher/flasher.elf\n')
    f.write('set 0x48000000 ' + str(size) + '\n')
    f.write('load 0x48000004 bbe ' + TARGET + '.mvcmd\n')
    f.write('runw\n')

  # Output the debug script
  with open(OUTPUT + TARGET + 'DEBUG.scr', 'w+') as f:
    f.write('breset\nl ' + OUTPUT + TARGET + '.elf\nrun\n')

  if isRun:
    os.system('moviDebug -b:' + OUTPUT + TARGET + 'DEBUG.scr')

<|MERGE_RESOLUTION|>--- conflicted
+++ resolved
@@ -212,12 +212,6 @@
       LEON_SOURCE += addSources('../coretech/common/robot/src/')
       LEON_SOURCE += addSources('../coretech/common/shared/src/')
       SHAVE_SOURCE += addSources('../coretech/common/robot/project/myriad1/unitTests/shave')
-<<<<<<< HEAD
-    elif arg == 'make.py':
-      continue
-    else:
-      print('Invalid argument: ' + arg)
-=======
     elif arg == 'run':
       isRun = True
     elif arg == 'flash':
@@ -226,7 +220,6 @@
       pass
     else:
       print 'Invalid argument: ' + arg
->>>>>>> 11b0bfa0
       sys.exit(1)
 
   # TODO: Get supervisor directory building/linking
