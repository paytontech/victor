--- conflicted
+++ resolved
@@ -33,7 +33,7 @@
 
 SHAVE_SOURCE = []
 
-MV_TOOLS_DIR = os.environ.get('MV_TOOLS_DIR')
+MV_TOOLS_DIR = str.replace(os.environ.get('MV_TOOLS_DIR'), '\\', '/')
 if MV_TOOLS_DIR is None:
   print 'WARNING: MV_TOOLS_DIR has not been set in the environment!'
   print 'Using default c:../../movidius-tools/tools'
@@ -96,13 +96,8 @@
   print 'WARNING: No uname installed, assuming win32'
   DETECTED_PLATFORM = 'win32'
   SPARC_DIR = 'sparc-elf-' + GCC_VERSION + '-mingw/'
-<<<<<<< HEAD
-    
-PLATFORM = MV_TOOLS_DIR + '/' + MV_TOOLS_VERSION + '/' + DETECTED_PLATFORM + '/'
-=======
 
 PLATFORM = MV_TOOLS_DIR + MV_TOOLS_VERSION + '/' + DETECTED_PLATFORM + '/'
->>>>>>> e4d74308
 
 GCC_DIR = PLATFORM + SPARC_DIR
 CCOPT += ' -I ' + GCC_DIR + 'lib/gcc/sparc-elf/4.4.2/include/'
