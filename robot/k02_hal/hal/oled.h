--- conflicted
+++ resolved
@@ -57,10 +57,6 @@
     {
       void OLEDFlip(void);
       void OLEDInit(void);
-<<<<<<< HEAD
-      extern "C" void FacePrintf(const char *format, ...);
-=======
->>>>>>> 300b5d1a
     }
   }
 }
