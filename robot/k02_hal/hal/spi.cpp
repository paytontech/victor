--- conflicted
+++ resolved
@@ -60,14 +60,8 @@
  
   DMA_TCD2_CSR            = DMA_CSR_DREQ_MASK;                          // clear ERQ @ end of major iteration               
 
-<<<<<<< HEAD
-  
-  const int size = 256;
-  uint32_t spi_buff[size]; // 512 bytes
-=======
   // Configure transfer buffer
   DMAMUX_CHCFG3 = (DMAMUX_CHCFG_ENBL_MASK | DMAMUX_CHCFG_SOURCE(15)); 
->>>>>>> d192f75a
 
   DMA_TCD3_SADDR          = (uint32_t)spi_tx_buff;
   DMA_TCD3_SOFF           = transferSize;
@@ -121,18 +115,9 @@
   for (int i = 0; i < TRANSMISSION_SIZE; i++) {
     int k = i >> 1;
 
-<<<<<<< HEAD
-  for (int i = 0; i < size; i++) {
-    spi_buff[i] = 
-        i |
-        SPI_PUSHR_CONT_MASK | 
-        SPI_PUSHR_PCS((i & 1) ? ~0: 0); //|
-        (i == (size-1) ? SPI_PUSHR_EOQ_MASK : 0);
-=======
     spi_tx_buff[i] = 
       (~i & 0xFF) |
       SPI_PUSHR_CONT_MASK | 
       SPI_PUSHR_PCS((~i & 1) ? ~0: 0);
->>>>>>> d192f75a
   }
 }