#include <string.h>
#include <stdint.h>
#include <math.h>

#include "hal/portable.h"
#include "anki/cozmo/robot/hal.h"
#include "MK02F12810.h"
#include "hardware.h"

#include "dac.h"

void Anki::Cozmo::HAL::DACInit(void) {
  #ifdef EP1_HEADBOARD
  SOURCE_SETUP(GPIO_AUDIO_STANDBY, SOURCE_AUDIO_STANDBY, SourceGPIO);
  GPIO_RESET(GPIO_AUDIO_STANDBY, PIN_AUDIO_STANDBY);
  GPIO_OUT(GPIO_AUDIO_STANDBY, PIN_AUDIO_STANDBY);
  #endif

  SIM_SCGC6 |= SIM_SCGC6_DAC0_MASK;
  DAC0_C0 = DAC_C0_DACEN_MASK | DAC_C0_DACRFS_MASK;
}

static const int SAMPLE_RATE = 24000;
static int tone_freq = 440;

void Anki::Cozmo::HAL::DACTone(void) {
<<<<<<< HEAD
  SIM_SCGC6 |= SIM_SCGC6_FTM0_MASK;   // Enable FTM1

  // Temporarly steal FTM0 for our own horrendous devices
  FTM0_MOD = BUS_CLOCK / SAMPLE_RATE - 1;   // 168 bytes at I2S_CLOCK
  FTM0_CNT = 0;
  FTM0_CNTIN = 0;

  FTM0_SC = FTM_SC_TOF_MASK |
            FTM_SC_TOIE_MASK |
            FTM_SC_CLKS(1) | // BUS_CLOCK
            FTM_SC_PS(0);

  GPIO_SET(GPIO_AUDIO_STANDBY, PIN_AUDIO_STANDBY);
  NVIC_EnableIRQ(FTM0_IRQn);
  NVIC_SetPriority(FTM0_IRQn, 1);
  
  for(int i = 0; i < 6; i++) {
    tone_freq = 440;
    MicroWait(500000);
    tone_freq = 1760;
    MicroWait(500000);
  }

  NVIC_DisableIRQ(FTM0_IRQn);
  GPIO_RESET(GPIO_AUDIO_STANDBY, PIN_AUDIO_STANDBY);
}

static volatile uint16_t* dac_word = (volatile uint16_t*) &DAC0_DAT0L;

extern "C"
void FTM0_IRQHandler(void)
{
  const float wrap = 2.0f * PI;
  const uint16_t range = 0xBFF; // 75% intensity
  
  static float phase = 0;

  float increment = wrap * tone_freq / SAMPLE_RATE;

  FTM0_SC &= ~FTM_SC_TOF_MASK;

  *dac_word = range * (sinf(phase) + 1.0f) / 2.0f;
  if ((phase += increment) > wrap) {
    phase -= wrap;
  }
=======
  unsigned short k[220];
  
  for (int i = 0; i < 220; i++) {
    k[i] = 0x800 + 0x7FF * sinf(i * 2.0f * 3.14159f / 220);
  }
#ifdef EP1_HEADBOARD
  GPIO_SET(GPIO_AUDIO_STANDBY, PIN_AUDIO_STANDBY);
#endif
  for(int i = 0; i < 160; i++) {
    for(int i = 0; i < 220; i++) {
      unsigned short g = k[i];
      DAC0_DAT0L = g;
      DAC0_DAT0H = g >> 8;
      
      Anki::Cozmo::HAL::MicroWait(1);
    }
  }
#ifdef EP1_HEADBOARD
  GPIO_RESET(GPIO_AUDIO_STANDBY, PIN_AUDIO_STANDBY);
#endif
>>>>>>> 74c3725a
}<|MERGE_RESOLUTION|>--- conflicted
+++ resolved
@@ -24,7 +24,7 @@
 static int tone_freq = 440;
 
 void Anki::Cozmo::HAL::DACTone(void) {
-<<<<<<< HEAD
+  #ifdef EP1_HEADBOARD
   SIM_SCGC6 |= SIM_SCGC6_FTM0_MASK;   // Enable FTM1
 
   // Temporarly steal FTM0 for our own horrendous devices
@@ -50,6 +50,7 @@
 
   NVIC_DisableIRQ(FTM0_IRQn);
   GPIO_RESET(GPIO_AUDIO_STANDBY, PIN_AUDIO_STANDBY);
+  #endif
 }
 
 static volatile uint16_t* dac_word = (volatile uint16_t*) &DAC0_DAT0L;
@@ -70,26 +71,4 @@
   if ((phase += increment) > wrap) {
     phase -= wrap;
   }
-=======
-  unsigned short k[220];
-  
-  for (int i = 0; i < 220; i++) {
-    k[i] = 0x800 + 0x7FF * sinf(i * 2.0f * 3.14159f / 220);
-  }
-#ifdef EP1_HEADBOARD
-  GPIO_SET(GPIO_AUDIO_STANDBY, PIN_AUDIO_STANDBY);
-#endif
-  for(int i = 0; i < 160; i++) {
-    for(int i = 0; i < 220; i++) {
-      unsigned short g = k[i];
-      DAC0_DAT0L = g;
-      DAC0_DAT0H = g >> 8;
-      
-      Anki::Cozmo::HAL::MicroWait(1);
-    }
-  }
-#ifdef EP1_HEADBOARD
-  GPIO_RESET(GPIO_AUDIO_STANDBY, PIN_AUDIO_STANDBY);
-#endif
->>>>>>> 74c3725a
 }