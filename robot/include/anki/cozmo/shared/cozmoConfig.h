--- conflicted
+++ resolved
@@ -170,14 +170,6 @@
    *
    **************************************************************************/
 
-<<<<<<< HEAD
-  // Default cliff detection threshold
-  const u32 CLIFF_SENSOR_DROP_LEVEL = 250;
-  
-  // Cliff un-detection threshold (hysteresis)
-  const u32 CLIFF_SENSOR_UNDROP_LEVEL = 300;
-  const u32 CLIFF_SENSOR_UNDROP_LEVEL_MIN = 100;
-=======
   // Cliff detection thresholds (these come from testing with prototype 2 robots - will need
   // to be adjusted for production hardware)
   const u16 CLIFF_SENSOR_THRESHOLD_MAX = 180;
@@ -186,7 +178,6 @@
   
   // Cliff sensor value must rise this far above the threshold to 'untrigger' cliff detection.
   const u16 CLIFF_DETECT_HYSTERESIS = 30;
->>>>>>> 3d73d71c
   
   // V2 cliff sensors (assumes 4 cliff sensors are arranged in a rectangle symmetric about the robot x axis)
   // NOTE: These values are approximate and should be verified for final V2 design.
