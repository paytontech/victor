--- conflicted
+++ resolved
@@ -103,19 +103,15 @@
 
 #if ANKI_DEBUG_LEVEL > ANKI_DEBUG_MINIMAL
       #define AnkiDebug(nameId, nameString, fmtId, fmtString, nargs, ...) \
-<<<<<<< HEAD
-      { Anki::Cozmo::RobotInterface::SendLog(Anki::Cozmo::RobotInterface::ANKI_LOG_LEVEL_DEBUG, nameId, fmtId, nargs, ##__VA_ARGS__); }
+      { Anki::Cozmo::RobotInterface::SendLog(Anki::Cozmo::RobotInterface::ANKI_LOG_LEVEL_DEBUG, nameId, fmtId, nargs, CASTx(nargs, __VA_ARGS__)); }
       
       #define AnkiDebugPeriodic(num_calls_between_prints, nameId, nameString, fmtId, fmtString, nargs, ...) \
       {   static u32 cnt = num_calls_between_prints; \
           if (cnt++ >= num_calls_between_prints) { \
-            Anki::Cozmo::RobotInterface::SendLog(Anki::Cozmo::RobotInterface::ANKI_LOG_LEVEL_DEBUG, nameId, fmtId, nargs, ##__VA_ARGS__); \
+            Anki::Cozmo::RobotInterface::SendLog(Anki::Cozmo::RobotInterface::ANKI_LOG_LEVEL_DEBUG, nameId, fmtId, nargs, CASTx(nargs, __VA_ARGS__)); \
             cnt = 0; \
           } \
       }
-=======
-      { Anki::Cozmo::RobotInterface::SendLog(Anki::Cozmo::RobotInterface::ANKI_LOG_LEVEL_DEBUG, nameId, fmtId, nargs, CASTx(nargs, __VA_ARGS__)); }
->>>>>>> 8f264320
 #else
       #define AnkiDebug(...)
       #define AnkiDebugPeriodic(...)
