#include "hal/spine/spine.h"
#include "hal/spine/spine_crc.h"

#include <stdio.h>
#include <fcntl.h>
#include <errno.h>
#include <stdlib.h>
#include <assert.h>
#include <unistd.h>
#include <termios.h>

#define spine_error(code, fmt, args...)   (LOGE( fmt, ##args)?(code):(code))
#ifdef CONSOLE_DEBUG_PRINTF
#define spine_debug(fmt, args...)  printf(fmt, ##args)
#else
#define spine_debug(fmt, args...)  (LOGD( fmt, ##args))
#endif

#define EXTENDED_SPINE_DEBUG 0
#if EXTENDED_SPINE_DEBUG
#define spine_debug_x spine_debug
#else
#define spine_debug_x(fmt, args...)
#endif

void spine_init(spine_ctx_t spine)
{
    memset(spine, 0, sizeof(struct spine_ctx));
    spine->fd = -1;
}

void spine_destroy(spine_ctx_t spine)
{
    spine_close(spine);
    memset(spine, 0, sizeof(struct spine_ctx));
    spine->fd = -1;
}

static SpineErr spine_open_internal(spine_ctx_t spine, struct spine_params params)
{
    assert(spine != NULL);

    if (spine->fd >= 0) {
        return spine_error(err_ALREADY_OPEN, "hal serial port in use, close other first");
    }

    spine_debug("opening serial port\n");

    spine->fd = open(params.devicename, O_RDWR | O_NONBLOCK);
    if (spine->fd == -1) {
        return spine_error(err_CANT_OPEN_FILE, "Can't open %s", params.devicename);
    }

    spine_debug("configuring serial port\n");

    /* Configure device */
    {
        struct termios cfg;
        if (tcgetattr(spine->fd, &cfg)) {
            spine_close(spine);
            return spine_error(err_TERMIOS_FAIL, "tcgetattr() failed");
        }

        cfmakeraw(&cfg);

        platform_set_baud(spine->fd, cfg, params.baudrate);

        cfg.c_cflag |= (CS8 | CSTOPB);    // Use N82 bit words

        LOGD("configuring port %s (fd=%d)", params.devicename, spine->fd);

        if (tcsetattr(spine->fd, TCSANOW, &cfg)) {
            spine_close(spine);
            return spine_error(err_TERMIOS_FAIL, "tcsetattr() failed");
        }
    }
    spine_debug("serial port OK\n");
    return err_OK;
}

SpineErr spine_open(spine_ctx_t spine, struct spine_params params)
{
    SpineErr r = spine_open_internal(spine, params);
#ifdef SPINE_TTY_LEGACY
    if ((r == err_TERMIOS_FAIL) || (r == err_CANT_OPEN_FILE)) {
        if (strncmp(params.devicename, SPINE_TTY, strlen(SPINE_TTY)) == 0) {
            // If we're running on an old OS version, try the legacy ttyHSL1 device
            struct spine_params legacy_params = {
                .baudrate = params.baudrate,
                .devicename = SPINE_TTY_LEGACY
            };
            r = spine_open_internal(spine, legacy_params);
        }
    }
#endif
    return r;
}

int spine_close(spine_ctx_t spine)
{
    LOGD("close(fd = %d)", spine->fd);
    if (spine->fd == -1) {
        return 0;
    }
    int r = close(spine->fd);
    if (r == 0) {
        spine->fd = -1;
    }
    return r;
}

// get file descriptor associated with spine I/O
int spine_get_fd(spine_ctx_t spine)
{
    return spine->fd;
}

// read data from spine
ssize_t spine_read_all(int fd, void* buf, size_t buf_len)
{
    ssize_t bytes_read = 0;
    ssize_t r = 0;
    uint8_t* readbuf = (uint8_t*)buf;

    do {
        ssize_t remaining = (buf_len - bytes_read);
        if (remaining <= 0) {
            break;
        }
        r = read(fd, readbuf, remaining);
        if (r > 0) {
            bytes_read += r;
            readbuf += r;
        }
    } while (r > 0);

    if (errno != EAGAIN) {
        // read error, set result to r (-1). errno will be available to caller
        bytes_read = r;
    }

    return bytes_read;
}

ssize_t spine_read(spine_ctx_t spine)
{
    return spine_read_all(spine->fd, spine->buf_rx, sizeof(spine->buf_rx));
}

// send data into spine for processing
ssize_t spine_receive_data(spine_ctx_t spine, const void* bytes, size_t len)
{
    size_t next_offset = spine->rx_cursor;
    size_t remaining = sizeof(spine->buf_rx) - next_offset;

    if (len > remaining) {
        LOGE("spine_receive_data.overflow :: %u", len - remaining);
        spine->rx_cursor = 0;
        // BRC: add a flag to indicate a reset (for using in parsing?)
    }

    uint8_t* rx = spine->buf_rx + next_offset;
    memcpy(rx, bytes, len);
    spine->rx_cursor = next_offset + len;

    // printf("spine_receive_data %u :: rx_cursor at %u\n", len, spine->rx_cursor);

    return len;
}

ssize_t spine_parse_header(const void* inbuf, size_t inbuf_len, struct SpineMessageHeader* out_header)
{
    // search for header
    uint8_t* bytes = (uint8_t*)inbuf;
    ssize_t offset = 0;
    for(offset = 0; offset < inbuf_len; ++offset) {
        bytes += offset;
        SpineSync* sync = (SpineSync*)(bytes);
        if (SYNC_BODY_TO_HEAD == *sync) {
            break;
        }
    }

    size_t remaining = inbuf_len - offset;
    if (remaining == 0) {
        return -1;
    }

    out_header = (struct SpineMessageHeader*)bytes;

    return offset;
}

bool spine_frame_is_valid(struct spine_frame_b2h* frame)
{
    uint16_t payload_len = frame->header.bytes_to_follow;
    const uint8_t* payload_bytes = (const uint8_t*)&frame->payload;
    crc_t true_crc = calc_crc(payload_bytes, payload_len);
    crc_t expected_crc = frame->footer.checksum;
    return (expected_crc == true_crc);
}

ssize_t spine_parse_b2h_frame(const void* inbuf, size_t inbuf_len, struct spine_frame_b2h* out_frame)
{
    uint8_t* bytes = (uint8_t*)inbuf;
    ssize_t offset = 0;
    struct SpineMessageHeader* header = NULL;
    while((offset >= 0) && (offset < inbuf_len)) {
        // Find next header
        header = NULL;
        bytes += offset;
        ssize_t remaining = (inbuf_len - offset);
        offset = spine_parse_header(bytes, remaining, header);

        if (offset <= 0) {
            break;
        }
        if (PAYLOAD_DATA_FRAME != header->payload_type) {
            continue;
        }

        struct spine_frame_b2h* candidate = (struct spine_frame_b2h*)bytes;
        if (spine_frame_is_valid(candidate)) {
            break;
        }
    }

    if (header != NULL) {
        out_frame = (struct spine_frame_b2h*)(bytes + offset);
    } else {
        offset = -1;
    }

    return offset;
}

enum MsgDir {
    dir_SEND,
    dir_READ,
};

//checks for valid tag, returns expected length, -1 on err
int spine_get_payload_len(PayloadId payload_type, enum MsgDir dir)
{
  switch (payload_type) {
  case PAYLOAD_MODE_CHANGE:
    return 0;
    break;
  case PAYLOAD_DATA_FRAME:
    return (dir == dir_SEND) ? sizeof(struct HeadToBody) : sizeof(struct BodyToHead);
    break;
  case PAYLOAD_VERSION:
    return (dir == dir_SEND) ? 0 : sizeof(struct VersionInfo);
    break;
  case PAYLOAD_ACK:
    return sizeof(struct AckMessage);
    break;
  case PAYLOAD_ERASE:
    return 0;
    break;
  case PAYLOAD_VALIDATE:
    return 0;
    break;
  case PAYLOAD_DFU_PACKET:
    return sizeof(struct WriteDFU);
    break;
  case PAYLOAD_CONT_DATA:
    return sizeof(struct ContactData);
    break;
  case PAYLOAD_SHUT_DOWN:
    return 0;
    break;
  default:
    break;
  }
  return -1;
}

void spine_set_rx_cursor(spine_ctx_t spine, ssize_t offset)
{
    if (offset > 0) {
        ssize_t remaining = sizeof(spine->buf_rx) - offset;
        assert(remaining >= 0);
        if (remaining >= 0) {
            const uint8_t* rx = (const uint8_t*)spine->buf_rx + offset;
            memmove(spine->buf_rx, rx, remaining);
        }
        spine->rx_cursor -= offset;
        memset(spine->buf_rx + spine->rx_cursor, 0x55, sizeof(spine->buf_rx) - spine->rx_cursor);
    } else if (offset < 0) {
        // discard all data
        spine->rx_cursor = 0;
        memset(spine->buf_rx, 0x55, sizeof(spine->buf_rx));
    }
}

ssize_t spine_parse_frame(spine_ctx_t spine, void *out_buf, size_t out_buf_len, size_t* out_len)
{
    // printf("spine_parse_frame: bytes available %u\n", spine->rx_cursor);
    const size_t rx_len = spine->rx_cursor;

    // Is there any data to process?
    if (rx_len == 0) {
        // indicate that we are waiting
        spine_debug_x("no data\n");
        return 0;
    }

    // Start from the beginning of the rx buffer
    uint8_t* rx = spine->buf_rx;

    // Search for a valid sync sequence
    ssize_t search_len = rx_len - sizeof(SYNC_BODY_TO_HEAD);
    search_len = (search_len < 0) ? 0 : search_len;
    ssize_t sync_index = -1;
    ssize_t i;
    SpineSync syncB2H = SYNC_BODY_TO_HEAD;

    for(i = 0; i < search_len; ++i) {
        const uint8_t* bytes = rx + i;
        const uint8_t* sync = (const uint8_t*)(&syncB2H);
        if (sync[0] == bytes[0] &&
            sync[1] == bytes[1] &&
            sync[2] == bytes[2] &&
            sync[3] == bytes[3])
        {
            sync_index = i;
//            spine_debug_x("found header\n");
            break;
        }
    }

    // No sync sequence
    if (sync_index == -1) {
        // throw away all data
        spine_debug_x("no sync\n");

        spine_set_rx_cursor(spine, -1);
        return -1;
    }

    size_t offset = sync_index;
    ssize_t rx_remaining = rx_len - offset;

    // Not enough data to valid header
    if (rx_remaining < sizeof(struct SpineMessageHeader)) {
        // reset to start of header & wait
        //printf("set_rx_cursor: %u\n", sync_index);
        spine_set_rx_cursor(spine, sync_index);
//        spine_debug_x("wait for header\n");
        return 0;
    }

    // set `rx` to the beginning of the packet
    // offset
    rx = (spine->buf_rx + sync_index);

    // Validate payload data
    const struct SpineMessageHeader* header = (const struct SpineMessageHeader*)rx;
    int expected_payload_len = spine_get_payload_len(header->payload_type, dir_READ);

    // Payload type is invalid or payload len is invalid
    if (expected_payload_len == -1 ||
        header->bytes_to_follow != expected_payload_len) {
        // skip current sync
        spine_debug("invalid payload: expected=%u | observed=%u\n", expected_payload_len, header->bytes_to_follow);
        spine_set_rx_cursor(spine, sync_index + sizeof(SYNC_BODY_TO_HEAD));
        return -1;
    }

    offset = sync_index + sizeof(struct SpineMessageHeader);
    rx_remaining = rx_len - offset;

    // Not enough data to validate payload
    size_t required_data_len = expected_payload_len + sizeof(struct SpineMessageFooter);
    if (rx_remaining < required_data_len) {
        // partial frame: wait for more data
//        spine_debug_x("wait for frame\n");

        #if 0  // HACK attempt to support partial frame update
        size_t bytes_processed = spine->rx_cursor - sync_index;
        size_t partial_len = (bytes_processed > out_buf_len) ? out_buf_len : bytes_processed;
        // copy partial data
        if (out_buf != NULL) {
            assert(out_buf_len >= partial_len);
            memcpy(out_buf, rx, partial_len);
        }
        if (out_len != NULL) {
            *out_len = partial_len;
        }
        #endif

        spine_set_rx_cursor(spine, sync_index);

        return 0;
    }
            spine_debug_x("full slug\n");


    const size_t frame_len =
        sizeof(struct SpineMessageHeader) + expected_payload_len + sizeof(struct SpineMessageFooter);

    // Calculate crc of payload
    const uint8_t* payload_bytes = rx + sizeof(struct SpineMessageHeader);
    crc_t true_crc = calc_crc(payload_bytes, expected_payload_len);

    // Extract crc from message
    const uint8_t* crc_bytes = rx + sizeof(struct SpineMessageHeader) + expected_payload_len;
    struct SpineMessageFooter* footer = (struct SpineMessageFooter*)crc_bytes;
    crc_t expected_crc = footer->checksum;

    // Invalid CRC
    if (true_crc != expected_crc) {
        // throw away header
<<<<<<< HEAD
      LOGW("invalid crc: expected=%08x | observed=%08x [type %x]", expected_crc, true_crc, header->payload_type);
=======
        LOGW("invalid crc: expected=%x | observed=%x %02x %02x %02x %02x\n", expected_crc, true_crc, crc_bytes[0], crc_bytes[1], crc_bytes[2], crc_bytes[3]);
>>>>>>> 16dbc7fa
        spine_set_rx_cursor(spine, sync_index + sizeof(SYNC_BODY_TO_HEAD));
        return -1;
    }

    // At this point we have a valid frame.

    // Copy data to output buffer
    if (out_buf != NULL) {
        assert(out_buf_len >= frame_len);
        memcpy(out_buf, rx, frame_len);
    }

    // Reset RX buffer
    spine_set_rx_cursor(spine, sync_index + frame_len);

    spine_debug_x("==> found frame %x \n", header->payload_type);

    return frame_len;
}

ssize_t spine_construct_header(PayloadId payload_type, uint16_t payload_len, struct SpineMessageHeader* outHeader)
{
#ifndef NDEBUG
  int expected_len = spine_get_payload_len(payload_type, dir_SEND);
  assert(expected_len >= 0); //valid type
  assert(expected_len == payload_len);
  assert(payload_len <= (SPINE_BUFFER_MAX_LEN - sizeof(struct SpineMessageHeader) - sizeof(struct SpineMessageFooter)));
#endif

  if (outHeader == NULL) {
      return -1;
  }

  struct SpineMessageHeader* hdr = outHeader;
  hdr->sync_bytes = SYNC_HEAD_TO_BODY;
  hdr->payload_type = payload_type;
  hdr->bytes_to_follow = payload_len;

  return sizeof(struct SpineMessageHeader);
}

ssize_t spine_make_h2b_frame(const struct HeadToBody* h2b_payload, struct spine_frame_h2b* out_frame)
{
    size_t payload_len = sizeof(struct HeadToBody);
    ssize_t r = spine_construct_header(PAYLOAD_DATA_FRAME, payload_len, &(out_frame->header));
    if (r == -1) {
        return -1;
    }

    memmove(&(out_frame->payload), h2b_payload, payload_len);
    const uint8_t* payload_bytes = (const uint8_t*)h2b_payload;
    out_frame->footer.checksum = calc_crc(payload_bytes, payload_len);

    return payload_len;
}


ssize_t spine_write(spine_ctx_t spine, const void* data, size_t len)
{
    const uint8_t* bytes = (const uint8_t*)data;
    ssize_t remaining = len;
    ssize_t written = 0;
    ssize_t wr = 0;
    while(remaining > 0) {
        wr = write(spine->fd, bytes, remaining);
        if (wr <= 0) {
            break;
        }
        bytes += wr;
        written += wr;
        remaining = len - written;
    }

    return (wr < 0) ? wr : written;
}

ssize_t spine_write_frame(spine_ctx_t spine, PayloadId type, const void* data, int len)
{
  uint8_t* outBytes = (uint8_t*)spine->buf_tx;
  const ssize_t outBufferLen = sizeof(spine->buf_tx);
  ssize_t remaining = outBufferLen;

  struct SpineMessageHeader* outHeader = (struct SpineMessageHeader*)spine->buf_tx;
  ssize_t r = spine_construct_header(type, len, outHeader);
  if (r < 0) {
    return r;
  }
  outBytes += r;
  remaining -= r;

  if (len > 0) {
    if (len > remaining) {
        return -1;
    }
    memmove(outBytes, data, len);
    outBytes += len;
    remaining -= len;
  }

  if (remaining < sizeof(crc_t)) {
      return -1;
  }
  crc_t crc = calc_crc(data, len);
  memmove(outBytes, (uint8_t*)&crc, sizeof(crc));
  outBytes += sizeof(crc);

  return spine_write(spine, spine->buf_tx, (outBytes - spine->buf_tx));
}

ssize_t spine_write_h2b_frame(spine_ctx_t spine, const struct HeadToBody* h2b_payload)
{
    struct spine_frame_h2b* out_frame = (struct spine_frame_h2b*)spine->buf_tx;
    ssize_t r = spine_make_h2b_frame(h2b_payload, out_frame);
    if (r <= 0) {
        return r;
    }

    return spine_write(spine, spine->buf_tx, sizeof(struct spine_frame_h2b));
}

ssize_t spine_write_ccc_frame(spine_ctx_t spine, const struct ContactData* ccc_payload)
{
    struct SpineMessageHeader* out_frame = (struct SpineMessageHeader*)spine->buf_tx;
    size_t payload_len = sizeof(struct ContactData);
    ssize_t r = spine_construct_header(PAYLOAD_CONT_DATA, payload_len, out_frame);
    if (r == -1) {
        return -1;
    }

    uint8_t* payload_start = (uint8_t*)(out_frame+1);
    memmove(payload_start, ccc_payload, payload_len);
    crc_t* csp = (crc_t*)(payload_start+payload_len);
    *csp = calc_crc(payload_start, payload_len);

    r = payload_len;
    if (r <= 0) {
        return r;
    }

    return spine_write(spine, spine->buf_tx,
                       sizeof(struct SpineMessageHeader) + sizeof(struct ContactData) + sizeof(struct SpineMessageFooter));
}

ssize_t spine_set_mode(spine_ctx_t spine, int new_mode)
{
  printf("Sending Mode Change %x\n", PAYLOAD_MODE_CHANGE);
  ssize_t r = spine_write_frame(spine, PAYLOAD_MODE_CHANGE, NULL, 0);
  spine_debug_x("spine_set_mode return %d\n", r);
  return r;
}

ssize_t spine_shutdown(spine_ctx_t spine)
{
  ssize_t r = spine_write_frame(spine, PAYLOAD_SHUT_DOWN, NULL, 0);
  spine_debug_x("spine_shutdown return %d\n", r);
  return r;
}

#ifdef DEBUG_SPINE_TEST
//
// TEST
//

struct spine_ctx gSpine;
#define RATEMASK (16-1) //(64-1)

void handle_incoming_frame(const struct spine_frame_b2h* frame)
{
   const struct BodyToHead* data = &frame->payload;

   crc_t data_crc = calc_crc((const uint8_t*)data, sizeof(struct BodyToHead));
   crc_t expected_crc = frame->footer.checksum;
   if (data_crc != expected_crc) {
       printf("CRC mismatch: expected=%08x | actual=%08x\n", expected_crc, data_crc);
   }

   static uint32_t lastfc = 0;
   if (data->framecounter != lastfc+1)
   {
      LOGD("DROPPED FRAMES after %d until %d\n", lastfc, data->framecounter);
      printf("DROPPED FRAMES after %d until %d\n", lastfc, data->framecounter);
   }
   if (lastfc<1) {
     int i;
     uint8_t* dp=(uint8_t*)data;
     for (i=0;i<sizeof(struct BodyToHead);i++)
     {
       printf("%02x ",*dp++);
     }
     printf("%08x\n", *(crc_t*)(dp));
     printf("CRC = %08x\n",calc_crc((const uint8_t*)data, sizeof(struct BodyToHead)));
   }

   lastfc = data->framecounter;
   static uint8_t printcount=0;
   if (( ++printcount & RATEMASK ) == 0) {
      printf("%d: %d %d %d %d \r",
             data->framecounter,
             data->cliffSense[0],
             data->cliffSense[1],
             data->cliffSense[2],
             data->cliffSense[3]);
      fflush(stdout);

   }
}

void fill_outgoing_frame(struct HeadToBody* data)
{
   data->framecounter++;
}

ssize_t robot_io(spine_ctx_t spine, bool drain)
{
  if (!drain)
    usleep(1000);

  uint8_t buffer[2048];
  int fd = spine_get_fd(spine);
  ssize_t r = 0;
  do {
    ssize_t r = read(fd, buffer, sizeof(buffer));
    if (r > 0) {
      r = spine_receive_data(spine, (const void*)buffer, r);
    } else if (r < 0) {
      if (errno == EAGAIN) {
        r = 0;
      }
    }
  } while (drain && r != 0);
  return r;
}

int spine_test_setup()
{
  spine_init(&gSpine);
  struct spine_params params = {
    .devicename = SPINE_TTY,
    .baudrate = SPINE_BAUD
  };
  int errCode = spine_open(&gSpine, params);
  if (errCode != 0) return errCode;

  return 0;
}


bool s_test_initialized = false;
size_t s_read_count = 0;

int spine_test_loop_once() {

  struct HeadToBody headData = {0};  //-we own this one.

  headData.framecounter = 0xDEADBEA7;

  spine_set_mode(&gSpine, RobotMode_RUN);

  uint8_t frame_buffer[SPINE_B2H_FRAME_LEN];

  printf("Starting loop\n");
  LOGD("Starting loop");

  while (1) {
    ssize_t r = spine_parse_frame(&gSpine, &frame_buffer, sizeof(frame_buffer), NULL);

    if (r < 0) {
      continue;
    } else if (r > 0) {
      const struct SpineMessageHeader* hdr = (const struct SpineMessageHeader*)frame_buffer;
      if (hdr->payload_type == PAYLOAD_ACK) {
        s_test_initialized = true;
      } else if (hdr->payload_type == PAYLOAD_DATA_FRAME) {
        s_test_initialized = true;
        const struct spine_frame_b2h* frame = (const struct spine_frame_b2h*)frame_buffer;
        handle_incoming_frame(frame);
        spine_write_h2b_frame(&gSpine, &headData);
        robot_io(&gSpine, true);
      }
    } else {
      // r == 0 (waiting)
      if (s_read_count > 50) {
        if (!s_test_initialized && s_read_count > 100) {
          spine_set_mode(&gSpine, RobotMode_RUN);
        } else {
          spine_write_h2b_frame(&gSpine, &headData);
        }
        s_read_count = 0;
      }

    }

    robot_io(&gSpine, false);
    s_read_count++;
  }

  return 0;
}

#endif // DEBUG_SPINE_TEST<|MERGE_RESOLUTION|>--- conflicted
+++ resolved
@@ -412,11 +412,7 @@
     // Invalid CRC
     if (true_crc != expected_crc) {
         // throw away header
-<<<<<<< HEAD
-      LOGW("invalid crc: expected=%08x | observed=%08x [type %x]", expected_crc, true_crc, header->payload_type);
-=======
-        LOGW("invalid crc: expected=%x | observed=%x %02x %02x %02x %02x\n", expected_crc, true_crc, crc_bytes[0], crc_bytes[1], crc_bytes[2], crc_bytes[3]);
->>>>>>> 16dbc7fa
+        LOGW("invalid crc: expected=%08x | observed=%08x [type %x]", expected_crc, true_crc, header->payload_type);
         spine_set_rx_cursor(spine, sync_index + sizeof(SYNC_BODY_TO_HEAD));
         return -1;
     }
