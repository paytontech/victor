--- conflicted
+++ resolved
@@ -98,7 +98,6 @@
     //printf("TS: %d\n", Anki::Cozmo::HAL::GetTimeStamp() );
     start = end;
 
-<<<<<<< HEAD
 #if FACTORY_TEST
     // If we are packed out and have not yet seen the charger
     if (wasPackedOutAtBoot &&
@@ -131,8 +130,6 @@
     }
 #endif
 
-=======
->>>>>>> e294f18c
     if (shutdownSignal != 0 && --shutdownCounter == 0) {
       AnkiInfo("robot.main.shutdown", "%d", shutdownSignal);
       sync();
