/**
 * File:        hal.cpp
 *
 * Description: Hardware Abstraction Layer for robot process
 *
 **/


// System Includes
#include <chrono>
#include <assert.h>

// Our Includes
#include "anki/cozmo/robot/logging.h"
#include "anki/cozmo/robot/hal.h"
#include "anki/cozmo/shared/cozmoConfig.h"

#include "../spine/spine.h"
#include "../spine/cc_commander.h"

#include "schema/messages.h"
#include "clad/types/proxMessages.h"

#include <errno.h>

namespace Anki {
namespace Cozmo {

BodyToHead* bodyData_; //buffers are owned by the code that fills them. Spine owns this one
HeadToBody headData_;  //-we own this one.

namespace { // "Private members"

  s32 robotID_ = -1;

  // TimeStamp offset
  std::chrono::steady_clock::time_point timeOffset_ = std::chrono::steady_clock::now();


#ifdef USING_ANDROID_PHONE
  BodyToHead dummyBodyData_ = {
    .cliffSense = {800, 800, 800, 800}
  };
#endif

  // update every tick of the robot:
  // some touch values are 0xFFFF, which we want to ignore
  // so we cache the last non-0xFFFF value and return this as the latest touch sensor reading
  u16 lastValidTouchIntensity_;

<<<<<<< HEAD

=======
>>>>>>> 6b871c1c
  struct spine_ctx spine_;
  uint8_t frameBuffer_[SPINE_B2H_FRAME_LEN];
  uint8_t readBuffer_[4096];

  bool chargingEnabled_ = false;

} // "private" namespace

// Forward Declarations
Result InitRadio();
void InitIMU();
void ProcessIMUEvents();
void ProcessTouchLevel(void);
void PrintConsoleOutput(void);

ssize_t robot_io(spine_ctx_t spine, uint32_t sleepTimeMicroSec = 1000)
{
  usleep(sleepTimeMicroSec);

  int fd = spine_get_fd(spine);
  ssize_t r = read(fd, readBuffer_, sizeof(readBuffer_));
  if (r > 0) {
    r = spine_receive_data(spine, (const void*)readBuffer_, r);
  } else if (r < 0) {
    if (errno == EAGAIN) {
      r = 0;
    }
  }
  return r;
}

Result spine_wait_for_first_frame(spine_ctx_t spine)
{
  bool initialized = false;
  int read_count = 0;

  while (!initialized) {
    ssize_t r = spine_parse_frame(spine, &frameBuffer_, sizeof(frameBuffer_), NULL);

    if (r < 0) {
      continue;
    } else if (r > 0) {
      const struct SpineMessageHeader* hdr = (const struct SpineMessageHeader*)frameBuffer_;
      if (hdr->payload_type == PAYLOAD_DATA_FRAME) {
        initialized = true;
        const struct spine_frame_b2h* frame = (const struct spine_frame_b2h*)frameBuffer_;
        bodyData_ = (BodyToHead*)&frame->payload;
      }
      else if (hdr->payload_type == PAYLOAD_CONT_DATA) {
        ccc_data_process( (ContactData*)(hdr+1) );
        continue;
      }
      else {
        LOGD("Unknown Frame Type\n");
      }

    } else {
      // r == 0 (waiting)
      if (read_count > 50) {
        if (!initialized) {
          spine_set_mode(&spine_, RobotMode_RUN);
        }
        read_count = 0;
      }
    }

    robot_io(&spine_, 1000);
    read_count++;
  }

  return RESULT_OK;
}


Result HAL::Init()
{
  // Set ID
  robotID_ = Anki::Cozmo::DEFAULT_ROBOT_ID;

<<<<<<< HEAD
  InitMotor();

=======
//#if IMU_WORKING
>>>>>>> 6b871c1c
  InitIMU();

  if (InitRadio() != RESULT_OK) {
    AnkiError("HAL.Init.InitRadioFailed", "");
    return RESULT_FAIL;
  }

#ifndef USING_ANDROID_PHONE
  {
    AnkiInfo("HAL.Init.StartingSpineHAL", "");

    spine_init(&spine_);
    struct spine_params params = {
      .devicename = SPINE_TTY,
      .baudrate = SPINE_BAUD
    };
    int errCode = spine_open(&spine_, params);

    if (errCode != err_OK) {
      return RESULT_FAIL;
    }
    AnkiDebug("HAL.Init.SettingRunMode", "");

    spine_set_mode(&spine_, RobotMode_RUN);

    // Do we need to check for errors here?
    AnkiDebug("HAL.Init.WaitingForDataFrame", "");
    (void) spine_wait_for_first_frame(&spine_);
  }
#else
  bodyData_ = &dummyBodyData_;
#endif
  assert(bodyData_ != nullptr);


  for (int m = MOTOR_LIFT; m < MOTOR_COUNT; m++) {
    MotorResetPosition((MotorID)m);
  }
  AnkiInfo("HAL.Init.Success", "");

  return RESULT_OK;
}  // Init()

<<<<<<< HEAD
void ForwardMicData(void)
{
  // static_assert(MICDATA_SAMPLES_COUNT ==
  //               (sizeof(RobotInterface::MicData::data) / sizeof(RobotInterface::MicData::data[0])),
  //               "bad mic data sample count define");
  RobotInterface::MicData micData;
  micData.sequenceID = bodyData_->framecounter;
  micData.timestamp = HAL::GetTimeStamp();
#if MICDATA_ENABLED
  std::copy(bodyData_->audio, bodyData_->audio + MICDATA_SAMPLES_COUNT, micData.data);
  RobotInterface::SendMessage(micData);
#endif
}



void handle_payload_data(const uint8_t frame_buffer[]) {
  const struct spine_frame_b2h* frame = (const struct spine_frame_b2h*)frame_buffer;
  memcpy(frameBuffer_, frame_buffer, sizeof(frameBuffer_));

  bodyData_ = (BodyToHead*)(frameBuffer_ + sizeof(struct SpineMessageHeader));

  if (ccc_commander_is_active()) {
    ccc_payload_process(bodyData_);
  }

  // BRC: Should accumulate all of the audio data and send it in one shot
  ForwardMicData();
}


=======
>>>>>>> 6b871c1c
Result spine_get_frame() {
  Result result = RESULT_FAIL_IO_TIMEOUT;
  uint8_t frame_buffer[SPINE_B2H_FRAME_LEN];

  ssize_t r = 0;
  do {
    r = spine_parse_frame(&spine_, frame_buffer, sizeof(frame_buffer), NULL);

    if (r < 0) {
      continue;
    } else if (r > 0) {
      const struct SpineMessageHeader* hdr = (const struct SpineMessageHeader*)frame_buffer;
      LOGD("Handling payload type %x\n", hdr->payload_type);
      if (hdr->payload_type == PAYLOAD_DATA_FRAME) {
<<<<<<< HEAD
        handle_payload_data(frame_buffer);  //payload starts immediately after header
        result = RESULT_OK;
        continue;
      }
      else if (hdr->payload_type == PAYLOAD_CONT_DATA) {
        ccc_data_process( (ContactData*)(hdr+1) );
=======
        memcpy(frameBuffer_, frame_buffer, sizeof(frameBuffer_));
        bodyData_ = (BodyToHead*)(frameBuffer_ + sizeof(struct SpineMessageHeader));
>>>>>>> 6b871c1c
        result = RESULT_OK;
        continue;
      }
      else {
        LOGD("Unknown Frame Type\n");
      }

    } else {
      // get more data
      robot_io(&spine_, 1000);
    }
  } while (r != 0);

  return result;
}


extern "C"  ssize_t spine_write_ccc_frame(spine_ctx_t spine, const struct ContactData* ccc_payload);

Result HAL::Step(void)
{
  Result result = RESULT_OK;

  headData_.framecounter++;

  //check if the charge contact commander is active,
  //if so, override normal operation
  bool commander_is_active = ccc_commander_is_active();
  //  struct HeadToBody* h2bp = (commander_is_active) ? ccc_data_get_response() : &headData_;
  struct HeadToBody* h2bp =  &headData_;


  // Send zero motor power when charging is enabled
  if(chargingEnabled_)
  {
    memset(h2bp->motorPower, 0, sizeof(h2bp->motorPower));
  }

  spine_write_h2b_frame(&spine_, h2bp);

  struct ContactData* ccc_response = ccc_text_response();
  if (ccc_response) {
    spine_write_ccc_frame(&spine_, ccc_response);
  }

  ProcessIMUEvents();

  do {
    result = spine_get_frame();
  } while(result != RESULT_OK);

  ProcessTouchLevel(); // filter invalid values from touch sensor

  PrintConsoleOutput();

  return result;
}

void ProcessTouchLevel(void)
{
  if(bodyData_->touchLevel[0] != 0xFFFF) {
    lastValidTouchIntensity_ = bodyData_->touchLevel[HAL::BUTTON_CAPACITIVE];
  }
}

// Get the number of microseconds since boot
u32 HAL::GetMicroCounter(void)
{
  auto currTime = std::chrono::steady_clock::now();
  return static_cast<TimeStamp_t>(std::chrono::duration_cast<std::chrono::microseconds>(currTime.time_since_epoch()).count());
}

void HAL::MicroWait(u32 microseconds)
{
  u32 now = GetMicroCounter();
  while ((GetMicroCounter() - now) < microseconds)
    ;
}

TimeStamp_t HAL::GetTimeStamp(void)
{
  auto currTime = std::chrono::steady_clock::now();
  return static_cast<TimeStamp_t>(std::chrono::duration_cast<std::chrono::milliseconds>(currTime.time_since_epoch()).count());
}

void HAL::SetTimeStamp(TimeStamp_t t)
{
  AnkiInfo("HAL.SetTimeStamp", "%d", t);
  timeOffset_ = std::chrono::steady_clock::now() - std::chrono::milliseconds(t);
};


void HAL::SetLED(LEDId led_id, u32 color)
{
  assert(led_id >= 0 && led_id < LED_COUNT);

  const u32 ledIdx = (u32)led_id;

  uint8_t r = (color >> LED_RED_SHIFT) & LED_CHANNEL_MASK;
  uint8_t g = (color >> LED_GRN_SHIFT) & LED_CHANNEL_MASK;
  uint8_t b = (color >> LED_BLU_SHIFT) & LED_CHANNEL_MASK;
  headData_.ledColors[ledIdx * LED_CHANEL_CT + LED0_RED] = r;
  headData_.ledColors[ledIdx * LED_CHANEL_CT + LED0_GREEN] = g;
  headData_.ledColors[ledIdx * LED_CHANEL_CT + LED0_BLUE] = b;
}

u32 HAL::GetID()
{
  return robotID_;
}

inline u16 FlipBytes(u16 v) {
  return ((((v) & 0x00FF)<<8) | ((v)>>8));
}

ProxSensorData HAL::GetRawProxData()
{
  ProxSensorData proxData;
  proxData.rangeStatus = bodyData_->proximity.rangeStatus;
  proxData.distance_mm = FlipBytes(bodyData_->proximity.rangeMM);
  // Signal/Ambient Rate are fixed point 9.7, so convert to float:
  proxData.signalIntensity = static_cast<float>(FlipBytes(bodyData_->proximity.signalRate)) / 128.f;
  proxData.ambientIntensity = static_cast<float>(FlipBytes(bodyData_->proximity.ambientRate)) / 128.f;
  // SPAD count is fixed point 8.8, so convert to float:
  proxData.spadCount = static_cast<float>(FlipBytes(bodyData_->proximity.spadCount)) / 256.f;
  return proxData;
}

u16 HAL::GetButtonState(const ButtonID button_id)
{
  assert(button_id >= 0 && button_id < BUTTON_COUNT);
  if(button_id==HAL::BUTTON_CAPACITIVE) {
    return lastValidTouchIntensity_;
  }
  return bodyData_->touchLevel[button_id];
}

u16 HAL::GetRawCliffData(const CliffID cliff_id)
{
  assert(cliff_id < DROP_SENSOR_COUNT);
  return bodyData_->cliffSense[cliff_id];
}

u16 HAL::GetCliffOffLevel(const CliffID cliff_id)
{
  // This is not supported by V2 hardware
  return 0;
}

bool HAL::HandleLatestMicData(SendDataFunction sendDataFunc)
{
  #if MICDATA_ENABLED
  {
    sendDataFunc(bodyData_->audio, MICDATA_SAMPLES_COUNT);
  }
  #endif
  return false;
}

f32 HAL::BatteryGetVoltage()
{
  // On charger battery.battery reports ~3520 so scale it to 5v
  static const f32 kBatteryScale = 5.f/3520;
  return kBatteryScale * bodyData_->battery.battery;
}

bool HAL::BatteryIsCharging()
{
  // TEMP!! This should be fixed once syscon reports the correct flags for isCharging, etc.
  static bool isCharging = false;
  static bool wasAboveThresh = false;
  static u32 lastTransition_ms = HAL::GetTimeStamp();

  const int32_t thresh = 2000; // raw ADC value?
  const u32 debounceTime_ms = 200U;

  const bool isAboveThresh = bodyData_->battery.charger > thresh;

  if (isAboveThresh != wasAboveThresh) {
    lastTransition_ms = HAL::GetTimeStamp();
  }

  const bool canTransition = HAL::GetTimeStamp() > lastTransition_ms + debounceTime_ms;

  if (canTransition) {
    isCharging = isAboveThresh;
  }

  wasAboveThresh = isAboveThresh;
  return isCharging;
  //return bodyData_->battery.flags & isCharging;
}

bool HAL::BatteryIsOnCharger()
{
  // TEMP!! This should be fixed once syscon reports the correct flags for isCharging, etc.
  return HAL::BatteryIsCharging();
  //return bodyData_->battery.flags & isOnCharger;
}

bool HAL::BatteryIsChargerOOS()
{
  return false;
  // BRC: no longer supported in DVT2
  // bodyData_->battery.flags & chargerOOS;
}

u8 HAL::GetWatchdogResetCounter()
{
  // not (yet) implemented in HAL in V2
  return 0;//bodyData_->status.watchdogCount;
}

} // namespace Cozmo
} // namespace Anki


extern "C" {

  u64 steady_clock_now(void) {
    return std::chrono::steady_clock::now().time_since_epoch().count();
  }
}<|MERGE_RESOLUTION|>--- conflicted
+++ resolved
@@ -48,10 +48,6 @@
   // so we cache the last non-0xFFFF value and return this as the latest touch sensor reading
   u16 lastValidTouchIntensity_;
 
-<<<<<<< HEAD
-
-=======
->>>>>>> 6b871c1c
   struct spine_ctx spine_;
   uint8_t frameBuffer_[SPINE_B2H_FRAME_LEN];
   uint8_t readBuffer_[4096];
@@ -131,12 +127,7 @@
   // Set ID
   robotID_ = Anki::Cozmo::DEFAULT_ROBOT_ID;
 
-<<<<<<< HEAD
-  InitMotor();
-
-=======
 //#if IMU_WORKING
->>>>>>> 6b871c1c
   InitIMU();
 
   if (InitRadio() != RESULT_OK) {
@@ -180,40 +171,6 @@
   return RESULT_OK;
 }  // Init()
 
-<<<<<<< HEAD
-void ForwardMicData(void)
-{
-  // static_assert(MICDATA_SAMPLES_COUNT ==
-  //               (sizeof(RobotInterface::MicData::data) / sizeof(RobotInterface::MicData::data[0])),
-  //               "bad mic data sample count define");
-  RobotInterface::MicData micData;
-  micData.sequenceID = bodyData_->framecounter;
-  micData.timestamp = HAL::GetTimeStamp();
-#if MICDATA_ENABLED
-  std::copy(bodyData_->audio, bodyData_->audio + MICDATA_SAMPLES_COUNT, micData.data);
-  RobotInterface::SendMessage(micData);
-#endif
-}
-
-
-
-void handle_payload_data(const uint8_t frame_buffer[]) {
-  const struct spine_frame_b2h* frame = (const struct spine_frame_b2h*)frame_buffer;
-  memcpy(frameBuffer_, frame_buffer, sizeof(frameBuffer_));
-
-  bodyData_ = (BodyToHead*)(frameBuffer_ + sizeof(struct SpineMessageHeader));
-
-  if (ccc_commander_is_active()) {
-    ccc_payload_process(bodyData_);
-  }
-
-  // BRC: Should accumulate all of the audio data and send it in one shot
-  ForwardMicData();
-}
-
-
-=======
->>>>>>> 6b871c1c
 Result spine_get_frame() {
   Result result = RESULT_FAIL_IO_TIMEOUT;
   uint8_t frame_buffer[SPINE_B2H_FRAME_LEN];
@@ -228,17 +185,8 @@
       const struct SpineMessageHeader* hdr = (const struct SpineMessageHeader*)frame_buffer;
       LOGD("Handling payload type %x\n", hdr->payload_type);
       if (hdr->payload_type == PAYLOAD_DATA_FRAME) {
-<<<<<<< HEAD
-        handle_payload_data(frame_buffer);  //payload starts immediately after header
-        result = RESULT_OK;
-        continue;
-      }
-      else if (hdr->payload_type == PAYLOAD_CONT_DATA) {
-        ccc_data_process( (ContactData*)(hdr+1) );
-=======
         memcpy(frameBuffer_, frame_buffer, sizeof(frameBuffer_));
         bodyData_ = (BodyToHead*)(frameBuffer_ + sizeof(struct SpineMessageHeader));
->>>>>>> 6b871c1c
         result = RESULT_OK;
         continue;
       }
