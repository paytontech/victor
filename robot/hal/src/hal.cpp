--- conflicted
+++ resolved
@@ -15,29 +15,15 @@
 #include "anki/cozmo/robot/hal.h"
 #include "anki/cozmo/shared/cozmoConfig.h"
 
-<<<<<<< HEAD
-#include "../spine/spine_hal.h"
+#include "../spine/spine.h"
 #include "../spine/cc_commander.h"
-=======
-//#include "../spine/spine_hal.h"
-#include "../spine/spine.h"
->>>>>>> adad1449
 
 #include "schema/messages.h"
 #include "clad/types/proxMessages.h"
 #include "clad/robotInterface/messageRobotToEngine.h"
 #include "clad/robotInterface/messageRobotToEngine_send_helper.h"
 
-<<<<<<< HEAD
-=======
 #include <errno.h>
-
-#define IMU_WORKING 1
-
-// Debugging Defines
-#define FRAMES_PER_RESPONSE  1  //send response every N input frames
-
->>>>>>> adad1449
 
 namespace Anki {
 namespace Cozmo {
@@ -64,9 +50,7 @@
   // so we cache the last non-0xFFFF value and return this as the latest touch sensor reading
   u16 lastValidTouchIntensity_;
 
-<<<<<<< HEAD
-=======
-  
+
   struct spine_ctx spine_;
   uint8_t frameBuffer_[SPINE_B2H_FRAME_LEN];
   uint8_t readBuffer_[4096];
@@ -77,8 +61,7 @@
   Result lastResult_;
 
   bool chargingEnabled_ = false;
-  
->>>>>>> adad1449
+
 } // "private" namespace
 
 // Forward Declarations
@@ -89,28 +72,6 @@
 void ProcessTouchLevel(void);
 void PrintConsoleOutput(void);
 
-<<<<<<< HEAD
-
-#define MAX_RETRIES 4
-#define SPINE_DATA_TIMEOUT_MS 500
-Result GetSpineDataFrame(void)
-{
-  int_fast8_t retries = MAX_RETRIES;
-  while (retries--) {
-    const SpineMessageHeader* hdr = (const SpineMessageHeader*)
-      hal_get_next_frame(SPINE_DATA_TIMEOUT_MS/MAX_RETRIES);
-    if (!hdr) { continue; }
-    if (hdr->payload_type == PAYLOAD_DATA_FRAME) {
-      bodyData_ = (BodyToHead*)(hdr + 1);
-      return RESULT_OK;
-    }
-    else if (hdr->payload_type == PAYLOAD_CONT_DATA) {
-      ccc_data_process( (ContactData*)(hdr+1) );
-      return RESULT_OK;
-    }
-  }
-  return RESULT_FAIL_IO_TIMEOUT;
-=======
 ssize_t robot_io(spine_ctx_t spine, uint32_t sleepTimeMicroSec = 1000)
 {
   usleep(sleepTimeMicroSec);
@@ -125,25 +86,13 @@
     }
   }
   return r;
-
-  // uint8_t buffer[2048];
-  // int fd = spine_get_fd(spine);
-  // ssize_t r = read(fd, buffer, sizeof(buffer));
-  // if (r > 0) {
-  //   r = spine_receive_data(spine, (const void*)buffer, r);
-  // } else if (r < 0) {
-  //   if (errno == EAGAIN) {
-  //     r = 0;
-  //   }
-  // }
-  // return r;
 }
 
 Result spine_wait_for_first_frame(spine_ctx_t spine)
 {
   bool initialized = false;
   int read_count = 0;
-  
+
   while (!initialized) {
     ssize_t r = spine_parse_frame(spine, &frameBuffer_, sizeof(frameBuffer_), NULL);
 
@@ -171,7 +120,6 @@
   }
 
   return RESULT_OK;
->>>>>>> adad1449
 }
 
 
@@ -208,20 +156,7 @@
     spine_set_mode(&spine_, RobotMode_RUN);
 
     AnkiDebug("HAL.Init.WaitingForDataFrame", "");
-<<<<<<< HEAD
-    Result result;
-    do {
-      result = GetSpineDataFrame();
-      //spin on good frame
-      if (result == RESULT_FAIL_IO_TIMEOUT) {
-        AnkiWarn("HAL.Init.SpineTimeout", "Kicking the body again!");
-        hal_set_mode(RobotMode_RUN);
-      }
-    } while (result != RESULT_OK);
-
-=======
     Result result = spine_wait_for_first_frame(&spine_);
->>>>>>> adad1449
   }
 #else
   bodyData_ = &dummyBodyData_;
@@ -251,6 +186,17 @@
 #endif
 }
 
+
+
+void handle_payload_data(const uint8_t frame_buffer[]) {
+  const struct spine_frame_b2h* frame = (const struct spine_frame_b2h*)frame_buffer;
+  memcpy(frameBuffer_, frame_buffer, sizeof(frameBuffer_));
+  bodyData_ = (BodyToHead*)(frameBuffer_ + sizeof(struct SpineMessageHeader));
+  // BRC: Should accumulate all of the audio data and send it in one shot
+  ForwardMicData();
+}
+
+
 Result spine_get_frame() {
   Result result = RESULT_FAIL_IO_TIMEOUT;
   uint8_t frame_buffer[SPINE_B2H_FRAME_LEN];
@@ -265,15 +211,16 @@
     } else if (r > 0) {
       const struct SpineMessageHeader* hdr = (const struct SpineMessageHeader*)frame_buffer;
       if (hdr->payload_type == PAYLOAD_DATA_FRAME) {
-        const struct spine_frame_b2h* frame = (const struct spine_frame_b2h*)frame_buffer;
-        memcpy(frameBuffer_, frame_buffer, sizeof(frameBuffer_));
-        bodyData_ = (BodyToHead*)(frameBuffer_ + sizeof(struct SpineMessageHeader));
-        
-        // BRC: Should accumulate all of the audio data and send it in one shot
-        ForwardMicData();
+        handle_payload_data(frame_buffer);  //payload starts immediately after header
         result = RESULT_OK;
         continue;
       }
+      else if (hdr->payload_type == PAYLOAD_CONT_DATA) {
+        ccc_data_process( (ContactData*)(hdr+1) );
+        result = RESULT_OK;
+        continue;
+      }
+
     } else {
       // get more data
       robot_io(&spine_, 1000);
@@ -283,55 +230,25 @@
   return result;
 }
 
+  //check if the charge contact commander is active,
+  //if so, override normal operation
+    bool commander_is_active = ccc_commander_is_active();
+    struct HeadToBody* h2bp = (commander_is_active) ? ccc_data_get_response() : &headData_;
+
+
 Result HAL::Step(void)
 {
   Result result = RESULT_OK;
 
-<<<<<<< HEAD
-#ifndef USING_ANDROID_PHONE
+  headData_.framecounter++;
+
+  // Send zero motor power when charging is enabled
+  if(chargingEnabled_)
   {
-    headData_.framecounter++;
-
-    //check if the charge contact commander is active,
-    //if so, override normal operation
-    bool commander_is_active = ccc_commander_is_active();
-    if (commander_is_active) {
-      hal_send_frame(PAYLOAD_DATA_FRAME, ccc_data_get_response(), sizeof(HeadToBody));
-=======
-  // Send whatever data we have
-  static int repeater = FRAMES_PER_RESPONSE;
-  if (--repeater <= 0) {
-    repeater = FRAMES_PER_RESPONSE;
-    headData_.framecounter++;
-
-    // Send zero motor power when charging is enabled
-    if(chargingEnabled_)
-    {
-      memset(headData_.motorPower, 0, sizeof(headData_.motorPower));
->>>>>>> adad1449
-    }
-    else {
-      hal_send_frame(PAYLOAD_DATA_FRAME, &headData_, sizeof(HeadToBody));
-
-<<<<<<< HEAD
-      // Process IMU while next frame is buffering in the background
-      ProcessIMUEvents();
-
-    }
-    result =  GetSpineDataFrame();
-
-    if (commander_is_active) {
-      ccc_payload_process(bodyData_);
-      return RESULT_FAIL;
-    }
-
-    ProcessTouchLevel(); // filter invalid values from touch sensor
-
-    PrintConsoleOutput();
-=======
-    spine_write_h2b_frame(&spine_, &headData_);
->>>>>>> adad1449
-  }
+    memset(h2bp->motorPower, 0, sizeof(h2bp->motorPower));
+  }
+
+  spine_write_h2b_frame(&spine_, &headData_);
 
   ProcessIMUEvents();
 
