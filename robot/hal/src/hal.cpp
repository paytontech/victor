--- conflicted
+++ resolved
@@ -278,17 +278,11 @@
   if (now-last_packet_send >= MIN_CCC_XMIT_SPACING_US ) {
     //check if the charge contact commander is active,
     //if so, override normal operation
-<<<<<<< HEAD
     // commander_is_active = ccc_commander_is_active();
     // struct HeadToBody* h2bp = (commander_is_active) ? ccc_data_get_response() : &headData_;
     struct HeadToBody* h2bp =  &headData_;
-    
-=======
-    commander_is_active = ccc_commander_is_active();
-    struct HeadToBody* h2bp = (commander_is_active) ? ccc_data_get_response() : &headData_;
 
     EventStart(EventType::WRITE_SPINE);
->>>>>>> db8b231b
     spine_write_h2b_frame(&spine_, h2bp);
     EventStop(EventType::WRITE_SPINE);
 
