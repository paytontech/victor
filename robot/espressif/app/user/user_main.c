--- conflicted
+++ resolved
@@ -6,12 +6,8 @@
 #include "user_interface.h"
 #include "client.h"
 #include "driver/uart.h"
-<<<<<<< HEAD
 #include "driver/i2s.h"
-=======
-#include "driver/spi.h"
 #include "nv_params.h"
->>>>>>> 2561d7dd
 #include "task0.h"
 #include "telnet.h"
 #include "upgrade_controller.h"
@@ -89,7 +85,6 @@
       os_printf("AP station %d jointed: " MACSTR "\r\n",
                 evt->event_info.sta_connected.aid,
                 MAC2STR(evt->event_info.sta_connected.mac));
-      // Fix the wifi rate rather than allowing negotiation
       break;
     }
     case EVENT_SOFTAPMODE_STADISCONNECTED:
@@ -171,7 +166,6 @@
   // Setup Basestation client
   clientInit();
 
-<<<<<<< HEAD
   // Initalize i2SPI interface
   i2sInit();
 
@@ -181,25 +175,20 @@
 
   // Setup high priority task
   task2Init();
-=======
   // Enable UART0 RX interrupt
   // Only after clientInit
   uart_start();
->>>>>>> 2561d7dd
 
   // Set up shared background tasks
   task0Init();
   //task0Post(userTask, 0);
 
-<<<<<<< HEAD
-=======
   os_timer_disarm(&userTimer);
   os_timer_setfn(&userTimer, userIntervalTask, NULL);
   os_timer_arm(&userTimer, USER_TASK_INTERVAL_MS, true);
 
   os_printf("CPU Freq: %d MHz\r\n", system_get_cpu_freq());
 
->>>>>>> 2561d7dd
   os_printf("user initalization complete\r\n");
 }
 
@@ -219,13 +208,9 @@
     REG_SET_BIT(0x3ff00014, BIT(0)); //< Set CPU frequency to 160MHz
     err = system_update_cpu_freq(160);
 
-<<<<<<< HEAD
     uart_init(BIT_RATE_115200, BIT_RATE_115200);
-=======
     gpio_init();
 
-    uart_init(BIT_RATE_5000000, BIT_RATE_115200);
->>>>>>> 2561d7dd
 
     os_printf("Espressif booting up...\r\nCPU set freq rslt = %d\r\n", err);
 
