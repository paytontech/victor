/** Impelementation for RTIP interface on Espressif
 * @author Daniel Casner <daniel@anki.com>
 */

extern "C" {
#include "user_interface.h"
#include "ets_sys.h"
#include "osapi.h"
#include "mem.h"
#include "driver/i2spi.h"
#include "anki/cozmo/robot/drop.h"
#include "client.h"
}
#include "anki/cozmo/robot/logging.h"
#include "rtip.h"
#include "anki/cozmo/robot/esp.h"

namespace Anki {
namespace Cozmo {
namespace RTIP {

#define TICK_TIME (5000)
#define BYTES_PER_TICK (256)

bool SendMessage(RobotInterface::EngineToRobot& msg)
{
<<<<<<< HEAD
  static uint32_t lastCallTime = 0;
  static uint16_t sentThisTick = 0;
  const uint32_t now = system_get_time();
  const uint32_t timeSinceLastCall = now - lastCallTime;
  const uint32_t flushed = BYTES_PER_TICK * timeSinceLastCall / TICK_TIME;
  sentThisTick = flushed > sentThisTick ? 0 : sentThisTick - flushed;
  AnkiConditionalErrorAndReturnValue((msg.Size() + sentThisTick) <= BYTES_PER_TICK,  false, "RTIP.SendMessage: Not enough buffer on RTIP\r\n")
  AnkiConditionalErrorAndReturnValue(msg.Size() <= DROP_TO_RTIP_MAX_VAR_PAYLOAD,     false, "RTIP.SendMessage: Message too large for RTIP, %d > %d\r\n", msg.Size(), DROP_TO_RTIP_MAX_VAR_PAYLOAD);
  AnkiConditionalErrorAndReturnValue(i2spiQueueMessage(msg.GetBuffer(), msg.Size()), false, "RTIP.SendMessage: Couldn't forward message to RTIP\r\n");
=======
  AnkiConditionalErrorAndReturnValue(msg.Size() <= DROP_TO_RTIP_MAX_VAR_PAYLOAD,     false, "RTIP", "SendMessage: Message too large for RTIP, %d > %d", msg.Size(), DROP_TO_RTIP_MAX_VAR_PAYLOAD);
  AnkiConditionalErrorAndReturnValue(i2spiQueueMessage(msg.GetBuffer(), msg.Size()), false, "RTIP", "SendMessage: Couldn't forward message to RTIP");
>>>>>>> 3922819d
  return true;
}

#define RELAY_BUFFER_SIZE (256)
extern "C" bool AcceptRTIPMessage(uint8_t* payload, uint8_t length)
{
  static uint8 relayBuffer[RELAY_BUFFER_SIZE];
  static uint8 relayQueued = 0;
  if (clientConnected())
  {
    if (length > (RELAY_BUFFER_SIZE - relayQueued))
    {
      os_printf("ERROR: RTIP message overflow! %d > %d - %d\r\n", length, RELAY_BUFFER_SIZE, relayQueued);
      relayQueued = 0;
      return false;
    }
    else
    {
      os_memcpy(relayBuffer + relayQueued, payload, length);
      relayQueued += length;
      while (relayQueued > 2) // Have a header +
      {
        const uint16 size = relayBuffer[0] | ((relayBuffer[1] & RTIP_CLAD_SIZE_HIGH_MASK) << 8);
        if (relayQueued >= size)
        {
          const bool reliable = relayBuffer[1] & RTIP_CLAD_MSG_RELIABLE_FLAG;
          const bool hot      = relayBuffer[1] & RTIP_CLAD_MSG_HOT_FLAG;
          if (clientSendMessage(relayBuffer + 2, size, 0, reliable, hot) == false) //<-- GLOBAL_INVALID_TAG = 0, fighting include nightmare
          {
            os_printf("ERROR: Couldn't relay message from RTIP over wifi\r\n");
          }
          relayQueued -= size + 2;
          os_memcpy(relayBuffer, relayBuffer + size + 2, relayQueued);
        }
        else
        {
          break;
        }
      }
      return true;
    }
  }
  else return true;
}



} // RTIP
} // Cozmo
} // Anki<|MERGE_RESOLUTION|>--- conflicted
+++ resolved
@@ -24,20 +24,15 @@
 
 bool SendMessage(RobotInterface::EngineToRobot& msg)
 {
-<<<<<<< HEAD
   static uint32_t lastCallTime = 0;
   static uint16_t sentThisTick = 0;
   const uint32_t now = system_get_time();
   const uint32_t timeSinceLastCall = now - lastCallTime;
   const uint32_t flushed = BYTES_PER_TICK * timeSinceLastCall / TICK_TIME;
   sentThisTick = flushed > sentThisTick ? 0 : sentThisTick - flushed;
-  AnkiConditionalErrorAndReturnValue((msg.Size() + sentThisTick) <= BYTES_PER_TICK,  false, "RTIP.SendMessage: Not enough buffer on RTIP\r\n")
+  AnkiConditionalErrorAndReturnValue((msg.Size() + sentThisTick) <= BYTES_PER_TICK,  false, "RTIP.SendMessage: Not enough buffer on RTIP\r\n");
   AnkiConditionalErrorAndReturnValue(msg.Size() <= DROP_TO_RTIP_MAX_VAR_PAYLOAD,     false, "RTIP.SendMessage: Message too large for RTIP, %d > %d\r\n", msg.Size(), DROP_TO_RTIP_MAX_VAR_PAYLOAD);
   AnkiConditionalErrorAndReturnValue(i2spiQueueMessage(msg.GetBuffer(), msg.Size()), false, "RTIP.SendMessage: Couldn't forward message to RTIP\r\n");
-=======
-  AnkiConditionalErrorAndReturnValue(msg.Size() <= DROP_TO_RTIP_MAX_VAR_PAYLOAD,     false, "RTIP", "SendMessage: Message too large for RTIP, %d > %d", msg.Size(), DROP_TO_RTIP_MAX_VAR_PAYLOAD);
-  AnkiConditionalErrorAndReturnValue(i2spiQueueMessage(msg.GetBuffer(), msg.Size()), false, "RTIP", "SendMessage: Couldn't forward message to RTIP");
->>>>>>> 3922819d
   return true;
 }
 
