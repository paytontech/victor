/**
 * File: observableObjectLibrary.h
 *
 * Author: Andrew Stein
 * Date:   8-11-2014
 *
 * Description: Defines an ObservableObjectLibrary class for keeping up with
 *              a set of known ObservableObjects we expect to see in the world.
 *
 *
 * Copyright: Anki, Inc. 2014
 **/


#ifndef ANKI_VISION_OBSERVABLE_OBJECT_LIBRARY_H
#define ANKI_VISION_OBSERVABLE_OBJECT_LIBRARY_H

#include <list>
#include <set>
#include <map>

#include "anki/vision/basestation/observableObject.h"
#include "anki/vision/basestation/visionMarker.h"


namespace Anki {
  namespace Vision {
    
    template<class ObsObjectType>
    class ObservableObjectLibrary
    {
    public:
      
      //using ObsObjectType = ObsObjectType;
      
      ObservableObjectLibrary(){};
      
      u32 GetNumObjects() const;
      
      // Add an object to the known list. Note that this permits addition of
      // objects at run time.
      void AddObject(const ObsObjectType* object);
      
      // Groups markers referring to the same type, and clusters them into
      // observed objects, returned in objectsSeen (which is keyed and sorted by
      // distance from the camera to the object).   Used markers will be
      // removed from the input list, so markers referring to objects unknown
      // to this library will remain.  If seenOnlyBy is not ANY_CAMERA, only markers
      // seen by that camera will be considered and objectSeen poses will be returned
      // wrt to that camera. If seenOnlyBy is ANY_CAMERA, the poses are returned wrt the world.
<<<<<<< HEAD
      void CreateObjectsFromMarkers(const std::list<ObservedMarker*>& markers,
                                    std::multimap<f32, ObservableObject*>& objectsSeen,
                                    const CameraID_t seenOnlyBy = ANY_CAMERA) const;
      
      // Only one object in a library can have each type. Return a pointer to
      // that object, or NULL if none exists.
      const ObservableObject* GetObjectWithType(const ObjectType type) const;
=======
      Result CreateObjectsFromMarkers(const std::list<ObservedMarker*>& markers,
                                      std::vector<ObsObjectType*>& objectsSeen,
                                      const CameraID_t seenOnlyBy = ANY_CAMERA) const;
>>>>>>> a61d5889
      
      // Return a pointer to a vector of pointers to known objects with at
      // least one of the specified markers or codes on it. If  there is no
      // object with that marker/code, a NULL pointer is returned.
      std::set<const ObsObjectType*> const& GetObjectsWithMarker(const Marker& marker) const;
      std::set<const ObsObjectType*> const& GetObjectsWithCode(const Marker::Code& code) const;
      
    protected:
      
      static const std::set<const ObsObjectType*> sEmptyObjectVector;
      
      std::list<const ObsObjectType*> _knownObjects;
      
      // Store a list of pointers to all objects that have at least one marker
      // with that code.  You can then use the objects' GetMarkersWithCode()
      // method to get the list of markers on each object.
      //std::map<Marker::Code, std::vector<const ObsObjectType*> > _objectsWithCode;
      std::map<Marker::Code, std::set<const ObsObjectType*> > _objectsWithCode;
      
      // A PoseCluster is a pairing of a single pose and all the marker matches
      // that imply that pose
      class PoseCluster
      {
      public:
        using MatchList = std::list<std::pair<const ObservedMarker*, KnownMarker> >;
        
        PoseCluster(const PoseMatchPair& match);
        
        // Returns true if match was added
        bool TryToAddMatch(const PoseMatchPair& match,
                           const float distThreshold, const Radians angleThreshold,
                           const std::vector<RotationMatrix3d>& R_ambiguities);
        
        const Pose3d& GetPose() const { return _pose; }
        const size_t  GetSize() const { return _matches.size(); }
        
        const MatchList& GetMatches() const { return _matches; }
        
        // Updates pose based on all member matches. Does nothing if there is
        // only one member.
        void RecomputePose();
        
      protected:
        Pose3d _pose;
        
        MatchList _matches;
        
        std::set<const ObservedMarker*> _obsMarkerSet;
        
      }; // class PoseCluster
      
      void ClusterObjectPoses(const std::vector<PoseMatchPair>& possiblePoses,
                              const ObsObjectType*         libObject,
                              const float distThreshold, const Radians angleThreshold,
                              std::vector<PoseCluster>& poseClusters) const;
      
    }; // class ObservableObjectLibrary
    
  } // namespace Vision
} // namespace Anki

#endif // ANKI_VISION_OBSERVABLE_OBJECT_H<|MERGE_RESOLUTION|>--- conflicted
+++ resolved
@@ -48,19 +48,9 @@
       // to this library will remain.  If seenOnlyBy is not ANY_CAMERA, only markers
       // seen by that camera will be considered and objectSeen poses will be returned
       // wrt to that camera. If seenOnlyBy is ANY_CAMERA, the poses are returned wrt the world.
-<<<<<<< HEAD
       void CreateObjectsFromMarkers(const std::list<ObservedMarker*>& markers,
-                                    std::multimap<f32, ObservableObject*>& objectsSeen,
+                                    std::multimap<f32, ObsObjectType*>& objectsSeen,
                                     const CameraID_t seenOnlyBy = ANY_CAMERA) const;
-      
-      // Only one object in a library can have each type. Return a pointer to
-      // that object, or NULL if none exists.
-      const ObservableObject* GetObjectWithType(const ObjectType type) const;
-=======
-      Result CreateObjectsFromMarkers(const std::list<ObservedMarker*>& markers,
-                                      std::vector<ObsObjectType*>& objectsSeen,
-                                      const CameraID_t seenOnlyBy = ANY_CAMERA) const;
->>>>>>> a61d5889
       
       // Return a pointer to a vector of pointers to known objects with at
       // least one of the specified markers or codes on it. If  there is no
