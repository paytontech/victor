--- conflicted
+++ resolved
@@ -71,7 +71,6 @@
     s32 GetConnectedComponents(Array2d<s32>& labelImage,
                                std::vector<std::vector< Point2<s32> > >& regionPoints) const;
     
-<<<<<<< HEAD
     // Resize in place by scaleFactor
     void Resize(f32 scaleFactor);
     
@@ -83,7 +82,6 @@
     
     using Array2d<u8>::GetDataPointer;
     using Array2d<u8>::IsEmpty;
-=======
   }; // class Image
   
   
@@ -92,7 +90,6 @@
   public:
     ImageRGBA();
     ImageRGBA(s32 nrows, s32 ncols); // allocates
->>>>>>> bbbb37b7
     
     // No allocation, just wraps a header around given data.
     ImageRGBA(s32 nrows, s32 ncols, u32* data_32bpp);
