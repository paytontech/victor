/**
File: docking.cpp
Author: Peter Barnum
Created: December 3, 2013

Copyright Anki, Inc. 2013
For internal use only. No part of this code may be used without a signed non-disclosure agreement with Anki, inc.
**/

#include "anki/vision/robot/docking_vision.h"

namespace Anki
{
  namespace Embedded
  {
    namespace Docking
    {
      static Result ComputeDockingErrorSignal_Affine(const Array<f32> &homography, const Quadrilateral<f32> &templateRegion, const s32 horizontalTrackingResolution, const f32 blockMarkerWidthInMM, const f32 horizontalFocalLengthInMM, f32 &rel_x, f32 &rel_y, f32 &rel_rad, MemoryStack scratch);

      //currentDistance = BlockMarker3D.ReferenceWidth * this.calibration.fc(1) / L;

      Result ComputeDockingErrorSignal(const TemplateTracker::PlanarTransformation_f32 &transform, const s32 horizontalTrackingResolution, const f32 blockMarkerWidthInMM, const f32 horizontalFocalLengthInMM, f32 &rel_x, f32 &rel_y, f32 &rel_rad, MemoryStack scratch)
      {
        // Set these now, so if there is an error, the robot will start driving in a circle
        rel_x = -1.0;
        rel_y = -1.0f;
        rel_rad = -1.0f;

        if(transform.get_transformType() == TemplateTracker::TRANSFORM_AFFINE) {
          return ComputeDockingErrorSignal_Affine(transform.get_homography(), transform.get_transformedCorners(scratch), horizontalTrackingResolution, blockMarkerWidthInMM, horizontalFocalLengthInMM, rel_x, rel_y, rel_rad, scratch);
        }

        AnkiAssert(false);

        return RESULT_FAIL_INVALID_PARAMETERS;
      }

      static Result ComputeDockingErrorSignal_Affine(const Array<f32> &homography, const Quadrilateral<f32> &templateRegion, const s32 horizontalTrackingResolution, const f32 blockMarkerWidthInMM, const f32 horizontalFocalLengthInMM, f32 &rel_x, f32 &rel_y, f32 &rel_rad, MemoryStack scratch)
      {
        // Block may be rotated with top side of marker not facing up, so reorient to make sure we
        // got top corners
        //[th,~] = cart2pol(corners(:,1)-mean(corners(:,1)), corners(:,2)-mean(corners(:,2)));
        //[~,sortIndex] = sort(th);

        Array<f32> thetas(1,4,scratch);
        Array<s32> indexes(1,4,scratch);
        Point<f32> center = templateRegion.ComputeCenter();

        for(s32 i=0; i<4; i++) {
          f32 rho = 0.0f;

          Cart2Pol<f32>(
            templateRegion[i].x - center.x,
            templateRegion[i].y - center.y,
            rho, thetas[0][i]);
        }

        Matrix::Sort(thetas, indexes, 1);

        //upperLeft = corners(sortIndex(1),:);
        //upperRight = corners(sortIndex(2),:);
        const Point<f32> upperLeft = templateRegion[indexes[0][0]];
        const Point<f32> upperRight = templateRegion[indexes[0][1]];

        //AnkiAssert(upperRight(1) > upperLeft(1), ...%if upperRight(1) < upperLeft(1)
        //  ['UpperRight corner should be to the right ' ...
        //  'of the UpperLeft corner.']);

<<<<<<< HEAD
        //assert(upperRight.x > upperLeft.x);
        if(upperRight.x < upperLeft.x) {
          int x = 1;
          x++;

          assert(false);
        }
      
=======
        AnkiAssert(upperRight.x > upperLeft.x);
>>>>>>> 7a4360c5

        // Get the angle from vertical of the top bar of the marker we're tracking

        //L = sqrt(sum( (upperRight-upperLeft).^2) );
        const f32 lineDx = upperRight.x - upperLeft.x;
        const f32 lineDy = upperRight.y - upperLeft.y;
        const f32 lineLength = sqrtf(lineDx*lineDx + lineDy*lineDy);

        //angleError = -asin( (upperRight(2)-upperLeft(2)) / L);
        const f32 angleError = -asinf( (upperRight.y-upperLeft.y) / lineLength);

        //currentDistance = BlockMarker3D.ReferenceWidth * this.calibration.fc(1) / L;
        const f32 distanceError = blockMarkerWidthInMM * horizontalFocalLengthInMM / lineLength;

        //ANS: now returning error in terms of camera. mainExecution converts to robot coords
        // //distError = currentDistance - CozmoDocker.LIFT_DISTANCE;
        // const f32 distanceError = currentDistance - cozmoLiftDistanceInMM;

        // TODO: should I be comparing to ncols/2 or calibration center?

        //midPointErr = -( (upperRight(1)+upperLeft(1))/2 - this.trackingResolution(1)/2 );
        f32 midpointError = -( (upperRight.x+upperLeft.x)/2 - horizontalTrackingResolution/2 );

        //midPointErr = midPointErr * currentDistance / this.calibration.fc(1);
        midpointError *= distanceError / horizontalFocalLengthInMM;

        // Convert the naming schemes
        rel_x = distanceError;
        rel_y = midpointError;
        rel_rad = angleError;

        return RESULT_OK;
      }
    } // namespace Docking
  } // namespace Embedded
} // namespace Anki<|MERGE_RESOLUTION|>--- conflicted
+++ resolved
@@ -1,116 +1,105 @@
-/**
-File: docking.cpp
-Author: Peter Barnum
-Created: December 3, 2013
-
-Copyright Anki, Inc. 2013
-For internal use only. No part of this code may be used without a signed non-disclosure agreement with Anki, inc.
-**/
-
-#include "anki/vision/robot/docking_vision.h"
-
-namespace Anki
-{
-  namespace Embedded
-  {
-    namespace Docking
-    {
-      static Result ComputeDockingErrorSignal_Affine(const Array<f32> &homography, const Quadrilateral<f32> &templateRegion, const s32 horizontalTrackingResolution, const f32 blockMarkerWidthInMM, const f32 horizontalFocalLengthInMM, f32 &rel_x, f32 &rel_y, f32 &rel_rad, MemoryStack scratch);
-
-      //currentDistance = BlockMarker3D.ReferenceWidth * this.calibration.fc(1) / L;
-
-      Result ComputeDockingErrorSignal(const TemplateTracker::PlanarTransformation_f32 &transform, const s32 horizontalTrackingResolution, const f32 blockMarkerWidthInMM, const f32 horizontalFocalLengthInMM, f32 &rel_x, f32 &rel_y, f32 &rel_rad, MemoryStack scratch)
-      {
-        // Set these now, so if there is an error, the robot will start driving in a circle
-        rel_x = -1.0;
-        rel_y = -1.0f;
-        rel_rad = -1.0f;
-
-        if(transform.get_transformType() == TemplateTracker::TRANSFORM_AFFINE) {
-          return ComputeDockingErrorSignal_Affine(transform.get_homography(), transform.get_transformedCorners(scratch), horizontalTrackingResolution, blockMarkerWidthInMM, horizontalFocalLengthInMM, rel_x, rel_y, rel_rad, scratch);
-        }
-
-        AnkiAssert(false);
-
-        return RESULT_FAIL_INVALID_PARAMETERS;
-      }
-
-      static Result ComputeDockingErrorSignal_Affine(const Array<f32> &homography, const Quadrilateral<f32> &templateRegion, const s32 horizontalTrackingResolution, const f32 blockMarkerWidthInMM, const f32 horizontalFocalLengthInMM, f32 &rel_x, f32 &rel_y, f32 &rel_rad, MemoryStack scratch)
-      {
-        // Block may be rotated with top side of marker not facing up, so reorient to make sure we
-        // got top corners
-        //[th,~] = cart2pol(corners(:,1)-mean(corners(:,1)), corners(:,2)-mean(corners(:,2)));
-        //[~,sortIndex] = sort(th);
-
-        Array<f32> thetas(1,4,scratch);
-        Array<s32> indexes(1,4,scratch);
-        Point<f32> center = templateRegion.ComputeCenter();
-
-        for(s32 i=0; i<4; i++) {
-          f32 rho = 0.0f;
-
-          Cart2Pol<f32>(
-            templateRegion[i].x - center.x,
-            templateRegion[i].y - center.y,
-            rho, thetas[0][i]);
-        }
-
-        Matrix::Sort(thetas, indexes, 1);
-
-        //upperLeft = corners(sortIndex(1),:);
-        //upperRight = corners(sortIndex(2),:);
-        const Point<f32> upperLeft = templateRegion[indexes[0][0]];
-        const Point<f32> upperRight = templateRegion[indexes[0][1]];
-
-        //AnkiAssert(upperRight(1) > upperLeft(1), ...%if upperRight(1) < upperLeft(1)
-        //  ['UpperRight corner should be to the right ' ...
-        //  'of the UpperLeft corner.']);
-
-<<<<<<< HEAD
-        //assert(upperRight.x > upperLeft.x);
-        if(upperRight.x < upperLeft.x) {
-          int x = 1;
-          x++;
-
-          assert(false);
-        }
-      
-=======
-        AnkiAssert(upperRight.x > upperLeft.x);
->>>>>>> 7a4360c5
-
-        // Get the angle from vertical of the top bar of the marker we're tracking
-
-        //L = sqrt(sum( (upperRight-upperLeft).^2) );
-        const f32 lineDx = upperRight.x - upperLeft.x;
-        const f32 lineDy = upperRight.y - upperLeft.y;
-        const f32 lineLength = sqrtf(lineDx*lineDx + lineDy*lineDy);
-
-        //angleError = -asin( (upperRight(2)-upperLeft(2)) / L);
-        const f32 angleError = -asinf( (upperRight.y-upperLeft.y) / lineLength);
-
-        //currentDistance = BlockMarker3D.ReferenceWidth * this.calibration.fc(1) / L;
-        const f32 distanceError = blockMarkerWidthInMM * horizontalFocalLengthInMM / lineLength;
-
-        //ANS: now returning error in terms of camera. mainExecution converts to robot coords
-        // //distError = currentDistance - CozmoDocker.LIFT_DISTANCE;
-        // const f32 distanceError = currentDistance - cozmoLiftDistanceInMM;
-
-        // TODO: should I be comparing to ncols/2 or calibration center?
-
-        //midPointErr = -( (upperRight(1)+upperLeft(1))/2 - this.trackingResolution(1)/2 );
-        f32 midpointError = -( (upperRight.x+upperLeft.x)/2 - horizontalTrackingResolution/2 );
-
-        //midPointErr = midPointErr * currentDistance / this.calibration.fc(1);
-        midpointError *= distanceError / horizontalFocalLengthInMM;
-
-        // Convert the naming schemes
-        rel_x = distanceError;
-        rel_y = midpointError;
-        rel_rad = angleError;
-
-        return RESULT_OK;
-      }
-    } // namespace Docking
-  } // namespace Embedded
+/**
+File: docking.cpp
+Author: Peter Barnum
+Created: December 3, 2013
+
+Copyright Anki, Inc. 2013
+For internal use only. No part of this code may be used without a signed non-disclosure agreement with Anki, inc.
+**/
+
+#include "anki/vision/robot/docking_vision.h"
+
+namespace Anki
+{
+  namespace Embedded
+  {
+    namespace Docking
+    {
+      static Result ComputeDockingErrorSignal_Affine(const Array<f32> &homography, const Quadrilateral<f32> &templateRegion, const s32 horizontalTrackingResolution, const f32 blockMarkerWidthInMM, const f32 horizontalFocalLengthInMM, f32 &rel_x, f32 &rel_y, f32 &rel_rad, MemoryStack scratch);
+
+      //currentDistance = BlockMarker3D.ReferenceWidth * this.calibration.fc(1) / L;
+
+      Result ComputeDockingErrorSignal(const TemplateTracker::PlanarTransformation_f32 &transform, const s32 horizontalTrackingResolution, const f32 blockMarkerWidthInMM, const f32 horizontalFocalLengthInMM, f32 &rel_x, f32 &rel_y, f32 &rel_rad, MemoryStack scratch)
+      {
+        // Set these now, so if there is an error, the robot will start driving in a circle
+        rel_x = -1.0;
+        rel_y = -1.0f;
+        rel_rad = -1.0f;
+
+        if(transform.get_transformType() == TemplateTracker::TRANSFORM_AFFINE) {
+          return ComputeDockingErrorSignal_Affine(transform.get_homography(), transform.get_transformedCorners(scratch), horizontalTrackingResolution, blockMarkerWidthInMM, horizontalFocalLengthInMM, rel_x, rel_y, rel_rad, scratch);
+        }
+
+        AnkiAssert(false);
+
+        return RESULT_FAIL_INVALID_PARAMETERS;
+      }
+
+      static Result ComputeDockingErrorSignal_Affine(const Array<f32> &homography, const Quadrilateral<f32> &templateRegion, const s32 horizontalTrackingResolution, const f32 blockMarkerWidthInMM, const f32 horizontalFocalLengthInMM, f32 &rel_x, f32 &rel_y, f32 &rel_rad, MemoryStack scratch)
+      {
+        // Block may be rotated with top side of marker not facing up, so reorient to make sure we
+        // got top corners
+        //[th,~] = cart2pol(corners(:,1)-mean(corners(:,1)), corners(:,2)-mean(corners(:,2)));
+        //[~,sortIndex] = sort(th);
+
+        Array<f32> thetas(1,4,scratch);
+        Array<s32> indexes(1,4,scratch);
+        Point<f32> center = templateRegion.ComputeCenter();
+
+        for(s32 i=0; i<4; i++) {
+          f32 rho = 0.0f;
+
+          Cart2Pol<f32>(
+            templateRegion[i].x - center.x,
+            templateRegion[i].y - center.y,
+            rho, thetas[0][i]);
+        }
+
+        Matrix::Sort(thetas, indexes, 1);
+
+        //upperLeft = corners(sortIndex(1),:);
+        //upperRight = corners(sortIndex(2),:);
+        const Point<f32> upperLeft = templateRegion[indexes[0][0]];
+        const Point<f32> upperRight = templateRegion[indexes[0][1]];
+
+        //AnkiAssert(upperRight(1) > upperLeft(1), ...%if upperRight(1) < upperLeft(1)
+        //  ['UpperRight corner should be to the right ' ...
+        //  'of the UpperLeft corner.']);
+
+        AnkiAssert(upperRight.x > upperLeft.x);
+
+        // Get the angle from vertical of the top bar of the marker we're tracking
+
+        //L = sqrt(sum( (upperRight-upperLeft).^2) );
+        const f32 lineDx = upperRight.x - upperLeft.x;
+        const f32 lineDy = upperRight.y - upperLeft.y;
+        const f32 lineLength = sqrtf(lineDx*lineDx + lineDy*lineDy);
+
+        //angleError = -asin( (upperRight(2)-upperLeft(2)) / L);
+        const f32 angleError = -asinf( (upperRight.y-upperLeft.y) / lineLength);
+
+        //currentDistance = BlockMarker3D.ReferenceWidth * this.calibration.fc(1) / L;
+        const f32 distanceError = blockMarkerWidthInMM * horizontalFocalLengthInMM / lineLength;
+
+        //ANS: now returning error in terms of camera. mainExecution converts to robot coords
+        // //distError = currentDistance - CozmoDocker.LIFT_DISTANCE;
+        // const f32 distanceError = currentDistance - cozmoLiftDistanceInMM;
+
+        // TODO: should I be comparing to ncols/2 or calibration center?
+
+        //midPointErr = -( (upperRight(1)+upperLeft(1))/2 - this.trackingResolution(1)/2 );
+        f32 midpointError = -( (upperRight.x+upperLeft.x)/2 - horizontalTrackingResolution/2 );
+
+        //midPointErr = midPointErr * currentDistance / this.calibration.fc(1);
+        midpointError *= distanceError / horizontalFocalLengthInMM;
+
+        // Convert the naming schemes
+        rel_x = distanceError;
+        rel_y = midpointError;
+        rel_rad = angleError;
+
+        return RESULT_OK;
+      }
+    } // namespace Docking
+  } // namespace Embedded
 } // namespace Anki