--- conflicted
+++ resolved
@@ -572,15 +572,11 @@
 #endif
       
       // Vector of the corners of the boundary as well as their squared distance from the center of the boundary
-<<<<<<< HEAD
-      std::vector<std::pair<cv::Point_<f32>, u32>> corners;
-=======
       struct Corner {
         cv::Point2f point;
         u32         distToCenterSq;
       };
       std::vector<Corner> corners;
->>>>>>> 81d92741
       
       if(didFitFourLines) {
         for(s32 iLine=0; iLine<4; iLine++) {
@@ -614,22 +610,7 @@
           } // for(s32 jLine=0; jLine<4; jLine++)
         } // for(s32 iLine=0; iLine<4; iLine++)
       } // if(didFitFourLines)
-
-      // Sort corners by distance to boundry center
-      std::sort(corners.begin(), corners.end(), [](std::pair<cv::Point_<f32>, u32> i,
-                                                   std::pair<cv::Point_<f32>, u32> j) {
-        return (i.second < j.second);
-      });
-      
-<<<<<<< HEAD
-      if(corners.size() >= 4) {
-        // Use the four closest corners to the boundry center
-        Quadrilateral<f32> quad(
-          Point<f32>(corners[0].first.x, corners[0].first.y),
-          Point<f32>(corners[1].first.x, corners[1].first.y),
-          Point<f32>(corners[2].first.x, corners[2].first.y),
-          Point<f32>(corners[3].first.x, corners[3].first.y));
-=======
+      
       // Sort corners by distance to boundary center
       const size_t numToSort = (corners.size() < 4 ? corners.size() : 4);
       std::partial_sort(corners.begin(), corners.begin() + numToSort, corners.end(), [](Corner i, Corner j) {
@@ -643,7 +624,6 @@
           Point<f32>(corners[1].point.x, corners[1].point.y),
           Point<f32>(corners[2].point.x, corners[2].point.y),
           Point<f32>(corners[3].point.x, corners[3].point.y));
->>>>>>> 81d92741
         
         Quadrilateral<f32> sortedQuad = quad.ComputeClockwiseCorners<f32>();
         
