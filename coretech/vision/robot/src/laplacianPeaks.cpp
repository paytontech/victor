/**
File: laplacianPeaks.cpp
Author: Peter Barnum
Created: 2013

Copyright Anki, Inc. 2013
For internal use only. No part of this code may be used without a signed non-disclosure agreement with Anki, inc.
**/

#include "anki/vision/robot/fiducialDetection.h"
#include "anki/vision/robot/imageProcessing.h"

#include "anki/common/robot/benchmarking.h"

#define DRAW_LINE_FITS 0

#if DRAW_LINE_FITS
#  include "anki/vision/basestation/image_impl.h"
#endif

#define LINE_FIT_METHOD_KMEANS 0 // Works, but needs profiling to see if termination parameters (and initialization) are good and fast enough
#define LINE_FIT_METHOD_HIST   1 // Has issues with certain edge cases (b/c of fixed bin centers?)
#define LINE_FIT_METHOD_RANSAC 2 // Sampling scheme needs work
#define LINE_FIT_METHOD LINE_FIT_METHOD_KMEANS

namespace Anki
{
  namespace Embedded
  {
#   if DRAW_LINE_FITS
    static const ColorRGBA colorList[5] = {
      NamedColors::GREEN, NamedColors::ORANGE, NamedColors::WHITE, NamedColors::CYAN, NamedColors::DARKGRAY
    };
#   endif
    
    struct LineFits
    {
      f32  slope;
      f32  intercept;
      bool switched;
    };
    
    Result ExtractLineFitsPeaks_Ransac(const FixedLengthList<Point<s16> > &boundary, FixedLengthList<Point<s16> > &peaks, const s32 imageHeight, const s32 imageWidth)
    {
#     if DRAW_LINE_FITS
      Vision::ImageRGB blankImg(imageHeight, imageWidth);
      blankImg.FillWith(Vision::PixelRGB(0,0,0));
#     endif
      
      // Look for four lines that each account for at least inlierFraction of the boundary
      const s32 boundaryLength = boundary.get_size();
      const f32 inlierFraction = 0.125f;
      const s32 numInliersRequired = std::round(inlierFraction * boundaryLength);
      const f32 inlierDistThresh = 1.5f;
      
      LineFits lineFits[4];
      s32 numLinesFit = 0;
      const Point<s16> * restrict pBoundary = boundary.Pointer(0);
      
      std::vector<u8> used;
      used.resize(boundaryLength, 0);
      
      for(s32 iStart = 0; numLinesFit < 4 && iStart < boundaryLength; iStart+=3)
      {
        if(used[iStart]) {
          continue;
        }
        
        s32 dir = 1;
        for(s32 iSampleDist=boundaryLength/4; numLinesFit < 4 && iSampleDist >=2; iSampleDist -= (dir == 1 ? 0 : 3), dir = -dir)
        {
          if(iSampleDist >= boundaryLength) {
            continue;
          }
          
          // Pick a second point
          s32 iEnd = iStart + dir*iSampleDist;
          if(iEnd < 0) {
            iEnd += boundaryLength;
          } else if(iEnd >= boundaryLength) {
            iEnd -= boundaryLength;
          }
          
          assert(iEnd >= 0 && iEnd < boundaryLength);
          
          if(used[iEnd]) {
            continue;
          }
          //CoreTechPrint("RansacLineFit: iStart=%d, iEnd=%d, sampleDist=%d, length=%d\n", iStart, iEnd, iSampleDist, boundaryLength);
          
          // Compute the line
          const s32 dx = pBoundary[iEnd].x - pBoundary[iStart].x;
          const s32 dy = pBoundary[iEnd].y - pBoundary[iStart].y;
          if(dx == 0) {
            assert(numLinesFit >= 0 && numLinesFit < 4);
            lineFits[numLinesFit].switched = true;
            lineFits[numLinesFit].slope = (f32)dx / (f32)dy;
            lineFits[numLinesFit].intercept = pBoundary[iStart].x - lineFits[numLinesFit].slope*pBoundary[iStart].y;
          } else {
            assert(numLinesFit >= 0 && numLinesFit < 4);
            lineFits[numLinesFit].switched = false;
            lineFits[numLinesFit].slope = (f32)dy / (f32)dx;
            lineFits[numLinesFit].intercept = pBoundary[iStart].y - lineFits[numLinesFit].slope*pBoundary[iStart].x;
          }
          
          // Count number of inliers
          std::vector<s32> inlierIndex;
          cv::Point2f lineVec(dx,dy);
          for(s32 iPt=0; iPt<boundaryLength; ++iPt) {
            if(!used[iPt])
            {
              cv::Point2f pointVec(pBoundary[iPt].x - pBoundary[iStart].x, pBoundary[iPt].y - pBoundary[iStart].y);
              
              const f32 area = pointVec.cross(lineVec);
              const f32 dist = std::abs(area / cv::norm(lineVec));
              if(dist < inlierDistThresh) {
                inlierIndex.push_back(iPt);
              }
            }
          }
          
          if(inlierIndex.size() >= numInliersRequired) {
            //CoreTechPrint("RansacLineFit: Found %lu inliers (> %d) for line %d\n", inlierIndex.size(), numInliersRequired, numLinesFit);
            
            cv::Mat_<f32> A(2,2);
            A.setTo(0.f);
            
            cv::Mat_<f32> b(2,1);
            b.setTo(0.f);
            
            // Mark all inliers as used and do final line fits using all the inlier data
            for(auto index : inlierIndex)
            {
              assert(index>=0 && index<used.size());
              used[index] = (u8)true;
#             if DRAW_LINE_FITS
              blankImg.DrawLine(Point2f(pBoundary[index].x, pBoundary[index].y), Point2f(pBoundary[index].x, pBoundary[index].y),colorList[numLinesFit], 2);
#             endif
              
              if(lineFits[numLinesFit].switched) {
                A(0,0) += (pBoundary[index].y * pBoundary[index].y);
                A(0,1) += pBoundary[index].y;
                A(1,1) += 1.f;
                b(0,0) += (pBoundary[index].y * pBoundary[index].x);
                b(1,0) += pBoundary[index].x;
              } else {
                A(0,0) += (pBoundary[index].x * pBoundary[index].x);
                A(0,1) += pBoundary[index].x;
                A(1,1) += 1.f;
                b(0,0) += (pBoundary[index].x * pBoundary[index].y);
                b(1,0) += pBoundary[index].y;
              }
            }
            
            cv::Mat_<f32> p;
            A(1,0) = A(0,1);
            cv::solve(A, b, p);
            assert(p.rows == 2 && p.cols == 1);
            assert(numLinesFit >= 0 && numLinesFit < 4);
            lineFits[numLinesFit].slope = p(0,0);
            lineFits[numLinesFit].intercept = p(1,0);
            
//            CoreTechPrint("RansacLineFit: Fit %sline %d from inliers. Slope=%f, Int=%f\n",
//                          lineFits[numLinesFit].switched ? "switched " : "", numLinesFit,
//                          lineFits[numLinesFit].slope, lineFits[numLinesFit].intercept);
            
#           if DRAW_LINE_FITS
            {
              if(lineFits[numLinesFit].switched) {
                blankImg.DrawLine(Point2f(lineFits[numLinesFit].intercept, 0),
                                  Point2f(lineFits[numLinesFit].slope*(imageHeight-1) + lineFits[numLinesFit].intercept, imageHeight-1),
                                  NamedColors::MAGENTA, 1);
              } else {
                blankImg.DrawLine(Point2f(0, lineFits[numLinesFit].intercept),
                                  Point2f(imageWidth-1, lineFits[numLinesFit].slope*(imageWidth-1) + lineFits[numLinesFit].intercept),
                                  NamedColors::RED, 1);
              }
            }
#           endif
            
            //CoreTechPrint("RansacLineFit: incrementing numLinesFit from %d to %d\n",
            //              numLinesFit, numLinesFit+1);
            ++numLinesFit;
          }
        }
      }
      
      std::vector<cv::Point_<f32> > corners;
      
      if(numLinesFit == 4)
      {
        //CoreTechPrint("RansacLineFit: Found 4 Lines\n");
        
        for(s32 iLine=0; iLine<4; iLine++) {
          for(s32 jLine=iLine+1; jLine<4; jLine++) {
            f32 xInt = 0;
            f32 yInt = 0;
            assert(iLine>=0 && iLine<4);
            assert(jLine>=0 && jLine<4);
            
            if(lineFits[iLine].switched == lineFits[jLine].switched) {
              xInt = (lineFits[jLine].intercept - lineFits[iLine].intercept) / (lineFits[iLine].slope - lineFits[jLine].slope);
              yInt = lineFits[iLine].slope*xInt + lineFits[iLine].intercept;
              
              if(lineFits[iLine].switched == true) {
                std::swap(xInt, yInt);
              }
            } else if(lineFits[iLine].switched == true && lineFits[jLine].switched == false) {
              yInt = (lineFits[jLine].slope * lineFits[iLine].intercept + lineFits[jLine].intercept) / (1.f - lineFits[iLine].slope*lineFits[jLine].slope);
              xInt = lineFits[iLine].slope * yInt + lineFits[iLine].intercept;
            } else if(lineFits[iLine].switched == false && lineFits[jLine].switched == true) {
              yInt = (lineFits[iLine].slope * lineFits[jLine].intercept + lineFits[iLine].intercept)/ (1.f - lineFits[iLine].slope*lineFits[jLine].slope);
              xInt = lineFits[jLine].slope * yInt + lineFits[jLine].intercept;
            }
            
            if(xInt >= 0 && xInt < imageWidth && yInt >= 0 && yInt < imageHeight) {
              //CoreTechPrint("RansacLineFit: Found corner at (%.1f,%.1f) using lines %d and %d\n", xInt, yInt, iLine, jLine);
              corners.push_back(cv::Point_<f32>(xInt, yInt));
              
#             if DRAW_LINE_FITS
              blankImg.DrawLine(Point2f(xInt,yInt), Point2f(xInt,yInt), NamedColors::BLUE, 3);
#             endif
            }
          } // for(s32 jLine=0; jLine<4; jLine++)
        } // for(s32 iLine=0; iLine<4; iLine++)
      } // if(didFitFourLines)
      
      if(corners.size() == 4) {
//        CoreTechPrint("RansacLineFit: populating peaks\n");
        
        Quadrilateral<f32> quad(
                                Point<f32>(corners[0].x, corners[0].y),
                                Point<f32>(corners[1].x, corners[1].y),
                                Point<f32>(corners[2].x, corners[2].y),
                                Point<f32>(corners[3].x, corners[3].y));
        
        Quadrilateral<f32> sortedQuad = quad.ComputeClockwiseCorners<f32>();
        
        peaks.set_size(4);
        
        for(s32 i=0; i<4; i++) {
          peaks[i] = Point<s16>(saturate_cast<s16>(sortedQuad.corners[i].x), saturate_cast<s16>(sortedQuad.corners[i].y));
        }
        
        // NOTE: The output is not reordered like the matlab version, because the next step
        //       after ExtractLaplacianPeaks() or ExtractLineFitsPeaks() expects sorted corners.
      } else {
        corners.clear();
        
        for(s32 i=0; i<4; i++) {
          peaks[i] = Point<s16>(0, 0);
        }
        
        peaks.Clear();
      }
      
#     if DRAW_LINE_FITS
      blankImg.Display("LineFits");
#     endif
      
      return RESULT_OK;
      
    } // ExtractLineFitsPeaks_Ransac()
    
    Result ExtractLineFitsPeaks(const FixedLengthList<Point<s16> > &boundary, FixedLengthList<Point<s16> > &peaks, const s32 imageHeight, const s32 imageWidth, MemoryStack scratch)
    {
      AnkiConditionalErrorAndReturnValue(boundary.IsValid(),
        RESULT_FAIL_INVALID_OBJECT, "ComputeQuadrilateralsFromConnectedComponents", "boundary is not valid");

      AnkiConditionalErrorAndReturnValue(peaks.IsValid(),
        RESULT_FAIL_INVALID_OBJECT, "ComputeQuadrilateralsFromConnectedComponents", "peaks is not valid");

      AnkiConditionalErrorAndReturnValue(scratch.IsValid(),
        RESULT_FAIL_INVALID_OBJECT, "ComputeQuadrilateralsFromConnectedComponents", "scratch is not valid");

      AnkiConditionalErrorAndReturnValue(peaks.get_maximumSize() == 4,
          RESULT_FAIL_INVALID_PARAMETER, "ComputeQuadrilateralsFromConnectedComponents", "Currently only four peaks supported");

#     if LINE_FIT_METHOD == LINE_FIT_METHOD_RANSAC
      return ExtractLineFitsPeaks_Ransac(boundary, peaks, imageHeight, imageWidth);
#     endif
      
      const s32 boundaryLength = boundary.get_size();
        
      const f32 sigma = static_cast<f32>(boundaryLength) / 64.0f;

#     if DRAW_LINE_FITS
      Vision::ImageRGB blankImg(imageHeight, imageWidth);
      blankImg.FillWith(Vision::PixelRGB(0,0,0));
#     endif
      
      // Center point of the boundary (average of all pixel coordinates making up the boundary)
      Point<u32> boundaryCenter(0,0);
      
      // Copy the boundary to a f32 openCV array
      cv::Mat_<f32> boundaryCv(2, boundaryLength);
      const Point<s16> * restrict pBoundary = boundary.Pointer(0);
      f32 * restrict pBoundaryCv0 = boundaryCv.ptr<f32>(0,0);
      f32 * restrict pBoundaryCv1 = boundaryCv.ptr<f32>(1,0);
      for(s32 i=0; i<boundaryLength; i++) {
        const s16 x = pBoundary[i].x;
        const s16 y = pBoundary[i].y;
        pBoundaryCv0[i] = y; // Note that order is (y,x)
        pBoundaryCv1[i] = x;
        boundaryCenter.x += x;
        boundaryCenter.y += y;
      }
      boundaryCenter.x /= boundaryLength;
      boundaryCenter.y /= boundaryLength;
      
      // Create a DoG filter kernel
      s32 ksize = static_cast<s32>(ceilf((((sigma - 0.8f)/0.3f) + 1.0f)*2.0f + 1.0f) ); // Equation from opencv docs
      ksize = 2*(ksize/2) + 1;

      cv::Mat gk = cv::getGaussianKernel(ksize, sigma, CV_32F).t();
      
      cv::Mat_<f32> dxKernel(1,3);
      dxKernel.at<f32>(0,0) = -0.5f; dxKernel.at<f32>(0,1) = 0; dxKernel.at<f32>(0,2) = 0.5f;

      cv::Mat_<f32> dg;
      
      cv::filter2D(gk, dg, CV_32F, dxKernel, cv::Point(-1,-1), 0, cv::BORDER_DEFAULT);
      
      cv::Mat_<f32> dB(2, boundaryLength);
      
      // Circular convolution
      // TODO: may be slow? If/when openCv circular convolution is fixed, switch to that
      // cv::filter2D(dB, dB, -1, dg, cv::Point(-1,-1), 0, cv::BORDER_WRAP); // assertion failure: not supported?
      {
        const f32 * restrict pDg = dg.ptr<f32>();
        
        const f32 * restrict pBoundary0 = boundaryCv.ptr<f32>(0,0);
        const f32 * restrict pBoundary1 = boundaryCv.ptr<f32>(1,0);
        
        f32 * restrict pDB0 = dB.ptr<f32>(0,0);
        f32 * restrict pDB1 = dB.ptr<f32>(1,0);
        
        const s32 ksize2 = ksize / 2;
        
        for(s32 xBoundary=0; xBoundary<boundaryLength; xBoundary++) {
        
          f64 curSum0 = 0;
          f64 curSum1 = 0;
          for(s32 xFilter=0; xFilter<ksize; xFilter++) {
            const s32 dx = xFilter - ksize2;
            
            s32 xBoundaryOffset = xBoundary + dx;
            if(xBoundaryOffset >= boundaryLength) {
              xBoundaryOffset -= boundaryLength;
            } else if(xBoundaryOffset < 0) {
              xBoundaryOffset += boundaryLength;
            }
            
            curSum0 += pBoundary0[xBoundaryOffset] * pDg[xFilter];
            curSum1 += pBoundary1[xBoundaryOffset] * pDg[xFilter];
          }
          
          pDB0[xBoundary] = curSum0;
          pDB1[xBoundary] = curSum1;
       
#         if LINE_FIT_METHOD == LINE_FIT_METHOD_KMEANS
          // Store resulting derivatives as a unit vector, since we are doing
          // k-means clustering on unit vectors on the unit circle instead of
          // clustering angle values directly
          if(pDB0[xBoundary] != 0 || pDB1[xBoundary] != 0) {
            const f32 invLength = 1.f/std::sqrt(pDB0[xBoundary]*pDB0[xBoundary] +
                                                pDB1[xBoundary]*pDB1[xBoundary]);
            pDB0[xBoundary] *= invLength;
            pDB1[xBoundary] *= invLength;
          }
#         endif
        }
      }
      
      LineFits lineFits[4];
      bool didFitFourLines = true;
      
#     if LINE_FIT_METHOD == LINE_FIT_METHOD_HIST
      cv::Mat_<f32> bin(1, boundaryLength);
      
      const f32 * restrict pDB0 = dB.ptr<f32>(0,0);
      const f32 * restrict pDB1 = dB.ptr<f32>(1,0);
      f32 * restrict pBin = bin.ptr<f32>(0,0);
      for(s32 i=0; i<boundaryLength; i++) {
        pBin[i] = atan2f(pDB1[i], pDB0[i]);
      }
      
      // Compute the histogram of orientations, and find the top 4 bins
      // NOTE: this histogram is a bit different than matlab's
      s32 histSize = 16;
      f32 range[] = {-M_PI_F, M_PI_F + 1e-6f};
      const f32 *ranges[] = { range };
      
      cv::Mat hist;
      cv::calcHist(&bin, 1, 0, cv::Mat(), hist, 1, &histSize, ranges, true, false);
      
      cv::Mat maxBins;
      cv::sortIdx(hist, maxBins, CV_SORT_EVERY_COLUMN | CV_SORT_DESCENDING);
      
      // Compute bin centers
      std::vector<Radians> binCenters(histSize);
      for(s32 iBin=0; iBin<histSize; ++iBin) {
        binCenters[iBin] = (2.f*M_PI_F / (f32)histSize) * ((f32)iBin + 0.5f) - M_PI_F;
      }
      
#     elif LINE_FIT_METHOD == LINE_FIT_METHOD_KMEANS

      const s32 numTries = 1;
      cv::TermCriteria criteria(cv::TermCriteria::COUNT+cv::TermCriteria::EPS, 15, .1);
      cv::Mat labels(boundaryLength,1,CV_32SC1);
      s32* restrict pLabels = labels.ptr<s32>(0,0);
      s32 i;
      for(i=0; i<boundaryLength/4; ++i) {
        pLabels[i] = 0;
      }
      for( ; i<boundaryLength/2; ++i) {
        pLabels[i] = 1;
      }
      for( ; i<boundaryLength*3/4; ++i) {
        pLabels[i] = 2;
      }
      for( ; i<boundaryLength; ++i) {
        pLabels[i] = 3;
      }
      cv::Mat_<f32> centers;
      dB = dB.t();
      cv::kmeans(dB, 4, labels, criteria, numTries,
                 cv::KMEANS_USE_INITIAL_LABELS, // | cv::KMEANS_PP_CENTERS,
                 centers);

      const f32 dotProdThresh = std::cos(DEG_TO_RAD(25));
      for(s32 i=0; i<boundaryLength; ++i) {
        // Remove from consideration those points which are not near enough to
        // the centers (expecting some "outliers" on the rounded corners and we
        // don't want those to affect the final line fits below)
        const f32 dotProd = dB.row(i).dot(centers.row(pLabels[i]));
        if(dotProd < dotProdThresh)
        {
          pLabels[i] = -1;
        }
      }
#     elif LINE_FIT_METHOD == LINE_FIT_METHOD_RANSAC
      
      // Nothing to do (returned result above)
      
#     else
#     error Unknown LINE_FIT_METHOD
#     endif
      
      for(s32 iBin=0; iBin<4; iBin++) {
        // boundaryIndex = find(bin==maxBins(iBin));
        std::vector<s32> boundaryIndex;
        
#       if LINE_FIT_METHOD == LINE_FIT_METHOD_KMEANS
        for(s32 i=0; i<boundaryLength; i++) {
          if(pLabels[i] == iBin) {
            boundaryIndex.push_back(i);
#           if DRAW_LINE_FITS
            blankImg.DrawLine(Point2f(pBoundary[i].x, pBoundary[i].y), Point2f(pBoundary[i].x, pBoundary[i].y),colorList[iBin], 2);
#           endif
          } else if(pLabels[i] == -1) {
#           if DRAW_LINE_FITS
            // Show ignored points in dark gray
            blankImg.DrawLine(Point2f(pBoundary[i].x, pBoundary[i].y), Point2f(pBoundary[i].x, pBoundary[i].y),colorList[4], 2);
            
#           endif
          }
        }
        
#       elif LINE_FIT_METHOD == LINE_FIT_METHOD_HIST
        // WARNING: May have some corner cases
        const s32 thisBin  = maxBins.at<s32>(iBin,0);
        
        // Assign each boundary sample to close bin centers (note: can contribute to
        // multiple edges)
        for(s32 i=0; i<boundaryLength; i++) {
          const f32 angDist = (Radians(pBin[i])-binCenters[thisBin]).getAbsoluteVal().ToFloat();
          if(angDist < (2*M_PI_F)/histSize)
          {
            boundaryIndex.push_back(i);
            
#           if DRAW_LINE_FITS
            blankImg.DrawPoint(Point2f(pBoundary[i].x, pBoundary[i].y), colorList[iBin], 2);
#           endif

          }
        }
#       if DRAW_LINE_FITS
        blankImg.DrawText(Point2f(0,imageHeight/2+iBin*15), std::to_string(binCenters[thisBin].getDegrees()), colorList[iBin], 0.5);
#       endif
#       endif // LINE_FIT_METHOD
        
        const s32 numSide = static_cast<s32>(boundaryIndex.size());
        
        // Solve all the line fit equations in slope-intercept format, choosing
        // the most numerical stable by picking whether we have more variation in
        // X or Y direciton. "isVertical" indiciates that we're solving x = my +b
        // instead of the more standard y = mx + b
        if(numSide > 1) {
          // all(boundary(boundaryIndex,2)==boundary(boundaryIndex(1),2))
          s32 minX = std::numeric_limits<s32>::max(), maxX = std::numeric_limits<s32>::min(), minY = std::numeric_limits<s32>::max(), maxY = std::numeric_limits<s32>::min();
          for(s32 i=0; i<numSide; ++i) {
            const s32 curX = pBoundary[boundaryIndex[i]].x;
            const s32 curY = pBoundary[boundaryIndex[i]].y;
            if(curX < minX) {
              minX = curX;
            }
            if(curY < minY) {
              minY = curY;
            }
            if(curX > maxX) {
              maxX = curX;
            }
            if(curY > maxY) {
              maxY = curY;
            }
          }
          
          lineFits[iBin].switched = (maxX - minX) < (maxY - minY);
          
          // Build and solve system of equations for the line fit
          // A = [boundary(boundaryIndex,2) ones(numSide,1)];
          // p{iBin} = A \ boundary(boundaryIndex,1);
          
          const s32 nrows = static_cast<s32>(boundaryIndex.size());
          cv::Mat_<f32> A(nrows, 2);
          cv::Mat_<f32> b(nrows, 1);
          cv::Mat_<f32> x(2, 1);
          
          if(lineFits[iBin].switched) {
            for(s32 i=0; i<boundaryIndex.size(); i++) {
              A.at<f32>(i,0) = boundary.Pointer(boundaryIndex[i])->y;
              A.at<f32>(i,1) = 1;
              b.at<f32>(i,0) = boundary.Pointer(boundaryIndex[i])->x;
            }
          } else {
            for(s32 i=0; i<boundaryIndex.size(); i++) {
              A.at<f32>(i,0) = boundary.Pointer(boundaryIndex[i])->x;
              A.at<f32>(i,1) = 1;
              b.at<f32>(i,0) = boundary.Pointer(boundaryIndex[i])->y;
            }
          }
          
          // TODO: for speed, switch to QR with Gram
          cv::solve(A, b, x, cv::DECOMP_SVD);
          
          lineFits[iBin].slope = x.at<f32>(0,0);
          lineFits[iBin].intercept = x.at<f32>(1,0);
          
#         if DRAW_LINE_FITS
          {
            if(lineFits[iBin].switched) {
              blankImg.DrawLine(Point2f(lineFits[iBin].intercept, 0),
                                Point2f(lineFits[iBin].slope*(imageHeight-1) + lineFits[iBin].intercept, imageHeight-1),
                                NamedColors::MAGENTA, 1);
            } else {
              blankImg.DrawLine(Point2f(0, lineFits[iBin].intercept),
                                Point2f(imageWidth-1, lineFits[iBin].slope*(imageWidth-1) + lineFits[iBin].intercept),
                                NamedColors::RED, 1);
            }
          }
#         endif
          
        } else {
          didFitFourLines = false;
          break;
        } // if(numSide > 1) ... else
      } // for(s32 iBin=0; iBin<4; iBin++)
      
#if DRAW_LINE_FITS
      blankImg.DrawLine(Point2f(boundaryCenter.x, boundaryCenter.y), Point2f(boundaryCenter.x, boundaryCenter.y), NamedColors::CYAN, 3);
#endif
      
      // Vector of the corners of the boundary as well as their squared distance from the center of the boundary
      std::vector<std::pair<cv::Point_<f32>, u32>> corners;
      
      if(didFitFourLines) {
        for(s32 iLine=0; iLine<4; iLine++) {
          for(s32 jLine=iLine+1; jLine<4; jLine++) {
            f32 xInt = 0;
            f32 yInt = 0;
            
            if(lineFits[iLine].switched == lineFits[jLine].switched) {
              xInt = (lineFits[jLine].intercept - lineFits[iLine].intercept) / (lineFits[iLine].slope - lineFits[jLine].slope);
              yInt = lineFits[iLine].slope*xInt + lineFits[iLine].intercept;
              
              if(lineFits[iLine].switched == true) {
                std::swap(xInt, yInt);
              }
            } else if(lineFits[iLine].switched == true && lineFits[jLine].switched == false) {
              yInt = (lineFits[jLine].slope * lineFits[iLine].intercept + lineFits[jLine].intercept) / (1.f - lineFits[iLine].slope*lineFits[jLine].slope);
              xInt = lineFits[iLine].slope * yInt + lineFits[iLine].intercept;
            } else if(lineFits[iLine].switched == false && lineFits[jLine].switched == true) {
              yInt = (lineFits[iLine].slope * lineFits[jLine].intercept + lineFits[iLine].intercept)/ (1.f - lineFits[iLine].slope*lineFits[jLine].slope);
              xInt = lineFits[jLine].slope * yInt + lineFits[jLine].intercept;
            }
            
            if(xInt >= 0 && xInt < imageWidth && yInt >= 0 && yInt < imageHeight) {
              const u32 distToCenter = std::pow(xInt - boundaryCenter.x, 2) + std::pow(yInt - boundaryCenter.y, 2);
              corners.push_back({cv::Point_<f32>(xInt, yInt), distToCenter});
              
#             if DRAW_LINE_FITS
              blankImg.DrawLine(Point2f(xInt,yInt), Point2f(xInt,yInt), NamedColors::BLUE, 3);
#             endif
            }
          } // for(s32 jLine=0; jLine<4; jLine++)
        } // for(s32 iLine=0; iLine<4; iLine++)
      } // if(didFitFourLines)
      
<<<<<<< HEAD
=======
      // Sort corners by distance to boundry center
>>>>>>> 992010b4
      std::sort(corners.begin(), corners.end(), [](std::pair<cv::Point_<f32>, u32> i,
                                                   std::pair<cv::Point_<f32>, u32> j) {
        return (i.second < j.second);
      });
      
      if(corners.size() >= 4) {
<<<<<<< HEAD
=======
        // Use the four closest corners to the boundry center
>>>>>>> 992010b4
        Quadrilateral<f32> quad(
          Point<f32>(corners[0].first.x, corners[0].first.y),
          Point<f32>(corners[1].first.x, corners[1].first.y),
          Point<f32>(corners[2].first.x, corners[2].first.y),
          Point<f32>(corners[3].first.x, corners[3].first.y));
        
        Quadrilateral<f32> sortedQuad = quad.ComputeClockwiseCorners<f32>();
        
        peaks.set_size(4);
        
        for(s32 i=0; i<4; i++) {
          peaks[i] = Point<s16>(saturate_cast<s16>(sortedQuad.corners[i].x), saturate_cast<s16>(sortedQuad.corners[i].y));
        }
        
        // NOTE: The output is not reordered like the matlab version, because the next step
        //       after ExtractLaplacianPeaks() or ExtractLineFitsPeaks() expects sorted corners.
      } else {
//        PRINT_NAMED_WARNING("", "%zu", corners.size());
        corners.clear();
        
        for(s32 i=0; i<4; i++) {
          peaks[i] = Point<s16>(0, 0);
        }
        
        peaks.Clear();
      }
      
#     if DRAW_LINE_FITS
      blankImg.Display("LineFits");
#     endif
      
      return RESULT_OK;
    } // ExtractLineFitsPeaks()
  
    Result ExtractLaplacianPeaks(const FixedLengthList<Point<s16> > &boundary, const s32 minPeakRatio, FixedLengthList<Point<s16> > &peaks, MemoryStack scratch)
    {
      //BeginBenchmark("elp_part1");

      AnkiConditionalErrorAndReturnValue(boundary.IsValid(),
        RESULT_FAIL_INVALID_OBJECT, "ComputeQuadrilateralsFromConnectedComponents", "boundary is not valid");

      AnkiConditionalErrorAndReturnValue(peaks.IsValid(),
        RESULT_FAIL_INVALID_OBJECT, "ComputeQuadrilateralsFromConnectedComponents", "peaks is not valid");

      AnkiConditionalErrorAndReturnValue(scratch.IsValid(),
        RESULT_FAIL_INVALID_OBJECT, "ComputeQuadrilateralsFromConnectedComponents", "scratch is not valid");

      AnkiConditionalErrorAndReturnValue(peaks.get_maximumSize() == 4,
        RESULT_FAIL_INVALID_PARAMETER, "ComputeQuadrilateralsFromConnectedComponents", "Currently only four peaks supported");

      const s32 maximumTemporaryPeaks = boundary.get_size() / 3; // Worst case
      const s32 numSigmaFractionalBits = 8;
      const s32 numStandardDeviations = 3;

      Result lastResult;

      const s32 boundaryLength = boundary.get_size();

      //sigma = boundaryLength/64;
      const s32 sigma = boundaryLength << (numSigmaFractionalBits-6); // SQ23.8

      // spacing about 1/4 of side-length
      //spacing = max(3, round(boundaryLength/16));
      const s32 spacing = MAX(3,  boundaryLength >> 4);

      //  stencil = [1 zeros(1, spacing-2) -2 zeros(1, spacing-2) 1];
      const s32 stencilLength = 1 + spacing - 2 + 1 + spacing - 2 + 1;
      FixedPointArray<s16> stencil(1, stencilLength, 0, scratch, Flags::Buffer(false,false,false)); // SQ15.0
      stencil.SetZero();
      *stencil.Pointer(0, 0) = 1;
      *stencil.Pointer(0, spacing-1) = -2;
      *stencil.Pointer(0, stencil.get_size(1)-1) = 1;

      //dg2 = conv(stencil, gaussian_kernel(sigma));
      FixedPointArray<s16> gaussian = ImageProcessing::Get1dGaussianKernel<s16>(sigma, numSigmaFractionalBits, numStandardDeviations, scratch); // SQ7.8
      FixedPointArray<s16> differenceOfGaussian(1, gaussian.get_size(1)+stencil.get_size(1)-1, numSigmaFractionalBits, scratch, Flags::Buffer(false,false,false)); // SQ7.8

      if((lastResult = ImageProcessing::Correlate1d<s16,s32,s16>(stencil, gaussian, differenceOfGaussian)) != RESULT_OK)
        return lastResult;

      FixedPointArray<s16> boundaryXFiltered(1, boundary.get_size(), numSigmaFractionalBits, scratch, Flags::Buffer(false,false,false)); // SQ23.8
      FixedPointArray<s16> boundaryYFiltered(1, boundary.get_size(), numSigmaFractionalBits, scratch, Flags::Buffer(false,false,false)); // SQ23.8

      if(!boundaryYFiltered.IsValid())
        return RESULT_FAIL_INVALID_OBJECT;

      //gaussian.Print("gaussian");
      //differenceOfGaussian.Print("differenceOfGaussian");

      //EndBenchmark("elp_part1");

      //BeginBenchmark("elp_part2");

      //r_smooth = imfilter(boundary, dg2(:), 'circular');
      {
        PUSH_MEMORY_STACK(scratch);
        FixedPointArray<s16> boundaryX(1, boundary.get_size(), 0, scratch, Flags::Buffer(false,false,false)); // SQ15.0

        if(!boundaryX.IsValid())
          return RESULT_FAIL_INVALID_OBJECT;

        const Point<s16> * restrict pConstBoundary = boundary.Pointer(0);
        s16 * restrict pBoundaryX = boundaryX.Pointer(0,0);

        const s32 lengthBoundary = boundary.get_size();
        for(s32 i=0; i<lengthBoundary; i++) {
          pBoundaryX[i] = pConstBoundary[i].x;
        }

        if((lastResult = ImageProcessing::Correlate1dCircularAndSameSizeOutput<s16,s32,s16>(boundaryX, differenceOfGaussian, boundaryXFiltered, scratch)) != RESULT_OK)
          return lastResult;

        //boundaryX.Print("boundaryX");
        //boundaryXFiltered.Print("boundaryXFiltered");
      } // PUSH_MEMORY_STACK(scratch);

      {
        PUSH_MEMORY_STACK(scratch);
        FixedPointArray<s16> boundaryY(1, boundary.get_size(), 0, scratch); // SQ15.0

        if(!boundaryY.IsValid())
          return RESULT_FAIL_INVALID_OBJECT;

        const Point<s16> * restrict pConstBoundary = boundary.Pointer(0);
        s16 * restrict pBoundaryY = boundaryY.Pointer(0,0);

        const s32 lengthBoundary = boundary.get_size();
        for(s32 i=0; i<lengthBoundary; i++) {
          pBoundaryY[i] = pConstBoundary[i].y;
        }

        if((lastResult = ImageProcessing::Correlate1dCircularAndSameSizeOutput<s16,s32,s16>(boundaryY, differenceOfGaussian, boundaryYFiltered, scratch)) != RESULT_OK)
          return lastResult;

        //boundaryY.Print("boundaryY");
        //boundaryYFiltered.Print("boundaryYFiltered");
      } // PUSH_MEMORY_STACK(scratch);

      //EndBenchmark("elp_part2");

      //BeginBenchmark("elp_part3");

      //r_smooth = sum(r_smooth.^2, 2);
      FixedPointArray<s32> boundaryFilteredAndCombined(1, boundary.get_size(), 2*numSigmaFractionalBits, scratch, Flags::Buffer(false,false,false)); // SQ15.16
      s32 * restrict pBoundaryFilteredAndCombined = boundaryFilteredAndCombined.Pointer(0,0);

      const s16 * restrict pConstBoundaryXFiltered = boundaryXFiltered.Pointer(0,0);
      const s16 * restrict pConstBoundaryYFiltered = boundaryYFiltered.Pointer(0,0);

      const s32 lengthBoundary = boundary.get_size();
      for(s32 i=0; i<lengthBoundary; i++) {
        //const s32 xSquared = (pConstBoundaryXFiltered[i] * pConstBoundaryXFiltered[i]) >> numSigmaFractionalBits; // SQ23.8
        //const s32 ySquared = (pConstBoundaryYFiltered[i] * pConstBoundaryYFiltered[i]) >> numSigmaFractionalBits; // SQ23.8
        const s32 xSquared = (pConstBoundaryXFiltered[i] * pConstBoundaryXFiltered[i]); // SQ31.0 (multiplied by 2^numSigmaFractionalBits)
        const s32 ySquared = (pConstBoundaryYFiltered[i] * pConstBoundaryYFiltered[i]); // SQ31.0 (multiplied by 2^numSigmaFractionalBits)

        pBoundaryFilteredAndCombined[i] = xSquared + ySquared;
      }

      FixedLengthList<s32> localMaxima(maximumTemporaryPeaks, scratch, Flags::Buffer(false,false,false));

      const s32 * restrict pConstBoundaryFilteredAndCombined = boundaryFilteredAndCombined.Pointer(0,0);

      //EndBenchmark("elp_part3");

      //BeginBenchmark("elp_part4");

      // Find local maxima -- these should correspond to the corners of the square.
      // NOTE: one of the comparisons is >= while the other is >, in order to
      // combat rare cases where we have two responses next to each other that are exactly equal.
      // localMaxima = find(r_smooth >= r_smooth([end 1:end-1]) & r_smooth > r_smooth([2:end 1]));

      if(pConstBoundaryFilteredAndCombined[0] > pConstBoundaryFilteredAndCombined[1] &&
        pConstBoundaryFilteredAndCombined[0] >= pConstBoundaryFilteredAndCombined[boundary.get_size()-1]) {
          localMaxima.PushBack(0);
      }

      for(s32 i=1; i<(lengthBoundary-1); i++) {
        if(pConstBoundaryFilteredAndCombined[i] > pConstBoundaryFilteredAndCombined[i+1] &&
          pConstBoundaryFilteredAndCombined[i] >= pConstBoundaryFilteredAndCombined[i-1]) {
            localMaxima.PushBack(i);
        }
      }

      if(pConstBoundaryFilteredAndCombined[boundary.get_size()-1] > pConstBoundaryFilteredAndCombined[0] &&
        pConstBoundaryFilteredAndCombined[boundary.get_size()-1] >= pConstBoundaryFilteredAndCombined[boundary.get_size()-2]) {
          localMaxima.PushBack(boundary.get_size()-1);
      }

      //boundaryFilteredAndCombined.Print("boundaryFilteredAndCombined");
      //for(s32 i=0; i<boundaryFilteredAndCombined.get_size(1); i++) {
      //  CoreTechPrint("%d\n", boundaryFilteredAndCombined[0][i]);
      //}

      //localMaxima.Print("localMaxima");

      //EndBenchmark("elp_part4");

      //BeginBenchmark("elp_part5");

      const Point<s16> * restrict pConstBoundary = boundary.Pointer(0);

      //localMaxima.Print("localMaxima");

      // Select the index of the top 5 local maxima (we will be keeping 4, but
      // use the ratio of the 4th to 5th as a filter for bad quads below)
      // TODO: make efficient
      s32 * restrict pLocalMaxima = localMaxima.Pointer(0);
      s32 maximaValues[5];
      s32 maximaIndexes[5];
      for(s32 i=0; i<5; i++) {
        maximaValues[i] = std::numeric_limits<s32>::min();
        maximaIndexes[i] = -1;
      }

      const s32 numLocalMaxima = localMaxima.get_size();
      for(s32 iMax=0; iMax<5; iMax++) {
        for(s32 i=0; i<numLocalMaxima; i++) {
          const s32 localMaximaIndex = pLocalMaxima[i];
          if(pConstBoundaryFilteredAndCombined[localMaximaIndex] > maximaValues[iMax]) {
            maximaValues[iMax] = pConstBoundaryFilteredAndCombined[localMaximaIndex];
            maximaIndexes[iMax] = localMaximaIndex;
          }
        }
        //CoreTechPrint("Maxima %d/%d is #%d %d\n", iMax, 4, maximaIndexes[iMax], maximaValues[iMax]);
        pBoundaryFilteredAndCombined[maximaIndexes[iMax]] = std::numeric_limits<s32>::min();
      }
      
      peaks.Clear();
      
      // Ratio of last of the 4 peaks to the next (fifth) peak should be fairly large
      // if there are 4 distinct corners.
      //CoreTechPrint("Ratio of 4th to 5th local maxima: %f\n", ((f32)maximaValues[3])/((f32)maximaValues[4]));
      if(maximaValues[3] < minPeakRatio * maximaValues[4]) {
        // Just return no peaks, which will skip this quad
        return RESULT_OK;
      }

      // Copy the maxima to the output peaks, ordered by their original index order, so they are
      // still in clockwise or counterclockwise order

      bool whichUsed[4];
      for(s32 i=0; i<4; i++) {
        whichUsed[i] = false;
      }

      for(s32 iMax=0; iMax<4; iMax++) {
        s32 curMinIndex = -1;
        for(s32 i=0; i<4; i++) {
          if(!whichUsed[i] && maximaIndexes[i] >= 0) {
            if(curMinIndex == -1 || maximaIndexes[curMinIndex] > maximaIndexes[i]) {
              curMinIndex = i;
            }
          }
        }

        //if(maximaIndexes[iMax] >= 0) {
        if(curMinIndex >= 0) {
          whichUsed[curMinIndex] = true;
          peaks.PushBack(pConstBoundary[maximaIndexes[curMinIndex]]);
        }
      }

      //EndBenchmark("elp_part5");

      //boundary.Print();
      //peaks.Print();

      return RESULT_OK;
    } // Result ExtractLaplacianPeaks(const FixedLengthList<Point<s16> > &boundary, MemoryStack scratch)
  } // namespace Embedded
} // namespace Anki<|MERGE_RESOLUTION|>--- conflicted
+++ resolved
@@ -606,21 +606,15 @@
           } // for(s32 jLine=0; jLine<4; jLine++)
         } // for(s32 iLine=0; iLine<4; iLine++)
       } // if(didFitFourLines)
-      
-<<<<<<< HEAD
-=======
+
       // Sort corners by distance to boundry center
->>>>>>> 992010b4
       std::sort(corners.begin(), corners.end(), [](std::pair<cv::Point_<f32>, u32> i,
                                                    std::pair<cv::Point_<f32>, u32> j) {
         return (i.second < j.second);
       });
       
       if(corners.size() >= 4) {
-<<<<<<< HEAD
-=======
         // Use the four closest corners to the boundry center
->>>>>>> 992010b4
         Quadrilateral<f32> quad(
           Point<f32>(corners[0].first.x, corners[0].first.y),
           Point<f32>(corners[1].first.x, corners[1].first.y),
