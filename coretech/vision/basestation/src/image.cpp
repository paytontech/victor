--- conflicted
+++ resolved
@@ -111,7 +111,6 @@
     
   } // GetConnectedComponents()
   
-<<<<<<< HEAD
   
   void Image::Resize(f32 scaleFactor)
   {
@@ -137,7 +136,7 @@
   }
   
   
-=======
+  
 #if 0
 #pragma mark --- ImageRGBA ---
 #endif
@@ -186,7 +185,6 @@
     
     return grayImage;
   }
->>>>>>> bbbb37b7
   
 } // namespace Vision
 } // namespace Anki