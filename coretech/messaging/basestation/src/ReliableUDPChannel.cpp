--- conflicted
+++ resolved
@@ -340,11 +340,7 @@
     // Set parameters for all reliable connections
     Util::ReliableConnection::SetTimeBetweenPingsInMS(33.3); // Heartbeat interval
     Util::ReliableConnection::SetTimeBetweenResendsInMS(133.3); // 4x heartbeat interval
-<<<<<<< HEAD
-    Util::ReliableConnection::SetConnectionTimeoutInMS(15000.0); // Espressif reboots and mac reconnects in about 11 seconds
-=======
     Util::ReliableConnection::SetConnectionTimeoutInMS(15000.0); // This is extended so we can get through Espressif resets until they are resolved. This shouldn't be longer than we want the robot to keep running without basestation update and it must match the setting in the embedded reliableTransport.c
->>>>>>> 2b3ea6ba
     Util::ReliableConnection::SetPacketSeparationIntervalInMS(2.0);
     Util::ReliableConnection::SetMaxPingRoundTripsToTrack(10);
     Util::ReliableConnection::SetSendSeparatePingMessages(false);
