{
    "svn": {
        "default_usr": "ankibuildserver",
        "pwd": "FoDmKuxMUjsmNhA49BnWysEfVLWaLdGY",
        "repo_names": {
            "anki-thirdparty": {
                "branch": "branches/cozmo",
                "version": "23"
            },
            "cozmo-assets": {
                "allow_extra_files": "True",
                "extract_types_from_tar": [
                    ".json",
                    ".png"
                ],
                "subdirs": [
                    "animations",
                    "animationGroups",
                    "faceAnimations"
                ],
                "version": "2391"
            },
            "cozmosoundbanks": {
                "package_name": "GeneratedSoundBanks.tar.gz",
                "version": "187"
            }
        },
        "root_url": "https://svn.ankicore.com/svn"
    },
    "teamcity": {
        "builds": {
            "coretech_external": {
                "build_type_id": "Cte_Master",
                "extension": "tar.gz",
                "package_name": "Cte",
                "version": "173"
            },
            "firmware": {
                "build_type_id": "CozmoOne_Experiments_CollectFirmware",
                "extension": "tar.gz",
                "package_name": "firmware",
<<<<<<< HEAD
                "version": "2233"
=======
                "version": "2241"
>>>>>>> 908061f8
            },
            "firmware_1299": {
                "build_type_id": "CozmoOne_Experiments_CollectFirmware",
                "extension": "tar.gz",
                "package_name": "firmware",
                "version": "1299"
            },
            "firmware_1859": {
                "build_type_id": "CozmoOne_Experiments_CollectFirmware",
                "extension": "tar.gz",
                "package_name": "firmware",
                "version": "1859"
            },
            "firmware_1889": {
                "build_type_id": "CozmoOne_Experiments_CollectFirmware",
                "extension": "tar.gz",
                "package_name": "firmware",
                "version": "1889"
            },
            "firmware_2158": {
                "build_type_id": "CozmoOne_Experiments_CollectFirmware",
                "extension": "tar.gz",
                "package_name": "firmware",
                "version": "2158"
            },
            "firmware_2187": {
                "build_type_id": "CozmoOne_Experiments_CollectFirmware",
                "extension": "tar.gz",
                "package_name": "firmware",
                "version": "2187"
            },
            "old_firmware": {
                "build_type_id": "CozmoOne_Experiments_CollectFirmware",
                "extension": "tar.gz",
                "package_name": "firmware",
                "version": "2187"
            }
        },
        "default_usr": "puller_cozmo",
        "pwd": "TQqNwp4ijqboGsjF3rCWDhUtwsvTKLpb",
        "root_url": "https://build.ankicore.com/"
    }
}<|MERGE_RESOLUTION|>--- conflicted
+++ resolved
@@ -39,11 +39,7 @@
                 "build_type_id": "CozmoOne_Experiments_CollectFirmware",
                 "extension": "tar.gz",
                 "package_name": "firmware",
-<<<<<<< HEAD
-                "version": "2233"
-=======
                 "version": "2241"
->>>>>>> 908061f8
             },
             "firmware_1299": {
                 "build_type_id": "CozmoOne_Experiments_CollectFirmware",
