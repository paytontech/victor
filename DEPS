--- conflicted
+++ resolved
@@ -33,19 +33,11 @@
                 "version": "151"
             },
             "firmware": {
-<<<<<<< HEAD
                 "build_id": "27835",
                 "build_type_id": "CozmoOne_Experiments_CollectFirmware",
                 "extension": "tar.gz",
                 "package_name": "firmware",
                 "version": "678"
-=======
-                "build_id": "27482",
-                "build_type_id": "CozmoOne_Experiments_CollectFirmware",
-                "extension": "tar.gz",
-                "package_name": "firmware",
-                "version": "660"
->>>>>>> 72437c08
             },
             "old_firmware": {
                 "build_id": "26537",
