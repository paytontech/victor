{
    "files": {
        "chipper_key": {
            "url": "http://sai-platform-temp.s3-website-us-west-2.amazonaws.com/victor-chipper-tmp-client-key/victor-chipper-key"
        }
    },
    "svn": {
        "default_usr": "ankibuildserver",
        "pwd": "FoDmKuxMUjsmNhA49BnWysEfVLWaLdGY",
        "repo_names": {
            "anki-thirdparty": {
                "branch": "branches/victor",
                "version": "155"
            },
            "victor-animation-assets": {
                "additional_files": [
                    "${PROJECT_ROOT_DIR}/resources/config/engine/animations/"
                ],
                "allow_extra_files": "True",
                "export_dirname": "animation-assets",
                "extract_types_from_tar": [
                    ".json",
                    ".png"
                ],
                "subdirs": [
                    "animations",
                    "animationGroups",
                    "faceAnimations"
                ],
                "version": "2780"
            },
            "victor-audio-assets": {
                "allow_extra_files": "True",
                "version": "25"
            }
        },
        "root_url": "https://svn.ankicore.com/svn"
    },
    "teamcity": {
        "builds": {
            "coretech_external": {
                "build_type_id": "Cte_Master",
                "extension": "tar.gz",
                "package_name": "Cte",
<<<<<<< HEAD
                "version": "186"
=======
                "version": "187"
>>>>>>> 16dbc7fa
            }
        },
        "default_usr": "puller_cozmo",
        "pwd": "TQqNwp4ijqboGsjF3rCWDhUtwsvTKLpb",
        "root_url": "https://build.ankicore.com/"
    }
}<|MERGE_RESOLUTION|>--- conflicted
+++ resolved
@@ -42,11 +42,7 @@
                 "build_type_id": "Cte_Master",
                 "extension": "tar.gz",
                 "package_name": "Cte",
-<<<<<<< HEAD
-                "version": "186"
-=======
                 "version": "187"
->>>>>>> 16dbc7fa
             }
         },
         "default_usr": "puller_cozmo",
