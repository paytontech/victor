--- conflicted
+++ resolved
@@ -35,11 +35,7 @@
                 "build_type_id": "CozmoOne_Experiments_CollectFirmware",
                 "extension": "tar.gz",
                 "package_name": "firmware",
-<<<<<<< HEAD
-                "version": "1794"
-=======
                 "version": "1795"
->>>>>>> 93b17711
             },
             "old_firmware": {
                 "build_type_id": "CozmoOne_Experiments_CollectFirmware",
