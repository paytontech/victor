--- conflicted
+++ resolved
@@ -550,7 +550,6 @@
     }
 
     if(kMotionDetection_DrawGroundDetectionsInCameraView && (nullptr != _vizManager))
-<<<<<<< HEAD
     {
       const f32 radius = std::max(1.f, sqrtf(groundRegionArea * (f32)foregroundMotion.GetNumElements() / M_PI_F));
       _vizManager->DrawCameraOval(centroid * scaleMultiplier, radius, radius, NamedColors::YELLOW);
@@ -559,28 +558,10 @@
 
     if(imgRegionArea > 0)
     {
-=======
-    {
-      const f32 radius = std::max(1.f, sqrtf(groundRegionArea * (f32)foregroundMotion.GetNumElements() / M_PI_F));
-      _vizManager->DrawCameraOval(centroid * scaleMultiplier, radius, radius, NamedColors::YELLOW);
-    }
-
-
-    if(imgRegionArea > 0)
-    {
->>>>>>> cb0b2ef5
       DEV_ASSERT(centroid.x() >= 0.f && centroid.x() <= foregroundMotion.GetNumCols() &&
                  centroid.y() >= 0.f && centroid.y() <= foregroundMotion.GetNumRows(),
                  "MotionDetector.DetectGroundAndImageHelper.CentroidOOB");
 
-<<<<<<< HEAD
-      // make relative to image center *at processing resolution*
-      DEV_ASSERT(_camera.IsCalibrated(), "MotionDetector.DetectGroundAndImageHelper.CameraNotCalibrated");
-      centroid -= _camera.GetCalibration()->GetCenter() * (1.f / scaleMultiplier);
-
-      // Convert area to fraction of image area (to be resolution-independent)
-=======
->>>>>>> cb0b2ef5
       // Using scale multiplier to return the coordinates in original image coordinates
       msg.img_x = int16_t(std::round(centroid.x() * scaleMultiplier));
       msg.img_y = int16_t(std::round(centroid.y() * scaleMultiplier));
@@ -593,10 +574,7 @@
 
     if(groundRegionArea > 0.f)
     {
-<<<<<<< HEAD
-=======
       // groundPlaneCentroid had already been scaled by scaleMultiplier before
->>>>>>> cb0b2ef5
       msg.ground_x = int16_t(std::round(groundPlaneCentroid.x()));
       msg.ground_y = int16_t(std::round(groundPlaneCentroid.y()));
       msg.ground_area = groundRegionArea;
