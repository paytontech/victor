--- conflicted
+++ resolved
@@ -1185,7 +1185,6 @@
   //////////// CameraService Update ////////////
   CameraService::getInstance()->Update();
 
-<<<<<<< HEAD
 #if FACTORY_TEST
   // Once we have gotten a frame from the camera play a sound to indicate 
   // a "successful" boot
@@ -1224,37 +1223,6 @@
   }
 #endif
 
-  //////////// VisionScheduleMediator ////////////
-  // Applies the scheduling consequences of the last frame's subscriptions before ticking VisionComponent
-  GetVisionScheduleMediator().Update();
-
-  //////////// VisionComponent //////////  
-  if (GetVisionComponent().GetCamera().IsCalibrated())
-  {
-    GetVisionComponent().Update();
-  
-    // NOTE: Also updates BlockWorld and FaceWorld using markers/faces that were detected
-    Result visionResult = GetVisionComponent().UpdateAllResults();
-    if (RESULT_OK != visionResult) {
-      LOG_WARNING("Robot.Update.VisionComponentUpdateFail", "");
-      return visionResult;
-    }
-  } // if (GetCamera().IsCalibrated())
-  
-  // If anything in updating block world caused a localization update, notify
-  // the physical robot now:
-  if (_needToSendLocalizationUpdate) {
-    SendAbsLocalizationUpdate();
-    _needToSendLocalizationUpdate = false;
-  }
-  
-  ///////// MemoryMap ///////////
-      
-  // update the memory map based on the current's robot pose
-  GetMapComponent().UpdateRobotPose();
-  
-=======
->>>>>>> 16dbc7fa
   // Check if we have driven off the charger platform - this has to happen before the behaviors which might
   // need this information. This state is useful for knowing not to play a cliff react when just driving off
   // the charger.
@@ -1281,21 +1249,11 @@
   
   _components->UpdateComponents();
 
-<<<<<<< HEAD
-
-  //////// Update Robot's State Machine /////////////
-  const RobotID_t robotID = GetID();
-  
-  Result result = GetActionList().Update();
-  if (result != RESULT_OK) {
-    LOG_INFO("Robot.Update.ActionList", "Robot %d had an action list failure (%d)", robotID, result);
-=======
   // If anything in updating block world caused a localization update, notify
   // the physical robot now:
   if (_needToSendLocalizationUpdate) {
     SendAbsLocalizationUpdate();
     _needToSendLocalizationUpdate = false;
->>>>>>> 16dbc7fa
   }
   
   /////////// Update visualization ////////////
@@ -2675,6 +2633,7 @@
                          0.f, //float liftAngle,
                          AccelData(), //const Anki::Cozmo::AccelData &accel,
                          GyroData(), //const Anki::Cozmo::GyroData &gyro,
+			 0.f, // float batteryVoltage
                          kDefaultStatus, //uint32_t status,
                          std::move(defaultCliffRawVals), //std::array<uint16_t, 4> cliffDataRaw,
                          ProxSensorData(), //const Anki::Cozmo::ProxSensorData &proxData,
