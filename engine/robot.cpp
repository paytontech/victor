
//
//  robot.cpp
//  Products_Cozmo
//
//  Created by Andrew Stein on 8/23/13.
//  Copyright (c) 2013 Anki, Inc. All rights reserved.
//

#include "engine/robot.h"
#include "camera/cameraService.h"

#include "coretech/common/engine/math/point_impl.h"
#include "coretech/common/engine/math/poseOriginList.h"
#include "coretech/common/engine/math/quad_impl.h"
#include "coretech/common/engine/utils/data/dataPlatform.h"
#include "coretech/common/engine/utils/timer.h"
#include "engine/actions/actionContainers.h"
#include "engine/actions/animActions.h"
#include "engine/actions/basicActions.h"
#include "engine/activeCube.h"
#include "engine/activeObjectHelpers.h"
#include "engine/aiComponent/aiComponent.h"
#include "engine/aiComponent/behaviorComponent/behaviorComponent.h"
#include "engine/aiComponent/freeplayDataTracker.h"
#include "engine/ankiEventUtil.h"
#include "engine/audio/engineRobotAudioClient.h"
#include "engine/block.h"
#include "engine/blockWorld/blockWorld.h"
#include "engine/charger.h"
#include "engine/components/animationComponent.h"
#include "engine/components/batteryComponent.h"
#include "engine/components/blockTapFilterComponent.h"
#include "engine/components/bodyLightComponent.h"
#include "engine/components/carryingComponent.h"
#include "engine/components/cubes/cubeAccelComponent.h"
#include "engine/components/cubes/cubeCommsComponent.h"
#include "engine/components/cubes/cubeLightComponent.h"
#include "engine/components/dockingComponent.h"
#include "engine/components/inventoryComponent.h"
#include "engine/components/movementComponent.h"
#include "engine/components/nvStorageComponent.h"
#include "engine/components/pathComponent.h"
#include "engine/components/progressionUnlockComponent.h"
#include "engine/components/publicStateBroadcaster.h"
#include "engine/components/sensors/cliffSensorComponent.h"
#include "engine/components/sensors/proxSensorComponent.h"
#include "engine/components/sensors/touchSensorComponent.h"
#include "engine/components/visionComponent.h"
#include "engine/components/visionScheduleMediator/visionScheduleMediator.h"
#include "engine/cozmoContext.h"
#include "engine/drivingAnimationHandler.h"
#include "engine/externalInterface/externalInterface.h"
#include "engine/faceWorld.h"
#include "engine/fullRobotPose.h"
#include "engine/micDirectionHistory.h"
#include "engine/moodSystem/moodManager.h"
#include "engine/moodSystem/stimulationFaceDisplay.h"
#include "engine/navMap/mapComponent.h"
#include "engine/objectPoseConfirmer.h"
#include "engine/petWorld.h"
#include "engine/ramp.h"
#include "engine/robotDataLoader.h"
#include "engine/robotGyroDriftDetector.h"
#include "engine/robotIdleTimeoutComponent.h"
#include "engine/robotInterface/messageHandler.h"
#include "engine/robotManager.h"
#include "engine/robotStateHistory.h"
#include "engine/robotToEngineImplMessaging.h"
#include "engine/viz/vizManager.h"


#include "anki/cozmo/shared/cozmoConfig.h"
#include "anki/cozmo/shared/cozmoEngineConfig.h"
#include "coretech/vision/engine/visionMarker.h"
#include "clad/externalInterface/messageEngineToGame.h"
#include "clad/robotInterface/messageEngineToRobot.h"
#include "clad/types/gameStatusFlag.h"
#include "clad/types/robotStatusAndActions.h"
#include "util/console/consoleInterface.h"
#include "util/cpuProfiler/cpuProfiler.h"
#include "util/fileUtils/fileUtils.h"
#include "util/helpers/ankiDefines.h"
#include "util/helpers/templateHelpers.h"
#include "util/logging/logging.h"
#include "util/transport/reliableConnection.h"

#include "anki/cozmo/shared/factory/emrHelper.h"

#include "opencv2/calib3d/calib3d.hpp"
#include "opencv2/highgui/highgui.hpp" // For imwrite() in ProcessImage

#include <fstream>
#include <regex>
#include <dirent.h>
#include <sys/stat.h>

#define LOG_CHANNEL "RobotState"

#define IS_STATUS_FLAG_SET(x) ((msg.status & (uint32_t)RobotStatusFlag::x) != 0)

namespace Anki {
namespace Cozmo {

CONSOLE_VAR(bool, kDebugPossibleBlockInteraction, "Robot", false);
  
// if false, vision system keeps running while picked up, on side, etc.
CONSOLE_VAR(bool, kUseVisionOnlyWhileOnTreads,    "Robot", false);

// Enable to enable example code of face image drawing
CONSOLE_VAR(bool, kEnableTestFaceImageRGBDrawing,  "Robot", false);

// Play an animation by name from the debug console.
// Note: If COZMO-11199 is implemented (more user-friendly playing animations by name
//   on the Unity side), then this console func can be removed.
#if REMOTE_CONSOLE_ENABLED
static Robot* _thisRobot = nullptr;
static void PlayAnimationByName(ConsoleFunctionContextRef context)
{
  if (_thisRobot != nullptr) {
    const char* animName = ConsoleArg_Get_String(context, "animName");
    _thisRobot->GetActionList().QueueAction(QueueActionPosition::NOW,
                                            new PlayAnimationAction(animName));
  }
}
CONSOLE_FUNC(PlayAnimationByName, "PlayAnimationByName", const char* animName);
#endif
  
////////
// Consts for robot offtreadsState
///////

// timeToConsiderOfftreads is tuned based on the fact that we have to wait half a second from the time the cliff sensor detects
// ground to when the robot state message updates to the fact that it is no longer picked up
static const TimeStamp_t kRobotTimeToConsiderOfftreads_ms = 250;
static const TimeStamp_t kRobotTimeToConsiderOfftreadsOnBack_ms = kRobotTimeToConsiderOfftreads_ms * 3;

// Laying flat angles
static const float kPitchAngleOntreads_rads = DEG_TO_RAD(0);
static const float kPitchAngleOntreadsTolerance_rads = DEG_TO_RAD(45);

//Constants for on back
static const float kPitchAngleOnBack_rads = DEG_TO_RAD(74.5f);
static const float kPitchAngleOnBack_sim_rads = DEG_TO_RAD(96.4f);
static const float kPitchAngleOnBackTolerance_deg = 15.0f;

//Constants for on side
static const float kOnSideAccel_mmps2 = 9800.0f;
static const float kOnSideToleranceAccel_mmps2 = 3000.0f;

// On face angles
static const float kPitchAngleOnFacePlantMin_rads = DEG_TO_RAD(110.f);
static const float kPitchAngleOnFacePlantMax_rads = DEG_TO_RAD(-80.f);
static const float kPitchAngleOnFacePlantMin_sim_rads = DEG_TO_RAD(110.f); //This has not been tested
static const float kPitchAngleOnFacePlantMax_sim_rads = DEG_TO_RAD(-80.f); //This has not been tested


Robot::Robot(const RobotID_t robotID, const CozmoContext* context)
: _context(context)
, _poseOrigins(new PoseOriginList())
, _ID(robotID)
, _syncRobotAcked(false)
, _lastMsgTimestamp(0)
, _robotAccelFiltered(0.f, 0.f, 0.f)
{
  DEV_ASSERT(_context != nullptr, "Robot.Constructor.ContextIsNull");
  
  LOG_INFO("Robot.Robot", "Created");

  // create all components
  {
    _components = std::make_unique<EntityType>();
    _components->AddDependentComponent(RobotComponentID::CozmoContextWrapper,        new ContextWrapper(context));
    _components->AddDependentComponent(RobotComponentID::BlockWorld,                 new BlockWorld());
    _components->AddDependentComponent(RobotComponentID::FaceWorld,                  new FaceWorld());
    _components->AddDependentComponent(RobotComponentID::PetWorld,                   new PetWorld());
    _components->AddDependentComponent(RobotComponentID::PublicStateBroadcaster,     new PublicStateBroadcaster());
    _components->AddDependentComponent(RobotComponentID::EngineAudioClient,          new Audio::EngineRobotAudioClient());
    _components->AddDependentComponent(RobotComponentID::PathPlanning,               new PathComponent());
    _components->AddDependentComponent(RobotComponentID::DrivingAnimationHandler,    new DrivingAnimationHandler());
    _components->AddDependentComponent(RobotComponentID::ActionList,                 new ActionList());
    _components->AddDependentComponent(RobotComponentID::Movement,                   new MovementComponent());
    _components->AddDependentComponent(RobotComponentID::Vision,                     new VisionComponent());
    _components->AddDependentComponent(RobotComponentID::VisionScheduleMediator,     new VisionScheduleMediator());
    _components->AddDependentComponent(RobotComponentID::Map,                        new MapComponent());
    _components->AddDependentComponent(RobotComponentID::NVStorage,                  new NVStorageComponent());
    _components->AddDependentComponent(RobotComponentID::AIComponent,                new AIComponent());
    _components->AddDependentComponent(RobotComponentID::ObjectPoseConfirmer,        new ObjectPoseConfirmer());
    _components->AddDependentComponent(RobotComponentID::CubeLights,                 new CubeLightComponent());
    _components->AddDependentComponent(RobotComponentID::BodyLights,                 new BodyLightComponent());
    _components->AddDependentComponent(RobotComponentID::CubeAccel,                  new CubeAccelComponent());
    _components->AddDependentComponent(RobotComponentID::CubeComms,                  new CubeCommsComponent());
    _components->AddDependentComponent(RobotComponentID::GyroDriftDetector,          new RobotGyroDriftDetector());
    _components->AddDependentComponent(RobotComponentID::Docking,                    new DockingComponent());
    _components->AddDependentComponent(RobotComponentID::Carrying,                   new CarryingComponent());
    _components->AddDependentComponent(RobotComponentID::CliffSensor,                new CliffSensorComponent());
    _components->AddDependentComponent(RobotComponentID::ProxSensor,                 new ProxSensorComponent());
    _components->AddDependentComponent(RobotComponentID::TouchSensor,                new TouchSensorComponent());
    _components->AddDependentComponent(RobotComponentID::Animation,                  new AnimationComponent());
    _components->AddDependentComponent(RobotComponentID::StateHistory,               new RobotStateHistory());
    _components->AddDependentComponent(RobotComponentID::MoodManager,                new MoodManager());
    _components->AddDependentComponent(RobotComponentID::StimulationFaceDisplay,     new StimulationFaceDisplay());
    _components->AddDependentComponent(RobotComponentID::Inventory,                  new InventoryComponent());
    _components->AddDependentComponent(RobotComponentID::ProgressionUnlock,          new ProgressionUnlockComponent());
    _components->AddDependentComponent(RobotComponentID::BlockTapFilter,             new BlockTapFilterComponent());
    _components->AddDependentComponent(RobotComponentID::RobotToEngineImplMessaging, new RobotToEngineImplMessaging());
    _components->AddDependentComponent(RobotComponentID::RobotIdleTimeout,           new RobotIdleTimeoutComponent());
    _components->AddDependentComponent(RobotComponentID::MicDirectionHistory,        new MicDirectionHistory());
    _components->AddDependentComponent(RobotComponentID::Battery,                    new BatteryComponent());
    _components->AddDependentComponent(RobotComponentID::FullRobotPose,              new FullRobotPose());
    _components->InitComponents(this);
  }
      
  GetComponent<FullRobotPose>().GetPose().SetName("Robot_" + std::to_string(_ID));
  _driveCenterPose.SetName("RobotDriveCenter_" + std::to_string(_ID));
  
  // Initializes FullRobotPose, _poseOrigins, and _worldOrigin:
  Delocalize(false);
  
  // The call to Delocalize() will increment frameID, but we want it to be
  // initialized to 0, to match the physical robot's initialization
  // It will also add to history so clear it
  // It will also flag that a localization update is needed when it increments the frameID so set the flag
  // to false
  _frameId = 0;
  GetStateHistory()->Clear();
  _needToSendLocalizationUpdate = false;

  GetRobotToEngineImplMessaging().InitRobotMessageComponent(GetContext()->GetRobotManager()->GetMsgHandler(), this);
  
  // Setup audio messages
  GetAudioClient()->SubscribeAudioCallbackMessages(this);

  _lastDebugStringHash = 0;

  // Setting camera pose according to current head angle.
  // (Not using SetHeadAngle() because _isHeadCalibrated is initially false making the function do nothing.)
  GetVisionComponent().GetCamera().SetPose(GetCameraPose(GetComponent<FullRobotPose>().GetHeadAngle()));

  // Used for CONSOLE_FUNCTION "PlayAnimationByName" above
#if REMOTE_CONSOLE_ENABLED
  _thisRobot = this;
#endif

  // This will create the AndroidHAL instance if it doesn't yet exist
  CameraService::getInstance();

  
} // Constructor: Robot
    
Robot::~Robot()
{
  // VIC-1961: Remove touch sensor component before aborting all since there's a DEV_ASSERT crash
  // and we need to write data out from the touch sensor component out. This explicit destruction
  // can be removed once the DEV_ASSERT is fixed
  _components->RemoveComponent(RobotComponentID::TouchSensor);

  // force an update to the freeplay data manager, so we'll send a DAS event before the tracker is destroyed
  GetAIComponent().GetComponent<FreeplayDataTracker>().ForceUpdate();
  
  AbortAll();
  
  // Destroy our actionList before things like the path planner, since actions often rely on those.
  // ActionList must be cleared before it is destroyed because pending actions may attempt to make use of the pointer.
  GetActionList().Clear();

  // Remove (destroy) the vision component, map component and object pose confirmer explicitly since
  // they contains poses that use the contents of FullRobotPose as a parent 
  // and there's no gaurentee on entity/component destruction order
  _components->RemoveComponent(RobotComponentID::Vision);
  _components->RemoveComponent(RobotComponentID::Map);
  _components->RemoveComponent(RobotComponentID::ObjectPoseConfirmer);

  LOG_EVENT("robot.destructor", "%d", GetID());
}


bool Robot::CheckAndUpdateTreadsState(const RobotState& msg)
{
  if (!IsHeadCalibrated()) {
    return false;
  }
  
  const bool isPickedUp = IS_STATUS_FLAG_SET(IS_PICKED_UP);
  const bool isFalling = IS_STATUS_FLAG_SET(IS_FALLING);
  const TimeStamp_t currentTimestamp = BaseStationTimer::getInstance()->GetCurrentTimeStamp();
  
  //////////
  // Check the robot's orientation
  //////////
  
  //// COZMO_UP_RIGHT
  const bool currOnTreads = std::abs(GetPitchAngle().ToDouble() - kPitchAngleOntreads_rads) <= kPitchAngleOntreadsTolerance_rads;
  
  //// COZMO_ON_BACK
  const float backAngle = IsPhysical() ? kPitchAngleOnBack_rads : kPitchAngleOnBack_sim_rads;
  const bool currOnBack = std::abs( GetPitchAngle().ToDouble() - backAngle ) <= DEG_TO_RAD( kPitchAngleOnBackTolerance_deg );
  //// COZMO_ON_SIDE
  const bool currOnSide = Util::IsNear(std::abs(_robotAccelFiltered.y), kOnSideAccel_mmps2, kOnSideToleranceAccel_mmps2);
  const bool onRightSide = currOnSide && (_robotAccelFiltered.y > 0.f);
  //// COZMO_ON_FACE
  const float facePlantMinAngle = IsPhysical() ? kPitchAngleOnFacePlantMin_rads : kPitchAngleOnFacePlantMin_sim_rads;
  const float facePlantMaxAngle = IsPhysical() ? kPitchAngleOnFacePlantMax_rads : kPitchAngleOnFacePlantMax_sim_rads;
  
  const bool currFacePlant = GetPitchAngle() > facePlantMinAngle || GetPitchAngle() < facePlantMaxAngle;
  
  /////
  // Orientation based state transitions
  ////
  
  if (isFalling) {
    if (_awaitingConfirmationTreadState != OffTreadsState::Falling) {
      _awaitingConfirmationTreadState = OffTreadsState::Falling;
      _timeOffTreadStateChanged_ms = currentTimestamp - kRobotTimeToConsiderOfftreads_ms;
    }
  }
  else if (currOnSide) {
    if (_awaitingConfirmationTreadState != OffTreadsState::OnRightSide
       && _awaitingConfirmationTreadState != OffTreadsState::OnLeftSide)
    {
      // Transition to Robot on Side
      if(onRightSide) {
        _awaitingConfirmationTreadState = OffTreadsState::OnRightSide;
      } else {
        _awaitingConfirmationTreadState = OffTreadsState::OnLeftSide;
      }
      _timeOffTreadStateChanged_ms = currentTimestamp;
    }
  }
  else if (currFacePlant) {
    if (_awaitingConfirmationTreadState != OffTreadsState::OnFace) {
      // Transition to Robot on Face
      _awaitingConfirmationTreadState = OffTreadsState::OnFace;
      _timeOffTreadStateChanged_ms = currentTimestamp;
    }
  }
  else if (currOnBack) {
    if (_awaitingConfirmationTreadState != OffTreadsState::OnBack) {
      // Transition to Robot on Back
      _awaitingConfirmationTreadState = OffTreadsState::OnBack;
      // On Back is a special case as it is also an intermediate state for coming from onface -> ontreads. hence we wait a little longer than usual(kRobotTimeToConsiderOfftreads_ms) to check if it's on back.
      _timeOffTreadStateChanged_ms = currentTimestamp + kRobotTimeToConsiderOfftreadsOnBack_ms;
    }
  }
  else if (currOnTreads) {
    if (_awaitingConfirmationTreadState != OffTreadsState::InAir
        && _awaitingConfirmationTreadState != OffTreadsState::OnTreads)
    {
      _awaitingConfirmationTreadState = OffTreadsState::InAir;
      _timeOffTreadStateChanged_ms = currentTimestamp;
    }
  }// end if(isFalling)
    
  /////
  // Message based tread state transitions
  ////
  
  // Transition from ontreads to InAir - happens instantly
  if (_awaitingConfirmationTreadState == OffTreadsState::OnTreads && isPickedUp == true) {
    // Robot is being picked up from not being picked up, notify systems
    _awaitingConfirmationTreadState = OffTreadsState::InAir;
    // Allows this to be called instantly
    _timeOffTreadStateChanged_ms = currentTimestamp - kRobotTimeToConsiderOfftreads_ms;
  }
  
  // Transition from inAir to Ontreads
  // there is a delay for the cliff sensor to confirm the robot is no longer picked up
  if (_awaitingConfirmationTreadState != OffTreadsState::OnTreads && isPickedUp != true
      && !currOnBack && !currOnSide && !currFacePlant) {
    _awaitingConfirmationTreadState = OffTreadsState::OnTreads;
    // Allows this to be called instantly
    _timeOffTreadStateChanged_ms = currentTimestamp - kRobotTimeToConsiderOfftreads_ms;
    
    // Check the lift to see if tool changed while we were picked up
    //GetActionList().QueueActionNext(new ReadToolCodeAction(*this));
  }
  
  //////////
  // A new tread state has been confirmed
  //////////
  bool offTreadsStateChanged = false;
  if (_timeOffTreadStateChanged_ms + kRobotTimeToConsiderOfftreads_ms <= currentTimestamp
     && _offTreadsState != _awaitingConfirmationTreadState)
  {
    if (kUseVisionOnlyWhileOnTreads && _offTreadsState == OffTreadsState::OnTreads)
    {
      // Pause vision if we just left treads
      GetVisionComponent().Pause(true);
    }
    
    // Falling seems worthy of a DAS event
    if (_awaitingConfirmationTreadState == OffTreadsState::Falling) {
      _fallingStartedTime_ms = GetLastMsgTimestamp();
      LOG_EVENT("Robot.CheckAndUpdateTreadsState.FallingStarted",
                        "t=%dms",
                        _fallingStartedTime_ms);
      
      // Stop all actions
      GetActionList().Cancel();
      
    } else if (_offTreadsState == OffTreadsState::Falling) {
      // This is not an exact measurement of fall time since it includes some detection delays on the robot side
      // It may also include kRobotTimeToConsiderOfftreads_ms depending on how the robot lands
      LOG_EVENT("Robot.CheckAndUpdateTreadsState.FallingStopped",
                        "t=%dms, duration=%dms",
                        GetLastMsgTimestamp(), GetLastMsgTimestamp() - _fallingStartedTime_ms);
      _fallingStartedTime_ms = 0;
    }
    
    _offTreadsState = _awaitingConfirmationTreadState;
    Broadcast(ExternalInterface::MessageEngineToGame(ExternalInterface::RobotOffTreadsStateChanged(_offTreadsState)));

    LOG_INFO("Robot.OfftreadsState.TreadStateChanged", "TreadState changed to:%s", EnumToString(_offTreadsState));
    
    // Special case logic for returning to treads
    if (_offTreadsState == OffTreadsState::OnTreads){
      
      if(kUseVisionOnlyWhileOnTreads)
      {
        // Re-enable vision if we've returned to treads
        GetVisionComponent().Pause(false);
      }
      
      DEV_ASSERT(!IsLocalized(), "Robot should be delocalized when first put back down!");
      
      // If we are not localized and there is nothing else left in the world that
      // we could localize to, then go ahead and mark us as localized (via
      // odometry alone)
      if (false == GetBlockWorld().AnyRemainingLocalizableObjects()) {
        LOG_INFO("Robot.UpdateOfftreadsState.NoMoreRemainingLocalizableObjects",
                 "Marking previously-unlocalized robot %d as localized to odometry because "
                 "there are no more objects to localize to in the world.", GetID());
        SetLocalizedTo(nullptr); // marks us as localized to odometry only
      }
    }
    else if (GetCarryingComponent().IsCarryingObject() &&
            _offTreadsState != OffTreadsState::InAir)
    {
      // If we're falling or not upright and were carrying something, assume we
      // are no longer carrying that something and don't know where it is anymore
      const bool clearObjects = true; // To mark as Unknown, not just Dirty
      GetCarryingComponent().SetCarriedObjectAsUnattached(clearObjects);
    }

    // if the robot was on the charging platform and its state changes it's not on the platform anymore
    if (_offTreadsState != OffTreadsState::OnTreads)
    {
      GetBatteryComponent().SetOnChargerPlatform(false);
    }
    
    offTreadsStateChanged = true;
  }
  
  // Send viz message with current treads states
  const bool awaitingNewTreadsState = (_offTreadsState != _awaitingConfirmationTreadState);
  const auto vizManager = GetContext()->GetVizManager();
  vizManager->SetText(VizManager::OFF_TREADS_STATE,
                      NamedColors::GREEN,
                      "OffTreadsState: %s  %s",
                      EnumToString(_offTreadsState),
                      awaitingNewTreadsState ? EnumToString(_awaitingConfirmationTreadState) : "");

  if (offTreadsStateChanged) {
    // pause the freeplay tracking if we are not on the treads
    const bool isPaused = (_offTreadsState != OffTreadsState::OnTreads);
    GetAIComponent().GetComponent<FreeplayDataTracker>().SetFreeplayPauseFlag(isPaused, FreeplayPauseFlag::OffTreads);
  }
  
  return offTreadsStateChanged;
}
    
const Util::RandomGenerator& Robot::GetRNG() const
{
  return *GetContext()->GetRandom();
}

Util::RandomGenerator& Robot::GetRNG()
{
  return *GetContext()->GetRandom();
}

void Robot::Delocalize(bool isCarryingObject)
{
  _isLocalized = false;
  _localizedToID.UnSet();
  _localizedToFixedObject = false;
  _localizedMarkerDistToCameraSq = -1.f;

  // NOTE: no longer doing this here because Delocalize() can be called by
  //  BlockWorld::ClearAllExistingObjects, resulting in a weird loop...
  //_blockWorld.ClearAllExistingObjects();
  
  // TODO rsam:
  // origins are no longer destroyed to prevent children from having to rejigger as cubes do. This however
  // has the problem of leaving zombie origins, and having systems never deleting dead poses that can never
  // be transformed withRespectTo a current origin. The origins growing themselves is not a big problem since
  // they are merely a Pose3d instance. However systems that keep Poses around because they have a valid
  // origin could potentially be a problem. This would have to be profiled to identify those systems, so not
  // really worth adding here a warning for "number of zombies is too big" without actually keeping track
  // of how many children they hold, or for how long. Eg: zombies with no children could auto-delete themselves,
  // but is the cost of bookkeeping bigger than what we are currently losing to zombies? That's the question
  // to profile
  
  // Store a copy of the old origin ID
  const PoseOriginID_t oldOriginID = GetPoseOriginList().GetCurrentOriginID();
  
  // Add a new origin
  const PoseOriginID_t worldOriginID = _poseOrigins->AddNewOrigin();
  const Pose3d& worldOrigin = GetPoseOriginList().GetCurrentOrigin();
  DEV_ASSERT_MSG(worldOriginID == GetPoseOriginList().GetCurrentOriginID(),
                 "Robot.Delocalize.UnexpectedNewWorldOriginID", "%d vs. %d",
                 worldOriginID, GetPoseOriginList().GetCurrentOriginID());
  DEV_ASSERT_MSG(worldOriginID == worldOrigin.GetID(),
                 "Robot.Delocalize.MismatchedWorldOriginID", "%d vs. %d",
                 worldOriginID, worldOrigin.GetID());
  
  // Log delocalization, new origin name, and num origins to DAS
  LOG_EVENT("Robot.Delocalize", "Delocalizing robot %d. New origin: %s. NumOrigins=%zu",
            GetID(), worldOrigin.GetName().c_str(), GetPoseOriginList().GetSize());
  
  GetComponent<FullRobotPose>().GetPose().SetRotation(0, Z_AXIS_3D());
  GetComponent<FullRobotPose>().GetPose().SetTranslation({0.f, 0.f, 0.f});
  GetComponent<FullRobotPose>().GetPose().SetParent(worldOrigin);
      
  _driveCenterPose.SetRotation(0, Z_AXIS_3D());
  _driveCenterPose.SetTranslation({0.f, 0.f, 0.f});
  _driveCenterPose.SetParent(worldOrigin);
  
  // Create a new pose frame so that we can't get pose history entries with the same pose
  // frame that have different origins (Not 100% sure this is totally necessary but seems
  // like the cleaner / safer thing to do.)
  Result res = SetNewPose(GetComponent<FullRobotPose>().GetPose());
  if (res != RESULT_OK)
  {
    LOG_WARNING("Robot.Delocalize.SetNewPose", "Failed to set new pose");
  }
  
  if (_syncRobotAcked)
  {
    // Need to update the robot's pose history with our new origin and pose frame IDs
    LOG_INFO("Robot.Delocalize.SendingNewOriginID",
             "Sending new localization update at t=%u, with pose frame %u and origin ID=%u",
             GetLastMsgTimestamp(),
             GetPoseFrameID(),
             worldOrigin.GetID());
    SendAbsLocalizationUpdate(GetComponent<FullRobotPose>().GetPose(), GetLastMsgTimestamp(), GetPoseFrameID());
  }
  
  // Update VizText
  GetContext()->GetVizManager()->SetText(VizManager::LOCALIZED_TO, NamedColors::YELLOW,
                                         "LocalizedTo: <nothing>");
  GetContext()->GetVizManager()->SetText(VizManager::WORLD_ORIGIN, NamedColors::YELLOW,
                                         "WorldOrigin[%lu]: %s",
                                         GetPoseOriginList().GetSize(),
                                         worldOrigin.GetName().c_str());
  GetContext()->GetVizManager()->EraseAllVizObjects();
  
  
  // clear the pose confirmer now that we've changed pose origins
  GetObjectPoseConfirmer().Clear();
  
  // Sanity check carrying state
  if (isCarryingObject != GetCarryingComponent().IsCarryingObject())
  {
    LOG_WARNING("Robot.Delocalize.IsCarryingObjectMismatch",
                "Passed-in isCarryingObject=%c, IsCarryingObject()=%c",
                isCarryingObject   ? 'Y' : 'N',
                GetCarryingComponent().IsCarryingObject() ? 'Y' : 'N');
  }
  
  // Have to do this _after_ clearing the pose confirmer because UpdateObjectOrigin
  // adds the carried objects to the pose confirmer in their newly updated pose,
  // but _before_ deleting zombie objects (since dirty carried objects may get
  // deleted)
  if (GetCarryingComponent().IsCarryingObject())
  {
    // Carried objects are in the pose chain of the robot, whose origin has now changed.
    // Thus the carried objects' actual origin no longer matches the way they are stored
    // in BlockWorld.
    for(auto const& objectID : GetCarryingComponent().GetCarryingObjects())
    {
      const Result result = GetBlockWorld().UpdateObjectOrigin(objectID, oldOriginID);
      if(RESULT_OK != result)
      {
        LOG_WARNING("Robot.Delocalize.UpdateObjectOriginFailed", "Object %d", objectID.GetValue());
      }
      
    }
  }

  // notify blockworld
  GetBlockWorld().OnRobotDelocalized(worldOriginID);
  
  // notify faceworld
  GetFaceWorld().OnRobotDelocalized(worldOriginID);
  
  // notify behavior whiteboard
  GetAIComponent().OnRobotDelocalized();
  
  GetMoveComponent().OnRobotDelocalized();
  
  // send message to game. At the moment I implement this so that Webots can update the render, but potentially
  // any system can listen to this
  Broadcast(ExternalInterface::MessageEngineToGame(ExternalInterface::RobotDelocalized()));
      
} // Delocalize()
    
Result Robot::SetLocalizedTo(const ObservableObject* object)
{
  if (object == nullptr) {
    GetContext()->GetVizManager()->SetText(VizManager::LOCALIZED_TO, NamedColors::YELLOW,
                                           "LocalizedTo: Odometry");
    _localizedToID.UnSet();
    _isLocalized = true;
    return RESULT_OK;
  }
      
  if (object->GetID().IsUnknown()) {
    LOG_ERROR("Robot.SetLocalizedTo.IdNotSet", "Cannot localize to an object with no ID set");
    return RESULT_FAIL;
  }
      
  // Find the closest, most recently observed marker on the object
  TimeStamp_t mostRecentObsTime = 0;
  for(const auto& marker : object->GetMarkers()) {
    if(marker.GetLastObservedTime() >= mostRecentObsTime) {
      Pose3d markerPoseWrtCamera;
      if (false == marker.GetPose().GetWithRespectTo(GetVisionComponent().GetCamera().GetPose(), markerPoseWrtCamera)) {
        LOG_ERROR("Robot.SetLocalizedTo.MarkerOriginProblem", "Could not get pose of marker w.r.t. robot camera");
        return RESULT_FAIL;
      }
      const f32 distToMarkerSq = markerPoseWrtCamera.GetTranslation().LengthSq();
      if(_localizedMarkerDistToCameraSq < 0.f || distToMarkerSq < _localizedMarkerDistToCameraSq) {
        _localizedMarkerDistToCameraSq = distToMarkerSq;
        mostRecentObsTime = marker.GetLastObservedTime();
      }
    }
  }
  assert(_localizedMarkerDistToCameraSq >= 0.f);
      
  _localizedToID = object->GetID();
  _hasMovedSinceLocalization = false;
  _isLocalized = true;
  
  // notify behavior whiteboard
  GetAIComponent().OnRobotRelocalized();
  
  // Update VizText
  GetContext()->GetVizManager()->SetText(VizManager::LOCALIZED_TO, NamedColors::YELLOW,
                                         "LocalizedTo: %s_%d",
                                         ObjectTypeToString(object->GetType()), _localizedToID.GetValue());
  GetContext()->GetVizManager()->SetText(VizManager::WORLD_ORIGIN, NamedColors::YELLOW,
                                         "WorldOrigin[%lu]: %s",
                                         GetPoseOriginList().GetSize(),
                                         GetWorldOrigin().GetName().c_str());
      
  return RESULT_OK;
      
} // SetLocalizedTo()
  
const Pose3d& Robot::GetWorldOrigin() const
{
  return GetPoseOriginList().GetCurrentOrigin();
}
  
PoseOriginID_t Robot::GetWorldOriginID() const
{
  return GetPoseOriginList().GetCurrentOriginID();
}
  
bool Robot::IsPoseInWorldOrigin(const Pose3d& pose) const
{
  return GetPoseOriginList().IsPoseInCurrentOrigin(pose);
}
  

// Example update call for animating color image to face
void UpdateFaceImageRGBExample(Robot& robot)
{
  static Point2f pos(5,5);
  static Vision::PixelRGB backgroundPixel(10,10,10);
  static int framesToSend = 0;  // 0 == send frames forever

  // Frame send counter
  if (framesToSend > 0) {
    if (--framesToSend < 0) {
      return;
    }
  }

  // Throttle frames
  // Don't send if the number of procAnim keyframes gets large enough
  // (One keyframe == 33ms)
  if (robot.GetAnimationComponent().GetAnimState_NumProcAnimFaceKeyframes() > 30) {
    return;
  }

  // Move 'X' through the image
  const f32 xStep = 5.f;
  pos.x() += xStep;
  if (pos.x() >= FACE_DISPLAY_WIDTH - 1) {
    pos.x() = 0;
    pos.y() += 1.f;
    if (pos.y() >= FACE_DISPLAY_HEIGHT - 1) {
      pos.x() = 0;
      pos.y() = 0;
    }
  }

  // Update background color
  // Increase R, increase G, increase B, decrease R, decrease G, decrease B
  const u8 highVal = 230;
  const u8 lowVal  = 30;
  const u8 step    = 10;
  static bool goingUp = true;
  if (goingUp) {
    if (backgroundPixel.r() < highVal) {
      backgroundPixel.r() += step;
    } else if (backgroundPixel.g() < highVal) {
      backgroundPixel.g() += step;
    } else if (backgroundPixel.b() < highVal) {
      backgroundPixel.b() += step;
    } else {
      goingUp = false;
    }
  } else {
    if (backgroundPixel.r() > lowVal) {
      backgroundPixel.r() -= step;
    } else if (backgroundPixel.g() > lowVal) {
      backgroundPixel.g() -= step;
    } else if (backgroundPixel.b() > lowVal) {
      backgroundPixel.b() -= step;
    } else {
      goingUp = true;
    }
  }

  static Vision::ImageRGB img(FACE_DISPLAY_HEIGHT, FACE_DISPLAY_WIDTH);
  img.FillWith(backgroundPixel);
  img.DrawText(pos, "x", ColorRGBA(0xff), 0.5f);

  // std::ostringstream ss;
  // ss << "files/images/img_" << GetLastMsgTimestamp() << ".jpg";
  // img.Save(ss.str().c_str());

  // The duration of the image should ideally be some multiple of ANIM_TIME_STEP_MS,
  // especially if you're playing a bunch of images in sequence, otherwise the 
  // speed of the animation may not be as expected.
  u32 duration_ms = 2 * ANIM_TIME_STEP_MS;
  robot.GetAnimationComponent().DisplayFaceImage(img, duration_ms);
}

Result Robot::UpdateFullRobotState(const RobotState& msg)
{
  ANKI_CPU_PROFILE("Robot::UpdateFullRobotState");
  
  Result lastResult = RESULT_OK;

  // Ignore state messages received before sync
  if (!_syncRobotAcked) {
    return lastResult;
  }
  
  if (kEnableTestFaceImageRGBDrawing) {
    // Example update function for animating to face
    UpdateFaceImageRGBExample(*this);
  }
  
  _gotStateMsgAfterRobotSync = true;
    
  // Set flag indicating that robot state messages have been received
  _lastMsgTimestamp = msg.timestamp;
  _newStateMsgAvailable = true;
  
  // Update head angle
  SetHeadAngle(msg.headAngle);
      
  // Update lift angle
  SetLiftAngle(msg.liftAngle);
      
  // Update robot pitch angle
  GetComponent<FullRobotPose>().SetPitchAngle(Radians(msg.pose.pitch_angle));
  
  // Update sensor components:
  GetCliffSensorComponent().NotifyOfRobotState(msg);
  GetProxSensorComponent().NotifyOfRobotState(msg);
  GetTouchSensorComponent().NotifyOfRobotState(msg);

  // update current path segment in the path component
  GetPathComponent().UpdateCurrentPathSegment(msg.currPathSegment);
    
  // Update IMU data
  _robotAccel = msg.accel;
  _robotGyro = msg.gyro;
  
  _robotAccelMagnitude = sqrtf(_robotAccel.x * _robotAccel.x
                             + _robotAccel.y * _robotAccel.y
                             + _robotAccel.z * _robotAccel.z);
  
  const float kAccelMagFilterConstant = 0.95f; // between 0 and 1
  _robotAccelMagnitudeFiltered = (kAccelMagFilterConstant * _robotAccelMagnitudeFiltered)
                              + ((1.0f - kAccelMagFilterConstant) * _robotAccelMagnitude);
  
  const float kAccelFilterConstant = 0.90f; // between 0 and 1
  _robotAccelFiltered.x = (kAccelFilterConstant * _robotAccelFiltered.x)
                        + ((1.0f - kAccelFilterConstant) * msg.accel.x);
  _robotAccelFiltered.y = (kAccelFilterConstant * _robotAccelFiltered.y)
                        + ((1.0f - kAccelFilterConstant) * msg.accel.y);
  _robotAccelFiltered.z = (kAccelFilterConstant * _robotAccelFiltered.z)
                        + ((1.0f - kAccelFilterConstant) * msg.accel.z);
  
  // Update cozmo's internal offTreadsState knowledge
  const OffTreadsState prevOffTreadsState = _offTreadsState;
  const bool wasTreadsStateUpdated = CheckAndUpdateTreadsState(msg);
  const bool isDelocalizing = wasTreadsStateUpdated && (prevOffTreadsState == OffTreadsState::OnTreads || _offTreadsState == OffTreadsState::OnTreads);

  // this flag can have a small delay with respect to when we actually picked up the block, since Engine notifies
  // the robot, and the robot updates on the next state update. But that delay guarantees that the robot knows what
  // we think it's true, rather than mixing timestamps of when it started carrying vs when the robot knows that it was
  // carrying
  const bool isCarryingObject = IS_STATUS_FLAG_SET(IS_CARRYING_BLOCK);
  //robot->SetCarryingBlock( isCarryingObject ); // Still needed?
  GetDockingComponent().SetPickingOrPlacing(IS_STATUS_FLAG_SET(IS_PICKING_OR_PLACING));
  _isPickedUp = IS_STATUS_FLAG_SET(IS_PICKED_UP);
  _powerButtonPressed = IS_STATUS_FLAG_SET(IS_BUTTON_PRESSED);

  // Save the entire flag for sending to game
  _lastStatusFlags = msg.status;

  GetBatteryComponent().NotifyOfRobotState(msg);
  
  GetMoveComponent().NotifyOfRobotState(msg);
  
  _leftWheelSpeed_mmps = msg.lwheel_speed_mmps;
  _rightWheelSpeed_mmps = msg.rwheel_speed_mmps;
      
  _hasMovedSinceLocalization |= (GetMoveComponent().IsCameraMoving() || _offTreadsState != OffTreadsState::OnTreads);
  
  if (isDelocalizing)
  {
    _numMismatchedFrameIDs = 0;
    
    Delocalize(isCarryingObject);
  }
  else
  {
    DEV_ASSERT(msg.pose_frame_id <= GetPoseFrameID(), "Robot.UpdateFullRobotState.FrameFromFuture");
    const bool frameIsCurrent = msg.pose_frame_id == GetPoseFrameID();
    
    Pose3d newPose;
        
    if (IsOnRamp()) {
// Unsupported, remove in new PR
//
//      // Sanity check:
//      DEV_ASSERT(_rampID.IsSet(), "Robot.UpdateFullRobotState.InvalidRampID");
//          
//      // Don't update pose history while on a ramp.
//      // Instead, just compute how far the robot thinks it has gone (in the plane)
//      // and compare that to where it was when it started traversing the ramp.
//      // Adjust according to the angle of the ramp we know it's on.
//          
//      const f32 distanceTraveled = (Point2f(msg.pose.x, msg.pose.y) - _rampStartPosition).Length();
//          
//      Ramp* ramp = dynamic_cast<Ramp*>(GetBlockWorld().GetLocatedObjectByID(_rampID, ObjectFamily::Ramp));
//      if(ramp == nullptr) {
//        PRINT_NAMED_ERROR("Robot.UpdateFullRobotState.NoRampWithID",
//                          "Updating robot %d's state while on a ramp, but Ramp object with ID=%d not found in the world.",
//                          _ID, _rampID.GetValue());
//        return RESULT_FAIL;
//      }
//          
//      // Progress must be along ramp's direction (init assuming ascent)
//      Radians headingAngle = ramp->GetPose().GetRotationAngle<'Z'>();
//          
//      // Initialize tilt angle assuming we are ascending
//      Radians tiltAngle = ramp->GetAngle();
//          
//      switch(_rampDirection)
//      {
//        case Ramp::DESCENDING:
//          tiltAngle    *= -1.f;
//          headingAngle += M_PI_F;
//          break;
//        case Ramp::ASCENDING:
//          break;
//              
//        default:
//          PRINT_NAMED_ERROR("Robot.UpdateFullRobotState.UnexpectedRampDirection",
//                            "Robot is on a ramp, expecting the ramp direction to be either "
//                            "ASCEND or DESCENDING, not %d", _rampDirection);
//          return RESULT_FAIL;
//      }
//
//      const f32 heightAdjust = distanceTraveled*sin(tiltAngle.ToFloat());
//      const Point3f newTranslation(_rampStartPosition.x() + distanceTraveled*cos(headingAngle.ToFloat()),
//                                   _rampStartPosition.y() + distanceTraveled*sin(headingAngle.ToFloat()),
//                                   _rampStartHeight + heightAdjust);
//          
//      const RotationMatrix3d R_heading(headingAngle, Z_AXIS_3D());
//      const RotationMatrix3d R_tilt(tiltAngle, Y_AXIS_3D());
//          
//      newPose = Pose3d(R_tilt*R_heading, newTranslation, GetComponent<FullRobotPose>().GetPose().GetParent());
//      //SetPose(newPose); // Done by UpdateCurrPoseFromHistory() below
      
    } else {
      // This is "normal" mode, where we update pose history based on the
      // reported odometry from the physical robot
          
      // Ignore physical robot's notion of z from the message? (msg.pose_z)
      f32 pose_z = 0.f;

      
      // Need to put the odometry update in terms of the current robot origin
      if (!GetPoseOriginList().ContainsOriginID(msg.pose_origin_id))
      {
        LOG_WARNING("Robot.UpdateFullRobotState.BadOriginID",
                    "Received RobotState with originID=%u, only %zu pose origins available",
                    msg.pose_origin_id, GetPoseOriginList().GetSize());
        return RESULT_FAIL;
      }
      
      const Pose3d& origin = GetPoseOriginList().GetOriginByID(msg.pose_origin_id);
      
      // Initialize new pose to be within the reported origin
      newPose = Pose3d(msg.pose.angle, Z_AXIS_3D(), {msg.pose.x, msg.pose.y, msg.pose.z}, origin);
      
      // It's possible the pose origin to which this update refers has since been
      // rejiggered and is now the child of another origin. To add to history below,
      // we must first flatten it. We do all this before "fixing" pose_z because pose_z
      // will be w.r.t. robot origin so we want newPose to already be as well.
      newPose = newPose.GetWithRespectToRoot();
      
      if(msg.pose_frame_id == GetPoseFrameID()) {
        // Frame IDs match. Use the robot's current Z (but w.r.t. world origin)
        pose_z = GetPose().GetWithRespectToRoot().GetTranslation().z();
      } else {
        // This is an old odometry update from a previous pose frame ID. We
        // need to look up the correct Z value to use for putting this
        // message's (x,y) odometry info into history. Since it comes from
        // pose history, it will already be w.r.t. world origin, since that's
        // how we store everything in pose history.
        HistRobotState histState;
        lastResult = GetStateHistory()->GetLastStateWithFrameID(msg.pose_frame_id, histState);
        if (lastResult != RESULT_OK) {
          LOG_ERROR("Robot.UpdateFullRobotState.GetLastPoseWithFrameIdError",
                    "Failed to get last pose from history with frame ID=%d",
                    msg.pose_frame_id);
          return lastResult;
        }
        pose_z = histState.GetPose().GetWithRespectToRoot().GetTranslation().z();
      }
      
      newPose.SetTranslation({newPose.GetTranslation().x(), newPose.GetTranslation().y(), pose_z});
      
    } // if/else on ramp
    
    // Add to history
    const HistRobotState histState(newPose,
                                   msg,
                                   GetProxSensorComponent().GetLatestProxData(),
                                   GetCliffSensorComponent().GetCliffDetectedFlags() );
    lastResult = GetStateHistory()->AddRawOdomState(msg.timestamp, histState);
    
    if (lastResult != RESULT_OK) {
      LOG_WARNING("Robot.UpdateFullRobotState.AddPoseError",
                  "AddRawOdomStateToHistory failed for timestamp=%d", msg.timestamp);
      return lastResult;
    }
    
    Pose3d prevDriveCenterPose ;
    ComputeDriveCenterPose(GetPose(), prevDriveCenterPose);

    if (UpdateCurrPoseFromHistory() == false) {
      lastResult = RESULT_FAIL;
    }
    
    if (frameIsCurrent)
    {
      _numMismatchedFrameIDs = 0;
    } else {
      // COZMO-5850 (Al) This is to catch the issue where our frameID is incremented but fails to send
      // to the robot due to some origin issue. Somehow the robot's pose becomes an origin and doesn't exist
      // in the PoseOriginList. The frameID mismatch then causes all sorts of issues in things (ie VisionSystem
      // won't process the next image). Delocalizing will fix the mismatch by creating a new origin and sending
      // a localization update
      static const u32 kNumTicksWithMismatchedFrameIDs = 100; // 3 seconds (called each RobotState msg)
      
      ++_numMismatchedFrameIDs;
      
      if (_numMismatchedFrameIDs > kNumTicksWithMismatchedFrameIDs)
      {
        LOG_ERROR("Robot.UpdateFullRobotState.MismatchedFrameIDs",
                  "Robot[%u] and engine[%u] frameIDs are mismatched, delocalizing",
                  msg.pose_frame_id,
                  GetPoseFrameID());
        
        _numMismatchedFrameIDs = 0;
        
        Delocalize(GetCarryingComponent().IsCarryingObject());
        
        return RESULT_FAIL;
      }

    }
    
  }
  
# pragma clang diagnostic push
# pragma clang diagnostic ignored "-Wdeprecated-declarations" 
  GetComponent<RobotGyroDriftDetector>().DetectGyroDrift(msg);
# pragma clang diagnostic pop
  GetComponent<RobotGyroDriftDetector>().DetectBias(msg);
  
  /*
    PRINT_NAMED_INFO("Robot.UpdateFullRobotState.OdometryUpdate",
    "Robot %d's pose updated to (%.3f, %.3f, %.3f) @ %.1fdeg based on "
    "msg at time=%d, frame=%d saying (%.3f, %.3f) @ %.1fdeg\n",
    _ID, GetComponent<FullRobotPose>().GetPose().GetTranslation().x(), GetComponent<FullRobotPose>().GetPose().GetTranslation().y(), GetComponent<FullRobotPose>().GetPose().GetTranslation().z(),
    GetComponent<FullRobotPose>().GetPose().GetRotationAngle<'Z'>().getDegrees(),
    msg.timestamp, msg.pose_frame_id,
    msg.pose_x, msg.pose_y, msg.pose_angle*180.f/M_PI);
  */
  
  // Engine modifications to state message.
  // TODO: Should this just be a different message? Or one that includes the state message from the robot?
  RobotState stateMsg(msg);

  const float imageFrameRate = 1000.0f / GetVisionComponent().GetFramePeriod_ms();
  const float imageProcRate = 1000.0f / GetVisionComponent().GetProcessingPeriod_ms();
            
  // Send state to visualizer for displaying
  GetContext()->GetVizManager()->SendRobotState(
    stateMsg,
    (u8)MIN(((u8)imageFrameRate), std::numeric_limits<u8>::max()),
    (u8)MIN(((u8)imageProcRate), std::numeric_limits<u8>::max()),
    GetAnimationComponent().GetAnimState_NumProcAnimFaceKeyframes(),    
    GetAnimationComponent().GetAnimState_LockedTracks(),
    GetAnimationComponent().GetAnimState_TracksInUse(),
    _robotImuTemperature_degC,
    GetCliffSensorComponent().GetCliffDetectThresholds(),
    GetBatteryComponent().GetBatteryVolts()
    );
      
  return lastResult;
      
} // UpdateFullRobotState()
    
bool Robot::HasReceivedRobotState() const
{
  return _newStateMsgAvailable;
}

    
void Robot::SetPhysicalRobot(bool isPhysical)
{
  // TODO: Move somewhere else? This might not the best place for this, but it's where we
  // know whether or not we're talking to a physical robot or not so do things that depend on that here.
  // Assumes this function is only called once following connection.
      
  // Connect to active objects in saved blockpool, but only for physical robots.
  // For sim robots we make blocks connect automatically by sending BlockPoolEnabledMessage from UiGameController.
  // (Note that when using Unity+Webots, that message is not sent.)
  if (isPhysical) {
    if (GetContext()->GetDataPlatform() != nullptr) {
      // TODO: init cube comms connection stuff?
      //_blockFilter->Init(GetContext()->GetDataPlatform()->pathToResource(Util::Data::Scope::External, "blockPool.txt"));
    }
  }
      
      
  _isPhysical = isPhysical;
      
  // Modify net timeout depending on robot type - simulated robots shouldn't timeout so we can pause and debug
  // them We do this regardless of previous state to ensure it works when adding 1st simulated robot (as
  // _isPhysical already == false in that case) Note: We don't do this on phone by default, they also have a
  // remote connection to the simulator so removing timeout would force user to restart both sides each time.
  #if !(defined(ANKI_PLATFORM_IOS) || defined(ANKI_PLATFORM_ANDROID))
  {
    static const double kPhysicalRobotNetConnectionTimeoutInMS =
      Anki::Util::ReliableConnection::GetConnectionTimeoutInMS(); // grab default on 1st call
    const double kSimulatedRobotNetConnectionTimeoutInMS = FLT_MAX;
    const double netConnectionTimeoutInMS =
      isPhysical ? kPhysicalRobotNetConnectionTimeoutInMS : kSimulatedRobotNetConnectionTimeoutInMS;
    LOG_INFO("Robot.SetPhysicalRobot", "ReliableConnection::SetConnectionTimeoutInMS(%f) for %s Robot",
             netConnectionTimeoutInMS, isPhysical ? "Physical" : "Simulated");
    Anki::Util::ReliableConnection::SetConnectionTimeoutInMS(netConnectionTimeoutInMS);
  }
  #endif // !(ANKI_PLATFORM_IOS || ANKI_PLATFORM_ANDROID)

  GetVisionComponent().SetPhysicalRobot(_isPhysical);
}

Result Robot::GetHistoricalCamera(TimeStamp_t t_request, Vision::Camera& camera) const
{
  HistRobotState histState;
  TimeStamp_t t;
  Result result = GetStateHistory()->GetRawStateAt(t_request, t, histState);
  if (RESULT_OK != result)
  {
    return result;
  }
  
  camera = GetHistoricalCamera(histState, t);
  return RESULT_OK;
}
    
Pose3d Robot::GetHistoricalCameraPose(const HistRobotState& histState, TimeStamp_t t) const
{
  // Compute pose from robot body to camera
  // Start with canonical (untilted) headPose
  Pose3d camPose(GetComponent<FullRobotPose>().GetHeadCamPose());
      
  // Rotate that by the given angle
  RotationVector3d Rvec(-histState.GetHeadAngle_rad(), Y_AXIS_3D());
  camPose.RotateBy(Rvec);
      
  // Precompose with robot body to neck pose
  camPose.PreComposeWith(GetComponent<FullRobotPose>().GetNeckPose());
      
  // Set parent pose to be the historical robot pose
  camPose.SetParent(histState.GetPose());
      
  camPose.SetName("PoseHistoryCamera_" + std::to_string(t));
      
  return camPose;
}

//
// Return constant display parameters for Cozmo v1.0.
// Future hardware may support different values.
u32 Robot::GetDisplayWidthInPixels() const
{
  return FACE_DISPLAY_WIDTH;
}
  
u32 Robot::GetDisplayHeightInPixels() const
{
  return FACE_DISPLAY_HEIGHT;
}
  
Vision::Camera Robot::GetHistoricalCamera(const HistRobotState& histState, TimeStamp_t t) const
{
  Vision::Camera camera(GetVisionComponent().GetCamera());
      
  // Update the head camera's pose
  camera.SetPose(GetHistoricalCameraPose(histState, t));
      
  return camera;
}
    

Result Robot::Update()
{
  ANKI_CPU_PROFILE("Robot::Update");
  
  const float currentTime = BaseStationTimer::getInstance()->GetCurrentTimeInSeconds();
    
  // Check for syncRobotAck taking too long to arrive
  if (_syncRobotSentTime_sec > 0.0f && currentTime > _syncRobotSentTime_sec + kMaxSyncRobotAckDelay_sec) {
    LOG_WARNING("Robot.Update.SyncRobotAckNotReceived", "");
    _syncRobotSentTime_sec = 0.0f;
  }
  
  if (!_gotStateMsgAfterRobotSync)
  {
    LOG_DEBUG("Robot.Update", "Waiting for first full robot state to be handled");
    return RESULT_OK;
  }
  
#if(0)
  ActiveBlockLightTest(1);
  return RESULT_OK;
#endif
  
  GetContext()->GetVizManager()->SendStartRobotUpdate();
      
  /* DEBUG
     const float currentTime_sec = BaseStationTimer::getInstance()->GetCurrentTimeInSeconds();
     static float lastUpdateTime = currentTime_sec;
       
     const float updateTimeDiff = currentTime_sec - lastUpdateTime;
     if(updateTimeDiff > 1.0f) {
       PRINT_NAMED_WARNING("Robot.Update", "Gap between robot update calls = %f\n", updateTimeDiff);
     }
     lastUpdateTime = currentTime_sec;
  */

  //////////// CameraService Update ////////////
  CameraService::getInstance()->Update();

  if(FACTORY_TEST && !Factory::GetEMR()->fields.PACKED_OUT_FLAG)
  {
    // Once we have gotten a frame from the camera play a sound to indicate 
    // a "successful" boot
    static bool playedSound = false;
    if(!playedSound &&
       CameraService::getInstance()->HaveGottenFrame())
    {
      GetExternalInterface()->BroadcastToEngine<ExternalInterface::SetRobotVolume>(1.f);
      CompoundActionParallel* action = new CompoundActionParallel();
      std::weak_ptr<IActionRunner> soundAction = action->AddAction(new PlayAnimationAction("soundTestAnim"));

      // Start WaitForLambdaAction in parallel that will cancel the sound action after 200 milliseconds
      WaitForLambdaAction* waitAction = new WaitForLambdaAction([soundAction](Robot& robot){
	static TimeStamp_t start = 0;
	if(start == 0)
	{
	  start = BaseStationTimer::getInstance()->GetCurrentTimeStamp();
	}

	if(BaseStationTimer::getInstance()->GetCurrentTimeStamp() - start > 200)
	{
	  start = 0;
	  auto sp = soundAction.lock();
	  if(sp != nullptr)
	  {
	    sp->Cancel();
	    return true;
	  }
	}

	return false;
      });
      action->AddAction(waitAction);
      GetActionList().AddConcurrentAction(action);
      playedSound = true;
    }
  }

  // Check if we have driven off the charger platform - this has to happen before the behaviors which might
  // need this information. This state is useful for knowing not to play a cliff react when just driving off
  // the charger.

  if (GetBatteryComponent().IsOnChargerPlatform() && _offTreadsState == OffTreadsState::OnTreads) {
    BlockWorldFilter filter;
    filter.SetAllowedFamilies({ObjectFamily::Charger});
    // Assuming there is only one charger in the world
    const ObservableObject* charger = GetBlockWorld().FindLocatedMatchingObject(filter);
    
    if (nullptr != charger)
    {
      const bool isOnChargerPlatform = charger->GetBoundingQuadXY().Intersects(GetBoundingQuadXY());
      if( !isOnChargerPlatform )
      {
        GetBatteryComponent().SetOnChargerPlatform(false);
      }
    }
    else {
      // if we can't connect / talk to the charger, consider the robot to be off the platform
      GetBatteryComponent().SetOnChargerPlatform(false);
    }
  }
  
  _components->UpdateComponents();

  // If anything in updating block world caused a localization update, notify
  // the physical robot now:
  if (_needToSendLocalizationUpdate) {
    SendAbsLocalizationUpdate();
    _needToSendLocalizationUpdate = false;
  }
  
  /////////// Update visualization ////////////
  // Draw All Objects by calling their Visualize() methods.
  GetBlockWorld().DrawAllObjects();

  // Always draw robot w.r.t. the origin, not in its current frame
  Pose3d robotPoseWrtOrigin = GetPose().GetWithRespectToRoot();
      
  // Triangle pose marker
  GetContext()->GetVizManager()->DrawRobot(GetID(), robotPoseWrtOrigin);
      
  // Full Webots CozmoBot model
  if (IsPhysical()) {
    GetContext()->GetVizManager()->DrawRobot(GetID(), robotPoseWrtOrigin, GetComponent<FullRobotPose>().GetHeadAngle(), GetComponent<FullRobotPose>().GetLiftAngle());
  }
  
  // Robot bounding box
  static const ColorRGBA ROBOT_BOUNDING_QUAD_COLOR(0.0f, 0.8f, 0.0f, 0.75f);
      
  using namespace Quad;
  Quad2f quadOnGround2d = GetBoundingQuadXY(robotPoseWrtOrigin);
  const f32 zHeight = robotPoseWrtOrigin.GetTranslation().z() + WHEEL_RAD_TO_MM;
  Quad3f quadOnGround3d(Point3f(quadOnGround2d[TopLeft].x(),     quadOnGround2d[TopLeft].y(),     zHeight),
                        Point3f(quadOnGround2d[BottomLeft].x(),  quadOnGround2d[BottomLeft].y(),  zHeight),
                        Point3f(quadOnGround2d[TopRight].x(),    quadOnGround2d[TopRight].y(),    zHeight),
                        Point3f(quadOnGround2d[BottomRight].x(), quadOnGround2d[BottomRight].y(), zHeight));
    
  GetContext()->GetVizManager()->DrawRobotBoundingBox(GetID(), quadOnGround3d, ROBOT_BOUNDING_QUAD_COLOR);
      
  /*
  // Draw 3d bounding box
  Vec3f vizTranslation = GetPose().GetTranslation();
  vizTranslation.z() += 0.5f*ROBOT_BOUNDING_Z;
  Pose3d vizPose(GetPose().GetRotation(), vizTranslation);
      
  GetContext()->GetVizManager()->DrawCuboid(999, {ROBOT_BOUNDING_X, ROBOT_BOUNDING_Y, ROBOT_BOUNDING_Z},
  vizPose, ROBOT_BOUNDING_QUAD_COLOR);
  */
      
  GetContext()->GetVizManager()->SendEndRobotUpdate();

  // update time since last image received
  _timeSinceLastImage_s = std::max(0.0, currentTime - GetRobotToEngineImplMessaging().GetLastImageReceivedTime());
      
  // Sending debug string to game and viz
  char buffer [128];

  const float updateRatePerSec = 1.0f / (currentTime - _prevCurrentTime_sec);
  _prevCurrentTime_sec = currentTime;

  // So we can have an arbitrary number of data here that is likely to change want just hash it all
  // together if anything changes without spamming
  snprintf(buffer, sizeof(buffer),
           "%c%c%c%c%c%c %2dHz %s",
           GetMoveComponent().IsLiftMoving() ? 'L' : ' ',
           GetMoveComponent().IsHeadMoving() ? 'H' : ' ',
           GetMoveComponent().IsMoving() ? 'B' : ' ',
           GetCarryingComponent().IsCarryingObject() ? 'C' : ' ',
           GetBatteryComponent().IsOnChargerPlatform() ? 'P' : ' ',
           GetNVStorageComponent().HasPendingRequests() ? 'R' : ' ',
           // SimpleMoodTypeToString(GetMoodManager().GetSimpleMood()),
           // _movementComponent.AreAnyTracksLocked((u8)AnimTrackFlag::LIFT_TRACK) ? 'L' : ' ',
           // _movementComponent.AreAnyTracksLocked((u8)AnimTrackFlag::HEAD_TRACK) ? 'H' : ' ',
           // _movementComponent.AreAnyTracksLocked((u8)AnimTrackFlag::BODY_TRACK) ? 'B' : ' ',
           (u8)MIN(((u8)updateRatePerSec), std::numeric_limits<u8>::max()),
           //currentActivityName.c_str(),
           _behaviorDebugStr.c_str());
      
  std::hash<std::string> hasher;
  size_t curr_hash = hasher(std::string(buffer));
  if (_lastDebugStringHash != curr_hash)
  {
    SendDebugString(buffer);
    _lastDebugStringHash = curr_hash;
  }

  if (kDebugPossibleBlockInteraction) {
    // print a bunch of info helpful for debugging block states
    BlockWorldFilter filter;
    filter.SetAllowedFamilies({ObjectFamily::LightCube});
    std::vector<ObservableObject*> matchingObjects;
    GetBlockWorld().FindLocatedMatchingObjects(filter, matchingObjects); // note this doesn't retrieve unknowns anymore
    for( const auto obj : matchingObjects ) {
        const ObservableObject* topObj __attribute__((unused)) =
            GetBlockWorld().FindLocatedObjectOnTopOf(*obj, STACKED_HEIGHT_TOL_MM);
        Pose3d relPose;
        bool gotRelPose __attribute__((unused)) =
            obj->GetPose().GetWithRespectTo(GetPose(), relPose);

        const char* axisStr = "";
        switch( obj->GetPose().GetRotationMatrix().GetRotatedParentAxis<'Z'>() ) {
          case AxisName::X_POS: axisStr="+X"; break;
          case AxisName::X_NEG: axisStr="-X"; break;
          case AxisName::Y_POS: axisStr="+Y"; break;
          case AxisName::Y_NEG: axisStr="-Y"; break;
          case AxisName::Z_POS: axisStr="+Z"; break;
          case AxisName::Z_NEG: axisStr="-Z"; break;
        }
              
        LOG_DEBUG("Robot.ObjectInteractionState",
                  "block:%d poseState:%8s moving?%d RestingFlat?%d carried?%d poseWRT?%d objOnTop:%d"
                  " z=%6.2f UpAxis:%s CanStack?%d CanPickUp?%d FromGround?%d",
                  obj->GetID().GetValue(),
                  PoseStateToString( obj->GetPoseState() ),
                  obj->IsMoving(),
                  obj->IsRestingFlat(),
                  (GetCarryingComponent().IsCarryingObject() && GetCarryingComponent().
                   GetCarryingObject() == obj->GetID()),
                  gotRelPose,
                  topObj ? topObj->GetID().GetValue() : -1,
                  relPose.GetTranslation().z(),
                  axisStr,
                  GetDockingComponent().CanStackOnTopOfObject(*obj),
                  GetDockingComponent().CanPickUpObject(*obj),
                  GetDockingComponent().CanPickUpObjectFromGround(*obj));
    }
  }
      
  return RESULT_OK;
      
} // Update()
      
static f32 ClipHeadAngle(f32 head_angle)
{
  if (head_angle < MIN_HEAD_ANGLE - HEAD_ANGLE_LIMIT_MARGIN) {
    //PRINT_NAMED_WARNING("Robot.HeadAngleOOB", "Head angle (%f rad) too small.\n", head_angle);
    return MIN_HEAD_ANGLE;
  }
  else if (head_angle > MAX_HEAD_ANGLE + HEAD_ANGLE_LIMIT_MARGIN) {
    //PRINT_NAMED_WARNING("Robot.HeadAngleOOB", "Head angle (%f rad) too large.\n", head_angle);
    return MAX_HEAD_ANGLE;
  }

  return head_angle;
      
} // ClipHeadAngle()

    
Result Robot::SetNewPose(const Pose3d& newPose)
{
  SetPose(newPose.GetWithRespectToRoot());
  
  // Note: using last message timestamp instead of newest timestamp in history
  //  because it's possible we did not put the last-received state message into
  //  history (if it had old frame ID), but we still want the latest time we
  //  can get.
  const TimeStamp_t timeStamp = GetLastMsgTimestamp();
  
  return AddVisionOnlyStateToHistory(timeStamp, GetComponent<FullRobotPose>().GetPose(), GetComponent<FullRobotPose>().GetHeadAngle(), GetComponent<FullRobotPose>().GetLiftAngle());
}
    
void Robot::SetPose(const Pose3d &newPose)
{
  // The new pose should have our current world origin as its origin
  if (!ANKI_VERIFY(newPose.HasSameRootAs(GetWorldOrigin()),
                  "Robot.SetPose.NewPoseOriginAndWorldOriginMismatch",
                  ""))
  {
    return;
  }

  // Update our current pose and keep the name consistent
  const std::string name = GetComponent<FullRobotPose>().GetPose().GetName();
  GetComponent<FullRobotPose>().SetPose(newPose);
  GetComponent<FullRobotPose>().GetPose().SetName(name);
      
  ComputeDriveCenterPose(GetComponent<FullRobotPose>().GetPose(), _driveCenterPose);
      
} // SetPose()
    
Pose3d Robot::GetCameraPose(const f32 atAngle) const
{
  // Start with canonical (untilted) headPose
  Pose3d newHeadPose(GetComponent<FullRobotPose>().GetHeadCamPose());
      
  // Rotate that by the given angle
  RotationVector3d Rvec(-atAngle, Y_AXIS_3D());
  newHeadPose.RotateBy(Rvec);
  newHeadPose.SetName("Camera");

  return newHeadPose;
} // GetCameraPose()
    
void Robot::SetHeadAngle(const f32& angle)
{
  if (_isHeadCalibrated) {
    f32 clippedHeadAngle = ClipHeadAngle(angle);
    GetComponent<FullRobotPose>().SetHeadAngle(clippedHeadAngle);
    GetVisionComponent().GetCamera().SetPose(GetCameraPose(GetComponent<FullRobotPose>().GetHeadAngle())); 
    if(clippedHeadAngle != angle){
      LOG_WARNING("Robot.GetCameraHeadPose.HeadAngleOOB",
                  "Angle %.3frad / %.1f (TODO: Send correction or just recalibrate?)",
                  angle, RAD_TO_DEG(angle));
    }
  }
  
} // SetHeadAngle()
    

void Robot::SetHeadCalibrated(bool isCalibrated)
{
  _isHeadCalibrated = isCalibrated;
}
  
void Robot::SetLiftCalibrated(bool isCalibrated)
{
  _isLiftCalibrated = isCalibrated;
}
  
bool Robot::IsHeadCalibrated() const
{
  return _isHeadCalibrated;
}

bool Robot::IsLiftCalibrated() const
{
  return _isLiftCalibrated;
}

void Robot::ComputeLiftPose(const f32 atAngle, Pose3d& liftPose)
{
  // Reset to canonical position
  liftPose.SetRotation(atAngle, Y_AXIS_3D());
  liftPose.SetTranslation({LIFT_ARM_LENGTH, 0.f, 0.f});
      
  // Rotate to the given angle
  RotationVector3d Rvec(-atAngle, Y_AXIS_3D());
  liftPose.RotateBy(Rvec);
}
    
void Robot::SetLiftAngle(const f32& angle)
{
  // TODO: Add lift angle limits?
  GetComponent<FullRobotPose>().SetLiftAngle(angle);
      
  Robot::ComputeLiftPose(GetComponent<FullRobotPose>().GetLiftAngle(), GetComponent<FullRobotPose>().GetLiftPose());

  DEV_ASSERT(GetComponent<FullRobotPose>().GetLiftPose().IsChildOf(GetComponent<FullRobotPose>().GetLiftBasePose()), "Robot.SetLiftAngle.InvalidPose");
}
    
Radians Robot::GetPitchAngle() const
{
  return GetComponent<FullRobotPose>().GetPitchAngle();
}
  
bool Robot::WasObjectTappedRecently(const ObjectID& objectID) const
{
  return GetComponent<BlockTapFilterComponent>().ShouldIgnoreMovementDueToDoubleTap(objectID);
}


Result Robot::SyncRobot()
{
  _syncRobotAcked = false;
  GetStateHistory()->Clear();
      
  Result res = SendSyncRobot();
  if (res == RESULT_OK) {
    _syncRobotSentTime_sec = BaseStationTimer::getInstance()->GetCurrentTimeInSeconds();
  }
  return res;
}
  
Result Robot::LocalizeToObject(const ObservableObject* seenObject,
                               ObservableObject* existingObject)
{
  Result lastResult = RESULT_OK;
  
  if (existingObject == nullptr) {
    LOG_ERROR("Robot.LocalizeToObject.ExistingObjectPieceNullPointer", "");
    return RESULT_FAIL;
  }
  
  if (existingObject->GetID() != GetLocalizedTo())
  {
    LOG_DEBUG("Robot.LocalizeToObject",
              "Robot attempting to localize to %s object %d",
              EnumToString(existingObject->GetType()),
              existingObject->GetID().GetValue());
  }
      
  if (!existingObject->CanBeUsedForLocalization() || WasObjectTappedRecently(existingObject->GetID())) {
    LOG_ERROR("Robot.LocalizeToObject.UnlocalizedObject",
              "Refusing to localize to object %d, which claims not to be localizable.",
              existingObject->GetID().GetValue());
    return RESULT_FAIL;
  }
      
  /* Useful for Debug:
     PRINT_NAMED_INFO("Robot.LocalizeToMat.MatSeenChain",
     "%s\n", matSeen->GetPose().GetNamedPathToOrigin(true).c_str());
       
     PRINT_NAMED_INFO("Robot.LocalizeToMat.ExistingMatChain",
     "%s\n", existingMatPiece->GetPose().GetNamedPathToOrigin(true).c_str());
  */
  
  HistStateKey histStateKey;
  HistRobotState* histStatePtr = nullptr;
  Pose3d robotPoseWrtObject;
  float  headAngle;
  float  liftAngle;
  if (nullptr == seenObject)
  {
    if (false == GetPose().GetWithRespectTo(existingObject->GetPose(), robotPoseWrtObject)) {
      LOG_ERROR("Robot.LocalizeToObject.ExistingObjectOriginMismatch",
                "Could not get robot pose w.r.t. to existing object %d.",
                existingObject->GetID().GetValue());
      return RESULT_FAIL;
    }
    liftAngle = GetComponent<FullRobotPose>().GetLiftAngle();
    headAngle = GetComponent<FullRobotPose>().GetHeadAngle();
  } else {
    // Get computed HistRobotState at the time the object was observed.
    if ((lastResult = GetStateHistory()->GetComputedStateAt(seenObject->GetLastObservedTime(), &histStatePtr, &histStateKey)) != RESULT_OK) {
      LOG_ERROR("Robot.LocalizeToObject.CouldNotFindHistoricalPose", "Time %d", seenObject->GetLastObservedTime());
      return lastResult;
    }
        
    // The computed historical pose is always stored w.r.t. the robot's world
    // origin and parent chains are lost. Re-connect here so that GetWithRespectTo
    // will work correctly
    Pose3d robotPoseAtObsTime = histStatePtr->GetPose();
    robotPoseAtObsTime.SetParent(GetWorldOrigin());
        
    // Get the pose of the robot with respect to the observed object
    if (robotPoseAtObsTime.GetWithRespectTo(seenObject->GetPose(), robotPoseWrtObject) == false) {
      LOG_ERROR("Robot.LocalizeToObject.ObjectPoseOriginMisMatch",
                "Could not get HistRobotState w.r.t. seen object pose.");
      return RESULT_FAIL;
    }
        
    liftAngle = histStatePtr->GetLiftAngle_rad();
    headAngle = histStatePtr->GetHeadAngle_rad();
  }
      
  // Make the computed robot pose use the existing object as its parent
  robotPoseWrtObject.SetParent(existingObject->GetPose());
  //robotPoseWrtMat.SetName(std::string("Robot_") + std::to_string(robot->GetID()));
      
# if 0
  // Don't snap to horizontal or discrete Z levels when we see a mat marker
  // while on a ramp
  if (IsOnRamp() == false)
  {
    // If there is any significant rotation, make sure that it is roughly
    // around the Z axis
    Radians rotAngle;
    Vec3f rotAxis;
    robotPoseWrtObject.GetRotationVector().GetAngleAndAxis(rotAngle, rotAxis);
        
    if (std::abs(rotAngle.ToFloat()) > DEG_TO_RAD(5) && !AreUnitVectorsAligned(rotAxis, Z_AXIS_3D(), DEG_TO_RAD(15))) {
      LOG_WARNING("Robot.LocalizeToObject.OutOfPlaneRotation",
                  "Refusing to localize to %s because "
                  "Robot %d's Z axis would not be well aligned with the world Z axis. "
                  "(angle=%.1fdeg, axis=(%.3f,%.3f,%.3f)",
                  existingObject->GetType().GetName().c_str(), GetID(),
                  rotAngle.getDegrees(), rotAxis.x(), rotAxis.y(), rotAxis.z());
      return RESULT_FAIL;
    }
        
    // Snap to purely horizontal rotation
    // TODO: Snap to surface of mat?
    /*
      if(existingMatPiece->IsPoseOn(robotPoseWrtObject, 0, 10.f)) {
      Vec3f robotPoseWrtObject_trans = robotPoseWrtObject.GetTranslation();
      robotPoseWrtObject_trans.z() = existingObject->GetDrivingSurfaceHeight();
      robotPoseWrtObject.SetTranslation(robotPoseWrtObject_trans);
      }
    */
    robotPoseWrtObject.SetRotation( robotPoseWrtObject.GetRotationAngle<'Z'>(), Z_AXIS_3D() );
        
  } // if robot is on ramp
# endif
      
  // Add the new vision-based pose to the robot's history. Note that we use
  // the pose w.r.t. the origin for storing poses in history.
  Pose3d robotPoseWrtOrigin = robotPoseWrtObject.GetWithRespectToRoot();
      
  if (IsLocalized()) {
    // Filter Z so it doesn't change too fast (unless we are switching from
    // delocalized to localized)
        
    // Make z a convex combination of new and previous value
    static const f32 zUpdateWeight = 0.1f; // weight of new value (previous gets weight of 1 - this)
    Vec3f T = robotPoseWrtOrigin.GetTranslation();
    T.z() = (zUpdateWeight*robotPoseWrtOrigin.GetTranslation().z() +
             (1.f - zUpdateWeight) * GetPose().GetTranslation().z());
    robotPoseWrtOrigin.SetTranslation(T);
  }
      
  if (nullptr != seenObject)
  {
    //
    if ((lastResult = AddVisionOnlyStateToHistory(seenObject->GetLastObservedTime(),
                                                robotPoseWrtOrigin,
                                                headAngle, liftAngle)) != RESULT_OK)
    {
      LOG_ERROR("Robot.LocalizeToObject.FailedAddingVisionOnlyPoseToHistory", "");
      return lastResult;
    }
  }
      
  // If the robot's world origin is about to change by virtue of being localized
  // to existingObject, rejigger things so anything seen while the robot was
  // rooted to this world origin will get updated to be w.r.t. the new origin.
  const Pose3d& origOrigin = GetPoseOriginList().GetCurrentOrigin();
  if (!existingObject->GetPose().HasSameRootAs(origOrigin))
  {
    LOG_EVENT("Robot.LocalizeToObject.RejiggeringOrigins",
              "Robot %d's current origin is %s, about to localize to origin %s.",
              GetID(), origOrigin.GetName().c_str(),
              existingObject->GetPose().FindRoot().GetName().c_str());
    
    const PoseOriginID_t origOriginID = GetPoseOriginList().GetCurrentOriginID();
    
    // Update the origin to which _worldOrigin currently points to contain
    // the transformation from its current pose to what is about to be the
    // robot's new origin.
    Transform3d transform(GetPose().GetTransform().GetInverse());
    transform.PreComposeWith(robotPoseWrtOrigin.GetTransform());
    
    Result result = _poseOrigins->Rejigger(robotPoseWrtObject.FindRoot(), transform);
    if (ANKI_VERIFY(RESULT_OK == result, "Robot.LocalizeToObject.RejiggerFailed", ""))
    {
      const PoseOriginID_t newOriginID = GetPoseOriginList().GetCurrentOriginID();
      
      // Now we need to go through all objects whose poses have been adjusted
      // by this origin switch and notify the outside world of the change.
      // Note that map component must be updated before blockworld in case blockworld
      // tries to insert a new object into the map.
      GetMapComponent().UpdateMapOrigins(origOriginID, newOriginID);
      GetBlockWorld().UpdateObjectOrigins(origOriginID, newOriginID);
      GetFaceWorld().UpdateFaceOrigins(origOriginID, newOriginID); 
      
      // after updating all block world objects, flatten out origins to remove grandparents
      _poseOrigins->Flatten(newOriginID);
    }
    
  } // if(_worldOrigin != &existingObject->GetPose().FindRoot())
      
      
  if (nullptr != histStatePtr)
  {
    // Update the computed historical pose as well so that subsequent block
    // pose updates use obsMarkers whose camera's parent pose is correct.
    histStatePtr->SetPose(GetPoseFrameID(), robotPoseWrtOrigin, headAngle, liftAngle);
  }

      
  // Compute the new "current" pose from history which uses the
  // past vision-based "ground truth" pose we just computed.
  DEV_ASSERT_MSG(existingObject->GetPose().HasSameRootAs(GetWorldOrigin()),
                 "Robot.LocalizeToObject.ExistingObjectHasWrongOrigin",
                 "ObjectOrigin:%s WorldOrigin:%s",
                 existingObject->GetPose().FindRoot().GetName().c_str(),
                 GetWorldOrigin().GetName().c_str());
  
  if (UpdateCurrPoseFromHistory() == false) {
    LOG_ERROR("Robot.LocalizeToObject.FailedUpdateCurrPoseFromHistory", "");
    return RESULT_FAIL;
  }
      
  // Mark the robot as now being localized to this object
  // NOTE: this should be _after_ calling AddVisionOnlyStateToHistory, since
  //    that function checks whether the robot is already localized
  lastResult = SetLocalizedTo(existingObject);
  if (RESULT_OK != lastResult) {
    LOG_ERROR("Robot.LocalizeToObject.SetLocalizedToFail", "");
    return lastResult;
  }
      
  // Overly-verbose. Use for debugging localization issues
  /*
    PRINT_NAMED_INFO("Robot.LocalizeToObject",
    "Using %s object %d to localize robot %d at (%.3f,%.3f,%.3f), %.1fdeg@(%.2f,%.2f,%.2f), frameID=%d\n",
    ObjectTypeToString(existingObject->GetType()),
    existingObject->GetID().GetValue(), GetID(),
    GetPose().GetTranslation().x(),
    GetPose().GetTranslation().y(),
    GetPose().GetTranslation().z(),
    GetPose().GetRotationAngle<'Z'>().getDegrees(),
    GetPose().GetRotationAxis().x(),
    GetPose().GetRotationAxis().y(),
    GetPose().GetRotationAxis().z(),
    GetPoseFrameID());
  */
  
  // Don't actually send the update here, because it's possible that we are going to
  // call LocalizeToObject more than once in this tick, which could cause the pose
  // frame ID to update multiple times, replacing what's stored for this timestamp
  // in pose history. We don't want to send a pose frame to the robot that's about
  // to be replaced in history and never used again (causing errors in looking for it
  // when we later receive a RobotState message with that invalidated frameID), so just
  // set this flag to do the localization update once out in Update().
  _needToSendLocalizationUpdate = true;
  
  return RESULT_OK;
} // LocalizeToObject()
    
    
// - - - - - - - - - - - - - - - - - - - - - - - - - - - - - - - - - - - - - - - - - - - - - - - - - - - - - - - - - - -
Result Robot::LocalizeToMat(const MatPiece* matSeen, MatPiece* existingMatPiece)
{
  Result lastResult;
      
  if (matSeen == nullptr) {
    LOG_ERROR("Robot.LocalizeToMat.MatSeenNullPointer", "");
    return RESULT_FAIL;
  } else if (existingMatPiece == nullptr) {
    LOG_ERROR("Robot.LocalizeToMat.ExistingMatPieceNullPointer", "");
    return RESULT_FAIL;
  }
      
  /* Useful for Debug:
     PRINT_NAMED_INFO("Robot.LocalizeToMat.MatSeenChain",
     "%s\n", matSeen->GetPose().GetNamedPathToOrigin(true).c_str());
      
     PRINT_NAMED_INFO("Robot.LocalizeToMat.ExistingMatChain",
     "%s\n", existingMatPiece->GetPose().GetNamedPathToOrigin(true).c_str());
  */
      
  // Get computed HistRobotState at the time the mat was observed.
  HistStateKey histStateKey;
  HistRobotState* histStatePtr = nullptr;
  if ((lastResult = GetStateHistory()->GetComputedStateAt(matSeen->GetLastObservedTime(), &histStatePtr, &histStateKey)) != RESULT_OK) {
    LOG_ERROR("Robot.LocalizeToMat.CouldNotFindHistoricalPose", "Time %d", matSeen->GetLastObservedTime());
    return lastResult;
  }
      
  // The computed historical pose is always stored w.r.t. the robot's world
  // origin and parent chains are lost. Re-connect here so that GetWithRespectTo
  // will work correctly
  Pose3d robotPoseAtObsTime = histStatePtr->GetPose();
  robotPoseAtObsTime.SetParent(GetWorldOrigin());
      
  /*
  // Get computed Robot pose at the time the mat was observed (note that this
  // also makes the pose have the robot's current world origin as its parent
  Pose3d robotPoseAtObsTime;
  if(robot->GetComputedStateAt(matSeen->GetLastObservedTime(), robotPoseAtObsTime) != RESULT_OK) {
  PRINT_NAMED_ERROR("BlockWorld.UpdateRobotPose.CouldNotComputeHistoricalPose",
                    "Time %d\n",
                    matSeen->GetLastObservedTime());
  return false;
  }
  */
      
  // Get the pose of the robot with respect to the observed mat piece
  Pose3d robotPoseWrtMat;
  if (robotPoseAtObsTime.GetWithRespectTo(matSeen->GetPose(), robotPoseWrtMat) == false) {
    LOG_ERROR("Robot.LocalizeToMat.MatPoseOriginMisMatch", "Could not get HistRobotState w.r.t. matPose.");
    return RESULT_FAIL;
  }
      
  // Make the computed robot pose use the existing mat piece as its parent
  robotPoseWrtMat.SetParent(existingMatPiece->GetPose());
  //robotPoseWrtMat.SetName(std::string("Robot_") + std::to_string(robot->GetID()));
      
  // Don't snap to horizontal or discrete Z levels when we see a mat marker
  // while on a ramp
  if (IsOnRamp() == false)
  {
    // If there is any significant rotation, make sure that it is roughly
    // around the Z axis
    Radians rotAngle;
    Vec3f rotAxis;
    robotPoseWrtMat.GetRotationVector().GetAngleAndAxis(rotAngle, rotAxis);

    if (std::abs(rotAngle.ToFloat()) > DEG_TO_RAD(5) && !AreUnitVectorsAligned(rotAxis, Z_AXIS_3D(), DEG_TO_RAD(15))) {
      LOG_WARNING("Robot.LocalizeToMat.OutOfPlaneRotation",
                  "Refusing to localize to %s because "
                  "Robot %d's Z axis would not be well aligned with the world Z axis. "
                  "(angle=%.1fdeg, axis=(%.3f,%.3f,%.3f)",
                  ObjectTypeToString(existingMatPiece->GetType()), GetID(),
                  rotAngle.getDegrees(), rotAxis.x(), rotAxis.y(), rotAxis.z());
      return RESULT_FAIL;
    }
        
    // Snap to purely horizontal rotation and surface of the mat
    if (existingMatPiece->IsPoseOn(robotPoseWrtMat, 0, 10.f)) {
      Vec3f robotPoseWrtMat_trans = robotPoseWrtMat.GetTranslation();
      robotPoseWrtMat_trans.z() = existingMatPiece->GetDrivingSurfaceHeight();
      robotPoseWrtMat.SetTranslation(robotPoseWrtMat_trans);
    }
    robotPoseWrtMat.SetRotation( robotPoseWrtMat.GetRotationAngle<'Z'>(), Z_AXIS_3D() );
        
  } // if robot is on ramp
      
  if (!_localizedToFixedObject && !existingMatPiece->IsMoveable()) {
    // If we have not yet seen a fixed mat, and this is a fixed mat, rejigger
    // the origins so that we use it as the world origin
    LOG_INFO("Robot.LocalizeToMat.LocalizingToFirstFixedMat",
             "Localizing robot %d to fixed %s mat for the first time.",
             GetID(), ObjectTypeToString(existingMatPiece->GetType()));
        
    if ((lastResult = UpdateWorldOrigin(robotPoseWrtMat)) != RESULT_OK) {
      LOG_ERROR("Robot.LocalizeToMat.SetPoseOriginFailure",
                "Failed to update robot %d's pose origin when (re-)localizing it.", GetID());
      return lastResult;
    }
        
    _localizedToFixedObject = true;
  }
  else if (IsLocalized() == false) {
    // If the robot is not yet localized, it is about to be, so we need to
    // update pose origins so that anything it has seen so far becomes rooted
    // to this mat's origin (whether mat is fixed or not)
    LOG_INFO("Robot.LocalizeToMat.LocalizingRobotFirstTime",
             "Localizing robot %d for the first time (to %s mat).",
             GetID(), ObjectTypeToString(existingMatPiece->GetType()));
        
    if ((lastResult = UpdateWorldOrigin(robotPoseWrtMat)) != RESULT_OK) {
      LOG_ERROR("Robot.LocalizeToMat.SetPoseOriginFailure",
                "Failed to update robot %d's pose origin when (re-)localizing it.", GetID());
      return lastResult;
    }
        
    if (!existingMatPiece->IsMoveable()) {
      // If this also happens to be a fixed mat, then we have now localized
      // to a fixed mat
      _localizedToFixedObject = true;
    }
  }
      
  /*
  // Don't snap to horizontal or discrete Z levels when we see a mat marker
  // while on a ramp
  if(IsOnRamp() == false)
  {
  // If there is any significant rotation, make sure that it is roughly
  // around the Z axis
  Radians rotAngle;
  Vec3f rotAxis;
  robotPoseWrtMat.GetRotationVector().GetAngleAndAxis(rotAngle, rotAxis);
  const float dotProduct = DotProduct(rotAxis, Z_AXIS_3D());
  const float dotProductThreshold = 0.0152f; // 1.f - std::cos(DEG_TO_RAD(10)); // within 10 degrees
  if(!NEAR(rotAngle.ToFloat(), 0, DEG_TO_RAD(10)) && !NEAR(std::abs(dotProduct), 1.f, dotProductThreshold)) {
  PRINT_NAMED_WARNING("BlockWorld.UpdateRobotPose.RobotNotOnHorizontalPlane",
  "Robot's Z axis is not well aligned with the world Z axis. "
  "(angle=%.1fdeg, axis=(%.3f,%.3f,%.3f)\n",
  rotAngle.getDegrees(), rotAxis.x(), rotAxis.y(), rotAxis.z());
  }
        
  // Snap to purely horizontal rotation and surface of the mat
  if(existingMatPiece->IsPoseOn(robotPoseWrtMat, 0, 10.f)) {
  Vec3f robotPoseWrtMat_trans = robotPoseWrtMat.GetTranslation();
  robotPoseWrtMat_trans.z() = existingMatPiece->GetDrivingSurfaceHeight();
  robotPoseWrtMat.SetTranslation(robotPoseWrtMat_trans);
  }
  robotPoseWrtMat.SetRotation( robotPoseWrtMat.GetRotationAngle<'Z'>(), Z_AXIS_3D() );
        
  } // if robot is on ramp
  */
      
  // Add the new vision-based pose to the robot's history. Note that we use
  // the pose w.r.t. the origin for storing poses in history.
  // HistRobotState p(robot->GetPoseFrameID(),
  //                  robotPoseWrtMat.GetWithRespectToRoot(),
  //                  posePtr->GetComponent<FullRobotPose>().GetHeadAngle(),
  //                  posePtr->GetComponent<FullRobotPose>().GetLiftAngle());
  Pose3d robotPoseWrtOrigin = robotPoseWrtMat.GetWithRespectToRoot();
      
  if ((lastResult = AddVisionOnlyStateToHistory(existingMatPiece->GetLastObservedTime(),
                                                robotPoseWrtOrigin,
                                                histStatePtr->GetHeadAngle_rad(),
                                                histStatePtr->GetLiftAngle_rad())) != RESULT_OK)
  {
    LOG_ERROR("Robot.LocalizeToMat.FailedAddingVisionOnlyPoseToHistory", "");
    return lastResult;
  }
      
      
  // Update the computed historical pose as well so that subsequent block
  // pose updates use obsMarkers whose camera's parent pose is correct.
  // Note again that we store the pose w.r.t. the origin in history.
  // TODO: Should SetPose() do the flattening w.r.t. origin?
  histStatePtr->SetPose(GetPoseFrameID(), robotPoseWrtOrigin, histStatePtr->GetHeadAngle_rad(), histStatePtr->GetLiftAngle_rad());
      
  // Compute the new "current" pose from history which uses the
  // past vision-based "ground truth" pose we just computed.
  if (UpdateCurrPoseFromHistory() == false) {
    LOG_ERROR("Robot.LocalizeToMat.FailedUpdateCurrPoseFromHistory", "");
    return RESULT_FAIL;
  }
      
  // Mark the robot as now being localized to this mat
  // NOTE: this should be _after_ calling AddVisionOnlyStateToHistory, since
  //    that function checks whether the robot is already localized
  lastResult = SetLocalizedTo(existingMatPiece);
  if (RESULT_OK != lastResult) {
    LOG_ERROR("Robot.LocalizeToMat.SetLocalizedToFail", "");
    return lastResult;
  }
      
  // Overly-verbose. Use for debugging localization issues
  /*
    PRINT_INFO("Using %s mat %d to localize robot %d at (%.3f,%.3f,%.3f), %.1fdeg@(%.2f,%.2f,%.2f)\n",
    existingMatPiece->GetType().GetName().c_str(),
    existingMatPiece->GetID().GetValue(), GetID(),
    GetPose().GetTranslation().x(),
    GetPose().GetTranslation().y(),
    GetPose().GetTranslation().z(),
    GetPose().GetRotationAngle<'Z'>().getDegrees(),
    GetPose().GetRotationAxis().x(),
    GetPose().GetRotationAxis().y(),
    GetPose().GetRotationAxis().z());
  */
      
  // Send the ground truth pose that was computed instead of the new current
  // pose and let the robot deal with updating its current pose based on the
  // history that it keeps.
  SendAbsLocalizationUpdate();
      
  return RESULT_OK;
      
} // LocalizeToMat()
    
Result Robot::SetOnRamp(bool t)
{
  ANKI_CPU_PROFILE("Robot::SetOnRamp");
  
  if (t == _onRamp) {
    // Nothing to do
    return RESULT_OK;
  }
      
  // We are either transition onto or off of a ramp
      
  Ramp* ramp = dynamic_cast<Ramp*>(GetBlockWorld().GetLocatedObjectByID(_rampID, ObjectFamily::Ramp));
  if (ramp == nullptr) {
    LOG_WARNING("Robot.SetOnRamp.NoRampWithID",
                "Robot %d is transitioning on/off of a ramp, but Ramp object with ID=%d not found in the world",
                _ID, _rampID.GetValue());
    return RESULT_FAIL;
  }
      
  assert(_rampDirection == Ramp::ASCENDING || _rampDirection == Ramp::DESCENDING);
      
  const bool transitioningOnto = (t == true);
      
  if (transitioningOnto) {
    // Record start (x,y) position coming from robot so basestation can
    // compute actual (x,y,z) position from upcoming odometry updates
    // coming from robot (which do not take slope of ramp into account)
    _rampStartPosition = {GetComponent<FullRobotPose>().GetPose().GetTranslation().x(), GetComponent<FullRobotPose>().GetPose().GetTranslation().y()};
    _rampStartHeight   = GetComponent<FullRobotPose>().GetPose().GetTranslation().z();
        
    LOG_INFO("Robot.SetOnRamp.TransitionOntoRamp",
             "Robot %d transitioning onto ramp %d, using start (%.1f,%.1f,%.1f)",
             _ID, ramp->GetID().GetValue(), _rampStartPosition.x(), _rampStartPosition.y(), _rampStartHeight);
        
  } else {
    Result res;
    // Just do an absolute pose update, setting the robot's position to
    // where we "know" he should be when he finishes ascending or
    // descending the ramp
    switch(_rampDirection)
    {
      case Ramp::ASCENDING:
        res = SetNewPose(ramp->GetPostAscentPose(WHEEL_BASE_MM).GetWithRespectToRoot());
        break;
            
      case Ramp::DESCENDING:
        res = SetNewPose(ramp->GetPostDescentPose(WHEEL_BASE_MM).GetWithRespectToRoot());
        break;
            
      default:
        LOG_WARNING("Robot.SetOnRamp.UnexpectedRampDirection",
                    "When transitioning on/off ramp, expecting the ramp direction to be either "
                    "ASCENDING or DESCENDING, not %d.", _rampDirection);
        return RESULT_FAIL;
    }
    
    if (res != RESULT_OK) {
      LOG_WARNING("Robot.SetOnRamp.SetNewPose", "Robot %d failed to set new pose", _ID);
      return res;
    }
        
    _rampDirection = Ramp::UNKNOWN;
        
    const TimeStamp_t timeStamp = GetStateHistory()->GetNewestTimeStamp();
        
    LOG_INFO("Robot.SetOnRamp.TransitionOffRamp",
             "Robot %d transitioning off of ramp %d, at (%.1f,%.1f,%.1f) @ %.1fdeg, timeStamp = %d",
             _ID, ramp->GetID().GetValue(),
             GetComponent<FullRobotPose>().GetPose().GetTranslation().x(), GetComponent<FullRobotPose>().GetPose().GetTranslation().y(), GetComponent<FullRobotPose>().GetPose().GetTranslation().z(),
             GetComponent<FullRobotPose>().GetPose().GetRotationAngle<'Z'>().getDegrees(),
             timeStamp);
  } // if/else transitioning onto ramp
      
  _onRamp = t;
      
  return RESULT_OK;
      
} // SetOnRamp()
    
    
Result Robot::SetPoseOnCharger()
{
  ANKI_CPU_PROFILE("Robot::SetPoseOnCharger");
  
  Charger* charger = dynamic_cast<Charger*>(GetBlockWorld().GetLocatedObjectByID(_chargerID));
  if (charger == nullptr) {
    LOG_WARNING("Robot.SetPoseOnCharger.NoChargerWithID",
                "Robot %d has docked to charger, but Charger object with ID=%d not found in the world.",
                _ID, _chargerID.GetValue());
    return RESULT_FAIL;
  }
      
  // Just do an absolute pose update, setting the robot's position to
  // where we "know" he should be when he finishes ascending the charger.
  Result lastResult = SetNewPose(charger->GetRobotDockedPose().GetWithRespectToRoot());
  if (lastResult != RESULT_OK) {
    LOG_WARNING("Robot.SetPoseOnCharger.SetNewPose", "Robot %d failed to set new pose", _ID);
    return lastResult;
  }

  const TimeStamp_t timeStamp = GetStateHistory()->GetNewestTimeStamp();
    
  LOG_INFO("Robot.SetPoseOnCharger.SetPose",
           "Robot %d now on charger %d, at (%.1f,%.1f,%.1f) @ %.1fdeg, timeStamp = %d",
           _ID, charger->GetID().GetValue(),
           GetComponent<FullRobotPose>().GetPose().GetTranslation().x(), GetComponent<FullRobotPose>().GetPose().GetTranslation().y(), GetComponent<FullRobotPose>().GetPose().GetTranslation().z(),
           GetComponent<FullRobotPose>().GetPose().GetRotationAngle<'Z'>().getDegrees(),
            timeStamp);
      
  return RESULT_OK;
      
} // SetPoseOnCharger()
  
// ============ Messaging ================
    
Result Robot::SendMessage(const RobotInterface::EngineToRobot& msg, bool reliable, bool hot) const
{
  Result sendResult = GetContext()->GetRobotManager()->GetMsgHandler()->SendMessage(msg, reliable, hot);
  if (sendResult != RESULT_OK) {
    const char* msgTypeName = EngineToRobotTagToString(msg.GetTag());
    Util::sWarningF("Robot.SendMessage", { {DDATA, msgTypeName} }, "Robot %d failed to send a message type %s", _ID, msgTypeName);
  }
  return sendResult;
}
      
// Sync with physical robot
Result Robot::SendSyncRobot() const
{
<<<<<<< HEAD
  // BRC: The following code replaces a call to `CameraService::getInstance()->GetTimeStamp()`
  auto currTime = std::chrono::steady_clock::now();
  TimeStamp_t ts = 
    static_cast<TimeStamp_t>(
      std::chrono::duration_cast<std::chrono::milliseconds>(currTime.time_since_epoch()).count()
    );

  Result result = SendMessage(RobotInterface::EngineToRobot(
                                RobotInterface::SyncTime(ts,
                                                         DRIVE_CENTER_OFFSET)));
=======
  Result result = SendMessage(RobotInterface::EngineToRobot(RobotInterface::SyncRobot()));
>>>>>>> 8a3b0af6

  if (result == RESULT_OK) {
    // Reset pose on connect
    LOG_INFO("Robot.SendSyncRobot", "Setting pose to (0,0,0)");
    Pose3d zeroPose(0, Z_AXIS_3D(), {0,0,0}, GetWorldOrigin());
    return SendAbsLocalizationUpdate(zeroPose, 0, GetPoseFrameID());
  }
  
  if (result != RESULT_OK) {
    LOG_WARNING("Robot.SendSyncRobot.FailedToSend","");
  }
  
  return result;
}
        
Result Robot::SendAbsLocalizationUpdate(const Pose3d&        pose,
                                        const TimeStamp_t&   t,
                                        const PoseFrameID_t& frameId) const
{
  // Send flattened poses to the robot, because when we get them back in odometry
  // updates with origin IDs, we can only hook them back up directly to the
  // corresponding pose origin (we can't know the chain that led there anymore)
  
  const Pose3d& poseWrtOrigin = pose.GetWithRespectToRoot();
  const Pose3d& origin = poseWrtOrigin.GetParent(); // poseWrtOrigin's parent is, by definition, the root / an origin
  DEV_ASSERT(origin.IsRoot(), "Robot.SendAbsLocalizationUpdate.OriginNotRoot");
  DEV_ASSERT(pose.HasSameRootAs(origin), "Robot.SendAbsLocalizationUpdate.ParentOriginMismatch");
  
  const PoseOriginID_t originID = origin.GetID();
  if (!GetPoseOriginList().ContainsOriginID(originID))
  {
    LOG_ERROR("Robot.SendAbsLocalizationUpdate.InvalidPoseOriginID",
              "Origin %d(%s)", originID, origin.GetName().c_str());
    return RESULT_FAIL;
  }
  
  return SendMessage(RobotInterface::EngineToRobot(
                       RobotInterface::AbsoluteLocalizationUpdate(
                         t,
                         frameId,
                         originID,
                         poseWrtOrigin.GetTranslation().x(),
                         poseWrtOrigin.GetTranslation().y(),
                         poseWrtOrigin.GetRotation().GetAngleAroundZaxis().ToFloat()
                         )));
}
    
Result Robot::SendAbsLocalizationUpdate() const
{
  // Look in history for the last vis pose and send it.
  TimeStamp_t t;
  HistRobotState histState;
  if (GetStateHistory()->GetLatestVisionOnlyState(t, histState) == RESULT_FAIL) {
    LOG_WARNING("Robot.SendAbsLocUpdate.NoVizPoseFound", "");
    return RESULT_FAIL;
  }

  return SendAbsLocalizationUpdate(histState.GetPose().GetWithRespectToRoot(), t, histState.GetFrameId());
}
    
Result Robot::SendHeadAngleUpdate() const
{
  return SendMessage(RobotInterface::EngineToRobot(
                       RobotInterface::HeadAngleUpdate(GetComponent<FullRobotPose>().GetHeadAngle())));
}

Result Robot::SendIMURequest(const u32 length_ms) const
{
  return SendRobotMessage<IMURequest>(length_ms);
}
  

bool Robot::HasExternalInterface() const
{
  if (HasComponent(RobotComponentID::CozmoContextWrapper)){
    return GetContext()->GetExternalInterface() != nullptr;
  }
  return false;
}

IExternalInterface* Robot::GetExternalInterface() const
{
  DEV_ASSERT(GetContext()->GetExternalInterface() != nullptr, "Robot.ExternalInterface.nullptr");
  return GetContext()->GetExternalInterface();
}

Util::Data::DataPlatform* Robot::GetContextDataPlatform()
{
  return GetContext()->GetDataPlatform();
}

// - - - - - - - - - - - - - - - - - - - - - - - - - - - - - - - - - - - - - - - - - - - - - - - - - - - - - - - - - - -
// Message handlers subscribed to in RobotToEngineImplMessaging::InitRobotMessageComponent
  
template<>
void Robot::HandleMessage(const ExternalInterface::EnableDroneMode& msg)
{
  _isCliffReactionDisabled = msg.isStarted;
  SendMessage(RobotInterface::EngineToRobot(RobotInterface::EnableStopOnCliff(!msg.isStarted)));
}
  
template<>
void Robot::HandleMessage(const ExternalInterface::RequestRobotSettings& msg)
{
  const VisionComponent& visionComponent = GetVisionComponent();
  std::shared_ptr<Vision::CameraCalibration> cameraCalibration;
  
  cameraCalibration = visionComponent.GetCameraCalibration();
  
  if (cameraCalibration == nullptr)
  {
    LOG_WARNING("Robot.HandleRequestRobotSettings.CameraNotCalibrated", "");
    cameraCalibration = std::make_shared<Vision::CameraCalibration>(0,0,1.f,1.f,0.f,0.f);
  }
  
  ExternalInterface::CameraConfig cameraConfig(cameraCalibration->GetFocalLength_x(),
                                               cameraCalibration->GetFocalLength_y(),
                                               cameraCalibration->GetCenter_x(),
                                               cameraCalibration->GetCenter_y(),
                                               cameraCalibration->ComputeHorizontalFOV().getDegrees(),
                                               cameraCalibration->ComputeVerticalFOV().getDegrees(),
                                               visionComponent.GetMinCameraExposureTime_ms(),
                                               visionComponent.GetMaxCameraExposureTime_ms(),
                                               visionComponent.GetMinCameraGain(),
                                               visionComponent.GetMaxCameraGain());
  
  ExternalInterface::PerRobotSettings robotSettings(GetHeadSerialNumber(),
                                                    GetBodySerialNumber(),
                                                    _modelNumber,
                                                    GetBodyHWVersion(),
                                                    std::move(cameraConfig),
                                                    GetBodyColor());
  
  Broadcast( ExternalInterface::MessageEngineToGame(std::move(robotSettings)) );
}

// - - - - - - - - - - - - - - - - - - - - - - - - - - - - - - - - - - - - - - - - - - - - - - - - - - - - - - - - - - -
TimeStamp_t Robot::GetLastImageTimeStamp() const {
  return GetVisionComponent().GetLastProcessedImageTimeStamp();
}
    
/*
  const Pose3d Robot::ProxDetectTransform[] = { Pose3d(0, Z_AXIS_3D(), Vec3f(50, 25, 0)),
  Pose3d(0, Z_AXIS_3D(), Vec3f(50, 0, 0)),
  Pose3d(0, Z_AXIS_3D(), Vec3f(50, -25, 0)) };
*/


Quad2f Robot::GetBoundingQuadXY(const f32 padding_mm) const
{
  return GetBoundingQuadXY(GetComponent<FullRobotPose>().GetPose(), padding_mm);
}
    
Quad2f Robot::GetBoundingQuadXY(const Pose3d& atPose, const f32 padding_mm)
{
  const RotationMatrix2d R(atPose.GetRotation().GetAngleAroundZaxis());

  static const Quad2f CanonicalBoundingBoxXY(
    {ROBOT_BOUNDING_X_FRONT, -0.5f*ROBOT_BOUNDING_Y},
    {ROBOT_BOUNDING_X_FRONT,  0.5f*ROBOT_BOUNDING_Y},
    {ROBOT_BOUNDING_X_FRONT - ROBOT_BOUNDING_X, -0.5f*ROBOT_BOUNDING_Y},
    {ROBOT_BOUNDING_X_FRONT - ROBOT_BOUNDING_X,  0.5f*ROBOT_BOUNDING_Y});

  Quad2f boundingQuad(CanonicalBoundingBoxXY);
  if(padding_mm != 0.f) {
    Quad2f paddingQuad({ padding_mm, -padding_mm},
                       { padding_mm,  padding_mm},
                       {-padding_mm, -padding_mm},
                       {-padding_mm,  padding_mm});
    boundingQuad += paddingQuad;
  }
      
  using namespace Quad;
  for (CornerName iCorner = FirstCorner; iCorner < NumCorners; ++iCorner) {
    // Rotate to given pose
    boundingQuad[iCorner] = R * boundingQuad[iCorner];
  }
      
  // Re-center
  Point2f center(atPose.GetTranslation().x(), atPose.GetTranslation().y());
  boundingQuad += center;
      
  return boundingQuad;
      
} // GetBoundingQuadXY()
    
f32 Robot::GetHeight() const
{
  return std::max(ROBOT_BOUNDING_Z, GetLiftHeight() + LIFT_HEIGHT_ABOVE_GRIPPER);
}
    
f32 Robot::GetLiftHeight() const
{
  return ConvertLiftAngleToLiftHeightMM(GetComponent<FullRobotPose>().GetLiftAngle());
}
    
Transform3d Robot::GetLiftTransformWrtCamera(const f32 atLiftAngle, const f32 atHeadAngle) const
{
  Pose3d liftPose(GetComponent<FullRobotPose>().GetLiftPose());
  ComputeLiftPose(atLiftAngle, liftPose);

  Pose3d camPose = GetCameraPose(atHeadAngle);

  Pose3d liftPoseWrtCam;
  const bool result = liftPose.GetWithRespectTo(camPose, liftPoseWrtCam);

  DEV_ASSERT(result, "Robot.GetLiftTransformWrtCamera.LiftWrtCamPoseFailed");
# pragma unused(result)

  return liftPoseWrtCam.GetTransform();
}
    
Result Robot::RequestIMU(const u32 length_ms) const
{
  return SendIMURequest(length_ms);
}

// ============ Pose history ===============    
    
Result Robot::UpdateWorldOrigin(Pose3d& newPoseWrtNewOrigin)
{
  // Reverse the connection between origin and robot, and connect the new
  // reversed connection
  //ASSERT_NAMED(p.GetPose().GetParent() == _poseOrigin, "Robot.UpdateWorldOrigin.InvalidPose");
  //Pose3d originWrtRobot = GetComponent<FullRobotPose>().GetPose().GetInverse();
  //originWrtRobot.SetParent(&newPoseOrigin);
  
  // TODO: Update to use PoseOriginList::Rejigger
  // This is only called by LocalizeToMat, which is not currently used.
  DEV_ASSERT(false, "Robot.UpdateWorldOrigin.NeedsUpdateToUseRejigger");
  
# if 0
  // TODO: get rid of nasty const_cast somehow
  Pose3d* newOrigin = const_cast<Pose3d*>(newPoseWrtNewOrigin.GetParent());
  newOrigin->SetParent(nullptr);
      
  // TODO: We should only be doing this (modifying what _worldOrigin points to) when it is one of the
  // placeHolder poseOrigins, not if it is a mat!
  std::string origName(_worldOrigin->GetName());
  *_worldOrigin = GetComponent<FullRobotPose>().GetPose().GetInverse();
  _worldOrigin->SetParent(&newPoseWrtNewOrigin);
      
      
  // Connect the old origin's pose to the same root the robot now has.
  // It is no longer the robot's origin, but for any of its children,
  // it is now in the right coordinates.
  if (_worldOrigin->GetWithRespectTo(*newOrigin, *_worldOrigin) == false) {
    LOG_ERROR("Robot.UpdateWorldOrigin.NewLocalizationOriginProblem",
              "Could not get pose origin w.r.t. new origin pose.");
    return RESULT_FAIL;
  }
      
  //_worldOrigin->PreComposeWith(*newOrigin);
      
  // Preserve the old world origin's name, despite updates above
  _worldOrigin->SetName(origName);
      
  // Now make the robot's world origin point to the new origin
  _worldOrigin = newOrigin;
      
  newOrigin->SetRotation(0, Z_AXIS_3D());
  newOrigin->SetTranslation({0,0,0});
      
  // Now make the robot's origin point to the new origin
  // TODO: avoid the icky const_cast here...
  _worldOrigin = const_cast<Pose3d*>(newPoseWrtNewOrigin.GetParent());

  _robotWorldOriginChangedSignal.emit(GetID());
# endif
  
  return RESULT_OK;
      
} // UpdateWorldOrigin()
    
    
Result Robot::AddVisionOnlyStateToHistory(const TimeStamp_t t,
                                         const Pose3d& pose,
                                         const f32 head_angle,
                                         const f32 lift_angle)
{      
  // We have a new ("ground truth") key frame. Increment the pose frame!
  ++_frameId;
  
  // Set needToSendLocalizationUpdate to true so we send an update on the next tick
  _needToSendLocalizationUpdate = true;
  
  HistRobotState histState;
  histState.SetPose(_frameId, pose, head_angle, lift_angle);
  return GetStateHistory()->AddVisionOnlyState(t, histState);
}

Result Robot::GetComputedStateAt(const TimeStamp_t t_request, Pose3d& pose) const
{
  HistStateKey histStateKey;
  const HistRobotState* histStatePtr = nullptr;
  Result lastResult = GetStateHistory()->GetComputedStateAt(t_request, &histStatePtr, &histStateKey);
  if (lastResult == RESULT_OK) {
    // Grab the pose stored in the pose stamp we just found, and hook up
    // its parent to the robot's current world origin (since pose history
    // doesn't keep track of pose parent chains)
    pose = histStatePtr->GetPose();
    pose.SetParent(GetWorldOrigin());
  }
  return lastResult;
}
bool Robot::UpdateCurrPoseFromHistory()
{
  bool poseUpdated = false;
      
  TimeStamp_t t;
  HistRobotState histState;
  if (GetStateHistory()->ComputeStateAt(GetStateHistory()->GetNewestTimeStamp(), t, histState) == RESULT_OK)
  {
    const Pose3d& worldOrigin = GetWorldOrigin();
    Pose3d newPose;
    if ((histState.GetPose().GetWithRespectTo(worldOrigin, newPose))==false)
    {
      // This is not necessarily an error anymore: it's possible we've received an
      // odometry update from the robot w.r.t. an old origin (before being delocalized),
      // in which case we can't use it to update the current pose of the robot
      // in its new frame.
      LOG_INFO("Robot.UpdateCurrPoseFromHistory.GetWrtParentFailed",
               "Could not update robot %d's current pose using historical pose w.r.t. %s because we are now in frame %s.",
               _ID, histState.GetPose().FindRoot().GetName().c_str(),
               worldOrigin.GetName().c_str());
    }
    else
    {
      SetPose(newPose);
      poseUpdated = true;
    }

  }
      
  return poseUpdated;
}


Result Robot::AbortAll()
{
  bool anyFailures = false;
      
  GetActionList().Cancel();
      
  if (GetPathComponent().Abort() != RESULT_OK) {
    anyFailures = true;
  }
      
  if (GetDockingComponent().AbortDocking() != RESULT_OK) {
    anyFailures = true;
  }
      
  if (AbortAnimation() != RESULT_OK) {
    anyFailures = true;
  }
  
  GetMoveComponent().StopAllMotors();
      
  if (anyFailures) {
    return RESULT_FAIL;
  }
  return RESULT_OK;
}
      
Result Robot::AbortAnimation()
{
  return SendAbortAnimation();
}

Result Robot::SendAbortAnimation()
{
  return SendMessage(RobotInterface::EngineToRobot(RobotInterface::AbortAnimation()));
}
     
Result Robot::SendDebugString(const char* format, ...)
{
  int len = 0;
  const int kMaxDebugStringLen = std::numeric_limits<u8>::max();
  char text[kMaxDebugStringLen];
  strcpy(text, format);
      
  // Create formatted text
  va_list argptr;
  va_start(argptr, format);
  len = vsnprintf(text, kMaxDebugStringLen, format, argptr);
  va_end(argptr);
        
  std::string str(text);
      
  // Send message to game
  Broadcast(ExternalInterface::MessageEngineToGame(ExternalInterface::DebugString(str)));
  
  return RESULT_OK;
}
      
      
void Robot::ComputeDriveCenterPose(const Pose3d &robotPose, Pose3d &driveCenterPose) const
{
  MoveRobotPoseForward(robotPose, GetDriveCenterOffset(), driveCenterPose);
}
      
void Robot::ComputeOriginPose(const Pose3d &driveCenterPose, Pose3d &robotPose) const
{
  MoveRobotPoseForward(driveCenterPose, -GetDriveCenterOffset(), robotPose);
}

void Robot::MoveRobotPoseForward(const Pose3d &startPose, f32 distance, Pose3d &movedPose)
{
  movedPose = startPose;
  f32 angle = startPose.GetRotationAngle<'Z'>().ToFloat();
  Vec3f trans;
  trans.x() = startPose.GetTranslation().x() + distance * cosf(angle);
  trans.y() = startPose.GetTranslation().y() + distance * sinf(angle);
  movedPose.SetTranslation(trans);
}
      
f32 Robot::GetDriveCenterOffset() const
{
  f32 driveCenterOffset = DRIVE_CENTER_OFFSET;
  if (GetCarryingComponent().IsCarryingObject()) {
    driveCenterOffset = 0;
  }
  return driveCenterOffset;
}
    
bool Robot::Broadcast(ExternalInterface::MessageEngineToGame&& event)
{
  if (HasExternalInterface()) {
    GetExternalInterface()->Broadcast(event);
    return true;
  }
  return false;
}

bool Robot::Broadcast(VizInterface::MessageViz&& event)
{
  auto* vizMgr = GetContext()->GetVizManager();
  if (vizMgr != nullptr) {
    vizMgr->SendVizMessage(std::move(event));
    return true;
  }
  return false;
}

void Robot::BroadcastEngineErrorCode(EngineErrorCode error)
{
  Broadcast(ExternalInterface::MessageEngineToGame(ExternalInterface::EngineErrorCodeMessage(error)));
  LOG_ERROR("Robot.BroadcastEngineErrorCode",
            "Engine failing with error code %s[%hhu]",
            EnumToString(error),
            error);
}
    
ExternalInterface::RobotState Robot::GetRobotState() const
{
  ExternalInterface::RobotState msg;
      
  msg.pose = GetPose().ToPoseStruct3d(GetPoseOriginList());
  if (msg.pose.originID == PoseOriginList::UnknownOriginID)
  {
    LOG_WARNING("Robot.GetRobotState.BadOriginID", "");
  }
  
  msg.poseAngle_rad = GetPose().GetRotationAngle<'Z'>().ToFloat();
  msg.posePitch_rad = GetPitchAngle().ToFloat();
      
  msg.leftWheelSpeed_mmps  = GetLeftWheelSpeed();
  msg.rightWheelSpeed_mmps = GetRightWheelSpeed();
      
  msg.headAngle_rad = GetComponent<FullRobotPose>().GetHeadAngle();
  msg.liftHeight_mm = GetLiftHeight();
  
  msg.accel = GetHeadAccelData();
  msg.gyro = GetHeadGyroData();
  
  msg.status = _lastStatusFlags;
  if (GetAnimationComponent().IsAnimating()) {
    msg.status |= (uint32_t)RobotStatusFlag::IS_ANIMATING;
  }

  if (GetCarryingComponent().IsCarryingObject()) {
    msg.status |= (uint32_t)RobotStatusFlag::IS_CARRYING_BLOCK;
    msg.carryingObjectID = GetCarryingComponent().GetCarryingObject();
    msg.carryingObjectOnTopID = GetCarryingComponent().GetCarryingObjectOnTop();
  } else {
    msg.carryingObjectID = -1;
    msg.carryingObjectOnTopID = -1;
  }
  
  msg.gameStatus = 0;
  if (IsLocalized() && _offTreadsState == OffTreadsState::OnTreads) { msg.gameStatus |= (uint8_t)GameStatusFlag::IsLocalized; }
      
  msg.headTrackingObjectID = GetMoveComponent().GetTrackToObject();
      
  msg.localizedToObjectID = GetLocalizedTo();

  msg.batteryVoltage = GetBatteryComponent().GetBatteryVolts();
      
  msg.lastImageTimeStamp = GetVisionComponent().GetLastProcessedImageTimeStamp();
      
  return msg;
}
  
RobotState Robot::GetDefaultRobotState()
{
  const auto kDefaultStatus = (Util::EnumToUnderlying(RobotStatusFlag::HEAD_IN_POS) |
                               Util::EnumToUnderlying(RobotStatusFlag::LIFT_IN_POS));
  
  const RobotPose kDefaultPose(0.f, 0.f, 0.f, 0.f, 0.f);
  
  std::array<uint16_t, Util::EnumToUnderlying(CliffSensor::CLIFF_COUNT)> defaultCliffRawVals;
  defaultCliffRawVals.fill(std::numeric_limits<uint16_t>::max());
  
  const RobotState state(1, //uint32_t timestamp, (Robot does not report at t=0
                         0, //uint32_t pose_frame_id,
                         1, //uint32_t pose_origin_id,
                         kDefaultPose, //const Anki::Cozmo::RobotPose &pose,
                         0.f, //float lwheel_speed_mmps,
                         0.f, //float rwheel_speed_mmps,
                         0.f, //float headAngle
                         0.f, //float liftAngle,
                         AccelData(), //const Anki::Cozmo::AccelData &accel,
                         GyroData(), //const Anki::Cozmo::GyroData &gyro,
			 0.f, // float batteryVoltage
                         kDefaultStatus, //uint32_t status,
                         std::move(defaultCliffRawVals), //std::array<uint16_t, 4> cliffDataRaw,
                         ProxSensorDataRaw(), //const Anki::Cozmo::ProxSensorDataRaw &proxData,
                         0, // touch intensity value when not touched (from capacitive touch sensor)
                         -1); //int8_t currPathSegment
  
  return state;
}

RobotInterface::MessageHandler* Robot::GetRobotMessageHandler() const
{
  if ((!_components->GetComponent(RobotComponentID::CozmoContextWrapper).IsValueValid()) ||
      (GetContext()->GetRobotManager() == nullptr))
  {
    DEV_ASSERT(false, "Robot.GetRobotMessageHandler.nullptr");
    return nullptr;
  }
        
  return GetContext()->GetRobotManager()->GetMsgHandler();
}
 
  
Result Robot::ComputeHeadAngleToSeePose(const Pose3d& pose, Radians& headAngle, f32 yTolFrac) const
{
  Pose3d poseWrtNeck;
  const bool success = pose.GetWithRespectTo(GetComponent<FullRobotPose>().GetNeckPose(), poseWrtNeck);
  if (!success)
  {
    LOG_WARNING("Robot.ComputeHeadAngleToSeePose.OriginMismatch", "");
    return RESULT_FAIL_ORIGIN_MISMATCH;
  }
  
  // Assume the given point is in the XZ plane in front of the camera (i.e. so
  // if we were to turn and face it with the robot's body, we then just need to
  // find the right head angle)
  const Point3f pointWrtNeck(Point2f(poseWrtNeck.GetTranslation()).Length(), // Drop z and get length in XY plane
                             0.f,
                             poseWrtNeck.GetTranslation().z());
  
  Vision::Camera camera(GetVisionComponent().GetCamera());
  
  auto calib = camera.GetCalibration();
  if (nullptr == calib)
  {
    LOG_ERROR("Robot.ComputeHeadAngleToSeePose.NullCamera", "");
    return RESULT_FAIL;
  }
  
  const f32 dampening = 0.8f;
  const f32 kYTol = yTolFrac * calib->GetNrows();
  
  f32 searchAngle_rad = 0.f;
  s32 iteration = 0;
  const s32 kMaxIterations = 25;
  
# define DEBUG_HEAD_ANGLE_ITERATIONS 0
  while (iteration++ < kMaxIterations)
  {
    if (DEBUG_HEAD_ANGLE_ITERATIONS) {
      LOG_DEBUG("ComputeHeadAngle", "%d: %.1fdeg", iteration, RAD_TO_DEG(searchAngle_rad));
    }
    
    // Get point w.r.t. camera at current search angle
    const Pose3d& cameraPoseWrtNeck = GetCameraPose(searchAngle_rad);
    const Point3f& pointWrtCam = cameraPoseWrtNeck.GetInverse() * pointWrtNeck;
    
    // Project point into the camera
    // Note: not using camera's Project3dPoint() method because it does special handling
    //  for points not in the image limits, which we don't want here. We also don't need
    //  to add ycen, because we'll just subtract it right back off to see how far from
    //  centered we are. And we're only using y, so we'll just special-case this here.
    if (Util::IsFltLE(pointWrtCam.z(), 0.f))
    {
      LOG_WARNING("Robot.ComputeHeadAngleToSeePose.BadProjectedZ", "");
      return RESULT_FAIL;
    }
    const f32 y = calib->GetFocalLength_y() * (pointWrtCam.y() / pointWrtCam.z());
    
    // See if the projection is close enough to center
    if (Util::IsFltLE(std::abs(y), kYTol))
    {
      if (DEBUG_HEAD_ANGLE_ITERATIONS) {
        LOG_DEBUG("ComputeHeadAngle", "CONVERGED: %.1fdeg", RAD_TO_DEG(searchAngle_rad));
      }
      
      headAngle = searchAngle_rad;
      break;
    }
    
    // Nope: keep searching. Adjust angle proportionally to how far off we are.
    const f32 angleInc = std::atan2f(y, calib->GetFocalLength_y());
    searchAngle_rad -= dampening*angleInc;
  }

  if (iteration == kMaxIterations)
  {
    LOG_WARNING("Robot.ComputeHeadAngleToSeePose.MaxIterations", "");
    return RESULT_FAIL;
  }
  
  return RESULT_OK;
}
  
Result Robot::ComputeTurnTowardsImagePointAngles(const Point2f& imgPoint, const TimeStamp_t timestamp,
                                                 Radians& absPanAngle, Radians& absTiltAngle) const
{
  auto calib = GetVisionComponent().GetCamera().GetCalibration();
  const Point2f pt = imgPoint - calib->GetCenter();
  
  HistRobotState histState;
  TimeStamp_t t;
  Result result = GetStateHistory()->ComputeStateAt(timestamp, t, histState);
  if (RESULT_OK != result)
  {
    LOG_WARNING("Robot.ComputeTurnTowardsImagePointAngles.ComputeHistPoseFailed", "t=%u", timestamp);
    absPanAngle = GetPose().GetRotation().GetAngleAroundZaxis();
    absTiltAngle = GetComponent<FullRobotPose>().GetHeadAngle();
    return result;
  }
  
  absTiltAngle = std::atan2f(-pt.y(), calib->GetFocalLength_y()) + histState.GetHeadAngle_rad();
  absPanAngle  = std::atan2f(-pt.x(), calib->GetFocalLength_x()) + histState.GetPose().GetRotation().GetAngleAroundZaxis();
  
  return RESULT_OK;
}

void Robot::SetBodyColor(const s32 color)
{
  const BodyColor bodyColor = static_cast<BodyColor>(color);
  if (bodyColor <= BodyColor::UNKNOWN ||
      bodyColor >= BodyColor::COUNT ||
      bodyColor == BodyColor::RESERVED)
  {
    LOG_ERROR("Robot.SetBodyColor.InvalidColor", "Robot has invalid body color %d", color);
    return;
  }
  
  _bodyColor = bodyColor;
}

void Robot::DevReplaceAIComponent(AIComponent* aiComponent, bool shouldManage)
{
  IDependencyManagedComponent<Anki::Cozmo::RobotComponentID>* explicitUpcast = aiComponent;
  _components->DevReplaceDependentComponent(RobotComponentID::AIComponent, 
                                            explicitUpcast, 
                                            shouldManage);
}

  

} // namespace Cozmo
} // namespace Anki<|MERGE_RESOLUTION|>--- conflicted
+++ resolved
@@ -2105,20 +2105,7 @@
 // Sync with physical robot
 Result Robot::SendSyncRobot() const
 {
-<<<<<<< HEAD
-  // BRC: The following code replaces a call to `CameraService::getInstance()->GetTimeStamp()`
-  auto currTime = std::chrono::steady_clock::now();
-  TimeStamp_t ts = 
-    static_cast<TimeStamp_t>(
-      std::chrono::duration_cast<std::chrono::milliseconds>(currTime.time_since_epoch()).count()
-    );
-
-  Result result = SendMessage(RobotInterface::EngineToRobot(
-                                RobotInterface::SyncTime(ts,
-                                                         DRIVE_CENTER_OFFSET)));
-=======
   Result result = SendMessage(RobotInterface::EngineToRobot(RobotInterface::SyncRobot()));
->>>>>>> 8a3b0af6
 
   if (result == RESULT_OK) {
     // Reset pose on connect
