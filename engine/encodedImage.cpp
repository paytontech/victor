--- conflicted
+++ resolved
@@ -95,11 +95,7 @@
       _imgID           = chunk.imageId;
       
       if(chunk.resolution != ImageResolution::QVGA &&
-<<<<<<< HEAD
-         chunk.resolution != ImageResolution::HD720)
-=======
          chunk.resolution != ImageResolution::NHD)
->>>>>>> 992010b4
       {
         PRINT_NAMED_WARNING("EncodedImage.AddChunk.BadResolution",
                             "Expecting QVGA resolution, got %s",
