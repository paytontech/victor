--- conflicted
+++ resolved
@@ -95,12 +95,7 @@
     {
       _imgID = chunk.imageId;
       
-<<<<<<< HEAD
-      if(chunk.resolution != ImageResolution::QVGA &&
-         chunk.resolution != ImageResolution::NHD)
-=======
       if(chunk.resolution != DEFAULT_IMAGE_RESOLUTION)
->>>>>>> 81d92741
       {
         PRINT_NAMED_WARNING("EncodedImage.AddChunk.BadResolution",
                             "Expecting %s resolution, got %s",
