--- conflicted
+++ resolved
@@ -82,13 +82,9 @@
   void HandleMotorAutoEnabled(const AnkiEvent<RobotInterface::RobotToEngine>& message, Robot* const robot);
   void HandleAudioInput(const AnkiEvent<RobotInterface::RobotToEngine>& message, Robot* const robot);
   void HandleMicDirection(const AnkiEvent<RobotInterface::RobotToEngine>& message, Robot* const robot);
-<<<<<<< HEAD
   void HandleStreamCameraImages(const AnkiEvent<RobotInterface::RobotToEngine>& message, Robot* const robot);  
-  
-=======
   void HandleDisplayedFaceImage(const AnkiEvent<RobotInterface::RobotToEngine>& message, Robot* const robot);
 
->>>>>>> 16dbc7fa
   double GetLastImageReceivedTime() const { return _lastImageRecvTime; }
   
 private:
