--- conflicted
+++ resolved
@@ -695,10 +695,9 @@
 
 void RobotToEngineImplMessaging::HandleSyncRobotAck(const AnkiEvent<RobotInterface::RobotToEngine>& message, Robot* const robot)
 {
-<<<<<<< HEAD
-  ANKI_CPU_PROFILE("Robot::HandleSyncTimeAck");
-  LOG_INFO("Robot.HandleSyncTimeAck","");
-  robot->SetTimeSynced();
+  ANKI_CPU_PROFILE("Robot::HandleSyncRobotAck");
+  LOG_INFO("Robot.HandleSyncRobotAck","");
+  robot->SetSyncRobotAcked();
 
   // Move the head up when we sync time so that the customer can see the face easily
   if(FACTORY_TEST && Factory::GetEMR()->fields.PACKED_OUT_FLAG)
@@ -708,11 +707,6 @@
                                               kLookUpSpeed_radps, 
                                               MAX_HEAD_ACCEL_RAD_PER_S2);
   }
-=======
-  ANKI_CPU_PROFILE("Robot::HandleSyncRobotAck");
-  LOG_INFO("Robot.HandleSyncRobotAck","");
-  robot->SetSyncRobotAcked();
->>>>>>> 8a3b0af6
 }
 
 void RobotToEngineImplMessaging::HandleRobotPoked(const AnkiEvent<RobotInterface::RobotToEngine>& message, Robot* const robot)
