/**
 * File: robot.h
 *
 * Author: Andrew Stein
 * Date:   8/23/13
 *
 * Description: Defines a Robot representation on the Basestation, which is 
 *              in charge of communicating with (and mirroring the state of)
 *              a physical (hardware) robot.  
 *
 *              Convention: Set*() methods do not actually command the physical
 *              robot to do anything; they simply update some aspect of the 
 *              state or internal representation of the Basestation Robot. 
 *              To command the robot to "do" something, methods beginning with
 *              other action words, or add IAction objects to its ActionList.
 *
 * Copyright: Anki, Inc. 2013
 **/

#ifndef ANKI_COZMO_BASESTATION_ROBOT_H
#define ANKI_COZMO_BASESTATION_ROBOT_H

#include "anki/common/basestation/math/pose.h"
#include "anki/common/types.h"
#include "engine/animations/animationStreamer.h"
#include "engine/animations/engineAnimationController.h"
#include "engine/encodedImage.h"
#include "engine/events/ankiEvent.h"
#include "engine/ramp.h"
#include "anki/vision/basestation/camera.h"
#include "anki/vision/basestation/image.h"
#include "anki/vision/basestation/visionMarker.h"
#include "clad/externalInterface/messageEngineToGame.h"
#include "clad/types/animationKeyFrames.h"
#include "clad/types/imageTypes.h"
#include "clad/types/ledTypes.h"
#include "clad/types/robotStatusAndActions.h"
#include "util/helpers/noncopyable.h"
#include "util/signals/simpleSignal.hpp"
#include "util/stats/recentStatsAccumulator.h"
#include <queue>
#include <time.h>
#include <unordered_map>
#include <utility>


namespace Anki {
  
// Forward declaration:

class PoseOriginList;

namespace Util {
namespace Data {
class DataPlatform;
}
}
  
namespace Cozmo {
  
// Forward declarations:
class AIComponent;
class ActionList;
class BehaviorFactory;
class BehaviorManager;
class BehaviorSystemManager;
class BlockFilter;
class BlockTapFilterComponent;
class BlockWorld;
class CozmoContext;
class CubeAccelComponent;
class DrivingAnimationHandler;
class FaceWorld;
class IExternalInterface;
class InventoryComponent;
class MatPiece;
class MoodManager;
class MovementComponent;
class NVStorageComponent;
class ObjectPoseConfirmer;
class PetWorld;
class ProgressionUnlockComponent;
class RobotGyroDriftDetector;
class RobotIdleTimeoutComponent;
class RobotStateHistory;
class HistRobotState;
class IExternalInterface;
struct RobotState;
class ActiveCube;
class CubeLightComponent;
class BodyLightComponent;
class RobotToEngineImplMessaging;
class TextToSpeechComponent;
class PublicStateBroadcaster;
class VisionComponent;
struct RobotState;
class PathComponent;
class DockingComponent;
class CarryingComponent;
class CliffSensorComponent;
<<<<<<< HEAD
class AnimationComponent;
=======
class ProxSensorComponent;
>>>>>>> 804f69b0

namespace Audio {
class RobotAudioClient;
}
  
namespace RobotInterface {
class MessageHandler;
class EngineToRobot;
class RobotToEngine;
enum class EngineToRobotTag : uint8_t;
enum class RobotToEngineTag : uint8_t;
} // end namespace RobotInterface

//
// Compile-time switch for Animation Streamer 2.0
//
#define BUILD_NEW_ANIMATION_CODE 0

// indent 2 spaces << that way !!!! coding standards !!!!
class Robot : private Util::noncopyable
{
public:
    
  Robot(const RobotID_t robotID, const CozmoContext* context);
  ~Robot();

  // =========== Robot properties ===========
  
  const RobotID_t GetID() const;

  // Specify whether this robot is a physical robot or not.
  // Currently, adjusts headCamPose by slop factor if it's physical.
  void SetPhysicalRobot(bool isPhysical);
  bool IsPhysical() const {return _isPhysical;}

  // Whether or not to ignore all incoming external messages that create/queue actions
  // Use with care: Make sure a call to ignore is eventually followed by a call to unignore
  void SetIgnoreExternalActions(bool ignore) { _ignoreExternalActions = ignore; }
  bool GetIgnoreExternalActions() { return _ignoreExternalActions;}

  // =========== Robot Update ===========
  
  Result Update();
    
  Result UpdateFullRobotState(const RobotState& msg);
    
  bool HasReceivedRobotState() const;

  const bool GetTimeSynced() const {return _timeSynced;}
  void       SetTimeSynced()       {_timeSynced = true; _syncTimeSentTime_sec = 0.0f; }

  Result SyncTime();  // TODO:(bn) only for robot event handler, move out of this header...

  TimeStamp_t GetLastMsgTimestamp() const { return _lastMsgTimestamp; }

  // This is just for unit tests to fake a syncTimeAck message from the robot
  // and force the head into calibrated state.
  void FakeSyncTimeAck() { _timeSynced = true; _isHeadCalibrated = true; _isLiftCalibrated = true; }

  // =========== Components ===========
  
  inline BlockWorld&       GetBlockWorld()       {assert(_blockWorld); return *_blockWorld;}
  inline const BlockWorld& GetBlockWorld() const {assert(_blockWorld); return *_blockWorld;}
  
  inline FaceWorld&       GetFaceWorld()       {assert(_faceWorld); return *_faceWorld;}
  inline const FaceWorld& GetFaceWorld() const {assert(_faceWorld); return *_faceWorld;}

  inline PetWorld&       GetPetWorld()       {assert(_petWorld); return *_petWorld;}
  inline const PetWorld& GetPetWorld() const {assert(_petWorld); return *_petWorld;}

  inline VisionComponent&       GetVisionComponent()       { assert(_visionComponent); return *_visionComponent; }
  inline const VisionComponent& GetVisionComponent() const { assert(_visionComponent); return *_visionComponent; }
  
  inline BlockTapFilterComponent& GetBlockTapFilter() {
    assert(_tapFilterComponent);
    return *_tapFilterComponent;
  }
  inline const BlockTapFilterComponent& GetBlockTapFilter() const {
    assert(_tapFilterComponent);
    return *_tapFilterComponent;
  }

  inline TextToSpeechComponent& GetTextToSpeechComponent() {
    assert(_textToSpeechComponent);
    return *_textToSpeechComponent;
  }
  inline const TextToSpeechComponent& GetTextToSpeechComponent() const {
    assert(_textToSpeechComponent);
    return *_textToSpeechComponent;
  }

  inline MovementComponent& GetMoveComponent() {
    assert(_movementComponent);
    return *_movementComponent;
  }
  inline const MovementComponent& GetMoveComponent() const {
    assert(_movementComponent);
    return *_movementComponent;
  }
 
  inline CubeLightComponent& GetCubeLightComponent() {
    assert(_cubeLightComponent);
    return *_cubeLightComponent;
  }
  inline const CubeLightComponent& GetCubeLightComponent() const {
    assert(_cubeLightComponent);
    return *_cubeLightComponent;
  }
  
  inline BodyLightComponent& GetBodyLightComponent() {
    assert(_bodyLightComponent);
    return *_bodyLightComponent;
  }
  inline const BodyLightComponent& GetBodyLightComponent() const {
    assert(_bodyLightComponent);
    return *_bodyLightComponent;
  }
  
  inline CubeAccelComponent& GetCubeAccelComponent() {
    assert(_cubeAccelComponent);
    return *_cubeAccelComponent;
  }
  inline const CubeAccelComponent& GetCubeAccelComponent() const {
    assert(_cubeAccelComponent);
    return *_cubeAccelComponent;
  }

  inline const MoodManager& GetMoodManager() const { assert(_moodManager); return *_moodManager; }
  inline MoodManager&       GetMoodManager()       { assert(_moodManager); return *_moodManager; }

  inline const BehaviorManager& GetBehaviorManager() const { return *_behaviorMgr; }
  inline BehaviorManager&       GetBehaviorManager()       { return *_behaviorMgr; }
  
  inline const ProgressionUnlockComponent& GetProgressionUnlockComponent() const {
    assert(_progressionUnlockComponent);
    return *_progressionUnlockComponent;
  }  
  inline ProgressionUnlockComponent& GetProgressionUnlockComponent() {
    assert(_progressionUnlockComponent);
    return *_progressionUnlockComponent;
  }
  //InventoryComponent
  inline const InventoryComponent& GetInventoryComponent() const {
    assert(_inventoryComponent);
    return *_inventoryComponent;
  }
  inline InventoryComponent& GetInventoryComponent() {
    assert(_inventoryComponent);
    return *_inventoryComponent;
  }

  inline const NVStorageComponent& GetNVStorageComponent() const {
    assert(_nvStorageComponent);
    return *_nvStorageComponent;
  }
  inline NVStorageComponent& GetNVStorageComponent() {
    assert(_nvStorageComponent);
    return *_nvStorageComponent;
  }

  inline const AIComponent& GetAIComponent() const {
    assert(_aiComponent);
    return *_aiComponent;
  }
  inline AIComponent& GetAIComponent() {
    assert(_aiComponent);
    return *_aiComponent;
  }
  
  inline const PublicStateBroadcaster& GetPublicStateBroadcaster() const {
    assert(_publicStateBroadcaster);
    return *_publicStateBroadcaster;
  }
  
  inline PublicStateBroadcaster& GetPublicStateBroadcaster(){
    assert(_publicStateBroadcaster);
    return *_publicStateBroadcaster;
  }
  
  inline DockingComponent& GetDockingComponent() {
    assert(_dockingComponent);
    return *_dockingComponent;
  }
  inline const DockingComponent& GetDockingComponent() const {
    assert(_dockingComponent);
    return *_dockingComponent;
  }
  
  inline CarryingComponent& GetCarryingComponent() {
    assert(_carryingComponent);
    return *_carryingComponent;
  }
  inline const CarryingComponent& GetCarryingComponent() const {
    assert(_carryingComponent);
    return *_carryingComponent;
  }
  
  inline RobotIdleTimeoutComponent& GetIdleTimeoutComponent() {
    assert(_robotIdleTimeoutComponent);
    return *_robotIdleTimeoutComponent;
  }
  inline const RobotIdleTimeoutComponent& GetIdleTimeoutComponent() const {
    assert(_robotIdleTimeoutComponent);
    return *_robotIdleTimeoutComponent;
  }

  inline const PathComponent& GetPathComponent() const { return *_pathComponent; }
  inline       PathComponent& GetPathComponent()       { return *_pathComponent; }
  
  inline const CliffSensorComponent& GetCliffSensorComponent() const { return *_cliffSensorComponent; }
  inline       CliffSensorComponent& GetCliffSensorComponent()       { return *_cliffSensorComponent; }
  
<<<<<<< HEAD
  inline const AnimationComponent& GetAnimationComponent() const { return *_animationComponent; }
  inline       AnimationComponent& GetAnimationComponent()       { return *_animationComponent; }
=======
  inline const ProxSensorComponent& GetProxSensorComponent() const { return *_proxSensorComponent; }
  inline       ProxSensorComponent& GetProxSensorComponent()       { return *_proxSensorComponent; }
>>>>>>> 804f69b0
  
  const DrivingAnimationHandler& GetDrivingAnimationHandler() const { return *_drivingAnimationHandler; }
  DrivingAnimationHandler& GetDrivingAnimationHandler() { return *_drivingAnimationHandler; }
  
      
  const Util::RandomGenerator& GetRNG() const;
  Util::RandomGenerator& GetRNG();
  
  // =========== Localization ===========
  
  bool IsLocalized() const;
  void Delocalize(bool isCarryingObject);

  // Updates the pose of the robot.
  // Sends new pose down to robot (on next tick).
  Result SetNewPose(const Pose3d& newPose);
      
  // Get the ID of the object we are localized to
  const ObjectID& GetLocalizedTo() const {return _localizedToID;}
    
  // Set the object we are localized to.
  // Use nullptr to UnSet the localizedTo object but still mark the robot
  // as localized (i.e. to "odometry").
  Result SetLocalizedTo(const ObservableObject* object);
  
  // Has the robot moved since it was last localized
  bool HasMovedSinceBeingLocalized() const;
  
  // Get the squared distance to the closest, most recently observed marker
  // on the object we are localized to
  f32 GetLocalizedToDistanceSq() const;
  
  // TODO: Can this be removed in favor of the more general LocalizeToObject() below?
  Result LocalizeToMat(const MatPiece* matSeen, MatPiece* existinMatPiece);
      
  Result LocalizeToObject(const ObservableObject* seenObject, ObservableObject* existingObject);
    
  // True if we are on the sloped part of a ramp
  bool IsOnRamp() const { return _onRamp; }
    
  // Set whether or not the robot is on a ramp
  Result SetOnRamp(bool t);
    
  // Just sets the ramp to use and in which direction, not whether robot is on it yet
  void SetRamp(const ObjectID& rampID, const Ramp::TraversalDirection direction);

  // True if robot is on charger
  bool   IsOnCharger()         const { return _isOnCharger; }

  // True if we think the robot is on a charger. This becomes true only when the robot touches the charger
  // contacts, and remains true until we think the robot has driven off the charger. It will not become true
  // based on localization or observing the charger marker, only based on feeling the charger. A robot on the
  // charger contacts is always on the platform (NOTE: even if it thinks it's in the air or on it's side)
  bool   IsOnChargerPlatform() const { return _isOnChargerPlatform; }
  
  // True if robot is charging
  bool   IsCharging()          const { return _isCharging; }
  // True if charger is out of spec
  bool   IsChargerOOS()        const { return _chargerOOS; }
  // Updates pose to be on charger
  Result SetPoseOnCharger();
  
  // Sets the charger that it's docking to
  void           SetCharger(const ObjectID& chargerID) { _chargerID = chargerID; }
  const ObjectID GetCharger() const                    { return _chargerID; }

  // =========== Cliff reactions ===========

  // whether or not the robot should react (the sensor may still be enabled)
  const bool GetIsCliffReactionDisabled() { return _isCliffReactionDisabled; }
  
  // =========== Face Display ============
  u32 GetDisplayWidthInPixels() const;
  u32 GetDisplayHeightInPixels() const;
   
  // =========== Camera / Vision ===========
  Vision::Camera GetHistoricalCamera(const HistRobotState& histState, TimeStamp_t t) const;
  Result         GetHistoricalCamera(TimeStamp_t t_request, Vision::Camera& camera) const;
  Pose3d         GetHistoricalCameraPose(const HistRobotState& histState, TimeStamp_t t) const;
  
  // Set the calibrated rotation of the camera
  void SetCameraRotation(f32 roll, f32 pitch, f32 yaw);

  // Return the timestamp of the last _processed_ image
  TimeStamp_t GetLastImageTimeStamp() const;  

  // =========== Pose (of the robot or its parts) ===========
  const Pose3d&       GetPose() const;
  const f32           GetHeadAngle() const;
  const f32           GetLiftAngle() const;
  const Pose3d&       GetLiftPose()     const { return _liftPose; } // At current lift position!
  const Pose3d&       GetLiftBasePose() const { return _liftBasePose; }
  const PoseFrameID_t GetPoseFrameID()  const { return _frameId; }
  const Pose3d&       GetWorldOrigin()  const;
  PoseOriginID_t      GetWorldOriginID()const;
  
  Pose3d              GetCameraPose(f32 atAngle) const;
  Pose3d              GetLiftPoseWrtCamera(f32 atLiftAngle, f32 atHeadAngle) const;

  OffTreadsState GetOffTreadsState() const {return _offTreadsState;}
  
  // Return whether the given pose is in the same origin as the robot's current origin
  bool IsPoseInWorldOrigin(const Pose3d& pose) const;
  
  // Figure out the head angle to look at the given pose. Orientation of pose is
  // ignored. All that matters is its distance from the robot (in any direction)
  // and height. Note that returned head angle can be outside possible range.
  Result ComputeHeadAngleToSeePose(const Pose3d& pose, Radians& headAngle, f32 yTolFrac) const;
  
  // Figure out absolute body pan and head tilt angles to turn towards a point in an image.
  // Note that the head tilt is approximate because this function makes the simplifying
  // assumption that the head rotates around the camera center.
  Result ComputeTurnTowardsImagePointAngles(const Point2f& imgPoint, const TimeStamp_t timestamp,
                                            Radians& absPanAngle, Radians& absTiltAngle) const;
  
  const PoseOriginList&  GetPoseOriginList() const { assert(_poseOriginList); return *_poseOriginList; }
  
  ObjectPoseConfirmer& GetObjectPoseConfirmer() { assert(_objectPoseConfirmerPtr); return *_objectPoseConfirmerPtr; }
  const ObjectPoseConfirmer& GetObjectPoseConfirmer() const {
    assert(_objectPoseConfirmerPtr); return *_objectPoseConfirmerPtr; }
  
  // These change the robot's internal (basestation) representation of its
  // head angle, and lift angle, but do NOT actually command the
  // physical robot to do anything!
  void SetHeadAngle(const f32& angle);
  void SetLiftAngle(const f32& angle);

  void SetHeadCalibrated(bool isCalibrated);
  void SetLiftCalibrated(bool isCalibrated);

  bool IsHeadCalibrated() const;
  bool IsLiftCalibrated() const;
  
  // #notImplemented
  //    // Get 3D bounding box of the robot at its current pose or a given pose
  //    void GetBoundingBox(std::array<Point3f, 8>& bbox3d, const Point3f& padding_mm) const;
  //    void GetBoundingBox(const Pose3d& atPose, std::array<Point3f, 8>& bbox3d, const Point3f& padding_mm) const;

  // Get the bounding quad of the robot at its current or a given pose
  Quad2f GetBoundingQuadXY(const f32 padding_mm = 0.f) const; // at current pose
  Quad2f GetBoundingQuadXY(const Pose3d& atPose, const f32 paddingScale = 0.f) const; // at specific pose
    
  // Return current height of lift's gripper
  f32 GetLiftHeight() const;
  
  // Conversion functions between lift height and angle
  static f32 ConvertLiftHeightToLiftAngleRad(f32 height_mm);
  static f32 ConvertLiftAngleToLiftHeightMM(f32 angle_rad);
  
  // Leaves input liftPose's parent alone and computes its position w.r.t.
  // liftBasePose, given the angle
  static void ComputeLiftPose(const f32 atAngle, Pose3d& liftPose);
  
  // Get pitch angle of robot
  Radians GetPitchAngle() const;
  
  // Return current bounding height of the robot, taking into account whether lift
  // is raised
  f32 GetHeight() const;
    
  // Wheel speeds, mm/sec
  f32 GetLeftWheelSpeed() const { return _leftWheelSpeed_mmps; }
  f32 GetRightWheelSpeed() const { return _rightWheelSpeed_mmps; }
    
  // Return pose of robot's drive center based on what it's currently carrying
  const Pose3d& GetDriveCenterPose() const;
    
  // Computes the drive center offset from origin based on current carrying state
  f32 GetDriveCenterOffset() const;
    
  // Computes pose of drive center for the given robot pose
  void ComputeDriveCenterPose(const Pose3d &robotPose, Pose3d &driveCenterPose) const;
    
  // Computes robot origin pose for the given drive center pose
  void ComputeOriginPose(const Pose3d &driveCenterPose, Pose3d &robotPose) const;
  
  EncodedImage& GetEncodedImage() { return _encodedImage; }
  
  bool IsPickedUp() const { return _isPickedUp; }
      
  // =========== IMU Data =============
  
  // Returns pointer to robot accelerometer readings in mm/s^2 with respect to head frame.
  // x-axis: points out face
  // y-axis: points out left ear
  // z-axis: points out top of head
  const AccelData& GetHeadAccelData() const {return _robotAccel; }
  
  // Returns pointer to robot gyro readings in rad/s with respect to head frame.
  // x-axis: points out face
  // y-axis: points out left ear
  // z-axis: points out top of head
  const GyroData& GetHeadGyroData() const {return _robotGyro; }
  
  // Returns the current accelerometer magnitude (norm of all 3 axes).
  float GetHeadAccelMagnitude() const {return _robotAccelMagnitude; }
  
  // Returns the current accelerometer magnitude, after being low-pass filtered.
  float GetHeadAccelMagnitudeFiltered() const {return _robotAccelMagnitudeFiltered; }
  
  // IMU temperature sent from the robot
  void SetImuTemperature(const float temp) { _robotImuTemperature_degC = temp; }
  float GetImuTemperature() const {return _robotImuTemperature_degC; }
  
  // send the request down to the robot
  Result RequestIMU(const u32 length_ms) const;

  // =========== Actions Commands =============
    
  // Return a reference to the robot's action list for directly adding things
  // to do, either "now" or in queues.
  // TODO: This seems simpler than writing/maintaining wrappers, but maybe that would be better?
  ActionList& GetActionList() { assert(_actionList); return *_actionList; }

  bool HasActionList() const { return _actionList != nullptr; }
    
  // =========== Animation Commands =============
  
#if BUILD_NEW_ANIMATION_CODE
  inline IAnimationStreamer & GetAnimationStreamer() {
    return (*_animationController.get());
  }
#else
  inline IAnimationStreamer & GetAnimationStreamer() {
    return _animationStreamer;
  }
#endif

  // Returns the number of animation bytes or audio frames played on the robot since
  // it was initialized with SyncTime.
  s32 GetNumAnimationBytesPlayed() const;
  s32 GetNumAnimationAudioFramesPlayed() const;

  // Returns a count of the total number of bytes or audio frames streamed to the robot.
  s32 GetNumAnimationBytesStreamed() const;
  s32 GetNumAnimationAudioFramesStreamed() const;
  
  void IncrementNumAnimationBytesStreamed(s32 num);
  void IncrementNumAnimationAudioFramesStreamed(s32 num);
  
  void SetNumAnimationBytesPlayed(s32 numAnimationsBytesPlayed) {
    _numAnimationBytesPlayed = numAnimationsBytesPlayed;
  }
  
  void SetNumAnimationAudioFramesPlayed(s32 numAnimationAudioFramesPlayed) {
    _numAnimationAudioFramesPlayed = numAnimationAudioFramesPlayed;
  }
  
  void SetEnabledAnimTracks(u8 enabledAnimTracks) {
    _enabledAnimTracks = enabledAnimTracks;
  }
  
  void SetAnimationTag(u8 animationTag) {
    _animationTag = animationTag;
  }

  // Returns true if the robot is currently playing an animation, according
  // to most recent state message. NOTE: Will also be true if the animation
  // is the "idle" animation!
  bool IsAnimating() const;
    
  // Returns true iff the robot is currently playing the idle animation.
  bool IsIdleAnimating() const;
    
  // Returns the "tag" of the animation currently playing on the robot
  u8 GetCurrentAnimationTag() const;

  u8 GetEnabledAnimationTracks() const { return _enabledAnimTracks; }
  
  // =========== Audio =============
  Audio::RobotAudioClient* GetRobotAudioClient() { return _audioClient.get(); }
  const Audio::RobotAudioClient* GetRobotAudioClient() const { return _audioClient.get(); }
  
  // =========== Mood =============

  // Load in all data-driven emotion events // TODO: move to mood manager?
  void LoadEmotionEvents();      

  // =========== Pose history =============
  
  RobotStateHistory* GetStateHistory() { return _stateHistory.get(); }
  const RobotStateHistory* GetStateHistory() const { return _stateHistory.get(); }
  
  // Adds robot state information to history at t = state.timestamp
  // Only state updates should be calling this, however, it is exposed for unit tests
  Result AddRobotStateToHistory(const Pose3d& pose, const RobotState& state);
  
  // Increments frameID and adds a vision-only pose to history
  // Sets a flag to send a localization update on the next tick
  Result AddVisionOnlyStateToHistory(const TimeStamp_t t,
                                    const Pose3d& pose, 
                                    const f32 head_angle,
                                    const f32 lift_angle);

  // Updates the current pose to the best estimate based on
  // historical poses including vision-based poses. 
  // Returns true if the pose is successfully updated, false otherwise.
  bool UpdateCurrPoseFromHistory();

  Result GetComputedStateAt(const TimeStamp_t t_request, Pose3d& pose) const;

  // =========  Block messages  ============

  // Assign which objects the robot should connect to.
  // Max size of set is ActiveObjectConstants::MAX_NUM_ACTIVE_OBJECTS.
  Result ConnectToObjects(const FactoryIDArray& factory_ids);
  
  // Returns true if the robot has succesfully connected to the object with the given factory ID
  bool IsConnectedToObject(FactoryID factoryID) const;

  // Called when messages related to the connection with the objects are received from the robot
  void HandleConnectedToObject(uint32_t activeID, FactoryID factoryID, ObjectType objectType);
  void HandleDisconnectedFromObject(uint32_t activeID, FactoryID factoryID, ObjectType objectType);

  // Set whether or not to broadcast to game which objects are available for connection
  void BroadcastAvailableObjects(bool enable);
  
  bool WasObjectTappedRecently(const ObjectID& objectID) const;
  
  // =========  Other State  ============
  f32 GetBatteryVoltage() const { return _battVoltage; }
      
  // Abort everything the robot is doing, including path following, actions,
  // animations, and docking. This is like the big red E-stop button.
  // TODO: Probably need a more elegant way of doing this.
  Result AbortAll();
    
  // Abort things individually
  Result AbortAnimation();
  
  // Helper template for sending Robot messages with clean syntax
  template<typename T, typename... Args>
  Result SendRobotMessage(Args&&... args) const
  {
    return SendMessage(RobotInterface::EngineToRobot(T(std::forward<Args>(args)...)));
  }
  
  // Send a message to the physical robot
  Result SendMessage(const RobotInterface::EngineToRobot& message,
                     bool reliable = true, bool hot = false) const;
  
  
  // Sends debug string out to game and viz
  Result SendDebugString(const char *format, ...);
  
  // =========  Events  ============
  using RobotWorldOriginChangedSignal = Signal::Signal<void (RobotID_t)>;
  RobotWorldOriginChangedSignal& OnRobotWorldOriginChanged() { return _robotWorldOriginChangedSignal; }
  bool HasExternalInterface() const;
  
  IExternalInterface* GetExternalInterface();
  
  RobotInterface::MessageHandler* GetRobotMessageHandler();
  void SetImageSendMode(ImageSendMode newMode) { _imageSendMode = newMode; }
  const ImageSendMode GetImageSendMode() const { return _imageSendMode; }
  
  void SetLastSentImageID(u32 lastSentImageID) { _lastSentImageID = lastSentImageID; }
  const u32 GetLastSentImageID() const { return _lastSentImageID; }

  void SetCurrentImageDelay(double lastImageLatencyTime) { _lastImageLatencyTime_s = lastImageLatencyTime; }
  const Util::Stats::StatsAccumulator& GetImageStats() const { return _imageStats.GetPrimaryAccumulator(); }
  Util::Stats::RecentStatsAccumulator& GetRecentImageStats() { return _imageStats; }
  void SetTimeSinceLastImage(double timeSinceLastImage) { _timeSinceLastImage_s = 0.0; }
  double GetCurrentImageDelay() const { return std::max(_lastImageLatencyTime_s, _timeSinceLastImage_s); }

  // Handle various message types
  template<typename T>
  void HandleMessage(const T& msg);

  // Convenience wrapper for broadcasting an event if the robot has an ExternalInterface.
  // Does nothing if not. Returns true if event was broadcast, false if not (i.e.
  // if there was no external interface).
  bool Broadcast(ExternalInterface::MessageEngineToGame&& event);
  
  bool Broadcast(VizInterface::MessageViz&& event);
  
  void BroadcastEngineErrorCode(EngineErrorCode error);
  
  Util::Data::DataPlatform* GetContextDataPlatform();
  const CozmoContext* GetContext() const { return _context; }
  
  // Populate a RobotState message with robot's current state information (suitable for sending to external listeners)
  ExternalInterface::RobotState GetRobotState() const;
  
  // Populate a RobotState message with default values (suitable for sending to the robot itself, e.g. in unit tests)
  static RobotState GetDefaultRobotState();
  
  void SetDiscoveredObjects(FactoryID factoryId, ObjectType objectType, int8_t rssi, TimeStamp_t lastDiscoveredTimetamp);
  ObjectType GetDiscoveredObjectType(FactoryID id);
  void RemoveDiscoveredObjects(FactoryID factoryId) { _discoveredObjects.erase(factoryId); }
  const bool GetEnableDiscoveredObjectsBroadcasting() const { return _enableDiscoveredObjectsBroadcasting; }
  FactoryID GetClosestDiscoveredObjectsOfType(ObjectType type, uint8_t maxRSSI = std::numeric_limits<uint8_t>::max()) const;
  
  RobotToEngineImplMessaging& GetRobotToEngineImplMessaging() { return *_robotToEngineImplMessaging; }
  
  const u32 GetHeadSerialNumber() const { return _serialNumberHead; }
  void SetHeadSerialNumber(const u32 num) { _serialNumberHead = num; }
  const u32 GetBodySerialNumber() const { return _serialNumberBody; }
  void SetBodySerialNumber(const u32 num) { _serialNumberBody = num; }
  
  void SetModelNumber(const u32 num) { _modelNumber = num; }
  
  void SetBodyHWVersion(const s32 num) { _bodyHWVersion = num; }
  const s32 GetBodyHWVersion() const   { return _bodyHWVersion;}
  
  void SetBodyColor(const s32 color);
  const BodyColor GetBodyColor() const { return _bodyColor; }
  
  bool HasReceivedFirstStateMessage() const { return _gotStateMsgAfterTimeSync; }
  
protected:
  
  const CozmoContext* _context;
  
  RobotWorldOriginChangedSignal _robotWorldOriginChangedSignal;
  // The robot's identifier
  RobotID_t _ID;
  bool      _isPhysical       = false;
  u32       _serialNumberHead = 0;
  u32       _serialNumberBody = 0;
  u32       _modelNumber      = 0;
  s32       _bodyHWVersion    = -1;
  BodyColor _bodyColor        = BodyColor::UNKNOWN;
  
  // Whether or not sync time was acknowledged by physical robot
  bool _timeSynced = false;

  // Flag indicating whether a robotStateMessage was ever received
  TimeStamp_t _lastMsgTimestamp;
  bool        _newStateMsgAvailable = false;
    
  // A reference to the BlockWorld the robot lives in
  std::unique_ptr<BlockWorld>            _blockWorld;
 
  // A container for faces/people the robot knows about
  std::unique_ptr<FaceWorld>             _faceWorld;
 
  // A container for all pet faces the robot knows about
  std::unique_ptr<PetWorld>              _petWorld;
 
  std::unique_ptr<PublicStateBroadcaster> _publicStateBroadcaster;

  std::unique_ptr<BehaviorManager>       _behaviorMgr;
  std::unique_ptr<BehaviorSystemManager> _behaviorSysMgr;
  
  ///////// Audio /////////
  std::unique_ptr<Audio::RobotAudioClient> _audioClient;

  // handles planning and path following
  std::unique_ptr<PathComponent> _pathComponent;
  
  ///////// Animation /////////
  // TODO:(bn) make animation streamer a pointer, pull Tag out into a constants / definitions file
  AnimationStreamer _animationStreamer;
  s32               _numAnimationBytesPlayed         = 0;
  s32               _numAnimationBytesStreamed       = 0;
  s32               _numAnimationAudioFramesPlayed   = 0;
  s32               _numAnimationAudioFramesStreamed = 0;
  u8                _animationTag                    = 0;
  
  std::unique_ptr<DrivingAnimationHandler> _drivingAnimationHandler;
  
  ///////// NEW Animation /////////
  std::unique_ptr<RobotAnimation::EngineAnimationController>  _animationController;
  
  std::unique_ptr<ActionList>             _actionList;
  std::unique_ptr<MovementComponent>      _movementComponent;
  std::unique_ptr<VisionComponent>        _visionComponent;
  std::unique_ptr<NVStorageComponent>     _nvStorageComponent;
  std::unique_ptr<AIComponent>            _aiComponent;
  std::unique_ptr<TextToSpeechComponent>  _textToSpeechComponent;
  std::unique_ptr<ObjectPoseConfirmer>    _objectPoseConfirmerPtr;
  std::unique_ptr<CubeLightComponent>     _cubeLightComponent;
  std::unique_ptr<BodyLightComponent>     _bodyLightComponent;
  std::unique_ptr<CubeAccelComponent>     _cubeAccelComponent;
  std::unique_ptr<RobotGyroDriftDetector> _gyroDriftDetector;
  std::unique_ptr<DockingComponent>       _dockingComponent;
  std::unique_ptr<CarryingComponent>      _carryingComponent;
  std::unique_ptr<CliffSensorComponent>   _cliffSensorComponent;
<<<<<<< HEAD
  std::unique_ptr<AnimationComponent>     _animationComponent;
=======
  std::unique_ptr<ProxSensorComponent>    _proxSensorComponent;
>>>>>>> 804f69b0

  // Hash to not spam debug messages
  size_t _lastDebugStringHash;
  
  // Geometry / Pose
  std::unique_ptr<PoseOriginList> _poseOriginList;
 
  Pose3d         _pose;
  Pose3d         _driveCenterPose;
  PoseFrameID_t  _frameId                   = 0;
  ObjectID       _localizedToID; // ID of mat object robot is localized to
  bool           _hasMovedSinceLocalization = false;
  u32            _numMismatchedFrameIDs     = 0;
  
  // May be true even if not localized to an object, if robot has not been picked up
  bool _isLocalized                  = true;
  bool _localizedToFixedObject; // false until robot sees a _fixed_ mat
  bool _needToSendLocalizationUpdate = false;
  
  // Whether or not to ignore all external action messages
  bool _ignoreExternalActions = false;
  
  // Stores (squared) distance to the closest observed marker of the object we're localized to
  f32 _localizedMarkerDistToCameraSq = -1.0f;
  
  Result UpdateWorldOrigin(Pose3d& newPoseWrtNewOrigin);
    
  const Pose3d     _neckPose;     // joint around which head rotates
  Pose3d           _headCamPose;  // in canonical (untilted) position w.r.t. neck joint
  static const RotationMatrix3d _kDefaultHeadCamRotation;
  const Pose3d     _liftBasePose; // around which the base rotates/lifts
  Pose3d           _liftPose;     // current, w.r.t. liftBasePose

  f32              _currentHeadAngle;
  
  f32              _currentLiftAngle = 0;
  Radians          _pitchAngle;
  
  f32              _leftWheelSpeed_mmps;
  f32              _rightWheelSpeed_mmps;
  
  bool             _isHeadCalibrated = false;
  bool             _isLiftCalibrated = false;
    
  // Ramping
  bool             _onRamp = false;
  ObjectID         _rampID;
  Point2f          _rampStartPosition;
  f32              _rampStartHeight;
  Ramp::TraversalDirection _rampDirection;
  
  // Charge base ID that is being docked to
  ObjectID         _chargerID;
  
  // State
  bool             _isOnCharger              = false;
  bool             _isCharging               = false;
  bool             _chargerOOS               = false;
  f32              _battVoltage              = 5;
  ImageSendMode    _imageSendMode            = ImageSendMode::Off;
  u32              _lastSentImageID          = 0;
  u8               _enabledAnimTracks        = (u8)AnimTrackFlag::ALL_TRACKS;
  bool             _isPickedUp               = false;
  bool             _isOnChargerPlatform      = false;
  bool             _isCliffReactionDisabled  = false;
  bool             _isBodyInAccessoryMode    = true;
  u8               _setBodyModeTicDelay      = 0;
  bool             _gotStateMsgAfterTimeSync = false;
  u32              _lastStatusFlags          = 0;

  OffTreadsState   _offTreadsState                 = OffTreadsState::OnTreads;
  OffTreadsState   _awaitingConfirmationTreadState = OffTreadsState::OnTreads;
  TimeStamp_t      _timeOffTreadStateChanged_ms    = 0;
  TimeStamp_t      _fallingStartedTime_ms          = 0;
  
  // IMU data
  AccelData        _robotAccel;
  GyroData         _robotGyro;
  float            _robotAccelMagnitude = 0.0f; // current magnitude of accelerometer data (norm of all three axes)
  float            _robotAccelMagnitudeFiltered = 0.0f; // low-pass filtered accelerometer magnitude
  AccelData        _robotAccelFiltered; // low-pass filtered robot accelerometer data (for each axis)
  float            _robotImuTemperature_degC = 0.f;
  
  // Sets robot pose but does not update the pose on the robot.
  // Unless you know what you're doing you probably want to use
  // the public function SetNewPose()
  void SetPose(const Pose3d &newPose);
  
  // State history
  std::unique_ptr<RobotStateHistory> _stateHistory;
    
  // Takes startPose and moves it forward as if it were a robot pose by distance mm and
  // puts result in movedPose.
  static void MoveRobotPoseForward(const Pose3d &startPose, const f32 distance, Pose3d &movedPose);
    
  EncodedImage _encodedImage; // TODO:(bn) store pointer?
  double       _timeSinceLastImage_s = 0.0;
  double       _lastImageLatencyTime_s = 0.0;
  Util::Stats::RecentStatsAccumulator _imageStats{50};

  ///////// Modifiers ////////
  
  void SetOnCharger(bool onCharger);
  void SetOnChargerPlatform(bool onPlatform);
  void SetIsCharging(bool isCharging)     {_isCharging = isCharging;}
  
  // returns whether the tread state was updated or not
  bool CheckAndUpdateTreadsState(const RobotState& msg);
  
  ///////// Mood/Emotions ////////
  MoodManager*         _moodManager;

  ///////// Inventory ////////
  std::unique_ptr<InventoryComponent> _inventoryComponent;
  
  ///////// Progression/Skills ////////
  ProgressionUnlockComponent* _progressionUnlockComponent;
    
  //////// Block pool ////////
  BlockFilter* _blockFilter;
  
  //////// Block Taps Filter ////////
  BlockTapFilterComponent* _tapFilterComponent;
  
  // Set of desired objects to connect to. Set by BlockFilter.
  struct ObjectToConnectToInfo {
    FactoryID factoryID;
    bool      pending;
      
    ObjectToConnectToInfo() {
      Reset();
    }
      
    void Reset();
  };
  std::array<ObjectToConnectToInfo, (size_t)ActiveObjectConstants::MAX_NUM_ACTIVE_OBJECTS> _objectsToConnectTo;

  // Map of discovered objects and the last time that they were heard from
  struct ActiveObjectInfo {
    enum class ConnectionState {
      Invalid,
      PendingConnection,
      Connected,
      PendingDisconnection,
      Disconnected
    };
    
    FactoryID       factoryID;
    ObjectType      objectType;
    ConnectionState connectionState;
    uint8_t         rssi;
    TimeStamp_t     lastDiscoveredTimeStamp;
    float           lastDisconnectionTime;
      
    ActiveObjectInfo() {
      Reset();
    }
      
    void Reset();
  };
  std::unordered_map<FactoryID, ActiveObjectInfo> _discoveredObjects;
  bool _enableDiscoveredObjectsBroadcasting = false;

  // Vector of currently connected objects by active slot index
  std::array<ActiveObjectInfo, (size_t)ActiveObjectConstants::MAX_NUM_ACTIVE_OBJECTS> _connectedObjects;
  
  double _lastDisconnectedCheckTime;
  constexpr static double kDisconnectedCheckDelay = 2.0f; // How often do we check for disconnected objects
  constexpr static double kDisconnectedDelay = 2.0f;      // How long must be the object disconnected before we really remove it from the list of connected objects

  // Called in Update(), checks if there are objectsToConnectTo that
  // have been discovered and should be connected to
  void ConnectToRequestedObjects();
  
  // Called during Update(), it checks if objects we have received disconnected messages from should really
  // be considered disconnected.
  void CheckDisconnectedObjects();

  std::unique_ptr<RobotToEngineImplMessaging> _robotToEngineImplMessaging;
  std::unique_ptr<RobotIdleTimeoutComponent>  _robotIdleTimeoutComponent;

  Result SendAbsLocalizationUpdate(const Pose3d&        pose,
                                   const TimeStamp_t&   t,
                                   const PoseFrameID_t& frameId) const;
    
  // Sync time with physical robot and trigger it to send back camera calibration
  Result SendSyncTime() const;
  
  float _syncTimeSentTime_sec = 0.0f;
  constexpr static float kMaxSyncTimeAckDelay_sec = 5.0f;
  
  // Send robot's current pose
  Result SendAbsLocalizationUpdate() const;
    
  // Update the head angle on the robot
  Result SendHeadAngleUpdate() const;

  // Request imu log from robot
  Result SendIMURequest(const u32 length_ms) const;

  Result SendAbortAnimation();
  
  // Total distance travelled
  f32 _totalDistanceTravelled_mm = -1.f;
  
  // True when the we have travelled far enough to set cliff detect threshold
  // back to defaults
  bool _pastDistanceToReEnableCliffs = false;

    
  // =========  Active Object messages  ============
  Result SendFlashObjectIDs();
  void ActiveObjectLightTest(const ObjectID& objectID);  // For testing
  
}; // class Robot

//
// Inline Mutators
//
  
inline void Robot::SetDiscoveredObjects(FactoryID factoryId, ObjectType objectType, int8_t rssi, TimeStamp_t lastDiscoveredTimetamp)
{
  ActiveObjectInfo& discoveredObject = _discoveredObjects[factoryId];
  
  discoveredObject.factoryID = factoryId;
  discoveredObject.objectType = objectType;
  discoveredObject.rssi = rssi;
  discoveredObject.lastDiscoveredTimeStamp = lastDiscoveredTimetamp;
}
  
//
// Inline accessors:
//
inline const RobotID_t Robot::GetID(void) const
{ return _ID; }

inline const Pose3d& Robot::GetPose(void) const
{
  // TODO: COZMO-1637: Once we figure this out, switch this back to dev_assert for efficiency
  ANKI_VERIFY(_pose.HasSameRootAs(GetWorldOrigin()), 
              "Robot.GetPose.PoseOriginNotWorldOrigin",
              "WorldOrigin: %s, Pose: %s",
              GetWorldOrigin().GetNamedPathToRoot(false).c_str(),
              _pose.GetNamedPathToRoot(false).c_str());
  
  return _pose;
}

inline const Pose3d& Robot::GetDriveCenterPose(void) const
{
  // TODO: COZMO-1637: Once we figure this out, switch this back to dev_assert for efficiency
  ANKI_VERIFY(_driveCenterPose.HasSameRootAs(GetWorldOrigin()),
              "Robot.GetDriveCenterPose.PoseOriginNotWorldOrigin",
              "WorldOrigin: %s, Pose: %s",
              GetWorldOrigin().GetNamedPathToRoot(false).c_str(),
              _driveCenterPose.GetNamedPathToRoot(false).c_str());
  
  return _driveCenterPose;
}

inline const f32 Robot::GetHeadAngle() const
{ return _currentHeadAngle; }

inline const f32 Robot::GetLiftAngle() const
{ return _currentLiftAngle; }

inline void Robot::SetRamp(const ObjectID& rampID, const Ramp::TraversalDirection direction) {
  _rampID = rampID;
  _rampDirection = direction;
}
  
inline u8 Robot::GetCurrentAnimationTag() const {
  return _animationTag;
}

inline bool Robot::IsAnimating() const {
  return _animationTag != 0;
}

inline bool Robot::IsIdleAnimating() const {
  return _animationTag == 255;
}

inline s32 Robot::GetNumAnimationBytesPlayed() const {
  return _numAnimationBytesPlayed;
}

inline s32 Robot::GetNumAnimationBytesStreamed() const {
  return _numAnimationBytesStreamed;
}

inline s32 Robot::GetNumAnimationAudioFramesPlayed() const {
  return _numAnimationAudioFramesPlayed;
}
  
inline s32 Robot::GetNumAnimationAudioFramesStreamed() const {
  return _numAnimationAudioFramesStreamed;
}
  
inline void Robot::IncrementNumAnimationBytesStreamed(s32 num) {
  _numAnimationBytesStreamed += num;
}
  
inline void Robot::IncrementNumAnimationAudioFramesStreamed(s32 num) {
  _numAnimationAudioFramesStreamed += num;
}

inline f32 Robot::GetLocalizedToDistanceSq() const {
  return _localizedMarkerDistToCameraSq;
}
  
inline bool Robot::HasMovedSinceBeingLocalized() const {
  return _hasMovedSinceLocalization;
}
  
inline bool Robot::IsLocalized() const {
  
  DEV_ASSERT(_isLocalized || (!_isLocalized && !_localizedToID.IsSet()),
             "Robot can't think it is localized and have localizedToID set!");
  
  return _isLocalized;
}

} // namespace Cozmo
} // namespace Anki

#endif // ANKI_COZMO_BASESTATION_ROBOT_H<|MERGE_RESOLUTION|>--- conflicted
+++ resolved
@@ -98,11 +98,8 @@
 class DockingComponent;
 class CarryingComponent;
 class CliffSensorComponent;
-<<<<<<< HEAD
+class ProxSensorComponent;
 class AnimationComponent;
-=======
-class ProxSensorComponent;
->>>>>>> 804f69b0
 
 namespace Audio {
 class RobotAudioClient;
@@ -315,13 +312,11 @@
   inline const CliffSensorComponent& GetCliffSensorComponent() const { return *_cliffSensorComponent; }
   inline       CliffSensorComponent& GetCliffSensorComponent()       { return *_cliffSensorComponent; }
   
-<<<<<<< HEAD
+  inline const ProxSensorComponent& GetProxSensorComponent() const { return *_proxSensorComponent; }
+  inline       ProxSensorComponent& GetProxSensorComponent()       { return *_proxSensorComponent; }
+
   inline const AnimationComponent& GetAnimationComponent() const { return *_animationComponent; }
   inline       AnimationComponent& GetAnimationComponent()       { return *_animationComponent; }
-=======
-  inline const ProxSensorComponent& GetProxSensorComponent() const { return *_proxSensorComponent; }
-  inline       ProxSensorComponent& GetProxSensorComponent()       { return *_proxSensorComponent; }
->>>>>>> 804f69b0
   
   const DrivingAnimationHandler& GetDrivingAnimationHandler() const { return *_drivingAnimationHandler; }
   DrivingAnimationHandler& GetDrivingAnimationHandler() { return *_drivingAnimationHandler; }
@@ -801,11 +796,8 @@
   std::unique_ptr<DockingComponent>       _dockingComponent;
   std::unique_ptr<CarryingComponent>      _carryingComponent;
   std::unique_ptr<CliffSensorComponent>   _cliffSensorComponent;
-<<<<<<< HEAD
+  std::unique_ptr<ProxSensorComponent>    _proxSensorComponent;
   std::unique_ptr<AnimationComponent>     _animationComponent;
-=======
-  std::unique_ptr<ProxSensorComponent>    _proxSensorComponent;
->>>>>>> 804f69b0
 
   // Hash to not spam debug messages
   size_t _lastDebugStringHash;
