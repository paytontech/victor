--- conflicted
+++ resolved
@@ -22,11 +22,7 @@
 
 #include "anki/common/basestation/math/pose.h"
 #include "anki/common/types.h"
-<<<<<<< HEAD
 #include "anki/cozmo/shared/animationTag.h"
-=======
-#include "engine/animations/animationStreamer.h"
->>>>>>> cb0b2ef5
 #include "engine/encodedImage.h"
 #include "engine/events/ankiEvent.h"
 #include "engine/ramp.h"
@@ -103,11 +99,8 @@
 class CliffSensorComponent;
 class ProxSensorComponent;
 class TouchSensorComponent;
-<<<<<<< HEAD
 class AnimationComponent;
-=======
 class MapComponent;
->>>>>>> cb0b2ef5
 
 namespace Audio {
   class EngineRobotAudioClient;
@@ -544,13 +537,6 @@
     
   // =========== Animation Commands =============
   
-<<<<<<< HEAD
-=======
-  inline AnimationStreamer& GetAnimationStreamer() {
-    return _animationStreamer;
-  }
-
->>>>>>> cb0b2ef5
   // Returns the number of animation bytes or audio frames played on the robot since
   // it was initialized with SyncTime.
   s32 GetNumAnimationBytesPlayed() const;
@@ -782,11 +768,7 @@
   AnimationTag      _animationTag                    = kNotAnimatingTag;
   
   std::unique_ptr<DrivingAnimationHandler> _drivingAnimationHandler;
-  
-<<<<<<< HEAD
-  
-=======
->>>>>>> cb0b2ef5
+    
   std::unique_ptr<ActionList>             _actionList;
   std::unique_ptr<MovementComponent>      _movementComponent;
   std::unique_ptr<VisionComponent>        _visionComponent;
