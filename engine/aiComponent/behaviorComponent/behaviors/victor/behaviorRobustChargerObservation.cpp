/**
 * File: BehaviorRobustChargerObservation.cpp
 *
 * Author: Arjun Menon
 * Created: 2019-03-05
 *
 * Description: Under certain lighting conditions, this behavior 
 * will handle choosing the appropriate vision modes to maximize 
 * probability of observing the charger.
 *
 * Copyright: Anki, Inc. 2019
 *
 **/


#include "engine/aiComponent/behaviorComponent/behaviors/victor/behaviorRobustChargerObservation.h"

#include "engine/actions/basicActions.h"
#include "engine/actions/animActions.h"
#include "engine/aiComponent/behaviorComponent/behaviorExternalInterface/behaviorExternalInterface.h"
#include "engine/aiComponent/behaviorComponent/behaviorExternalInterface/beiRobotInfo.h"
#include "engine/blockWorld/blockWorld.h"
#include "engine/components/powerStateManager.h"
#include "engine/components/visionComponent.h"
#include "engine/moodSystem/moodManager.h"
#include "engine/robot.h"
#include "engine/vision/imageSaver.h"

#include "util/logging/DAS.h"

#include "clad/externalInterface/messageEngineToGame.h"
#include "clad/robotInterface/messageEngineToRobot.h"

namespace Anki {
namespace Vector {

#define LOG_CHANNEL "Behaviors"

// Enable for debug, to save images during WaitForImageAction
CONSOLE_VAR(bool, kRobustChargerObservation_SaveImages, "Behaviors.RobustChargerObservation", false);  

namespace {
  const char* kNumImageCompositingCyclesToWaitForKey = "numImageCompositingCyclesToWaitFor";
  const char* kNumCyclingExposureCyclesToWaitForKey = "numCyclingExposureCyclesToWaitFor";

  const LCDBrightness kNormalLCDBrightness = LCDBrightness::LCDLevel_5mA;
  const LCDBrightness kMaxLCDBrightness = LCDBrightness::LCDLevel_20mA;

  CONSOLE_VAR(bool, kFakeLowlightCondition, "Behaviors.RobustChargerObservation", false);
}

// - - - - - - - - - - - - - - - - - - - - - - - - - - - - - - - - - - - - - - - - - - - - - - - - - - - - - - - - - - -
BehaviorRobustChargerObservation::InstanceConfig::InstanceConfig()
{
}

// - - - - - - - - - - - - - - - - - - - - - - - - - - - - - - - - - - - - - - - - - - - - - - - - - - - - - - - - - - -
BehaviorRobustChargerObservation::DynamicVariables::DynamicVariables()
{
}

// - - - - - - - - - - - - - - - - - - - - - - - - - - - - - - - - - - - - - - - - - - - - - - - - - - - - - - - - - - -
BehaviorRobustChargerObservation::BehaviorRobustChargerObservation(const Json::Value& config)
 : ICozmoBehavior(config)
{
  std::string debugName = "Behavior" + GetDebugLabel() + ".LoadConfig";
  _iConfig.numImageCompositingCyclesToWaitFor = JsonTools::ParseInt32(config, kNumImageCompositingCyclesToWaitForKey, debugName);
  _iConfig.numCyclingExposureCyclesToWaitFor = JsonTools::ParseInt32(config, kNumCyclingExposureCyclesToWaitForKey, debugName);

  SubscribeToTags({
    EngineToGameTag::RobotProcessedImage,
  });
}

// - - - - - - - - - - - - - - - - - - - - - - - - - - - - - - - - - - - - - - - - - - - - - - - - - - - - - - - - - - -
BehaviorRobustChargerObservation::~BehaviorRobustChargerObservation()
{
}

// - - - - - - - - - - - - - - - - - - - - - - - - - - - - - - - - - - - - - - - - - - - - - - - - - - - - - - - - - - -
bool BehaviorRobustChargerObservation::WantsToBeActivatedBehavior() const
{
  return true;
}

// - - - - - - - - - - - - - - - - - - - - - - - - - - - - - - - - - - - - - - - - - - - - - - - - - - - - - - - - - - -
void BehaviorRobustChargerObservation::GetBehaviorOperationModifiers(BehaviorOperationModifiers& modifiers) const
{
  modifiers.visionModesForActiveScope->insert({ VisionMode::Markers,                EVisionUpdateFrequency::High });
  modifiers.visionModesForActiveScope->insert({ VisionMode::Illumination,           EVisionUpdateFrequency::High });
  modifiers.visionModesForActiveScope->insert({ VisionMode::Markers_FullFrame,      EVisionUpdateFrequency::High });
  modifiers.visionModesForActiveScope->insert({ VisionMode::Markers_ChargerOnly,    EVisionUpdateFrequency::High });
  
  modifiers.wantsToBeActivatedWhenOnCharger = false;
  modifiers.wantsToBeActivatedWhenCarryingObject = true;
}

// - - - - - - - - - - - - - - - - - - - - - - - - - - - - - - - - - - - - - - - - - - - - - - - - - - - - - - - - - - -
void BehaviorRobustChargerObservation::GetBehaviorJsonKeys(std::set<const char*>& expectedKeys) const
{
  expectedKeys.insert(kNumImageCompositingCyclesToWaitForKey);
  expectedKeys.insert(kNumCyclingExposureCyclesToWaitForKey);
}

// - - - - - - - - - - - - - - - - - - - - - - - - - - - - - - - - - - - - - - - - - - - - - - - - - - - - - - - - - - -
void BehaviorRobustChargerObservation::OnBehaviorActivated() 
{
  _dVars = DynamicVariables();
  
  TransitionToIlluminationCheck();
}

// - - - - - - - - - - - - - - - - - - - - - - - - - - - - - - - - - - - - - - - - - - - - - - - - - - - - - - - - - - -
void BehaviorRobustChargerObservation::OnBehaviorDeactivated()
{
  if(_dVars.isLowlight) {
    // Previously played the special Getin and set LCD brightness
    //  so now play the getout and restore the LCD brightness
    PlayEmergencyGetOut(AnimationTrigger::LowlightChargerSearchGetout);
    GetBEI().GetPowerStateManager().RequestLCDBrightnessChange(kNormalLCDBrightness);
  }

  DASMSG(robust_observe_charger_stats, "robust_observe_charger.stats", "Vision stats for RobustChargerObservation behavior");
  DASMSG_SET(i1, _dVars.numFramesOfDetectingMarkers, "Count of total number of processed image frames searching for Markers");
  DASMSG_SET(i2, _dVars.numFramesOfImageTooDark, "Count of number of processed image frames (searching for Markers) that are TooDark");
  DASMSG_SET(i3, _dVars.isLowlight, "Whether image compositing or cycling exposure was used here (1=compositing, 0=cycling).");
  DASMSG_SEND();
}

// - - - - - - - - - - - - - - - - - - - - - - - - - - - - - - - - - - - - - - - - - - - - - - - - - - - - - - - - - - -
void BehaviorRobustChargerObservation::AlwaysHandleInScope(const EngineToGameEvent& event)
{
  switch(event.GetData().GetTag()) {
    case EngineToGameTag::RobotProcessedImage:
    {
      if(IsActivated() && GetBEI().HasVisionComponent()) {
        _dVars.numFramesOfDetectingMarkers++;
        if(GetBEI().GetVisionComponent().GetLastImageQuality() == Vision::ImageQuality::TooDark) {
          _dVars.numFramesOfImageTooDark++;
        }
      }
      break;
    }
    default:
      break;
  }
}

// - - - - - - - - - - - - - - - - - - - - - - - - - - - - - - - - - - - - - - - - - - - - - - - - - - - - - - - - - - -
bool BehaviorRobustChargerObservation::IsLowLightVision() const
{
  bool isLowlight = false;

  if(GetBEI().HasVisionComponent()) {
    const auto& visionComponent = GetBEI().GetVisionComponent();
    
    auto illumState = visionComponent.GetLastIlluminationState();
    
    // Redundant check here for turning on ImageCompositing
    // Some scenarios are IllumState::Unknown but we have a
    //  definite reading from ImageQuality measurement that
    //  indicates we may want to use ImageCompositing
    isLowlight = (illumState == IlluminationState::Darkened) || 
                 (illumState == IlluminationState::Unknown && 
                 (visionComponent.GetLastImageQuality() == Vision::ImageQuality::TooDark));
  }

  return isLowlight || kFakeLowlightCondition;
}

// - - - - - - - - - - - - - - - - - - - - - - - - - - - - - - - - - - - - - - - - - - - - - - - - - - - - - - - - - - -
void BehaviorRobustChargerObservation::TransitionToIlluminationCheck()
{
  WaitForImagesAction* waitForIllumState = new WaitForImagesAction(2, VisionMode::Illumination);
  DelegateIfInControl(waitForIllumState, &BehaviorRobustChargerObservation::TransitionToObserveCharger);
}

// - - - - - - - - - - - - - - - - - - - - - - - - - - - - - - - - - - - - - - - - - - - - - - - - - - - - - - - - - - -
void BehaviorRobustChargerObservation::TransitionToObserveCharger()
{
  _dVars.isLowlight = IsLowLightVision();
  LOG_INFO("BehaviorRobustChargerObservation.TransitionToObserveCharger", 
           "Mode = %s", _dVars.isLowlight ? "Compositing" : "CyclingExposure");
  
  CompoundActionSequential* compoundAction = new CompoundActionSequential();

  compoundAction->AddAction(new MoveHeadToAngleAction(0.f));

  WaitForImagesAction* waitAction = nullptr;
  if(_dVars.isLowlight) {
    // Use image compositing
    // - prepend a getin animation and set LCD brightness
    // - wait for images with the appropriate looping animation
    CompoundActionParallel* getinAndSetLcd = new CompoundActionParallel();
    getinAndSetLcd->AddAction(new TriggerAnimationAction(AnimationTrigger::LowlightChargerSearchGetin));
    getinAndSetLcd->AddAction(new WaitForLambdaAction([this,level=kMaxLCDBrightness](Robot& robot) {
                                GetBEI().GetPowerStateManager().RequestLCDBrightnessChange(level);
                                return true;
                              }));
    compoundAction->AddAction(getinAndSetLcd);
<<<<<<< HEAD
    waitAction = new WaitForImagesAction(_iConfig.numImageCompositingCyclesToWaitFor, VisionMode::CompositingImages);
    waitAction->SetTracksToLock((u8)AnimTrackFlag::BODY_TRACK | (u8)AnimTrackFlag::HEAD_TRACK);
=======
    waitAction = new WaitForImagesAction(_iConfig.numImageCompositingCyclesToWaitFor, VisionMode::Markers_Composite);
>>>>>>> 0ccb09e8
    compoundAction->AddAction(new LoopAnimWhileAction(waitAction, AnimationTrigger::LowlightChargerSearchLoop));
  } else {
    // Use cycling exposure instead
    waitAction = new WaitForImagesAction(_iConfig.numCyclingExposureCyclesToWaitFor, VisionMode::AutoExp_Cycling);
    const auto currMood = GetBEI().GetMoodManager().GetSimpleMood();
    const bool isHighStim = (currMood == SimpleMoodType::HighStim);
    if (isHighStim) {
      compoundAction->AddAction(waitAction);
    } else {
      compoundAction->AddAction(new LoopAnimWhileAction(waitAction, AnimationTrigger::ChargerDockingSearchWaitForImages));
      compoundAction->AddAction(new TriggerAnimationAction(AnimationTrigger::ChargerDockingSearchSingleTurnEnd));
    }
  }

  if(kRobustChargerObservation_SaveImages) {
    const std::string path = GetBEI().GetRobotInfo().GetDataPlatform()->pathToResource(
                              Util::Data::Scope::Cache,
                              "robustChargerObsImages");
    ImageSaverParams params(path, ImageSaverParams::Mode::Stream, -1);  // Quality: save PNGs
    params.size = Vision::ImageCacheSize::Full;
    waitAction->SetSaveParams(params);
  }

  DelegateIfInControl(compoundAction); // Behavior exits after this action completes
}

}
}<|MERGE_RESOLUTION|>--- conflicted
+++ resolved
@@ -198,12 +198,8 @@
                                 return true;
                               }));
     compoundAction->AddAction(getinAndSetLcd);
-<<<<<<< HEAD
-    waitAction = new WaitForImagesAction(_iConfig.numImageCompositingCyclesToWaitFor, VisionMode::CompositingImages);
+    waitAction = new WaitForImagesAction(_iConfig.numImageCompositingCyclesToWaitFor, VisionMode::Markers_Composite);
     waitAction->SetTracksToLock((u8)AnimTrackFlag::BODY_TRACK | (u8)AnimTrackFlag::HEAD_TRACK);
-=======
-    waitAction = new WaitForImagesAction(_iConfig.numImageCompositingCyclesToWaitFor, VisionMode::Markers_Composite);
->>>>>>> 0ccb09e8
     compoundAction->AddAction(new LoopAnimWhileAction(waitAction, AnimationTrigger::LowlightChargerSearchLoop));
   } else {
     // Use cycling exposure instead
