/**
 * File: behaviorTrackLaser.h
 *
 * Author: Andrew Stein
 * Created: 2017-03-11
 *
 * Description: Follows a laser point around (using TrackGroundPointAction) and tries to pounce on it. 
 *              Adapted from PounceOnMotion
 *
 * Copyright: Anki, Inc. 2017
 *
 **/

#ifndef __Cozmo_Basestation_Behaviors_BehaviorTrackLaser_H__
#define __Cozmo_Basestation_Behaviors_BehaviorTrackLaser_H__

#include "engine/aiComponent/behaviorComponent/behaviors/iCozmoBehavior.h"
#include "util/graphEvaluator/graphEvaluator2d.h"
#include "clad/types/cameraParams.h"

namespace Anki {
namespace Cozmo {

class BehaviorTrackLaser : public ICozmoBehavior
{
private:
  
  // Enforce creation through BehaviorFactory
  friend class BehaviorFactory;
  BehaviorTrackLaser(const Json::Value& config);
  
public:  
  virtual bool WantsToBeActivatedBehavior() const override;

protected:
  
  virtual void AlwaysHandleInScope(const EngineToGameEvent& event) override;

  virtual void GetBehaviorOperationModifiers(BehaviorOperationModifiers& modifiers) const override {
    modifiers.behaviorAlwaysDelegates = false;
  }
  virtual void GetBehaviorJsonKeys(std::set<const char*>& expectedKeys) const override;
  virtual void OnBehaviorActivated() override;
  virtual void BehaviorUpdate() override;
  virtual void OnBehaviorDeactivated() override;

private:

  enum class State {
    Inactive,
    InitialSearch,
    BringingHeadDown,
    RotateToWatchingNewArea,
    WaitingForExposureChange,
    WaitingForLaser,
    RespondToLaser,
    TrackLaser,
    Pouncing,
    GetOutBored,
    WaitForStop,
    Complete,
  };  
  
  struct LaserObservation {
    enum Type {
      None,         // Have not observed anything
      Unconfirmed,  // Seen while not running (and auto exposure on)
      Confirmed     // Seen while running (with reduced exposure)
    };
    
    Type        type;
    TimeStamp_t timestamp_ms;
    TimeStamp_t timestamp_prev_ms;
    Point2f     pointWrtRobot;
  };

  // Set from Json config (use keys named exactly the same as the struct members).
  // Rough "reasonable" values are provided in comments to give you an idea of where to start.
  // NOTE: All are stored as floats to make it easy to set them from Json via one simple macro
  struct InstanceConfig {
    InstanceConfig();
    InstanceConfig(const Json::Value& config);

      // Behavior is activatable if a possible laser was seen within this long
    float    startIfLaserSeenWithin_sec; // E.g. 1.0sec
    
    // Must see possible laser within this distance to start to try to confirm.
    // This distance threshold does not apply while already tracking a confirmed laser.
    float    maxDistToGetAttention_mm; // E.g. = 80mm
    
    // Once we see a possible laser (w/ camera at normal exposure), we darken the exposure
    // to confirm the laser. We wait a small amount of time to let the exposure settings
    // take effect. If we observe the mean drop by the specified fraction, we immediately
    // assume the change has taken effect.
    float    darkenedExposure_ms; // E.g. 1ms
    float    darkenedGain; // E.g. 0.1
    float    numImagesToWaitForExposureChange; // E.g. 2
    float    imageMeanFractionForExposureChange; // E.g. 0.5
    
    // After changing exposure, we'll wait this long to confirm the laser
    float    maxTimeToConfirm_ms; // E.g. 65ms
    
    float    searchAmplitude_deg; // E.g. 90deg
    
    // Various timeouts
    Util::GraphEvaluator2d maxLostLaserTimeoutGraph_sec; // E.g. time behavior's been running -> s to search
    float    maxTimeBehaviorTimeout_sec;  // E.g. 30sec
    float    maxTimeBeforeRotate_sec;  // E.g. 4sec
    float    trackingTimeout_sec;  // E.g. 1.5fsec
    
    // Pounce settings
    // Cozmo pounces after maintaining the laser point within the given distance and angle tolerances
    // for the given amoung of time. After pouncing, he backs up a little.
    float    pounceAfterTrackingFor_sec;  // E.g. 1sec
    float    pounceIfWithinDist_mm;  // E.g. 50mm
    float    pouncePanTol_deg;  // E.g. 10deg
    float    pounceTiltTol_deg;  // E.g. 15deg
    float    backupDistAfterPounce_mm;  // E.g. -15mm
    float    backupDurationAfterPounce_sec;  // E.g. 0.25sec

    // For randomly searching for the laser if forcibly started (i.e. sparked)
    float    randomInitialSearchPanMin_deg;  // E.g. 20deg
    float    randomInitialSearchPanMax_deg;  // E.g. 45deg
    
    // Control how fast the robot rotates when point turning towards laser by
    // adjusting the time spent doing so. Chosen randomly each time a tracking
    // action is created, between min and max.
    float    minPanDuration_sec;  // E.g. 0.2sec
    float    maxPanDuration_sec;  // E.g. 0.4sec
    
    // Control how fast the robot will drive to reach the laser, but adjusting the time to
    // to drive the distance to it. Chosen randomly  each time
    float    minTimeToReachLaser_sec;  // E.g. 0.6sec
    float    maxTimeToReachLaser_sec;  // E.g. 0.8sec
    
    // For how long after losing the laser the robot will try to predict where it went and turn there
    // Set to 0 to disable
    float    predictionDuration_sec;  // E.g. 1sec
    
    // If we track the laser for this long, we achieve the LaserTracked objective
    float    trackingTimeToAchieveObjective_sec;  // E.g. 5sec
    
    bool     skipGetOutAnim = false;
    
    // list of the above var names
    std::vector<std::string> varNames;
  };

  struct DynamicVariables {
    DynamicVariables();

    LaserObservation lastLaserObservation;

    // used for tracking total turn angle
    Radians cumulativeTurn_rad;
    bool    haveEverConfirmedLaser;
    bool    haveAdjustedAnimations;
    bool    shouldSendTrackingObjectiveAchieved;
    
    s16 imageMean;
    TimeStamp_t exposureChangedTime_ms;
    
    float lastTimeRotate;
    float startedTracking_sec;
    float currentLostLaserTimeout_s;
    
    State state;
    
    // So that we can restore when done
    CameraParams originalCameraSettings;
  };
<<<<<<< HEAD
  
  LaserObservation _lastLaserObservation;
  bool  _haveEverConfirmedLaser = false;
  bool  _haveAdjustedAnimations = false;
  bool  _shouldSendTrackingObjectiveAchieved = false;
  
  s16 _imageMean = -1;
  TimeStamp_t _exposureChangedTime_ms = 0;
  
  float _lastTimeRotate = 0.f;
  float _startedTracking_sec = 0.f;
  float _currentLostLaserTimeout_s = 0.f;
  
  State _state = State::Inactive;
  
  // So that we can restore when done
  CameraParams _originalCameraSettings;
  
=======

  InstanceConfig   _iConfig;
  DynamicVariables _dVars;

>>>>>>> 16dbc7fa
  // reset everything for when the behavior is finished
  void Cleanup();
  
  // check if it's been too long since we saw a laser or we've been running too long
  // if so, return true and transition to GetOutBored state
  bool CheckForTimeout();
  
  void SetState_internal(State state, const std::string& stateName);

  void TransitionToInitialSearch();
  void TransitionToBringingHeadDown();
  void TransitionToRotateToWatchingNewArea();
  void TransitionToWaitForExposureChange();
  void TransitionToWaitForLaser();
  void TransitionToRespondToLaser();
  void TransitionToTrackLaser();
  void TransitionToPounce();
  void TransitionToGetOutBored();
  
  void InitHelper();
    
  void SetLastLaserObservation(const EngineToGameEvent& event);
  
};

} // namespace Cozmo
} // namespace Anki

#endif /* __Cozmo_Basestation_Behaviors_BehaviorTrackLaser_H__ */<|MERGE_RESOLUTION|>--- conflicted
+++ resolved
@@ -169,31 +169,10 @@
     // So that we can restore when done
     CameraParams originalCameraSettings;
   };
-<<<<<<< HEAD
-  
-  LaserObservation _lastLaserObservation;
-  bool  _haveEverConfirmedLaser = false;
-  bool  _haveAdjustedAnimations = false;
-  bool  _shouldSendTrackingObjectiveAchieved = false;
-  
-  s16 _imageMean = -1;
-  TimeStamp_t _exposureChangedTime_ms = 0;
-  
-  float _lastTimeRotate = 0.f;
-  float _startedTracking_sec = 0.f;
-  float _currentLostLaserTimeout_s = 0.f;
-  
-  State _state = State::Inactive;
-  
-  // So that we can restore when done
-  CameraParams _originalCameraSettings;
-  
-=======
 
   InstanceConfig   _iConfig;
   DynamicVariables _dVars;
 
->>>>>>> 16dbc7fa
   // reset everything for when the behavior is finished
   void Cleanup();
   
