/**
 * File: touchSensorComponent.h
 *
 * Author: Arjun Menon
 * Created: 9/7/2017
 *
 * Description: Component for managing the capacitative touch sensor
 *
 * Copyright: Anki, Inc. 2017
 *
 **/

#ifndef __Engine_Components_TouchSensorComponent_H__
#define __Engine_Components_TouchSensorComponent_H__

#include "anki/common/types.h"

#include "clad/types/proxMessages.h"

#include "util/helpers/noncopyable.h"
#include "util/container/circularBuffer.h"

#include <memory>

namespace Anki {
namespace Util {
  class RollingFileLogger;
}
namespace Cozmo {

class Robot;
struct RobotState;

class TouchSensorComponent : private Util::noncopyable
{
public:
  // constructor/destructor
  TouchSensorComponent(Robot& robot);
  ~TouchSensorComponent();

  void Update(const RobotState& msg);
  
  // Start logging raw data from the sensor for the specified duration.
  // Specifying 0 for duration will continue logging indefinitely
  void StartLogging(const uint32_t duration_ms = 0);
  void StopLogging();
  
private:

  void Log();
  
  Robot& _robot;
  
  Util::CircularBuffer<uint16_t> _touchIntensitySamples;
  
  float _lastTimeSentRobotTouchMsg_s;
  
  // Logging stuff:
  std::unique_ptr<Util::RollingFileLogger> _rawDataLogger;
  bool _loggingRawData = false;
  float _logRawDataUntil_s = 0.f;
<<<<<<< HEAD

  bool _wasTouched = false;
  
=======
>>>>>>> 4ad7e078
};


} // Cozmo namespace
} // Anki namespace

#endif // __Engine_Components_TouchSensorComponent_H__<|MERGE_RESOLUTION|>--- conflicted
+++ resolved
@@ -53,18 +53,14 @@
   
   Util::CircularBuffer<uint16_t> _touchIntensitySamples;
   
-  float _lastTimeSentRobotTouchMsg_s;
+  // float _lastTimeSentRobotTouchMsg_s;
   
   // Logging stuff:
   std::unique_ptr<Util::RollingFileLogger> _rawDataLogger;
   bool _loggingRawData = false;
   float _logRawDataUntil_s = 0.f;
-<<<<<<< HEAD
 
   bool _wasTouched = false;
-  
-=======
->>>>>>> 4ad7e078
 };
 
 
