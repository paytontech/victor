--- conflicted
+++ resolved
@@ -603,8 +603,7 @@
   _selectedPathPlanner->GetCompletePath(driveCenterPose,
                                         newPath,
                                         selectedPoseIdx,
-<<<<<<< HEAD
-                                        _pathMotionProfile.get());
+                                        &cliffSafeMotionProfile);
   
   // the planner finished but returned no path... either the robot is at the goal, some internal error
   // occurred, or, if the robot was replanning, it probably isn't yet close enough to that position to
@@ -621,9 +620,6 @@
     }
   }
   _waitingToMatchReplanOrigin = false;
-=======
-                                        &cliffSafeMotionProfile);
->>>>>>> b533f7f3
 
   // collisions are always OK for empty paths, or if the selected planner actually checked for collisions
   const bool collisionsAcceptable = _selectedPathPlanner->ChecksForCollisions() || newPath.GetNumSegments()==0;
