/**
 * File: visionComponent.cpp
 *
 * Author: Andrew Stein
 * Date:   11/20/2014
 *
 * Description: Container for the thread containing the basestation vision
 *              system, which provides methods for managing and communicating
 *              with it.
 *
 * Copyright: Anki, Inc. 2014
 **/


#include "engine/actions/basicActions.h"
#ifdef COZMO_V2
#include "androidHAL/androidHAL.h"
#endif
#include "engine/ankiEventUtil.h"
#include "engine/blockWorld/blockWorld.h"
#include "engine/components/dockingComponent.h"
#include "engine/components/visionComponent.h"
#include "engine/cozmoContext.h"
#include "engine/externalInterface/externalInterface.h"
#include "engine/faceWorld.h"
#include "engine/petWorld.h"
#include "engine/robot.h"
#include "engine/robotStateHistory.h"
#include "engine/visionModesHelpers.h"
#include "engine/visionSystem.h"
#include "engine/viz/vizManager.h"

#include "anki/vision/basestation/camera.h"
#include "anki/vision/basestation/image_impl.h"
#include "anki/vision/basestation/trackedFace.h"
#include "anki/vision/basestation/observableObjectLibrary_impl.h"
#include "anki/vision/basestation/visionMarker.h"
#include "anki/vision/MarkerCodeDefinitions.h"

#include "anki/common/basestation/math/point_impl.h"
#include "anki/common/basestation/math/quad_impl.h"
#include "anki/common/basestation/utils/data/dataPlatform.h"
#include "anki/common/basestation/utils/helpers/boundedWhile.h"
#include "anki/common/basestation/utils/timer.h"
#include "anki/common/robot/config.h"

#include "util/console/consoleInterface.h"
#include "util/cpuProfiler/cpuProfiler.h"
#include "util/fileUtils/fileUtils.h"
#include "util/helpers/templateHelpers.h"
#include "util/logging/logging.h"

#include "clad/externalInterface/messageEngineToGame.h"
#include "clad/externalInterface/messageGameToEngine.h"
#include "clad/robotInterface/messageEngineToRobot.h"
#include "clad/types/imageTypes.h"

#include "opencv2/highgui/highgui.hpp"

namespace Anki {
namespace Cozmo {

  CONSOLE_VAR(f32, kHeadTurnSpeedThreshBlock_degs, "WasRotatingTooFast.Block.Head_deg/s",   10.f);
  CONSOLE_VAR(f32, kBodyTurnSpeedThreshBlock_degs, "WasRotatingTooFast.Block.Body_deg/s",   30.f);
  CONSOLE_VAR(u8,  kNumImuDataToLookBack,          "WasRotatingTooFast.Face.NumToLookBack", 5);
  
  CONSOLE_VAR(bool, kDisplayProcessedImagesOnly, "Vision.General", true);
  
  // Whether or not to do rolling shutter correction for physical robots
  CONSOLE_VAR(bool, kRollingShutterCorrectionEnabled, "Vision.PreProcessing", true);
  CONSOLE_VAR(f32,  kMinCameraGain,                   "Vision.PreProcessing", 0.1f);
  
  // Amount of time we sleep when paused, waiting for next image, and after processing each image
  // (in order to provide a little breathing room for main thread)
  CONSOLE_VAR_RANGED(u8, kVision_MinSleepTime_ms, "Vision.General", 2, 1, 10);
  
  // Set to a value greater than 0 to randomly drop that fraction of frames, for testing
  CONSOLE_VAR_RANGED(f32, kSimulateDroppedFrameFraction, "Vision.General", 0.f, 0.f, 1.f); // DO NOT COMMIT > 0!
  
  CONSOLE_VAR(bool, kVisualizeObservedMarkersIn3D, "Vision.General", false);
  CONSOLE_VAR(bool, kDrawMarkerNames,              "Vision.General", false); // In viz camera view
  
# ifdef COZMO_V2
  CONSOLE_VAR(bool, kDisplayUndistortedImages,     "Vision.General", false);
# endif
  
  namespace JsonKey
  {
    const char * const ImageQualityGroup = "ImageQuality";
    const char * const PerformanceLogging = "PerformanceLogging";
    const char * const DropStatsWindowLength = "DropStatsWindowLength_sec";
    const char * const ImageQualityAlertDuration = "TimeBeforeErrorMessage_ms";
    const char * const ImageQualityAlertSpacing = "RepeatedErrorMessageInverval_ms";
    const char * const InitialExposureTime = "InitialExposureTime_ms";
  }
  
  namespace
  {
    // These aren't actually constant, b/c they are loaded from configuration files,
    // but they are used like constants in the code.
    
    // How long to see bad image quality continuously before alerting
    TimeStamp_t kImageQualityAlertDuration_ms = 3000;
    
    // Time between sending repeated EngineErrorCodeMessages after first alert
    TimeStamp_t kImageQualityAlertSpacing_ms = 5000;
    
    u16 kInitialExposureTime_ms = 16;
  }
  
  VisionComponent::VisionComponent(Robot& robot, const CozmoContext* context)
  : _robot(robot)
  , _context(context)
  , _vizManager(context->GetVizManager())
  , _camera(robot.GetID())
  {
    _visionSystem = new VisionSystem(_context);
    
    // Set up event handlers
    if(nullptr != context && nullptr != context->GetExternalInterface())
    {
      using namespace ExternalInterface;
      auto helper = MakeAnkiEventUtil(*context->GetExternalInterface(), *this, _signalHandles);
      
      // In alphabetical order:
      helper.SubscribeGameToEngine<MessageGameToEngineTag::EnableColorImages>();
      helper.SubscribeGameToEngine<MessageGameToEngineTag::EnableVisionMode>();
      helper.SubscribeGameToEngine<MessageGameToEngineTag::EraseAllEnrolledFaces>();
      helper.SubscribeGameToEngine<MessageGameToEngineTag::EraseEnrolledFaceByID>();
      helper.SubscribeGameToEngine<MessageGameToEngineTag::LoadFaceAlbumFromFile>();
      helper.SubscribeGameToEngine<MessageGameToEngineTag::SaveFaceAlbumToFile>();
      helper.SubscribeGameToEngine<MessageGameToEngineTag::UpdateEnrolledFaceByID>();
      helper.SubscribeGameToEngine<MessageGameToEngineTag::VisionRunMode>();
      helper.SubscribeGameToEngine<MessageGameToEngineTag::VisionWhileMoving>();
      helper.SubscribeGameToEngine<MessageGameToEngineTag::SetCameraSettings>();

      // Separate list for engine messages to listen to:
      helper.SubscribeEngineToGame<MessageEngineToGameTag::RobotConnectionResponse>();
    }
    
  } // VisionSystem()

  
  Result VisionComponent::Init(const Json::Value& config)
  {
    _isInitialized = false;
    
    // Helper macro for grabbing a parameter from Json config and printing an
    // error message and returning failure if it doesn't exist
#   define GET_JSON_PARAMETER(__json__, __fieldName__, __variable__) \
    do { \
      if(!JsonTools::GetValueOptional(__json__, __fieldName__, __variable__)) { \
        PRINT_NAMED_ERROR("VisionSystem.Init.MissingJsonParameter", "%s", __fieldName__); \
        return RESULT_FAIL; \
    }} while(0)

    const Json::Value& imageQualityConfig = config[JsonKey::ImageQualityGroup];
    GET_JSON_PARAMETER(imageQualityConfig, JsonKey::ImageQualityAlertDuration, kImageQualityAlertDuration_ms);
    GET_JSON_PARAMETER(imageQualityConfig, JsonKey::ImageQualityAlertSpacing,  kImageQualityAlertSpacing_ms);
    GET_JSON_PARAMETER(imageQualityConfig, JsonKey::InitialExposureTime,       kInitialExposureTime_ms);
    
    f32 kDropStatsWindowLength_sec = -1.f;
    const Json::Value& performanceConfig = config[JsonKey::PerformanceLogging];
    GET_JSON_PARAMETER(performanceConfig, JsonKey::DropStatsWindowLength, kDropStatsWindowLength_sec);
    
    Result result = _visionSystem->Init(config);
    if(RESULT_OK != result) {
      PRINT_NAMED_ERROR("VisionComponent.Init.VisionSystemInitFailed", "");
      return result;
    }
    
    // Request face album data from the robot
    std::string faceAlbumName;
    JsonTools::GetValueOptional(config, "FaceAlbum", faceAlbumName);
    if(faceAlbumName.empty() || faceAlbumName == "robot") {
      result = LoadFaceAlbumFromRobot();
      if(RESULT_OK != result) {
        PRINT_NAMED_WARNING("VisionComponent.Init.LoadFaceAlbumFromRobotFailed", "");
      }
    } else {
      // Erase all faces on the robot
      EraseAllFaces();
      
      std::list<Vision::LoadedKnownFace> loadedFaces;
      result = _visionSystem->LoadFaceAlbum(faceAlbumName, loadedFaces);
      BroadcastLoadedNamesAndIDs(loadedFaces);
      
      if(RESULT_OK != result) {
        PRINT_NAMED_WARNING("VisionComponent.Init.LoadFaceAlbumFromFileFailed",
                            "AlbumFile: %s", faceAlbumName.c_str());
      }
    }
    
    const f32 kCameraFrameRate_fps = 15.f;
    _dropStats.SetChannelName("VisionComponent");
    _dropStats.SetRecentWindowLength(kDropStatsWindowLength_sec * kCameraFrameRate_fps);
    
    _isInitialized = true;
    return RESULT_OK;
    
  } //Init()
  
  void VisionComponent::SetCameraCalibration(std::shared_ptr<Vision::CameraCalibration> camCalib)
  {
    const bool calibChanged = _camera.SetCalibration(camCalib);
    if(calibChanged)
    {
      Lock();
      _visionSystem->UpdateCameraCalibration(camCalib);
      Unlock();
     
      if(!_isSynchronous)
      {
        Start();
      }
      
      // Got a new calibration: rebuild the LUT for ground plane homographies
      PopulateGroundPlaneHomographyLUT();
      
      // Fine-tune calibration using tool code dots
      //_robot.GetActionList().QueueActionNext(new ReadToolCodeAction(_robot));
    }
    
    if(kRollingShutterCorrectionEnabled)
    {
      _visionSystem->ShouldDoRollingShutterCorrection(_robot.IsPhysical());
    }
    else
    {
      _visionSystem->ShouldDoRollingShutterCorrection(false);
      EnableVisionWhileMovingFast(false);
    }
  } // SetCameraCalibration()
  
  
  void VisionComponent::SetIsSynchronous(bool isSynchronous) {
    if(isSynchronous && !_isSynchronous) {
      PRINT_NAMED_INFO("VisionComponent.SetSynchronousMode.SwitchToSync", "");
      if(_running) {
        Stop();
      }
      _isSynchronous = true;
    }
    else if(!isSynchronous && _isSynchronous) {
      PRINT_NAMED_INFO("VisionComponent.SetSynchronousMode.SwitchToAsync", "");
      _isSynchronous = false;
      Start();
    }
    _visionSystem->SetFaceRecognitionIsSynchronous(_isSynchronous);
  }
  
  void VisionComponent::Start()
  {
    if(!IsCameraCalibrationSet()) {
      PRINT_NAMED_ERROR("VisionComponent.Start",
                        "Camera calibration must be set to start VisionComponent.");
      return;
    }
    
    if(_running) {
      PRINT_NAMED_INFO("VisionComponent.Start.Restarting",
                       "Thread already started, calling Stop() and then restarting (paused:%d).",
                       _paused);
      Stop();
    } else {
      PRINT_NAMED_INFO("VisionComponent.Start",
                       "Starting vision processing thread (paused:%d)",
                       _paused);
    }
    
    _running = true;
    
    // Note that we're giving the Processor a pointer to "this", so we
    // have to ensure this VisionSystem object outlives the thread.
    _processingThread = std::thread(&VisionComponent::Processor, this);
    //_processingThread.detach();
    
  }

  void VisionComponent::Stop()
  {
    _running = false;
    
    // Wait for processing thread to die before destructing since we gave it
    // a reference to *this
    if(_processingThread.joinable()) {
      _processingThread.join();
    }
    
    _currentImg.Clear();
  }


  VisionComponent::~VisionComponent()
  {
    Vision::Image::CloseAllDisplayWindows();
    Vision::ImageRGB::CloseAllDisplayWindows();
    
    Stop();
    
    Util::SafeDelete(_visionSystem);
  } // ~VisionSystem()
  
  TimeStamp_t VisionComponent::GetLastProcessedImageTimeStamp() const
  {
    return _lastProcessedImageTimeStamp_ms;
  }

  void VisionComponent::Lock()
  {
    _lock.lock();
  }

  void VisionComponent::Unlock()
  {
    _lock.unlock();
  }

  Result VisionComponent::EnableMode(VisionMode mode, bool enable)
  {
    if(nullptr != _visionSystem) {
      return _visionSystem->SetNextMode(mode, enable);
    } else {
      PRINT_NAMED_ERROR("VisionComponent.EnableMode.NullVisionSystem", "");
      return RESULT_FAIL;
    }
  }
  
  Result VisionComponent::PushNextModeSchedule(AllVisionModesSchedule&& schedule)
  {
    if(nullptr != _visionSystem) {
      return _visionSystem->PushNextModeSchedule(std::move(schedule));
    } else {
      PRINT_NAMED_ERROR("VisionComponent.PushModeSchedule.NullVisionSystem", "");
      return RESULT_FAIL;
    }
  }
  
  Result VisionComponent::PopCurrentModeSchedule()
  {
    if(nullptr != _visionSystem) {
      return _visionSystem->PopModeSchedule();
    } else {
      PRINT_NAMED_ERROR("VisionComponent.PopModeSchedule.NullVisionSystem", "");
      return RESULT_FAIL;
    }
  }
  
  bool VisionComponent::IsModeEnabled(VisionMode mode) const
  {
    if(nullptr != _visionSystem) {
      return _visionSystem->IsModeEnabled(mode);
    } else {
      return false;
    }
  }
  
  Result VisionComponent::EnableToolCodeCalibration(bool enable)
  {
    if(nullptr != _visionSystem) {
      return _visionSystem->EnableToolCodeCalibration(enable);
    } else {
      PRINT_NAMED_ERROR("VisionComponent.EnableToolCodeCalibration.NullVisionSystem", "");
      return RESULT_FAIL;
    }
  }
  
  static Result GetImageHistState(const Robot&      robot,
                                  const TimeStamp_t imageTimeStamp,
                                  HistRobotState&   imageHistState,
                                  TimeStamp_t&      imageHistTimeStamp)
  {
    // Handle the (rare, Webots-test-only?) possibility that the image timstamp is _newer_
    // than the latest thing in history. In that case, we'll just use the last pose information
    // we have, since we can't really interpolate.
    const TimeStamp_t requestedTimeStamp = std::min(imageTimeStamp, robot.GetStateHistory()->GetNewestTimeStamp());
    
    Result lastResult = robot.GetStateHistory()->ComputeStateAt(requestedTimeStamp, imageHistTimeStamp, imageHistState, true);
    
    return lastResult;
  }
  
  Result VisionComponent::SetNextImage(EncodedImage& encodedImage)
  {
    if(!_isInitialized) {
      PRINT_NAMED_WARNING("VisionComponent.SetNextImage.NotInitialized", "t=%u(%d)",
                          encodedImage.GetTimeStamp(), encodedImage.GetTimeStamp());
      return RESULT_FAIL;
    }
    
    if (!_enabled) {
      PRINT_CH_INFO("VisionComponent",
                    "VisionComponent.VisionComponent.SetNextImage", "Set next image but not enabled, t=%u(%d)",
                    encodedImage.GetTimeStamp(), encodedImage.GetTimeStamp());
      return RESULT_OK;
    }
  
    // Track how fast we are receiving frames
    if(_lastReceivedImageTimeStamp_ms > 0) {
      // Time should not move backwards!
      const bool timeWentBackwards = encodedImage.GetTimeStamp() < _lastReceivedImageTimeStamp_ms;
      if (timeWentBackwards)
      {
        PRINT_NAMED_WARNING("VisionComponent.SetNextImage.UnexpectedTimeStamp",
                            "Current:%u Last:%u",
                            encodedImage.GetTimeStamp(), _lastReceivedImageTimeStamp_ms);
        
        // This should be recoverable (it could happen if we receive a bunch of garbage image data)
        // so reset the lastReceived and lastProcessd timestamps so we can set them fresh next time
        // we get an image
        _lastReceivedImageTimeStamp_ms = 0;
        _lastProcessedImageTimeStamp_ms = 0;
        return RESULT_FAIL;
      }
      _framePeriod_ms = encodedImage.GetTimeStamp() - _lastReceivedImageTimeStamp_ms;
    }
    _lastReceivedImageTimeStamp_ms = encodedImage.GetTimeStamp();
    
    if(IsCameraCalibrationSet()) {
      DEV_ASSERT(nullptr != _visionSystem, "VisionComponent.SetNextImage.NullVisionSystem");
      DEV_ASSERT(_visionSystem->IsInitialized(), "VisionComponent.SetNextImage.VisionSystemNotInitialized");

      // Populate IMU data history for this image, for rolling shutter correction
      GetImuDataHistory().CalculateTimestampForImageIMU(encodedImage.GetImageID(),
                                                        encodedImage.GetTimeStamp(),
                                                        RollingShutterCorrector::timeBetweenFrames_ms,
                                                        encodedImage.GetHeight());
    
      // Fill in the pose data for the given image, by querying robot history
      HistRobotState imageHistState;
      TimeStamp_t imageHistTimeStamp;
      
      Result lastResult = GetImageHistState(_robot, encodedImage.GetTimeStamp(), imageHistState, imageHistTimeStamp);

      if(lastResult == RESULT_FAIL_ORIGIN_MISMATCH)
      {
        // Don't print a warning for this case: we expect not to get pose history
        // data successfully
        PRINT_NAMED_INFO("VisionComponent.SetNextImage.OriginMismatch",
                         "Could not get pose data for t=%u due to origin mismatch. Returning OK", encodedImage.GetTimeStamp());
        return RESULT_OK;
      }
      else if(lastResult != RESULT_OK)
      {
        PRINT_NAMED_WARNING("VisionComponent.SetNextImage.StateHistoryFail",
                            "Unable to get computed pose at image timestamp of %u. (rawStates: have %zu from %u:%u) (visionStates: have %zu from %u:%u)",
                            encodedImage.GetTimeStamp(),
                            _robot.GetStateHistory()->GetNumRawStates(),
                            _robot.GetStateHistory()->GetOldestTimeStamp(),
                            _robot.GetStateHistory()->GetNewestTimeStamp(),
                            _robot.GetStateHistory()->GetNumVisionStates(),
                            _robot.GetStateHistory()->GetOldestVisionOnlyTimeStamp(),
                            _robot.GetStateHistory()->GetNewestVisionOnlyTimeStamp());
        return lastResult;
      }
      
      // Get most recent pose data in history
      Anki::Cozmo::HistRobotState lastHistState;
      _robot.GetStateHistory()->GetLastStateWithFrameID(_robot.GetPoseFrameID(), lastHistState);
           
      Lock();
      _nextPoseData.histState = imageHistState;
      _nextPoseData.timeStamp = imageHistTimeStamp;
      _nextPoseData.cameraPose = _robot.GetHistoricalCameraPose(_nextPoseData.histState, _nextPoseData.timeStamp);
      _nextPoseData.groundPlaneVisible = LookupGroundPlaneHomography(_nextPoseData.histState.GetHeadAngle_rad(),
                                                                     _nextPoseData.groundPlaneHomography);
      _nextPoseData.imuDataHistory = _imuHistory;
      Unlock();
      
      // Experimental:
      //UpdateOverheadMap(image, _nextPoseData);
      
      // Store image for calibration or factory test (*before* we swap encodedImage with _nextImg below!)
      // NOTE: This means we do decoding on main thread, but this is just for the factory
      //       test, so I'm not going to the trouble to store encoded images for calibration
      if (_storeNextImageForCalibration || _doFactoryDotTest)
      {
        // If we were moving too fast at the timestamp the image was taken then don't use it for
        // calibration or dot test purposes
        if(!WasRotatingTooFast(encodedImage.GetTimeStamp(), DEG_TO_RAD(0.1), DEG_TO_RAD(0.1), 3))
        {
          Vision::Image imageGray;
          Result result = encodedImage.DecodeImageGray(imageGray);
          if(RESULT_OK != result)
          {
            PRINT_NAMED_WARNING("VisionComponent.SetNextImage.DecodeFailed",
                                "Cannot use next image for calibration(%d) or dot test(%d)",
                                _storeNextImageForCalibration, _doFactoryDotTest);
          }
          else
          {
            if(_storeNextImageForCalibration)
            {
              _storeNextImageForCalibration = false;
              if (IsModeEnabled(VisionMode::ComputingCalibration)) {
                PRINT_NAMED_INFO("VisionComponent.SetNextImage.SkippingStoringImageBecauseAlreadyCalibrating", "");
              } else {
                result = _visionSystem->AddCalibrationImage(imageGray, _calibTargetROI);
                if(RESULT_OK != result) {
                  PRINT_NAMED_INFO("VisionComponent.SetNextImage.AddCalibrationImageFailed", "");
                }
              }
            } // if(_storeNextImageForCalibration)
            
            if(_doFactoryDotTest)
            {
              _doFactoryDotTest = false;
              
              ExternalInterface::RobotCompletedFactoryDotTest msg;
              Result dotResult = FindFactoryTestDotCentroids(imageGray, msg);
              if(RESULT_OK != dotResult) {
                PRINT_NAMED_WARNING("VisionComponent.SetNextImage.FactoryDotTestFailed", "");
              }
              _robot.Broadcast(ExternalInterface::MessageEngineToGame(std::move(msg)));
              
            } // if(_doFactoryDotTest)
            
          } // if(decode failed)
        }
        else {
          PRINT_NAMED_DEBUG("VisionComponent.SetNextImage.SkippingStorageForCalibrationBecauseMoving", "");
        }
      } // if (_storeNextImageForCalibration || _doFactoryDotTest)
      
      if(_paused)
      {
        _vizManager->SetText(VizManager::VISION_MODE, NamedColors::CYAN,
                             "Vision: <PAUSED>");
      }
      
      if(_isSynchronous)
      {
        if(!_paused) {
          UpdateVisionSystem(_nextPoseData, encodedImage);
        }
      }
      else
      {
        if(!_paused) {
          ANKI_CPU_PROFILE("VC::SetNextImage.LockedSwap");
          Lock();
          
          const bool isDroppingFrame = !_nextImg.IsEmpty() || (kSimulateDroppedFrameFraction > 0.f &&
                                                               _robot.GetContext()->GetRandom()->RandDbl() < kSimulateDroppedFrameFraction);
          if(isDroppingFrame)
          {
            PRINT_CH_DEBUG("VisionComponent",
                           "VisionComponent.SetNextImage.DroppedFrame",
                           "Setting next image with t=%u, but existing next image from t=%u not yet processed (currently on t=%u).",
                           encodedImage.GetTimeStamp(),
                           _nextImg.GetTimeStamp(),
                           _currentImg.GetTimeStamp());
          }
          _dropStats.Update(isDroppingFrame);
          
          // Make encoded image the new "next" image
          std::swap(_nextImg, encodedImage);
          
          // Because encodedImage mantains state in the form of _prevTimestamp and _nextImg has garbage data
          // so after the swap encodedImage now has garbage data so we need to reassign prevTimestamp
          encodedImage.SetPrevTimestamp(_nextImg.GetPrevTimestamp());
          
          Unlock();
        }
      }

      
    } else {
      PRINT_NAMED_WARNING("VisionComponent.Update.NoCamCalib",
                          "Camera calibration should be set before calling Update().");
      return RESULT_FAIL;
    }
    
    return RESULT_OK;
    
  } // SetNextImage()
  
  void VisionComponent::PopulateGroundPlaneHomographyLUT(f32 angleResolution_rad)
  {
    const Pose3d& robotPose = _robot.GetPose();
    
    DEV_ASSERT(_camera.IsCalibrated(), "VisionComponent.PopulateGroundPlaneHomographyLUT.CameraNotCalibrated");
    
    const auto calibration = _camera.GetCalibration();
    const Matrix_3x3f K = calibration->GetCalibrationMatrix();
    
    GroundPlaneROI groundPlaneROI;
    
    // Loop over all possible head angles at the specified resolution and store
    // the ground plane homography for each.
    for(f32 headAngle_rad = MIN_HEAD_ANGLE; headAngle_rad <= MAX_HEAD_ANGLE;
        headAngle_rad += angleResolution_rad)
    {
      // Get the robot origin w.r.t. the camera position with the camera at
      // the current head angle
      Pose3d robotPoseWrtCamera;
#if ANKI_DEBUG_LEVEL >= ANKI_DEBUG_ERRORS_AND_WARNS_AND_ASSERTS
      bool result = robotPose.GetWithRespectTo(_robot.GetCameraPose(headAngle_rad), robotPoseWrtCamera);
      assert(result == true); // this really shouldn't fail! camera has to be in the robot's pose tree
#else
      robotPose.GetWithRespectTo(_robot.GetCameraPose(headAngle_rad), robotPoseWrtCamera);
#endif
      const RotationMatrix3d& R = robotPoseWrtCamera.GetRotationMatrix();
      const Vec3f&            T = robotPoseWrtCamera.GetTranslation();
      
      // Construct the homography mapping points on the ground plane into the
      // image plane
      const Matrix_3x3f H = K*Matrix_3x3f{R.GetColumn(0),R.GetColumn(1),T};
      
      Quad2f imgQuad;
      groundPlaneROI.GetImageQuad(H, calibration->GetNcols(), calibration->GetNrows(), imgQuad);
      
      if(_camera.IsWithinFieldOfView(imgQuad[Quad::CornerName::TopLeft]) ||
         _camera.IsWithinFieldOfView(imgQuad[Quad::CornerName::BottomLeft]))
      {
        // Only store this homography if the ROI still projects into the image
        _groundPlaneHomographyLUT[headAngle_rad] = H;
      } else {
        PRINT_CH_INFO("VisionComponent",
                      "VisionComponent.PopulateGroundPlaneHomographyLUT.MaxHeadAngleReached",
                      "Stopping at %.1fdeg", RAD_TO_DEG(headAngle_rad));
        break;
      }
    }
    
  } // PopulateGroundPlaneHomographyLUT()
  
  bool VisionComponent::LookupGroundPlaneHomography(f32 atHeadAngle, Matrix_3x3f& H) const
  {
    if(atHeadAngle > _groundPlaneHomographyLUT.rbegin()->first) {
      // Head angle too large
      return false;
    }
    
    auto iter = _groundPlaneHomographyLUT.lower_bound(atHeadAngle);
    
    if(iter == _groundPlaneHomographyLUT.end()) {
      PRINT_NAMED_WARNING("VisionComponent.LookupGroundPlaneHomography.KeyNotFound",
                          "Failed to find homogrphay using headangle of %.2frad (%.1fdeg) as lower bound",
                          atHeadAngle, RAD_TO_DEG(atHeadAngle));
      --iter;
    } else {
      auto nextIter = iter; ++nextIter;
      if(nextIter != _groundPlaneHomographyLUT.end()) {
        if(std::abs(atHeadAngle - iter->first) > std::abs(atHeadAngle - nextIter->first)) {
          iter = nextIter;
        }
      }
    }
    
    //      PRINT_NAMED_DEBUG("VisionComponent.LookupGroundPlaneHomography.HeadAngleDiff",
    //                        "Requested = %.2fdeg, Returned = %.2fdeg, Diff = %.2fdeg",
    //                        RAD_TO_DEG(atHeadAngle), RAD_TO_DEG(iter->first),
    //                        RAD_TO_DEG(std::abs(atHeadAngle - iter->first)));
    
    H = iter->second;
    return true;
    
  } // LookupGroundPlaneHomography()

  bool VisionComponent::IsDisplayingProcessedImagesOnly() const
  {
    return kDisplayProcessedImagesOnly;
  }
  
  void VisionComponent::UpdateVisionSystem(const VisionPoseData&  poseData,
                                           const EncodedImage&    encodedImg)
  {
    ANKI_CPU_PROFILE("VC::UpdateVisionSystem");
    Result result = _visionSystem->Update(poseData, encodedImg);
    if(RESULT_OK != result) {
      PRINT_NAMED_WARNING("VisionComponent.UpdateVisionSystem.UpdateFailed", "");
    }
    
    _vizManager->SetText(VizManager::VISION_MODE, NamedColors::CYAN,
                         "Vision: %s", _visionSystem->GetCurrentModeName().c_str());
  }
  
  
  void VisionComponent::Processor()
  {
    PRINT_NAMED_INFO("VisionComponent.Processor",
                     "Starting Robot VisionComponent::Processor thread...");
    
    DEV_ASSERT(_visionSystem != nullptr && _visionSystem->IsInitialized(),
               "VisionComponent.Processor.VisionSystemNotReady");
    
    
    const char* threadName = "VisionSystem";
    #if defined(LINUX) || defined(ANDROID)
    pthread_setname_np(pthread_self(), threadName);
    #else
    pthread_setname_np(threadName);
    #endif
    
    while (_running) {
      
      if(_paused) {
        std::this_thread::sleep_for(std::chrono::milliseconds(kVision_MinSleepTime_ms));
        continue;
      }
      
      ANKI_CPU_TICK("VisionComponent", 100.0, Util::CpuThreadProfiler::kLogFrequencyNever);

      if (!_currentImg.IsEmpty())
      {
        ANKI_CPU_PROFILE("ProcessImage");
        // There is an image to be processed; do so now
        UpdateVisionSystem(_currentPoseData, _currentImg);
        
        Lock();
        // Clear it when done.
        _currentImg.Clear();
        _nextImg.Clear();
        Unlock();
        
        // Sleep to alleviate pressure on main thread
        std::this_thread::sleep_for(std::chrono::milliseconds(kVision_MinSleepTime_ms));
      }
      else if(!_nextImg.IsEmpty())
      {
        ANKI_CPU_PROFILE("SwapInNewImage");
        // We have an image waiting to be processed: swap it in (avoid copy)
        Lock();
        std::swap(_currentImg, _nextImg);
        std::swap(_currentPoseData, _nextPoseData);
        _nextImg.Clear();
        Unlock();
      }
      else
      {
        ANKI_CPU_PROFILE("SleepForNextImage");
        // Waiting on next image
        std::this_thread::sleep_for(std::chrono::milliseconds(kVision_MinSleepTime_ms));
      }
      
    } // while(_running)
    
    ANKI_CPU_REMOVE_THIS_THREAD();

    PRINT_NAMED_INFO("VisionComponent.Processor",
                     "Terminated Robot VisionComponent::Processor thread");
  } // Processor()
  
  
  void VisionComponent::VisualizeObservedMarkerIn3D(const Vision::ObservedMarker& marker) const
  {
    // Note that this incurs extra computation to compute the 3D pose of
    // each observed marker so that we can draw in the 3D world, but this is
    // purely for debug / visualization
    u32 quadID = 0;
    
    // Block Markers
    BlockWorldFilter filter;
    filter.SetAllowedFamilies(std::set<ObjectFamily>{
      ObjectFamily::Block, ObjectFamily::Mat, ObjectFamily::LightCube, ObjectFamily::Charger
    });
    
    filter.AddFilterFcn([&marker,&quadID,this](const ObservableObject* object)
    {
      // When requesting the markers' 3D corners below, we want them
      // not to be relative to the object the marker is part of, so we
      // will request them at a "canonical" pose (no rotation/translation)
      const Pose3d canonicalPose;
      
      const auto markersWithCode = object->GetMarkersWithCode(marker.GetCode());
      for(auto& blockMarker : markersWithCode)
      {
        Pose3d markerPose;
        Result poseResult = marker.GetSeenBy().ComputeObjectPose(marker.GetImageCorners(),
                                                                 blockMarker->Get3dCorners(canonicalPose),
                                                                 markerPose);
        if(poseResult != RESULT_OK) {
          PRINT_NAMED_WARNING("VisionComponent.VisualizeObservedMarkerIn3D.BadPose",
                              "Could not estimate pose of marker. Not visualizing.");
        } else {
          if(markerPose.GetWithRespectTo(marker.GetSeenBy().GetPose().FindOrigin(), markerPose) == true) {
            _robot.GetContext()->GetVizManager()->DrawGenericQuad(quadID++, blockMarker->Get3dCorners(markerPose), NamedColors::OBSERVED_QUAD);
          } else {
            PRINT_NAMED_WARNING("VisionComponent.VisualizeObservedMarkerIn3D.MarkerOriginNotCameraOrigin",
                                "Cannot visualize a marker whose pose origin is not the camera's origin that saw it.");
          }
        }
      }
      
      return true;
    });
    
    _robot.GetBlockWorld().FindLocatedMatchingObject(filter);
    
  } // VisualizeObservedMarkerIn3D()
  
  
  Result VisionComponent::UpdateAllResults()
  {
    ANKI_CPU_PROFILE("VC::UpdateAllResults");
    
    bool anyFailures = false;
    
    if(_visionSystem != nullptr)
    {
      VisionProcessingResult result;
      
      while(true == _visionSystem->CheckMailbox(result))
      {
        if(IsDisplayingProcessedImagesOnly())
        {
          // The assumption is that all the chunks of this encoded image have already been sent to
          // the viz manager (e.g. forwarded by the robot message handler)
          _vizManager->DisplayCameraImage(result.timestamp);
        }
        
        using localHandlerType = Result(VisionComponent::*)(const VisionProcessingResult& procResult);
        auto tryAndReport = [this, &result, &anyFailures]( localHandlerType handler, VisionMode mode )
        {
          if (!result.modesProcessed.IsBitFlagSet(mode))
          {
            return;
          }
          
          // Call the passed in member handler to look at the result
          if (RESULT_OK != (this->*handler)(result))
          {
            PRINT_NAMED_ERROR("VisionComponent.UpdateAllResults.LocalHandlerFailed",
                              "%s Failed", EnumToString(mode));
            anyFailures = true;
          }
        };
        
        // NOTE: UpdateVisionMarkers will also update BlockWorld (which broadcasts
        //  object observations and should be done before sending RobotProcessedImage below!)
        tryAndReport(&VisionComponent::UpdateVisionMarkers,       VisionMode::DetectingMarkers);
        
        // NOTE: UpdateFaces will also update FaceWorld (which broadcasts face observations
        //  and should be done before sending RobotProcessedImage below!)
        tryAndReport(&VisionComponent::UpdateFaces,               VisionMode::DetectingFaces);
        
        // NOTE: UpdatePets will also update PetWorld (which broadcasts pet face observations
        //  and should be done before sending RobotProcessedImage below!)
        tryAndReport(&VisionComponent::UpdatePets,                VisionMode::DetectingPets);
        
        tryAndReport(&VisionComponent::UpdateMotionCentroid,      VisionMode::DetectingMotion);
        tryAndReport(&VisionComponent::UpdateOverheadEdges,       VisionMode::DetectingOverheadEdges);
        tryAndReport(&VisionComponent::UpdateToolCode,            VisionMode::ReadingToolCode);
        tryAndReport(&VisionComponent::UpdateComputedCalibration, VisionMode::ComputingCalibration);
        tryAndReport(&VisionComponent::UpdateImageQuality,        VisionMode::CheckingQuality);
        tryAndReport(&VisionComponent::UpdateLaserPoints,         VisionMode::DetectingLaserPoints);
        
        // Display any debug images left by the vision system
        if(ANKI_DEV_CHEATS)
        {
          for(auto & debugGray : result.debugImages) {
            debugGray.second.Display(debugGray.first.c_str());
          }
          for(auto & debugRGB : result.debugImageRGBs) {
            debugRGB.second.Display(debugRGB.first.c_str());
          }
        }
        else if(!result.debugImages.empty() || !result.debugImageRGBs.empty())
        {
          // We do not expect to have debug images to draw without dev cheats enabled
          std::string grayStr;
          for(auto & debugGray : result.debugImages)
          {
            grayStr += debugGray.first;
            grayStr += " ";
          }
          
          std::string rgbStr;
          for(auto & debugRGB : result.debugImageRGBs)
          {
            rgbStr += debugRGB.first;
            rgbStr += " ";
          }
          
          PRINT_NAMED_ERROR("VisionComponent.UpdateAllResults.DebugImagesPresent",
                            "Gray:%s RGB:%s",
                            grayStr.empty() ? "<none>" : grayStr.c_str(),
                            rgbStr.empty() ? "<none>" : rgbStr.c_str());
        }
        
        // Store frame rate and last image processed time. Time should only move forward.
        DEV_ASSERT(result.timestamp >= _lastProcessedImageTimeStamp_ms, "VisionComponent.UpdateAllResults.BadTimeStamp");
        _processingPeriod_ms = result.timestamp - _lastProcessedImageTimeStamp_ms;
        _lastProcessedImageTimeStamp_ms = result.timestamp;
        
        auto visionModesList = std::vector<VisionMode>();
        for (VisionMode mode = VisionMode::Idle; mode < VisionMode::Count; ++mode)
        {
          if (result.modesProcessed.IsBitFlagSet(mode))
          {
            visionModesList.push_back(mode);
          }
        }
        
        // Send the processed image message last
        {
          using namespace ExternalInterface;
          
          u8 imageMean = 0;
          if(result.modesProcessed.IsBitFlagSet(VisionMode::ComputingStatistics))
          {
            imageMean = result.imageMean;
          }
          
          _robot.Broadcast(MessageEngineToGame(RobotProcessedImage(result.timestamp,
                                                                   std::move(visionModesList),
                                                                   imageMean)));
        }
      }
    }
    
    if(anyFailures) {
      return RESULT_FAIL;
    } else {
      return RESULT_OK;
    }
  } // UpdateAllResults()
  
  
  Result VisionComponent::UpdateVisionMarkers(const VisionProcessingResult& procResult)
  {
    Result lastResult = RESULT_OK;
    
    
    std::list<Vision::ObservedMarker> observedMarkers;
    
    if(!procResult.observedMarkers.empty())
    {
      // Get historical robot pose at this processing result's timestamp to get
      // head angle and to attach as parent of the camera pose.
      TimeStamp_t t;
      HistRobotState* histStatePtr = nullptr;
      HistStateKey histStateKey;
      
      lastResult = _robot.GetStateHistory()->ComputeAndInsertStateAt(procResult.timestamp, t, &histStatePtr, &histStateKey, true);
      
      if(RESULT_FAIL_ORIGIN_MISMATCH == lastResult)
      {
        // Not finding pose information due to an origin mismatch is a normal thing
        // if we just delocalized, so just report everything's cool
        return RESULT_OK;
      }
      else if(RESULT_OK != lastResult)
      {
        // this can happen if we missed a robot status update message
        PRINT_CH_INFO("VisionComponent", "VisionComponent.UpdateVisionMarkers.HistoricalPoseNotFound",
                      "Time: %u, hist: %u to %u",
                      procResult.timestamp,
                      _robot.GetStateHistory()->GetOldestTimeStamp(),
                      _robot.GetStateHistory()->GetNewestTimeStamp());
        return RESULT_OK;
      }
      
      if(&histStatePtr->GetPose().FindOrigin() != _robot.GetWorldOrigin()) {
        PRINT_CH_INFO("VisionComponent", "VisionComponent.UpdateVisionMarkers.OldOrigin",
                      "Ignoring observed marker from origin %s (robot origin is %s)",
                      histStatePtr->GetPose().FindOrigin().GetName().c_str(),
                      _robot.GetWorldOrigin()->GetName().c_str());
        return RESULT_OK;
      }
      
      // If we get here, ComputeAndInsertPoseIntoHistory() should have succeeded
      // and this should be true
      assert(procResult.timestamp == t);
      
      // If we were moving too fast at timestamp t then don't queue this marker
      if(WasRotatingTooFast(t, DEG_TO_RAD(kBodyTurnSpeedThreshBlock_degs), DEG_TO_RAD(kHeadTurnSpeedThreshBlock_degs)))
      {
        return RESULT_OK;
      }
      
      Vision::Camera histCamera = _robot.GetHistoricalCamera(*histStatePtr, procResult.timestamp);
      
      // Note: we deliberately make a copy of the vision markers in observedMarkers
      // as we loop over them here, because procResult is const but we want to modify
      // each marker to hook up its camera to pose history
      for(auto visionMarker : procResult.observedMarkers)
      {
        if(visionMarker.GetTimeStamp() != procResult.timestamp)
        {
          PRINT_NAMED_ERROR("VisionComponent.UpdateVisionMarkers.MismatchedTimestamps",
                            "Marker t=%u vs. ProcResult t=%u",
                            visionMarker.GetTimeStamp(), procResult.timestamp);
          continue;
        }
        
        // Remove observed markers whose historical poses have become invalid.
        // This shouldn't happen! If it does, robotStateMsgs may be buffering up somewhere.
        // Increasing history time window would fix this, but it's not really a solution.
        if ((visionMarker.GetSeenBy().GetID() == GetCamera().GetID()) &&
            !_robot.GetStateHistory()->IsValidKey(histStateKey))
        {
          PRINT_NAMED_WARNING("VisionComponent.Update.InvalidHistStateKey", "key=%d", histStateKey);
          continue;
        }
        
        // Update the marker's camera to use a pose from pose history, and
        // create a new marker with the updated camera
        visionMarker.SetSeenBy(histCamera);
        
        const Quad2f& corners = visionMarker.GetImageCorners();
        const ColorRGBA& drawColor = (visionMarker.GetCode() == Vision::MARKER_UNKNOWN ?
                                      NamedColors::BLUE : NamedColors::RED);
        _vizManager->DrawCameraQuad(corners, drawColor, NamedColors::GREEN);
        
        if(kDrawMarkerNames)
        {
          Rectangle<f32> boundingRect(corners);
          std::string markerName(visionMarker.GetCodeName());
          _vizManager->DrawCameraText(boundingRect.GetTopLeft(),
                                      markerName.substr(strlen("MARKER_"),std::string::npos),
                                      drawColor);
        }
        
        if(kVisualizeObservedMarkersIn3D)
        {
          VisualizeObservedMarkerIn3D(visionMarker);
        }
        
        observedMarkers.push_back(std::move(visionMarker));
      }
    } // if(!procResult.observedMarkers.empty())

    lastResult = _robot.GetBlockWorld().Update(observedMarkers);
    if(RESULT_OK != lastResult)
    {
      PRINT_NAMED_WARNING("VisionComponent.UpdateVisionResults.BlockWorldUpdateFailed", "");
    }
    
    // If we have observed a marker, attempt to update the docking error signal
    if(!observedMarkers.empty())
    {
      _robot.GetDockingComponent().UpdateDockingErrorSignal(procResult.timestamp);
    }
    
    return lastResult;
    
  } // UpdateVisionMarkers()
  
  Result VisionComponent::UpdateFaces(const VisionProcessingResult& procResult)
  {
    Result lastResult = RESULT_OK;

    for(auto & updatedID : procResult.updatedFaceIDs)
    {
      _robot.GetFaceWorld().ChangeFaceID(updatedID);
    }
    
    for(auto & faceDetection : procResult.faces)
    {
      /*
       PRINT_NAMED_INFO("VisionComponent.Update",
                        "Saw face at (x,y,w,h)=(%.1f,%.1f,%.1f,%.1f), "
                        "at t=%d Pose: roll=%.1f, pitch=%.1f yaw=%.1f, T=(%.1f,%.1f,%.1f).",
                        faceDetection.GetRect().GetX(), faceDetection.GetRect().GetY(),
                        faceDetection.GetRect().GetWidth(), faceDetection.GetRect().GetHeight(),
                        faceDetection.GetTimeStamp(),
                        faceDetection.GetHeadRoll().getDegrees(),
                        faceDetection.GetHeadPitch().getDegrees(),
                        faceDetection.GetHeadYaw().getDegrees(),
                        faceDetection.GetHeadPose().GetTranslation().x(),
                        faceDetection.GetHeadPose().GetTranslation().y(),
                        faceDetection.GetHeadPose().GetTranslation().z());
       */
      
      // Check this before potentially ignoring the face detection for faceWorld's purposes below
      if(faceDetection.GetNumEnrollments() > 0) {
        PRINT_NAMED_DEBUG("VisionComponent.UpdateFaces.ReachedEnrollmentCount",
                          "Count=%d", faceDetection.GetNumEnrollments());
        
        _robot.GetFaceWorld().SetFaceEnrollmentComplete(true);
      }
    }
    
    lastResult = _robot.GetFaceWorld().Update(procResult.faces);
    if(RESULT_OK != lastResult)
    {
      PRINT_NAMED_WARNING("VisionComponent.UpdateFaces.FaceWorldUpdateFailed", "");
    }
    
    return lastResult;
  } // UpdateFaces()
  
  Result VisionComponent::UpdatePets(const VisionProcessingResult& procResult)
  {
    Result lastResult = _robot.GetPetWorld().Update(procResult.pets);
    return lastResult;
  }
  
  Result VisionComponent::UpdateMotionCentroid(const VisionProcessingResult& procResult)
  {
    for(auto motionCentroid : procResult.observedMotions) // deliberate copy
    {
      _robot.Broadcast(ExternalInterface::MessageEngineToGame(std::move(motionCentroid)));
    }

    return RESULT_OK;
  } // UpdateMotionCentroid()
  
  Result VisionComponent::UpdateLaserPoints(const VisionProcessingResult& procResult)
  {
    for(auto laserPoint : procResult.laserPoints) // deliberate copy: we move this to the message
    {
      _robot.Broadcast(ExternalInterface::MessageEngineToGame(std::move(laserPoint)));
    }
    
    return RESULT_OK;
  } // UpdateMotionCentroid()
  
  Result VisionComponent::UpdateOverheadEdges(const VisionProcessingResult& procResult)
  {
    for(auto & edgeFrame : procResult.overheadEdges)
    {
      _robot.GetBlockWorld().ProcessVisionOverheadEdges(edgeFrame);
    }
    
    return RESULT_OK;
  }
  
  Result VisionComponent::UpdateOverheadMap(const Vision::ImageRGB& image,
                                            const VisionPoseData& poseData)
  {
    if(poseData.groundPlaneVisible)
    {
      const Matrix_3x3f& H = poseData.groundPlaneHomography;
      
      const GroundPlaneROI& roi = poseData.groundPlaneROI;
      
      Quad2f imgGroundQuad;
      roi.GetImageQuad(H, image.GetNumCols(), image.GetNumRows(), imgGroundQuad);
      
      static Vision::ImageRGB overheadMap(1000.f, 1000.f);
      
      // Need to apply a shift after the homography to put things in image
      // coordinates with (0,0) at the upper left (since groundQuad's origin
      // is not upper left). Also mirror Y coordinates since we are looking
      // from above, not below
      Matrix_3x3f InvShift{
        1.f, 0.f, roi.GetDist(), // Negated b/c we're using inv(Shift)
        0.f,-1.f, roi.GetWidthFar()*0.5f,
        0.f, 0.f, 1.f};

      Pose3d worldPoseWrtRobot = poseData.histState.GetPose().GetInverse();
      for(s32 i=0; i<roi.GetWidthFar(); ++i) {
        const u8* mask_i = roi.GetOverheadMask().GetRow(i);
        const f32 y = static_cast<f32>(i) - 0.5f*roi.GetWidthFar();
        for(s32 j=0; j<roi.GetLength(); ++j) {
          if(mask_i[j] > 0) {
            // Project ground plane point in robot frame to image
            const f32 x = static_cast<f32>(j) + roi.GetDist();
            Point3f imgPoint = H * Point3f(x,y,1.f);
            assert(imgPoint.z() > 0.f);
            const f32 divisor = 1.f / imgPoint.z();
            imgPoint.x() *= divisor;
            imgPoint.y() *= divisor;
            const s32 x_img = std::round(imgPoint.x());
            const s32 y_img = std::round(imgPoint.y());
            if(x_img >= 0 && y_img >= 0 &&
               x_img < image.GetNumCols() && y_img < image.GetNumRows())
            {
              const Vision::PixelRGB value = image(y_img, x_img);
              
              // Get corresponding map point in world coords
              Point3f mapPoint = poseData.histState.GetPose() * Point3f(x,y,0.f);
              const s32 x_map = std::round( mapPoint.x() + static_cast<f32>(overheadMap.GetNumCols())*0.5f);
              const s32 y_map = std::round(-mapPoint.y() + static_cast<f32>(overheadMap.GetNumRows())*0.5f);
              if(x_map >= 0 && y_map >= 0 &&
                 x_map < overheadMap.GetNumCols() && y_map < overheadMap.GetNumRows())
              {
                overheadMap(y_map, x_map).AlphaBlendWith(value, 0.5f);
              }
            }
          }
        }
      }
      
      Vision::ImageRGB overheadImg = roi.GetOverheadImage(image, H);
      
      static s32 updateFreq = 0;
      if(updateFreq++ == 8){ // DEBUG
        updateFreq = 0;
        Vision::ImageRGB dispImg;
        image.CopyTo(dispImg);
        dispImg.DrawQuad(imgGroundQuad, NamedColors::RED, 1);
        dispImg.Display("GroundQuad");
        overheadImg.Display("OverheadView");
        
        // Display current map with the last updated region highlighted with
        // a red border
        overheadMap.CopyTo(dispImg);
        Quad3f lastUpdate;
        poseData.histState.GetPose().ApplyTo(roi.GetGroundQuad(), lastUpdate);
        for(auto & point : lastUpdate) {
          point.x() += static_cast<f32>(overheadMap.GetNumCols()*0.5f);
          point.y() *= -1.f;
          point.y() += static_cast<f32>(overheadMap.GetNumRows()*0.5f);
        }
        dispImg.DrawQuad(lastUpdate, NamedColors::RED, 2);
        dispImg.Display("OverheadMap");
      }
    } // if ground plane is visible
    
    return RESULT_OK;
  } // UpdateOverheadMap()
  
  Result VisionComponent::UpdateToolCode(const VisionProcessingResult& procResult)
  {
    for(auto & info : procResult.toolCodes)
    {
      ExternalInterface::RobotReadToolCode msg;
      msg.info = info;
      _robot.Broadcast(ExternalInterface::MessageEngineToGame(std::move(msg)));
    }

    return RESULT_OK;
  }
  

  Result VisionComponent::UpdateComputedCalibration(const VisionProcessingResult& procResult)
  {
    for(auto & calib : procResult.cameraCalibrations)
    {
      CameraCalibration msg;
      msg.center_x = calib.GetCenter_x();
      msg.center_y = calib.GetCenter_y();
      msg.focalLength_x = calib.GetFocalLength_x();
      msg.focalLength_y = calib.GetFocalLength_y();
      msg.nrows = calib.GetNrows();
      msg.ncols = calib.GetNcols();
      msg.skew = calib.GetSkew();
      
      DEV_ASSERT_MSG(msg.distCoeffs.size() == calib.GetDistortionCoeffs().size(),
                     "VisionComponent.UpdateComputedCalibration.WrongNumDistCoeffs",
                     "Message expects %zu, got %zu", msg.distCoeffs.size(), calib.GetDistortionCoeffs().size());
      
      std::copy(calib.GetDistortionCoeffs().begin(), calib.GetDistortionCoeffs().end(), msg.distCoeffs.begin());
      
      _robot.Broadcast(ExternalInterface::MessageEngineToGame(std::move(msg)));
    }
  
    return RESULT_OK;
  }
  
  Result VisionComponent::UpdateImageQuality(const VisionProcessingResult& procResult)
  {
    if(!_robot.IsPhysical() || procResult.imageQuality == ImageQuality::Unchecked)
    {
      // Nothing to do
      return RESULT_OK;
    }
    
    // If auto exposure is not enabled don't set camera settings
    if(_enableAutoExposure)
    {
      SetCameraSettings(procResult.exposureTime_ms, procResult.cameraGain);
    }

    if(procResult.imageQuality != _lastImageQuality || _currentQualityBeginTime_ms==0)
    {
      // Just switched image qualities
      _currentQualityBeginTime_ms = procResult.timestamp;
      _waitForNextAlert_ms = kImageQualityAlertDuration_ms; // for first alert, use "duration" time
      _lastBroadcastImageQuality = ImageQuality::Unchecked; // i.e. reset so we definitely broadcast again
    }
    else if(_lastBroadcastImageQuality != ImageQuality::Good) // Don't keep broadcasting once in Good state
    {
      const TimeStamp_t timeWithThisQuality_ms = procResult.timestamp - _currentQualityBeginTime_ms;
      
      if(timeWithThisQuality_ms > _waitForNextAlert_ms)
      {
        // If we get here, we've been in a new image quality for long enough to trust it and broadcast.
        EngineErrorCode errorCode = EngineErrorCode::Count;
        
        switch(_lastImageQuality)
        {
          case ImageQuality::Unchecked:
            // can't get here due to IF above (but need case to prevent compiler error without default)
            assert(false);
            break;
            
          case ImageQuality::Good:
            errorCode = EngineErrorCode::ImageQualityGood;
            break;
            
          case ImageQuality::TooDark:
            errorCode = EngineErrorCode::ImageQualityTooDark;
            break;
            
          case ImageQuality::TooBright:
            errorCode = EngineErrorCode::ImageQualityTooBright;
            break;
        }
        
        LOG_EVENT("robot.vision.image_quality", "%s", EnumToString(errorCode));
        
        PRINT_CH_DEBUG("VisionComponent",
                       "VisionComponent.UpdateImageQuality.BroadcastingImageQualityChange",
                       "Seeing %s for more than %u > %ums, broadcasting %s",
                       EnumToString(procResult.imageQuality), timeWithThisQuality_ms,
                       _waitForNextAlert_ms, EnumToString(errorCode));
        
        using namespace ExternalInterface;
        _robot.Broadcast(MessageEngineToGame(EngineErrorCodeMessage(errorCode)));
        _lastBroadcastImageQuality = _lastImageQuality;
        
        // Reset start time just to avoid spamming if this is a "bad" quality, which
        // we will keep sending until it's better. (Good quality is only broadcast
        // one time, once we transition out of Bad quality)
        _currentQualityBeginTime_ms = procResult.timestamp;
        _waitForNextAlert_ms = kImageQualityAlertSpacing_ms; // after first alert use "spacing" time
      }
    }
    
    _lastImageQuality = procResult.imageQuality;
    
    return RESULT_OK;
  }

  bool VisionComponent::WasHeadRotatingTooFast(TimeStamp_t t,
                                               const f32 headTurnSpeedLimit_radPerSec,
                                               const int numImuDataToLookBack) const
  {
    // Check to see if the robot's body or head are
    // moving too fast to queue this marker
    if(!_visionWhileMovingFastEnabled)
    {
      if(numImuDataToLookBack > 0)
      {
        return (_imuHistory.IsImuDataBeforeTimeGreaterThan(t,
                                                           numImuDataToLookBack,
                                                           0, headTurnSpeedLimit_radPerSec, 0));
      }
    
      ImuDataHistory::ImuData prev, next;
      if(!_imuHistory.GetImuDataBeforeAndAfter(t, prev, next))
      {
        PRINT_CH_INFO("VisionComponent",
                      "VisionComponent.VisionComponent.WasHeadRotatingTooFast.NoIMUData",
                      "Could not get next/previous imu data for timestamp %u", t);
        return true;
      }
      
      if(ABS(prev.rateY) > headTurnSpeedLimit_radPerSec ||
         ABS(next.rateY) > headTurnSpeedLimit_radPerSec)
      {
        return true;
      }
    }
    return false;
  }
  
  bool VisionComponent::WasBodyRotatingTooFast(TimeStamp_t t,
                                               const f32 bodyTurnSpeedLimit_radPerSec,
                                               const int numImuDataToLookBack) const
  {
    // Check to see if the robot's body or head are
    // moving too fast to queue this marker
    if(!_visionWhileMovingFastEnabled)
    {
      if(numImuDataToLookBack > 0)
      {
        return (_imuHistory.IsImuDataBeforeTimeGreaterThan(t,
                                                           numImuDataToLookBack,
                                                           0, 0, bodyTurnSpeedLimit_radPerSec));
      }
    
      ImuDataHistory::ImuData prev, next;
      if(!_imuHistory.GetImuDataBeforeAndAfter(t, prev, next))
      {
        PRINT_CH_INFO("VisionComponent", "VisionComponent.VisionComponent.WasBodyRotatingTooFast",
                      "Could not get next/previous imu data for timestamp %u", t);
        return true;
      }
      
      if(ABS(prev.rateZ) > bodyTurnSpeedLimit_radPerSec ||
         ABS(next.rateZ) > bodyTurnSpeedLimit_radPerSec)
      {
        return true;
      }
    }
    return false;
  }
  
  bool VisionComponent::WasRotatingTooFast(TimeStamp_t t,
                                           const f32 bodyTurnSpeedLimit_radPerSec,
                                           const f32 headTurnSpeedLimit_radPerSec,
                                           const int numImuDataToLookBack) const
  {
    return (WasHeadRotatingTooFast(t, headTurnSpeedLimit_radPerSec, numImuDataToLookBack) ||
            WasBodyRotatingTooFast(t, bodyTurnSpeedLimit_radPerSec, numImuDataToLookBack));
  }

  void VisionComponent::AddLiftOccluder(TimeStamp_t t_request)
  {
    // TODO: More precise check for position of lift in FOV given head angle
    HistRobotState histState;
    TimeStamp_t t;
    Result result = _robot.GetStateHistory()->GetRawStateAt(t_request, t, histState, false);
    
    if(RESULT_FAIL_ORIGIN_MISMATCH == result)
    {
      // Not a warning, this can legitimately happen
      PRINT_CH_INFO("VisionComponent",
                    "VisionComponent.VisionComponent.AddLiftOccluder.StateHistoryOriginMismatch",
                    "Cound not get pose at t=%u due to origin change. Skipping.", t_request);
      return;
    }
    else if(RESULT_OK != result)
    {
      PRINT_NAMED_WARNING("VisionComponent.WasLiftInFOV.StateHistoryFailure",
                          "Could not get raw pose at t=%u", t_request);
      return;
    }
    
    const Pose3d& liftPoseWrtCamera = _robot.GetLiftPoseWrtCamera(histState.GetLiftAngle_rad(),
                                                                  histState.GetHeadAngle_rad());
    
    const f32 padding = _robot.IsPhysical() ? LIFT_HARDWARE_FALL_SLACK_MM : 0.f;
    std::vector<Point3f> liftCrossBar{
      // NOTE: adding points for front and back because which will be outermost in projection
      //       depends on lift angle, so let Occluder, which uses bounding box of all the
      //       points, take care of that for us
      
      // Top:
      Point3f(LIFT_FRONT_WRT_WRIST_JOINT, -LIFT_XBAR_WIDTH*0.5f, LIFT_XBAR_HEIGHT_WRT_WRIST_JOINT),
      Point3f(LIFT_FRONT_WRT_WRIST_JOINT,  LIFT_XBAR_WIDTH*0.5f, LIFT_XBAR_HEIGHT_WRT_WRIST_JOINT),
      Point3f(LIFT_BACK_WRT_WRIST_JOINT,  -LIFT_XBAR_WIDTH*0.5f, LIFT_XBAR_HEIGHT_WRT_WRIST_JOINT),
      Point3f(LIFT_BACK_WRT_WRIST_JOINT,   LIFT_XBAR_WIDTH*0.5f, LIFT_XBAR_HEIGHT_WRT_WRIST_JOINT),
      
      // Bottom
      Point3f(LIFT_FRONT_WRT_WRIST_JOINT, -LIFT_XBAR_WIDTH*0.5f, LIFT_XBAR_BOTTOM_WRT_WRIST_JOINT - padding),
      Point3f(LIFT_FRONT_WRT_WRIST_JOINT,  LIFT_XBAR_WIDTH*0.5f, LIFT_XBAR_BOTTOM_WRT_WRIST_JOINT - padding),
      Point3f(LIFT_BACK_WRT_WRIST_JOINT,  -LIFT_XBAR_WIDTH*0.5f, LIFT_XBAR_BOTTOM_WRT_WRIST_JOINT - padding),
      Point3f(LIFT_BACK_WRT_WRIST_JOINT,   LIFT_XBAR_WIDTH*0.5f, LIFT_XBAR_BOTTOM_WRT_WRIST_JOINT - padding),
    };
    
    liftPoseWrtCamera.ApplyTo(liftCrossBar, liftCrossBar);
    
    std::vector<Point2f> liftCrossBarProj;
    _camera.Project3dPoints(liftCrossBar, liftCrossBarProj);
    _camera.AddOccluder(liftCrossBarProj, liftPoseWrtCamera.GetTranslation().Length());
  }
  
  template<class PixelType>
  Result VisionComponent::CompressAndSendImage(const Vision::ImageBase<PixelType>& img, s32 quality)
  {
    if(!_robot.HasExternalInterface()) {
      PRINT_NAMED_ERROR("VisionComponent.CompressAndSendImage.NoExternalInterface", "");
      return RESULT_FAIL;
    }
    
    Result result = RESULT_OK;
    
    ImageChunk m;
    
    const s32 captureHeight = img.GetNumRows();
    const s32 captureWidth  = img.GetNumCols();
    
    switch(captureHeight) {
      case 240:
        if (captureWidth!=320) {
          result = RESULT_FAIL;
        } else {
          m.resolution = ImageResolution::QVGA;
        }
        break;
        
      case 296:
        if (captureWidth!=400) {
          result = RESULT_FAIL;
        } else {
          m.resolution = ImageResolution::CVGA;
        }
        break;
        
      case 480:
        if (captureWidth!=640) {
          result = RESULT_FAIL;
        } else {
          m.resolution = ImageResolution::VGA;
        }
        break;
        
      case 360:
        if (captureWidth!=640) {
          result = RESULT_FAIL;
        } else {
          m.resolution = ImageResolution::NHD;
        }
        break;

        
      default:
        result = RESULT_FAIL;
    }
    
    if(RESULT_OK != result) {
      PRINT_NAMED_ERROR("VisionComponent.CompressAndSendImage",
                        "Unrecognized resolution: %dx%d.", captureWidth, captureHeight);
      return result;
    }
    
    static u32 imgID = 0;
    const std::vector<int> compressionParams = {
      CV_IMWRITE_JPEG_QUALITY, quality
    };
    
    if(img.GetNumChannels() == 3) {
      cv::cvtColor(img.get_CvMat_(), img.get_CvMat_(), CV_BGR2RGB);
    }
    
    std::vector<u8> compressedBuffer;
    cv::imencode(".jpg",  img.get_CvMat_(), compressedBuffer, compressionParams);
    
    const u32 kMaxChunkSize = static_cast<u32>(ImageConstants::IMAGE_CHUNK_SIZE);
    u32 bytesRemainingToSend = static_cast<u32>(compressedBuffer.size());
    
    m.frameTimeStamp = img.GetTimestamp();
    m.imageId = ++imgID;
    m.chunkId = 0;
    m.imageChunkCount = ceilf((f32)bytesRemainingToSend / kMaxChunkSize);
    if(img.GetNumChannels() == 1) {
      m.imageEncoding = ImageEncoding::JPEGGray;
    } else {
      m.imageEncoding = ImageEncoding::JPEGColor;
    }
    
    while (bytesRemainingToSend > 0) {
      u32 chunkSize = std::min(bytesRemainingToSend, kMaxChunkSize);
      
      auto startIt = compressedBuffer.begin() + (compressedBuffer.size() - bytesRemainingToSend);
      auto endIt = startIt + chunkSize;
      m.data = std::vector<u8>(startIt, endIt);
      
      if (_robot.GetContext()->GetExternalInterface() != nullptr && _robot.GetImageSendMode() != ImageSendMode::Off) {
        _robot.Broadcast(ExternalInterface::MessageEngineToGame(ImageChunk(m)));
      }
      
      // Forward the image chunks to Viz as well (Note that this does nothing if
      // sending images is disabled in VizManager)
      _robot.GetContext()->GetVizManager()->SendImageChunk(_robot.GetID(), m);
      
      bytesRemainingToSend -= chunkSize;
      ++m.chunkId;
    }
    
    _vizManager->DisplayCameraImage(img.GetTimestamp());

    return RESULT_OK;
    
  } // CompressAndSendImage()
  
  // Explicit instantiation for grayscale and RGB
  template Result VisionComponent::CompressAndSendImage<u8>(const Vision::ImageBase<u8>& img,
                                                            s32 quality);
  
  template Result VisionComponent::CompressAndSendImage<Vision::PixelRGB>(const Vision::ImageBase<Vision::PixelRGB>& img,
                                                                          s32 quality);
  
  Result VisionComponent::ClearCalibrationImages()
  {
    if(nullptr == _visionSystem || !_visionSystem->IsInitialized())
    {
      PRINT_NAMED_ERROR("VisionComponent.ClearCalibrationImages.VisionSystemNotReady", "");
      return RESULT_FAIL;
    }
    else
    {
      return _visionSystem->ClearCalibrationImages();
    }
  }
  
  size_t VisionComponent::GetNumStoredCameraCalibrationImages() const
  {
    return _visionSystem->GetNumStoredCalibrationImages();
  }
  
  Result VisionComponent::GetCalibrationPoseToRobot(size_t whichPose, Pose3d& p)
  {
    Result lastResult = RESULT_FAIL;
    
    auto & calibPoses = _visionSystem->GetCalibrationPoses();
    if(whichPose >= calibPoses.size()) {
      PRINT_NAMED_WARNING("VisionComponent.WriteCalibrationPoseToRobot.InvalidPoseIndex",
                          "Requested %zu, only %zu available", whichPose, calibPoses.size());
    } else {
      auto & calibImages = _visionSystem->GetCalibrationImages();
      DEV_ASSERT_MSG(calibImages.size() >= calibPoses.size(),
                     "VisionComponent.WriteCalibrationPoseToRobot.SizeMismatch",
                     "Expecting at least %zu calibration images, got %zu",
                     calibPoses.size(), calibImages.size());
      
      if(!calibImages[whichPose].dotsFound) {
        PRINT_NAMED_INFO("VisionComponent.WriteCalibrationPoseToRobot.PoseNotComputed",
                         "Dots not found in image %zu, no pose available",
                         whichPose);
      } else {
        p = calibPoses[whichPose];
        lastResult = RESULT_OK;
      }
    }
    
    return lastResult;
  }
  
  std::list<std::vector<u8> > VisionComponent::GetCalibrationImageJpegData(u8* dotsFoundMask)
  {
    const auto& calibImages = _visionSystem->GetCalibrationImages();
    
    // Jpeg compress images
    u32 imgIdx = 0;
    u8 usedMask = 0;
    std::list<std::vector<u8> > rawJpegData;
    for (auto const& calibImage : calibImages)
    {
      const Vision::Image& img = calibImage.img;
      
      if(calibImage.dotsFound) {
        usedMask |= ((u8)1 << imgIdx);
      }
      
      // Compress to jpeg
      std::vector<u8> imgVec;
      cv::imencode(".jpg", img.get_CvMat_(), imgVec, std::vector<int>({CV_IMWRITE_JPEG_QUALITY, 50}));
      
      /*
      std::string imgFilename = "savedImg_" + std::to_string(imgIdx) + ".jpg";
      FILE* fp = fopen(imgFilename.c_str(), "w");
      fwrite(imgVec.data(), imgVec.size(), 1, fp);
      fclose(fp);
      */
      
      rawJpegData.emplace_back(std::move(imgVec));
      
      ++imgIdx;
    }
    
    if (dotsFoundMask) {
      *dotsFoundMask = usedMask;
    }
    
    return rawJpegData;
  }
  
  Result VisionComponent::ComputeCameraPoseVsIdeal(const Quad2f& obsQuad, Pose3d& pose) const
  {
    // Define real size of target, w.r.t. its center as origin
    static const f32 kDotSpacingX_mm = 40.f;
    static const f32 kDotSpacingY_mm = 27.f;
    static const Quad3f targetQuad(Point3f(-0.5f*kDotSpacingX_mm, -0.5f*kDotSpacingY_mm, 0.f),
                                   Point3f(-0.5f*kDotSpacingX_mm,  0.5f*kDotSpacingY_mm, 0.f),
                                   Point3f( 0.5f*kDotSpacingX_mm, -0.5f*kDotSpacingY_mm, 0.f),
                                   Point3f( 0.5f*kDotSpacingX_mm,  0.5f*kDotSpacingY_mm, 0.f));
    
    // Distance between target center and intersection of camera's optical axis with the
    // target, due to 4-degree look-down.
    static const f32 kTargetCenterVertDist_mm = 4.2f;
    
    // Compute pose of target's center w.r.t. the camera
    Pose3d targetWrtCamera;
    Result result = _camera.ComputeObjectPose(obsQuad, targetQuad, targetWrtCamera);
    if(RESULT_OK != result) {
      PRINT_NAMED_WARNING("VisionComponent.FindFactorTestDotCentroids.ComputePoseFailed", "");
      return result;
    }
    
    // Define the pose of the target (center) w.r.t. the ideal camera.
    // NOTE: 4.2mm is
    //       The center of the target lies along the ideal (unrotated) camera's optical axis
    //       and the target dots are defined in that coordinate frame (x,y) at upper left.
    const f32 kTargetDist_mm = kTargetCenterVertDist_mm / std::tan(DEG_TO_RAD(4));
    const Pose3d targetWrtIdealCamera(0, Z_AXIS_3D(), {0.f, 0.f, kTargetDist_mm});
    
    // Compute the pose of the camera w.r.t. the ideal camera
    pose = targetWrtCamera.GetInverse() * targetWrtIdealCamera;

    return RESULT_OK;
  }
  
  Result VisionComponent::FindFactoryTestDotCentroids(const Vision::Image& image,
                                                      ExternalInterface::RobotCompletedFactoryDotTest& msg)
  {
    // Expected locations for each dot with a generous search area around each
    static const s32 kSearchSize_pix = 80;
    static const std::array<Point2i,4> kExpectedDotCenters_pix{{
      /* Upper Left  */ Point2i(40,   40),
      /* Lower Left  */ Point2i(40,  200),
      /* Upper Right */ Point2i(280,  40),
      /* Lower Right */ Point2i(280, 200)
    }};
    
    static const s32 kDotDiameter_pix = 25;
    static const f32 kDotArea_pix = (f32)(kDotDiameter_pix*kDotDiameter_pix) * 0.25f * M_PI_F;
    static const f32 kMinAreaFrac = 0.75f; // relative to circular dot area
    static const f32 kMaxAreaFrac = 1.25f; // relative to dot bounding box
    
    // Enable drawing the image with detected centroids and search areas
    // NOTE: Don't check this in set to true!
    const bool kDrawDebugDisplay = false;
    
    // Binarize and compute centroid for the ROI around each expected dot location
    for(s32 iDot=0; iDot < 4; ++iDot)
    {
      auto & expectedCenter = kExpectedDotCenters_pix[iDot];
      
      Rectangle<s32> roiRect(expectedCenter.x()-kSearchSize_pix/2, expectedCenter.y()-kSearchSize_pix/2,
                             kSearchSize_pix, kSearchSize_pix);

      // Use Otsu inverted thresholding to get the dark stuff as "on" with an automatically-computed threshold
      Vision::Image roi;
      image.GetROI(roiRect).CopyTo(roi);
      cv::threshold(roi.get_CvMat_(), roi.get_CvMat_(), 128, 255, cv::THRESH_BINARY_INV | cv::THRESH_OTSU);
      
      // Find the connected component closest to center (that is of reasonable area)
      // NOTE: The squares of the checkerboard pattern will hopefully be too small
      //       if they come out as individual components and too large if they
      //       get connected together due to blurring / compression.
      Array2d<s32> labels;
      std::vector<Vision::Image::ConnectedComponentStats> stats;
      const s32 N = roi.GetConnectedComponents(labels, stats);
      const Point2f center(0.5f*(f32)roiRect.GetWidth(), 0.5f*(f32)roiRect.GetHeight());
      f32 bestDistFromCenter = std::numeric_limits<f32>::max();
      size_t largestArea = 0;
      s32 bestComp = 0;
      for(s32 iComp=1; iComp<N; ++iComp) // Note: skipping "background" component 0
      {
        // Use the bounding box for the max area check so that checkboard squares
        // that get linked together look even bigger (and therefore too large)
        const Rectangle<s32>& bbox = stats[iComp].boundingBox;
        if(bbox.Area() < kMaxAreaFrac * kDotDiameter_pix * kDotDiameter_pix)
        {
          const size_t currentArea = stats[iComp].area;
          if(currentArea > kDotArea_pix*kMinAreaFrac && currentArea > largestArea)
          {
            const f32 d = ComputeDistanceBetween(stats[iComp].centroid, center);
            if(d < bestDistFromCenter) {
              bestDistFromCenter = d;
              bestComp = iComp;
              largestArea = currentArea;
            }
          }
        }
      }
      
      if(bestComp == 0) {
        PRINT_NAMED_WARNING("VisionComponent.FindFactoryTestDotCentroids.NotComponentLargeEnough",
                            "DotArea=%.1f, MinFrac=%.2f", kDotArea_pix, kMinAreaFrac);
        return RESULT_FAIL;
      }
      
      // Put centroid in original image coordinates (not ROI coordinates)
      msg.dotCenX_pix[iDot] = stats[bestComp].centroid.x() + roiRect.GetX();
      msg.dotCenY_pix[iDot] = stats[bestComp].centroid.y() + roiRect.GetY();
    }

    if(_camera.IsCalibrated())
    {
      // Go ahead and compute the camera pose using the dots if the camera is already calibrated
      
      const Quad2f obsQuad(Point2f(msg.dotCenX_pix[0], msg.dotCenY_pix[0]),
                           Point2f(msg.dotCenX_pix[1], msg.dotCenY_pix[1]),
                           Point2f(msg.dotCenX_pix[2], msg.dotCenY_pix[2]),
                           Point2f(msg.dotCenX_pix[3], msg.dotCenY_pix[3]));
      
      Pose3d pose;
      Result poseResult = ComputeCameraPoseVsIdeal(obsQuad, pose);
      if(RESULT_OK != poseResult) {
        PRINT_NAMED_WARNING("VisionComponent.FindFactoryTestDotCentroids.ComputePoseFailed", "");
      } else {
        msg.camPoseX_mm = pose.GetTranslation().x();
        msg.camPoseY_mm = pose.GetTranslation().y();
        msg.camPoseZ_mm = pose.GetTranslation().z();
        
        msg.camPoseRoll_rad  = pose.GetRotation().GetAngleAroundZaxis().ToFloat();
        msg.camPosePitch_rad = pose.GetRotation().GetAngleAroundXaxis().ToFloat();
        msg.camPoseYaw_rad   = pose.GetRotation().GetAngleAroundYaxis().ToFloat();
        
        msg.didComputePose = true;
      }
    }
    
    msg.headAngle = _robot.GetHeadAngle();
    msg.success = true;
    
    if(kDrawDebugDisplay)
    {
      Vision::ImageRGB debugDisp(image);
      for(s32 iDot=0; iDot<4; ++iDot) {
        debugDisp.DrawCircle(Point2f(msg.dotCenX_pix[iDot], msg.dotCenY_pix[iDot]), NamedColors::RED, 3);
        
        Rectangle<f32> roiRect(kExpectedDotCenters_pix[iDot].x()-kSearchSize_pix/2,
                               kExpectedDotCenters_pix[iDot].y()-kSearchSize_pix/2,
                               kSearchSize_pix, kSearchSize_pix);
        debugDisp.DrawRect(roiRect, NamedColors::GREEN, 2);
      }
      debugDisp.Display("FactoryTestFindDots", 0);
    }
    
    return RESULT_OK;
  } // FindFactoryTestDotCentroids()
  
  Result VisionComponent::ClearToolCodeImages()
  {
    if(nullptr == _visionSystem || !_visionSystem->IsInitialized())
    {
      PRINT_NAMED_ERROR("VisionComponent.ClearToolCodeImages.VisionSystemNotReady", "");
      return RESULT_FAIL;
    }
    else
    {
      return _visionSystem->ClearToolCodeImages();
    }
  }
  
  size_t VisionComponent::GetNumStoredToolCodeImages() const
  {
    return _visionSystem->GetNumStoredToolCodeImages();
  }
  
  std::list<std::vector<u8> > VisionComponent::GetToolCodeImageJpegData()
  {
    const auto& images = _visionSystem->GetToolCodeImages();
    
    // Do jpeg compression
    std::list<std::vector<u8> > rawJpegData;
    for (auto const& img : images)
    {
      // Compress to jpeg
      std::vector<u8> imgVec;
      cv::imencode(".jpg", img.get_CvMat_(), imgVec, std::vector<int>({CV_IMWRITE_JPEG_QUALITY, 75}));

      /*
       std::string imgFilename = "savedImg_" + std::to_string(imgIdx) + ".jpg";
       FILE* fp = fopen(imgFilename.c_str(), "w");
       fwrite(imgVec.data(), imgVec.size(), 1, fp);
       fclose(fp);
       */
      
      rawJpegData.emplace_back(std::move(imgVec));
    }
    
    return rawJpegData;
  }
  
  inline static size_t GetPaddedNumBytes(size_t numBytes)
  {
    // Pad to a multiple of 4 for NVStorage
    const size_t paddedNumBytes = (numBytes + 3) & ~0x03;
    DEV_ASSERT(paddedNumBytes % 4 == 0, "EnrolledFaceEntry.Serialize.PaddedSizeNotMultipleOf4");
    
    return paddedNumBytes;
  }
  
  Result VisionComponent::SaveFaceAlbumToRobot()
  {
    return SaveFaceAlbumToRobot(nullptr, nullptr);
  }
  
  Result VisionComponent::SaveFaceAlbumToRobot(std::function<void(NVStorage::NVResult)> albumCallback,
                                               std::function<void(NVStorage::NVResult)> enrollCallback)
  {
    Result lastResult = RESULT_OK;
    
    _albumData.clear();
    _enrollData.clear();
    
    // Get album data from vision system
    this->Lock();
    lastResult = _visionSystem->GetSerializedFaceData(_albumData, _enrollData);
    this->Unlock();
    
    if(lastResult != RESULT_OK)
    {
      PRINT_NAMED_WARNING("VisionComponent.SaveFaceAlbumToRobot.GetSerializedFaceDataFailed",
                          "GetSerializedFaceData failed");
      return lastResult;
    }
    
    const u32 maxAlbumSize = _robot.GetNVStorageComponent().GetMaxSizeForEntryTag(NVStorage::NVEntryTag::NVEntry_FaceAlbumData);
    if(_albumData.size() >= maxAlbumSize)
    {
      PRINT_NAMED_ERROR("VisionComponent.SaveFaceAlbumToRobot.AlbumDataTooLarge",
                        "Album data is %zu max size is %u",
                        _albumData.size(),
                        maxAlbumSize);
      return RESULT_FAIL_INVALID_SIZE;
    }
    
    const u32 maxEnrollSize = _robot.GetNVStorageComponent().GetMaxSizeForEntryTag(NVStorage::NVEntryTag::NVEntry_FaceEnrollData);
    if(_enrollData.size() >= maxEnrollSize)
    {
      PRINT_NAMED_ERROR("VisionComponent.SaveFaceAlbumToRobot.EnrollDataTooLarge",
                        "Enroll data is %zu max size is %u",
                        _enrollData.size(),
                        maxEnrollSize);
      return RESULT_FAIL_INVALID_SIZE;
    }

    // Callback to display result when NVStorage.Write finishes
    NVStorageComponent::NVStorageWriteEraseCallback saveAlbumCallback = [this,albumCallback](NVStorage::NVResult result) {
      if(result == NVStorage::NVResult::NV_OKAY) {
        PRINT_NAMED_INFO("VisionComponent.SaveFaceAlbumToRobot.AlbumSuccess",
                         "Successfully completed saving album data to robot");
      } else {
        PRINT_NAMED_WARNING("VisionComponent.SaveFaceAlbumToRobot.AlbumFailure",
                            "Failed saving album data to robot: %s",
                            EnumToString(result));
        _robot.BroadcastEngineErrorCode(EngineErrorCode::WriteFacesToRobot);
      }
      
      if(nullptr != albumCallback) {
        albumCallback(result);
      }
    };
    // Callback to display result when NVStorage.Write finishes
    NVStorageComponent::NVStorageWriteEraseCallback saveEnrollCallback = [this,enrollCallback](NVStorage::NVResult result) {
      if(result == NVStorage::NVResult::NV_OKAY) {
        PRINT_NAMED_INFO("VisionComponent.SaveFaceAlbumToRobot.EnrollSuccess",
                         "Successfully completed saving enroll data to robot");
      } else {
        PRINT_NAMED_WARNING("VisionComponent.SaveFaceAlbumToRobot.EnrollFailure",
                            "Failed saving enroll data to robot: %s",
                            EnumToString(result));
        _robot.BroadcastEngineErrorCode(EngineErrorCode::WriteFacesToRobot);
      }
      
      if(nullptr != enrollCallback) {
        enrollCallback(result);
      }
    };

    
    if(_albumData.empty() && _enrollData.empty()) {
      PRINT_NAMED_INFO("VisionComponent.SaveFaceAlbumToRobot.EmptyAlbumData", "Will erase robot album data");
      // Special case: no face data, so erase what's on the robot so it matches
      bool sendSucceeded = _robot.GetNVStorageComponent().Erase(NVStorage::NVEntryTag::NVEntry_FaceAlbumData, saveAlbumCallback);
      if(!sendSucceeded) {
        PRINT_NAMED_WARNING("VisionComponent.SaveFaceAlbumToRobot.SendEraseAlbumDataFail", "");
        lastResult = RESULT_FAIL;
      } else {
        sendSucceeded = _robot.GetNVStorageComponent().Erase(NVStorage::NVEntryTag::NVEntry_FaceEnrollData, saveEnrollCallback);
        if(!sendSucceeded) {
          PRINT_NAMED_WARNING("VisionComponent.SaveFaceAlbumToRobot.SendEraseEnrollDataFail", "");
        }
      }
      return lastResult;
    }
    
    // Pad to a multiple of 4 for NVStorage
    _albumData.resize(GetPaddedNumBytes(_albumData.size()));
    _enrollData.resize(GetPaddedNumBytes(_enrollData.size()));
    
    // If one of the data is not empty, neither should be (we can't have album data with
    // no enroll data or vice versa)
    DEV_ASSERT(!_albumData.empty() && !_enrollData.empty(), "VisionComponent.SaveFaceAlbumToRobot.BadAlbumOrEnrollData");
    
    // Use NVStorage to save it
    bool sendSucceeded = _robot.GetNVStorageComponent().Write(NVStorage::NVEntryTag::NVEntry_FaceAlbumData,
                                                              _albumData.data(), _albumData.size(), saveAlbumCallback);
    if(!sendSucceeded) {
      PRINT_NAMED_WARNING("VisionComponent.SaveFaceAlbumToRobot.SendWriteAlbumDataFail", "");
      lastResult = RESULT_FAIL;
    } else {
      sendSucceeded = _robot.GetNVStorageComponent().Write(NVStorage::NVEntryTag::NVEntry_FaceEnrollData,
                                                         _enrollData.data(), _enrollData.size(), saveEnrollCallback);
      if(!sendSucceeded) {
        PRINT_NAMED_WARNING("VisionComponent.SaveFaceAlbumToRobot.SendWriteEnrollDataFail", "");
        lastResult = RESULT_FAIL;
      }
    }
    
    PRINT_NAMED_INFO("VisionComponent.SaveFaceAlbumToRobot.Initiated",
                     "Initiated save of %zu-byte album data and %zu-byte enroll data to NVStorage",
                     _albumData.size(), _enrollData.size());
    
    LOG_EVENT("robot.vision.save_face_album_data_size_bytes", "%zu", _albumData.size());
    LOG_EVENT("robot.vision.save_face_enroll_data_size_bytes", "%zu", _enrollData.size());
    
    return lastResult;
  } // SaveFaceAlbumToRobot()
  
  Result VisionComponent::LoadFaceAlbumFromRobot()
  {
    Result lastResult = RESULT_OK;
    
    DEV_ASSERT(_visionSystem != nullptr, "VisionComponent.LoadFaceAlbumFromRobot.VisionSystemNotReady");
    
    NVStorageComponent::NVStorageReadCallback readCallback =
    [this](u8* data, size_t size, NVStorage::NVResult result)
    {
      if(result == NVStorage::NVResult::NV_OKAY)
      {
        // Read completed: try to use the data to update the face album/enroll data
        Lock();
        std::list<Vision::LoadedKnownFace> loadedFaces;
        Result setResult = _visionSystem->SetSerializedFaceData(_albumData, _enrollData, loadedFaces);
        Unlock();
        
        if(RESULT_OK == setResult) {
          PRINT_NAMED_INFO("VisionComponent.LoadFaceAlbumFromRobot.Success",
                           "Finished setting %zu-byte album data and %zu-byte enroll data",
                           _albumData.size(), _enrollData.size());

          PRINT_CH_INFO("VisionComponent", "VisionComponent.LoadFaceAlbumFromRobot.Success", "Number of Loaded Faces: %zu",
                        loadedFaces.size());
          
          BroadcastLoadedNamesAndIDs(loadedFaces);
          
        } else {
          PRINT_NAMED_WARNING("VisionComponent.LoadFaceAlbumFromRobot.Failure",
                              "Failed setting %zu-byte album data and %zu-byte enroll data",
                              _albumData.size(), _enrollData.size());
        }
      } else if (result == NVStorage::NVResult::NV_NOT_FOUND) {
        PRINT_NAMED_INFO("VisionComponent.LoadFaceAlbumFromRobot.ReadFaceEnrollDataNotFound", "");
      } else {
        PRINT_NAMED_WARNING("VisionComponent.LoadFaceAlbumFromRobot.ReadFaceEnrollDataFail",
                            "NVResult = %s", EnumToString(result));
      }
      
      _albumData.clear();
      _enrollData.clear();
      
    }; // ReadCallback
    
    _albumData.clear();
    _enrollData.clear();
    
    // NOTE: We don't run the callback until both data items have been read
    bool sendSucceeded = _robot.GetNVStorageComponent().Read(NVStorage::NVEntryTag::NVEntry_FaceAlbumData,
                                                             {}, &_albumData, false);
    
    if(!sendSucceeded) {
      PRINT_NAMED_WARNING("VisionComponent.LoadFaceAlbumFromRobot.ReadFaceAlbumDataFail", "");
      lastResult = RESULT_FAIL;
    } else {
      sendSucceeded = _robot.GetNVStorageComponent().Read(NVStorage::NVEntryTag::NVEntry_FaceEnrollData,
                                                          readCallback, &_enrollData, false);
      if(!sendSucceeded) {
        PRINT_NAMED_WARNING("VisionComponent.LoadFaceAlbumFromRobot.ReadFaceEnrollDataFail", "");
        lastResult = RESULT_FAIL;
      }
    }
    
    PRINT_NAMED_INFO("VisionComponent.LoadFaceAlbumToRobot.Initiated",
                     "Initiated load of album and enroll data from NVStorage");
    
    return lastResult;
  } // LoadFaceAlbumFromRobot()
  
  
  Result VisionComponent::SaveFaceAlbumToFile(const std::string& path)
  {
    Lock();
    Result result = _visionSystem->SaveFaceAlbum(path);
    Unlock();
    
    if(RESULT_OK != result) {
      PRINT_NAMED_WARNING("VisionComponent.SaveFaceAlbum.SaveToFileFailed",
                          "AlbumFile: %s", path.c_str());
    }
    return result;
  }
  
  
  Result VisionComponent::LoadFaceAlbumFromFile(const std::string& path)
  {
    std::list<Vision::LoadedKnownFace> loadedFaces;
    Result loadResult = LoadFaceAlbumFromFile(path, loadedFaces);
    if(RESULT_OK == loadResult)
    {
      BroadcastLoadedNamesAndIDs(loadedFaces);
    }
    
    return loadResult;
  }
  
  Result VisionComponent::LoadFaceAlbumFromFile(const std::string& path, std::list<Vision::LoadedKnownFace>& loadedFaces)
  {
    Result result = _visionSystem->LoadFaceAlbum(path, loadedFaces);
    
    if(RESULT_OK != result) {
      PRINT_NAMED_WARNING("VisionComponent.LoadFaceAlbum.LoadFromFileFailed",
                          "AlbumFile: %s", path.c_str());
    } else {
      result = SaveFaceAlbumToRobot();
    }
    
    return result;
  }
  
  
  void VisionComponent::AssignNameToFace(Vision::FaceID_t faceID, const std::string& name, Vision::FaceID_t mergeWithID)
  {  
    // Pair this name and ID in the vision system
    Lock();
    _visionSystem->AssignNameToFace(faceID, name, mergeWithID);
    Unlock();
  }
  
  void VisionComponent::SetFaceEnrollmentMode(Vision::FaceEnrollmentPose pose,
 																						  Vision::FaceID_t forFaceID,
																						  s32 numEnrollments)
  
  {
    _visionSystem->SetFaceEnrollmentMode(pose, forFaceID, numEnrollments);
  }
  
  Result VisionComponent::EraseFace(Vision::FaceID_t faceID)
  {
    Lock();
    Result result = _visionSystem->EraseFace(faceID);
    Unlock();
    if(RESULT_OK == result) {
      // Update robot
      SaveFaceAlbumToRobot();
      // Send back confirmation
      ExternalInterface::RobotErasedEnrolledFace msg;
      msg.faceID  = faceID;
      msg.name    = "";
      _robot.Broadcast(ExternalInterface::MessageEngineToGame(std::move(msg)));
      return RESULT_OK;
    } else {
      return RESULT_FAIL;
    }
  }
  
  void VisionComponent::EraseAllFaces()
  {
    Lock();
    _visionSystem->EraseAllFaces();
    Unlock();
    SaveFaceAlbumToRobot();
    _robot.Broadcast(ExternalInterface::MessageEngineToGame(ExternalInterface::RobotErasedAllEnrolledFaces()));
  }
  
  Result VisionComponent::RenameFace(Vision::FaceID_t faceID, const std::string& oldName, const std::string& newName)
  {
    Vision::RobotRenamedEnrolledFace renamedFace;
    Lock();
    Result result = _visionSystem->RenameFace(faceID, oldName, newName, renamedFace);
    Unlock();
    
    if(RESULT_OK == result)
    {
      SaveFaceAlbumToRobot();
      _robot.Broadcast(ExternalInterface::MessageEngineToGame( std::move(renamedFace) ));
    }
    
    return result;
  }
  
  void VisionComponent::BroadcastLoadedNamesAndIDs(const std::list<Vision::LoadedKnownFace>& loadedFaces) const
  {
    // Notify about the newly-available names and IDs, and create wave files
    // for the names if they don't already exist, so we've already got them
    // when we want to say them at some point later.
    using namespace ExternalInterface;
    _robot.Broadcast(MessageEngineToGame(RobotErasedAllEnrolledFaces()));
    for(auto & loadedFace : loadedFaces)
    {
      
      PRINT_CH_INFO("VisionComponent", "VisionComponent.BroadcastLoadedNamesAndIDs", "broadcasting loaded face id: %d",
                    loadedFace.faceID);
      
      _robot.Broadcast(MessageEngineToGame( Vision::LoadedKnownFace(loadedFace) ));
    }
  }
  
  void VisionComponent::FakeImageProcessed(TimeStamp_t t, const std::vector<const ImageImuData>& imuData)
  {
    _lastProcessedImageTimeStamp_ms = t;
   
    for( const auto& entry : imuData )
    {
      GetImuDataHistory().AddImuData(entry.imageId,
                                     entry.rateX,
                                     entry.rateY,
                                     entry.rateZ,
                                     entry.line2Number);

      GetImuDataHistory().CalculateTimestampForImageIMU(entry.imageId, t,
                                                        RollingShutterCorrector::timeBetweenFrames_ms,
                                                        GetCameraCalibration()->GetNrows());
    }
  }
  
  void VisionComponent::HandleDefaultCameraParams(const DefaultCameraParams& params)
  {
    if(!_visionSystem->IsInitialized())
    {
      PRINT_NAMED_ERROR("VisionComponent.HandleDefaultCameraParams.NotInitialized", "");
      return;
    }
  
    if(kInitialExposureTime_ms < params.minExposure_ms ||
       kInitialExposureTime_ms > params.maxExposure_ms)
    {
      PRINT_NAMED_ERROR("VisionComponent.HandleDefaultCameraParams.BadInitialExposureTime",
                        "Initial exp time %ums outside range [%u,%u]",
                        kInitialExposureTime_ms,
                        params.minExposure_ms, params.maxExposure_ms);
      return;
    }
    
    SetCameraSettings(kInitialExposureTime_ms, params.gain);
      
    Lock();
    Result result = _visionSystem->SetCameraExposureParams(kInitialExposureTime_ms,
                                                           Util::numeric_cast<s32>(params.minExposure_ms),
                                                           Util::numeric_cast<s32>(params.maxExposure_ms),
                                                           params.gain,
                                                           kMinCameraGain,
                                                           params.maxGain,
                                                           params.gammaCurve);
    Unlock();
    
    if(RESULT_OK != result)
    {
      PRINT_NAMED_ERROR("VisionComponent.HandleDefaultCameraParams.SetFailed",
                        "Current:%ums Min:%ums Max:%ums",
                        kInitialExposureTime_ms,
                        params.minExposure_ms,
                        params.maxExposure_ms);
      return;
    }
    
  }
  
  s32 VisionComponent::GetCurrentCameraExposureTime_ms() const
  {
    return _visionSystem->GetCurrentCameraExposureTime_ms();
  }
  
  f32 VisionComponent::GetCurrentCameraGain() const
  {
    return _visionSystem->GetCurrentCameraGain();
  }
  
  void VisionComponent::EnableAutoExposure(bool enable)
  {
    _enableAutoExposure = enable;
    _visionSystem->SetNextMode(VisionMode::CheckingQuality, enable);
  }
  
  void VisionComponent::SetAndDisableAutoExposure(u16 exposure_ms, f32 gain)
  {
    SetCameraSettings(exposure_ms, gain);
    EnableAutoExposure(false);
  }
  
  void VisionComponent::SetCameraSettings(const s32 exposure_ms, const f32 gain)
  {
    if(!_visionSystem->IsExposureValid(exposure_ms) || !_visionSystem->IsGainValid(gain))
    {
      return;
    }
    
    const u16 exposure_ms_u16 = Util::numeric_cast<u16>(exposure_ms);
  
    PRINT_CH_INFO("VisionComponent",
                  "VisionComponent.SetCameraSettings",
                  "Exp:%ums Gain:%f",
                  exposure_ms,
                  gain);
    
    SetCameraParams params(gain,
                           exposure_ms_u16,
                           false);
    
    _robot.SendMessage(RobotInterface::EngineToRobot(std::move(params)));
    _vizManager->SendCameraInfo(exposure_ms_u16, gain);
    
    _visionSystem->SetNextCameraParams(exposure_ms, gain);

    _robot.Broadcast(ExternalInterface::MessageEngineToGame(
                        ExternalInterface::CurrentCameraParams(gain, exposure_ms_u16, _enableAutoExposure) ));
  }
  
  s32 VisionComponent::GetMinCameraExposureTime_ms() const
  {
    return _visionSystem->GetMinCameraExposureTime_ms();
  }
  
  s32 VisionComponent::GetMaxCameraExposureTime_ms() const
  {
    return _visionSystem->GetMaxCameraExposureTime_ms();
  }
  
  f32 VisionComponent::GetMinCameraGain() const
  {
    return _visionSystem->GetMinCameraGain();
  }
  
  f32 VisionComponent::GetMaxCameraGain() const
  {
    return _visionSystem->GetMaxCameraGain();
  }
  
# ifdef COZMO_V2
  void VisionComponent::CaptureAndSendImage()
  {
    
//      PRINT_NAMED_WARNING("Here","");
    // This resolution should match AndroidHAL::_imageCaptureResolution!
    const ImageResolution expectedResolution = ImageResolution::QVGA;
    DEV_ASSERT(expectedResolution == AndroidHAL::getInstance()->CameraGetResolution(),
               "VisionComponent.CaptureAndSendImage.ResolutionMismatch");
    const int cameraRes = static_cast<const int>(expectedResolution);
    int numRows = Vision::CameraResInfo[cameraRes].height;
    int numCols = Vision::CameraResInfo[cameraRes].width;
    
    numRows = 360;
    numCols = 640;

    const int bufferSize = numRows * numCols;
    u8 buffer[bufferSize];
    
    // Get image buffer
    // TODO: ImageImuData can be engine-only, non-clad, struct
    std::vector<ImageImuData> imuData;
    u32 imageId;
    if (AndroidHAL::getInstance()->CameraGetFrame(buffer, imageId, imuData)) {
//      PRINT_NAMED_WARNING("ENGINE CAMERAGETFRAME", "Got FRAME");
      static bool b = false;
      static int s = 0;
      if(!b)
      {
        b = true;
        s = imageId;
      }
      
      // Add IMU data to history
      for (const auto& data : imuData) {
        GetImuDataHistory().AddImuData(data.imageId , data.rateX, data.rateY, data.rateZ, data.line2Number);
      }
      
      // Create ImageRGB object from image buffer
      Vision::Image imgRGB(numRows, numCols, buffer);
//      Vision::ImageRGB imgRGB(numRows, numCols, buffer);
//
//      if(imageId - s < 20)
//      {
//        imgRGB.Save("/data/data/com.anki.cozmoengine/images/" + std::to_string(imageId) + ".jpg");
//      }
      
      if(kDisplayUndistortedImages)
      {
        Vision::ImageRGB imgUndistorted(numRows,numCols);
        cv::undistort(imgRGB.get_CvMat_(), imgUndistorted.get_CvMat_(),
                      _camera.GetCalibration()->GetCalibrationMatrix().get_CvMatx_(),
                      _camera.GetCalibration()->GetDistortionCoeffs());
        imgUndistorted.Display("UndistortedImage");
      }
        
      // Create EncodedImage with proper imageID and timestamp
      // ***** TODO: Timestamp needs to be in sync with RobotState timestamp!!! ******
      TimeStamp_t ts = AndroidHAL::getInstance()->GetTimeStamp() - BS_TIME_STEP;
      
      // ***** TODO: Get rid of encodedImage since we no longer need "encoded" images internally *****
      imgRGB.SetTimestamp(ts);
      EncodedImage encodedImage(imgRGB, imageId);
      
      // Set next image for VisionComponent
//      Result lastResult = SetNextImage(encodedImage);
      
      // Compress to jpeg and send to game and viz
      Result lastResult = CompressAndSendImage(imgRGB, 50);
      DEV_ASSERT(RESULT_OK == lastResult, "VisionComponent.CompressAndSendImage.Failed");
    }
  }
  
# endif // #ifdef COZMO_V2
  
  f32 VisionComponent::GetBodyTurnSpeedThresh_degPerSec() const
  {
    return kBodyTurnSpeedThreshBlock_degs;
  }
  
#pragma mark -
#pragma mark Message Handlers
  
  template<>
  void VisionComponent::HandleMessage(const ExternalInterface::EnableVisionMode& payload)
  {
    EnableMode(payload.mode, payload.enable);
  }
  
  template<>
  void VisionComponent::HandleMessage(const ExternalInterface::VisionWhileMoving& msg)
  {
    EnableVisionWhileMovingFast(msg.enable);
  }
  
  template<>
  void VisionComponent::HandleMessage(const ExternalInterface::VisionRunMode& msg)
  {
    SetIsSynchronous(msg.isSync);
  }
  
  template<>
  void VisionComponent::HandleMessage(const ExternalInterface::EraseEnrolledFaceByID& msg)
  {
    EraseFace(msg.faceID);
  }
  
  template<>
  void VisionComponent::HandleMessage(const ExternalInterface::EraseAllEnrolledFaces& msg)
  {
    EraseAllFaces();
  }

  // Helper function to get the full path to face albums if isRelative=true
  inline static std::string GetFullFaceAlbumPath(const CozmoContext* context, const std::string& pathIn, bool isRelative)
  {
    if(isRelative) {
      return context->GetDataPlatform()->pathToResource(Util::Data::Scope::Resources,
                                                        Util::FileUtils::FullFilePath({"config", "basestation", "faceAlbums", pathIn}));
    } else {
      return pathIn;
    }
  }
  
  template<>
  void VisionComponent::HandleMessage(const ExternalInterface::SaveFaceAlbumToFile& msg)
  {
    SaveFaceAlbumToFile(GetFullFaceAlbumPath(_context, msg.path, msg.isRelativePath));
  }
  
  template<>
  void VisionComponent::HandleMessage(const ExternalInterface::LoadFaceAlbumFromFile& msg)
  {
    LoadFaceAlbumFromFile(GetFullFaceAlbumPath(_context, msg.path, msg.isRelativePath));
  }
  
  template<>
  void VisionComponent::HandleMessage(const ExternalInterface::UpdateEnrolledFaceByID& msg)
  {
    RenameFace(msg.faceID, msg.oldName, msg.newName);
  }
  
  void VisionComponent::EnableColorImages(bool enable)
  {
    _enableColorImages = enable;
    _robot.SendRobotMessage<RobotInterface::EnableColorImages>(enable);
  }
  
  template<>
  void VisionComponent::HandleMessage(const ExternalInterface::EnableColorImages& msg)
  {
    EnableColorImages(msg.enable);
  }
  
  template<>
  void VisionComponent::HandleMessage(const ExternalInterface::SetCameraSettings& payload)
  {
    EnableAutoExposure(payload.enableAutoExposure);
    
    // If we are not enabling auto exposure (we are disabling it) then set the exposure and gain
    if(!payload.enableAutoExposure)
    {
      SetCameraSettings(payload.exposure_ms, payload.gain);
    }
  }
  
  template<>
  void VisionComponent::HandleMessage(const ExternalInterface::RobotConnectionResponse& msg)
  {
    if (msg.result == RobotConnectionResult::Success)
    {
      NVStorageComponent::NVStorageReadCallback readCamCalibCallback = [this](u8* data, size_t size, NVStorage::NVResult res)
      {
        if (res == NVStorage::NVResult::NV_OKAY) {
          CameraCalibration payload;
          
          if (size != NVStorageComponent::MakeWordAligned(payload.Size())) {
            PRINT_NAMED_WARNING("VisionComponent.ReadCameraCalibration.SizeMismatch",
                                "Expected %zu, got %zu",
                                NVStorageComponent::MakeWordAligned(payload.Size()), size);
          } else {
            
            payload.Unpack(data, size);
            
            std::stringstream ss;
            ss << "[";
            for(int i = 0; i < payload.distCoeffs.size() - 1; ++i)
            {
              ss << payload.distCoeffs[i] << ", ";
            }
            ss << payload.distCoeffs.back() << "]";
            
            PRINT_NAMED_INFO("VisionComponent.ReadCameraCalibration.Recvd",
                             "Received new %dx%d camera calibration from robot. (fx: %f, fy: %f, cx: %f, cy: %f, distCoeffs: %s)",
                             payload.ncols, payload.nrows,
                             payload.focalLength_x, payload.focalLength_y,
                             payload.center_x, payload.center_y,
                             ss.str().c_str());
            
            
            
            // See hardware.h for the body hardware versions
            // 6 == BODY_VER_1v5c and anything less is an older version
            // We never verified the computed distortion coefficients of 1.0 or 1.5 robots at the factory
            // so as far as we know they are garbage so ignore them.
            if(_robot.GetBodyHWVersion() <= 6)
            {
              PRINT_NAMED_INFO("VisionComponent.ReadCameraCalibration.IgnoringDistCoeffs", "");
              payload.distCoeffs.fill(0);
            }
            
            // Convert calibration data in payload to a shared CameraCalibration object
            auto calib = std::make_shared<Vision::CameraCalibration>(payload.nrows,
                                                                     payload.ncols,
                                                                     payload.focalLength_x,
                                                                     payload.focalLength_y,
                                                                     payload.center_x,
                                                                     payload.center_y,
                                                                     payload.skew,
                                                                     payload.distCoeffs);
            
            SetCameraCalibration(calib);
            
            #ifdef COZMO_V2
            {
              // Compute FOV from focal length and send
              CameraFOVInfo msg(calib->ComputeHorizontalFOV().ToFloat(), calib->ComputeVerticalFOV().ToFloat());
              if (_robot.SendMessage(RobotInterface::EngineToRobot(std::move(msg))) != RESULT_OK) {
                PRINT_NAMED_WARNING("VisionComponent.ReadCameraCalibration.SendCameraFOVFailed", "");
              }
            }
            #endif // ifdef COZMO_V2
            
            
          }
        } else {
          PRINT_NAMED_WARNING("VisionComponent.ReadCameraCalibration.Failed", "");
          
#ifdef COZMO_V2
          // TEMP HACK: Use dummy calibration for now since final camera not available yet
          PRINT_NAMED_WARNING("VisionComponent.ReadCameraCalibration.UsingDummyV2Calibration", "");
<<<<<<< HEAD
          const std::vector<f32> distortionCoeffs = {{-0.07167206757206086,
            -0.2198782133395603,
            0.001435740245449692,
            0.001523365725052927,
            0.1341471670512819,
            0, 0, 0}};
          Vision::CameraCalibration calib(360,
                                          640,
                                          362.8743258347415,
                                          366.7335187649505,
                                          302.279771069911,
                                          200.0289589104854,
                                          0,
                                          distortionCoeffs);
=======
          std::array<float,8> distCoeffs{{0.2f,0.1f,0.05f,0.025f,0.f,0.f,0.f,0.f}};
          auto calib = std::make_shared<Vision::CameraCalibration>(240, 320,
                                                                   280, 280,
                                                                   160, 120,
                                                                   0,
                                                                   distCoeffs);
>>>>>>> 4ce2176e
          SetCameraCalibration(calib);
#endif
          
        }
        
        Enable(true);
      };
      
      _robot.GetNVStorageComponent().Read(NVStorage::NVEntryTag::NVEntry_CameraCalib, readCamCalibCallback);
      
      // Request the default camera parameters
      SetCameraParams msg;
      msg.requestDefaultParams = true;
      _robot.SendMessage(RobotInterface::EngineToRobot(std::move(msg)));
    }
  }
  
} // namespace Cozmo
} // namespace Anki<|MERGE_RESOLUTION|>--- conflicted
+++ resolved
@@ -2539,14 +2539,14 @@
 #ifdef COZMO_V2
           // TEMP HACK: Use dummy calibration for now since final camera not available yet
           PRINT_NAMED_WARNING("VisionComponent.ReadCameraCalibration.UsingDummyV2Calibration", "");
-<<<<<<< HEAD
           const std::vector<f32> distortionCoeffs = {{-0.07167206757206086,
             -0.2198782133395603,
             0.001435740245449692,
             0.001523365725052927,
             0.1341471670512819,
             0, 0, 0}};
-          Vision::CameraCalibration calib(360,
+            
+          auto calib = std::make_shared<Vision::CameraCalibration>(360,
                                           640,
                                           362.8743258347415,
                                           366.7335187649505,
@@ -2554,14 +2554,7 @@
                                           200.0289589104854,
                                           0,
                                           distortionCoeffs);
-=======
-          std::array<float,8> distCoeffs{{0.2f,0.1f,0.05f,0.025f,0.f,0.f,0.f,0.f}};
-          auto calib = std::make_shared<Vision::CameraCalibration>(240, 320,
-                                                                   280, 280,
-                                                                   160, 120,
-                                                                   0,
-                                                                   distCoeffs);
->>>>>>> 4ce2176e
+          
           SetCameraCalibration(calib);
 #endif
           
