--- conflicted
+++ resolved
@@ -87,16 +87,12 @@
   CONSOLE_VAR(bool, kVisualizeObservedMarkersIn3D, "Vision.General", false);
   CONSOLE_VAR(bool, kDrawMarkerNames,              "Vision.General", false); // In viz camera view
   CONSOLE_VAR(bool, kDisplayUndistortedImages,     "Vision.General", false);
-<<<<<<< HEAD
-
-=======
   CONSOLE_VAR(bool, kDisplayObjectDetectionLabels, "Vision.General", false); // when drawing images to screen
   
   // Hack to continue drawing detected objects for a bit after they are detected
   // since object detection is slow
   CONSOLE_VAR(u32, kKeepDrawingDetectionsFor_ms,   "Vision.General", 500);
   
->>>>>>> 6b871c1c
   namespace JsonKey
   {
     const char * const ImageQualityGroup = "ImageQuality";
@@ -122,16 +118,8 @@
   }
 
   VisionComponent::VisionComponent()
-<<<<<<< HEAD
-  : IDependencyManagedComponent<RobotComponentID>(RobotComponentID::Vision)
-  {
-    _bufferedImg.Clear();
-    _nextImg.Clear();
-    _currentImg.Clear();
-=======
   : IDependencyManagedComponent<RobotComponentID>(this, RobotComponentID::Vision)
   {    
->>>>>>> 6b871c1c
   } // VisionSystem()
 
 
@@ -558,11 +546,7 @@
 
             img565.SetFromImageRGB(screenImg, gammaLUT);
 
-<<<<<<< HEAD
-            animComponent.DisplayFaceImage(img565, ANIM_TIME_STEP_MS, false);
-=======
             animComponent.DisplayFaceImage(img565, AnimationComponent::DEFAULT_STREAMING_FACE_DURATION_MS, false);
->>>>>>> 6b871c1c
           }
         }
 
@@ -986,13 +970,9 @@
         tryAndReport(&VisionComponent::UpdateComputedCalibration, VisionMode::ComputingCalibration);
         tryAndReport(&VisionComponent::UpdateImageQuality,        VisionMode::CheckingQuality);
         tryAndReport(&VisionComponent::UpdateLaserPoints,         VisionMode::DetectingLaserPoints);
-<<<<<<< HEAD
-
-=======
         tryAndReport(&VisionComponent::UpdateDetectedObjects,     VisionMode::Count); // Use Count here to always call UpdateDetectedObjects
         tryAndReport(&VisionComponent::UpdateVisualObstacles,     VisionMode::DetectingVisualObstacles);
         
->>>>>>> 6b871c1c
         // Display any debug images left by the vision system
         if(ANKI_DEV_CHEATS)
         {
@@ -1051,12 +1031,6 @@
         }
 
         // Store frame rate and last image processed time. Time should only move forward.
-<<<<<<< HEAD
-        DEV_ASSERT(result.timestamp >= _lastProcessedImageTimeStamp_ms, "VisionComponent.UpdateAllResults.BadTimeStamp");
-        _processingPeriod_ms = result.timestamp - _lastProcessedImageTimeStamp_ms;
-        _lastProcessedImageTimeStamp_ms = result.timestamp;
-
-=======
         // NOTE: Object detection runs asynchronously, so we ignore those results for this
         //       purpose.
         if(!result.modesProcessed.IsBitFlagSet(VisionMode::DetectingGeneralObjects))
@@ -1066,7 +1040,6 @@
           _lastProcessedImageTimeStamp_ms = result.timestamp;
         }
         
->>>>>>> 6b871c1c
         auto visionModesList = std::vector<VisionMode>();
         for (VisionMode mode = VisionMode::Idle; mode < VisionMode::Count; ++mode)
         {
@@ -1283,8 +1256,6 @@
     return RESULT_OK;
   } // UpdateMotionCentroid()
 
-<<<<<<< HEAD
-=======
   Result VisionComponent::UpdateVisualObstacles(const VisionProcessingResult& procResult)
   {
     for(auto const& edgeFrame : procResult.visualObstacles)
@@ -1295,7 +1266,6 @@
     return RESULT_OK;
   }
   
->>>>>>> 6b871c1c
   Result VisionComponent::UpdateLaserPoints(const VisionProcessingResult& procResult)
   {
     for(auto laserPoint : procResult.laserPoints) // deliberate copy: we move this to the message
@@ -1305,9 +1275,6 @@
 
     return RESULT_OK;
   } // UpdateMotionCentroid()
-<<<<<<< HEAD
-
-=======
   
   Result VisionComponent::UpdateDetectedObjects(const VisionProcessingResult& procResult)
   {
@@ -1363,7 +1330,6 @@
     return RESULT_OK;
   }
   
->>>>>>> 6b871c1c
   Result VisionComponent::UpdateOverheadEdges(const VisionProcessingResult& procResult)
   {
     for(auto & edgeFrame : procResult.overheadEdges)
@@ -2356,15 +2322,6 @@
                   "Exp:%ums Gain:%f",
                   exposure_ms,
                   gain);
-<<<<<<< HEAD
-
-    // SetCameraParams params(gain,
-    //                        exposure_ms_u16,
-    //                        false);
-    // _robot->SendMessage(RobotInterface::EngineToRobot(std::move(params)));
-    PRINT_NAMED_WARNING("VisionComponent.SetCameraSettings.NotYetImplemented", "");
-=======
->>>>>>> 6b871c1c
 
     _vizManager->SendCameraInfo(exposure_ms_u16, gain);
 
