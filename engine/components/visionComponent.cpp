/**
 * File: visionComponent.cpp
 *
 * Author: Andrew Stein
 * Date:   11/20/2014
 *
 * Description: Container for the thread containing the basestation vision
 *              system, which provides methods for managing and communicating
 *              with it.
 *
 * Copyright: Anki, Inc. 2014
 **/


#include "engine/actions/basicActions.h"
#include "androidHAL/androidHAL.h"
#include "engine/ankiEventUtil.h"
#include "engine/blockWorld/blockWorld.h"
#include "engine/components/animationComponent.h"
#include "engine/components/dockingComponent.h"
#include "engine/components/visionComponent.h"
#include "engine/navMap/mapComponent.h"
#include "engine/cozmoContext.h"
#include "engine/externalInterface/externalInterface.h"
#include "engine/faceWorld.h"
#include "engine/petWorld.h"
#include "engine/robot.h"
#include "engine/robotStateHistory.h"
#include "engine/vision/visionModesHelpers.h"
#include "engine/vision/visionSystem.h"
#include "engine/viz/vizManager.h"

#include "anki/vision/basestation/camera.h"
#include "anki/vision/basestation/image_impl.h"
#include "anki/vision/basestation/trackedFace.h"
#include "anki/vision/basestation/observableObjectLibrary_impl.h"
#include "anki/vision/basestation/visionMarker.h"
#include "anki/vision/MarkerCodeDefinitions.h"

#include "anki/common/basestation/jsonTools.h"
#include "anki/common/basestation/math/point_impl.h"
#include "anki/common/basestation/math/quad_impl.h"
#include "anki/common/basestation/utils/data/dataPlatform.h"
#include "anki/common/basestation/utils/timer.h"
#include "anki/common/robot/config.h"

#include "util/console/consoleInterface.h"
#include "util/cpuProfiler/cpuProfiler.h"
#include "util/fileUtils/fileUtils.h"
#include "util/helpers/boundedWhile.h"
#include "util/helpers/templateHelpers.h"
#include "util/logging/logging.h"
#include "util/threading/threadPriority.h"

#include "clad/externalInterface/messageEngineToGame.h"
#include "clad/externalInterface/messageGameToEngine.h"
#include "clad/robotInterface/messageEngineToRobot.h"
#include "clad/types/imageTypes.h"

#include "opencv2/highgui/highgui.hpp"

namespace Anki {
namespace Cozmo {

  CONSOLE_VAR(f32, kHeadTurnSpeedThreshBlock_degs, "WasRotatingTooFast.Block.Head_deg/s",   10.f);
  CONSOLE_VAR(f32, kBodyTurnSpeedThreshBlock_degs, "WasRotatingTooFast.Block.Body_deg/s",   30.f);
  CONSOLE_VAR(u8,  kNumImuDataToLookBack,          "WasRotatingTooFast.Face.NumToLookBack", 5);
  
  CONSOLE_VAR(bool, kDisplayProcessedImagesOnly, "Vision.General", true);
  
  // Quality of images sent to game/viz
  // Set to -1 to display "locally" with img.Display()
  // Set to 0 to disable sending altogether (to save bandwidth) -- disables camera feed AND debug images
  CONSOLE_VAR(s32,  kImageCompressQuality,  "Vision.General", 50);
  
  // Whether or not to do rolling shutter correction for physical robots
  CONSOLE_VAR(bool, kRollingShutterCorrectionEnabled, "Vision.PreProcessing", true);
  CONSOLE_VAR(f32,  kMinCameraGain,                   "Vision.PreProcessing", 0.1f);
  
  // Amount of time we sleep when paused, waiting for next image, and after processing each image
  // (in order to provide a little breathing room for main thread)
  CONSOLE_VAR_RANGED(u8, kVision_MinSleepTime_ms, "Vision.General", 2, 1, 10);
  
  // Set to a value greater than 0 to randomly drop that fraction of frames, for testing
  CONSOLE_VAR_RANGED(f32, kSimulateDroppedFrameFraction, "Vision.General", 0.f, 0.f, 1.f); // DO NOT COMMIT > 0!
  
  CONSOLE_VAR(bool, kVisualizeObservedMarkersIn3D, "Vision.General", false);
  CONSOLE_VAR(bool, kDrawMarkerNames,              "Vision.General", false); // In viz camera view
  CONSOLE_VAR(bool, kDisplayUndistortedImages,     "Vision.General", false);
  
  namespace JsonKey
  {
    const char * const ImageQualityGroup = "ImageQuality";
    const char * const PerformanceLogging = "PerformanceLogging";
    const char * const DropStatsWindowLength = "DropStatsWindowLength_sec";
    const char * const ImageQualityAlertDuration = "TimeBeforeErrorMessage_ms";
    const char * const ImageQualityAlertSpacing = "RepeatedErrorMessageInverval_ms";
    const char * const InitialExposureTime = "InitialExposureTime_ms";
  }
  
  namespace
  {
    // These aren't actually constant, b/c they are loaded from configuration files,
    // but they are used like constants in the code.
    
    // How long to see bad image quality continuously before alerting
    TimeStamp_t kImageQualityAlertDuration_ms = 3000;
    
    // Time between sending repeated EngineErrorCodeMessages after first alert
    TimeStamp_t kImageQualityAlertSpacing_ms = 5000;
    
    u16 kInitialExposureTime_ms = 16;
  }
  
  VisionComponent::VisionComponent(Robot& robot, const CozmoContext* context)
  : _robot(robot)
  , _context(context)
  , _vizManager(context->GetVizManager())
  , _camera(robot.GetID())
  {
    _visionSystem = new VisionSystem(_context);
    
    // Set up event handlers
    if(nullptr != context && nullptr != context->GetExternalInterface())
    {
      using namespace ExternalInterface;
      auto helper = MakeAnkiEventUtil(*context->GetExternalInterface(), *this, _signalHandles);
      
      // In alphabetical order:
      helper.SubscribeGameToEngine<MessageGameToEngineTag::EnableColorImages>();
      helper.SubscribeGameToEngine<MessageGameToEngineTag::EnableVisionMode>();
      helper.SubscribeGameToEngine<MessageGameToEngineTag::EraseAllEnrolledFaces>();
      helper.SubscribeGameToEngine<MessageGameToEngineTag::EraseEnrolledFaceByID>();
      helper.SubscribeGameToEngine<MessageGameToEngineTag::LoadFaceAlbumFromFile>();
      helper.SubscribeGameToEngine<MessageGameToEngineTag::SaveFaceAlbumToFile>();
      helper.SubscribeGameToEngine<MessageGameToEngineTag::UpdateEnrolledFaceByID>();
      helper.SubscribeGameToEngine<MessageGameToEngineTag::VisionRunMode>();
      helper.SubscribeGameToEngine<MessageGameToEngineTag::VisionWhileMoving>();
      helper.SubscribeGameToEngine<MessageGameToEngineTag::SetCameraSettings>();
      helper.SubscribeGameToEngine<MessageGameToEngineTag::SaveImages>();

      // Separate list for engine messages to listen to:
      helper.SubscribeEngineToGame<MessageEngineToGameTag::RobotConnectionResponse>();
    }
    
    // "Special" viz identifier for the main camera feed
    _vizDisplayIndexMap["camera"] = 0;
    
  } // VisionSystem()

  
  Result VisionComponent::Init(const Json::Value& config)
  {
    _isInitialized = false;
    
    // Helper macro for grabbing a parameter from Json config and printing an
    // error message and returning failure if it doesn't exist
#   define GET_JSON_PARAMETER(__json__, __fieldName__, __variable__) \
    do { \
      if(!JsonTools::GetValueOptional(__json__, __fieldName__, __variable__)) { \
        PRINT_NAMED_ERROR("VisionSystem.Init.MissingJsonParameter", "%s", __fieldName__); \
        return RESULT_FAIL; \
    }} while(0)

    const Json::Value& imageQualityConfig = config[JsonKey::ImageQualityGroup];
    GET_JSON_PARAMETER(imageQualityConfig, JsonKey::ImageQualityAlertDuration, kImageQualityAlertDuration_ms);
    GET_JSON_PARAMETER(imageQualityConfig, JsonKey::ImageQualityAlertSpacing,  kImageQualityAlertSpacing_ms);
    GET_JSON_PARAMETER(imageQualityConfig, JsonKey::InitialExposureTime,       kInitialExposureTime_ms);
    
    f32 kDropStatsWindowLength_sec = -1.f;
    const Json::Value& performanceConfig = config[JsonKey::PerformanceLogging];
    GET_JSON_PARAMETER(performanceConfig, JsonKey::DropStatsWindowLength, kDropStatsWindowLength_sec);
    
    Result result = _visionSystem->Init(config);
    if(RESULT_OK != result) {
      PRINT_NAMED_ERROR("VisionComponent.Init.VisionSystemInitFailed", "");
      return result;
    }
    
    // Request face album data from the robot
    std::string faceAlbumName;
    JsonTools::GetValueOptional(config, "FaceAlbum", faceAlbumName);
    if(faceAlbumName.empty() || faceAlbumName == "robot") {
      result = LoadFaceAlbumFromRobot();
      if(RESULT_OK != result) {
        PRINT_NAMED_WARNING("VisionComponent.Init.LoadFaceAlbumFromRobotFailed", "");
      }
    } else {
      // Erase all faces on the robot
      EraseAllFaces();
      
      std::list<Vision::LoadedKnownFace> loadedFaces;
      result = _visionSystem->LoadFaceAlbum(faceAlbumName, loadedFaces);
      BroadcastLoadedNamesAndIDs(loadedFaces);
      
      if(RESULT_OK != result) {
        PRINT_NAMED_WARNING("VisionComponent.Init.LoadFaceAlbumFromFileFailed",
                            "AlbumFile: %s", faceAlbumName.c_str());
      }
    }
    
    const f32 kCameraFrameRate_fps = 15.f;
    _dropStats.SetChannelName("VisionComponent");
    _dropStats.SetRecentWindowLength(kDropStatsWindowLength_sec * kCameraFrameRate_fps);
    
    _isInitialized = true;
    return RESULT_OK;
    
  } //Init()
  
  void VisionComponent::SetCameraCalibration(std::shared_ptr<Vision::CameraCalibration> camCalib)
  {
    const bool calibChanged = _camera.SetCalibration(camCalib);
    if(calibChanged)
    {
      // Stop the visionSystem before updating calibration
      // New calibration causes MarkerDetector's embedded memory to be reset
      // which could happen while it is running so we need to stop it first
      if(!_isSynchronous)
      {
        Stop();
      }
      
      Lock();
      _visionSystem->UpdateCameraCalibration(camCalib);
      Unlock();
     
      if(!_isSynchronous)
      {
        Start();
      }
      
      // Got a new calibration: rebuild the LUT for ground plane homographies
      PopulateGroundPlaneHomographyLUT();
      
      // Fine-tune calibration using tool code dots
      //_robot.GetActionList().QueueActionNext(new ReadToolCodeAction(_robot));
    }
    
    if(kRollingShutterCorrectionEnabled)
    {
      _visionSystem->ShouldDoRollingShutterCorrection(_robot.IsPhysical());
    }
    else
    {
      _visionSystem->ShouldDoRollingShutterCorrection(false);
      EnableVisionWhileMovingFast(false);
    }
  } // SetCameraCalibration()
  
  
  void VisionComponent::SetIsSynchronous(bool isSynchronous) {
    if(isSynchronous && !_isSynchronous) {
      PRINT_NAMED_INFO("VisionComponent.SetSynchronousMode.SwitchToSync", "");
      if(_running) {
        Stop();
      }
      _isSynchronous = true;
    }
    else if(!isSynchronous && _isSynchronous) {
      PRINT_NAMED_INFO("VisionComponent.SetSynchronousMode.SwitchToAsync", "");
      _isSynchronous = false;
      Start();
    }
    _visionSystem->SetFaceRecognitionIsSynchronous(_isSynchronous);
  }
  
  void VisionComponent::Start()
  {
    if(!IsCameraCalibrationSet()) {
      PRINT_NAMED_ERROR("VisionComponent.Start",
                        "Camera calibration must be set to start VisionComponent.");
      return;
    }
    
    if(_running) {
      PRINT_NAMED_INFO("VisionComponent.Start.Restarting",
                       "Thread already started, calling Stop() and then restarting (paused:%d).",
                       _paused);
      Stop();
    } else {
      PRINT_NAMED_INFO("VisionComponent.Start",
                       "Starting vision processing thread (paused:%d)",
                       _paused);
    }
    
    _running = true;
    
    // Note that we're giving the Processor a pointer to "this", so we
    // have to ensure this VisionSystem object outlives the thread.
    _processingThread = std::thread(&VisionComponent::Processor, this);
    //_processingThread.detach();
    
  }

  void VisionComponent::Stop()
  {
    _running = false;
    
    // Wait for processing thread to die before destructing since we gave it
    // a reference to *this
    if(_processingThread.joinable()) {
      _processingThread.join();
    }
    
    _currentImg.Clear();
  }


  VisionComponent::~VisionComponent()
  {
    Vision::Image::CloseAllDisplayWindows();
    Vision::ImageRGB::CloseAllDisplayWindows();
    
    Stop();
    
    Util::SafeDelete(_visionSystem);
  } // ~VisionSystem()
  
  TimeStamp_t VisionComponent::GetLastProcessedImageTimeStamp() const
  {
    return _lastProcessedImageTimeStamp_ms;
  }

  void VisionComponent::Lock()
  {
    _lock.lock();
  }

  void VisionComponent::Unlock()
  {
    _lock.unlock();
  }

  Result VisionComponent::EnableMode(VisionMode mode, bool enable)
  {
    if(nullptr != _visionSystem) {
      return _visionSystem->SetNextMode(mode, enable);
    } else {
      PRINT_NAMED_ERROR("VisionComponent.EnableMode.NullVisionSystem", "");
      return RESULT_FAIL;
    }
  }
  
  Result VisionComponent::PushNextModeSchedule(AllVisionModesSchedule&& schedule)
  {
    if(nullptr != _visionSystem) {
      return _visionSystem->PushNextModeSchedule(std::move(schedule));
    } else {
      PRINT_NAMED_ERROR("VisionComponent.PushModeSchedule.NullVisionSystem", "");
      return RESULT_FAIL;
    }
  }
  
  Result VisionComponent::PopCurrentModeSchedule()
  {
    if(nullptr != _visionSystem) {
      return _visionSystem->PopModeSchedule();
    } else {
      PRINT_NAMED_ERROR("VisionComponent.PopModeSchedule.NullVisionSystem", "");
      return RESULT_FAIL;
    }
  }
  
  bool VisionComponent::IsModeEnabled(VisionMode mode) const
  {
    if(nullptr != _visionSystem) {
      return _visionSystem->IsModeEnabled(mode);
    } else {
      return false;
    }
  }
  
  Result VisionComponent::EnableToolCodeCalibration(bool enable)
  {
    if(nullptr != _visionSystem) {
      return _visionSystem->EnableToolCodeCalibration(enable);
    } else {
      PRINT_NAMED_ERROR("VisionComponent.EnableToolCodeCalibration.NullVisionSystem", "");
      return RESULT_FAIL;
    }
  }
  
  static Result GetImageHistState(const Robot&      robot,
                                  const TimeStamp_t imageTimeStamp,
                                  HistRobotState&   imageHistState,
                                  TimeStamp_t&      imageHistTimeStamp)
  {
    // Handle the (rare, Webots-test-only?) possibility that the image timstamp is _newer_
    // than the latest thing in history. In that case, we'll just use the last pose information
    // we have, since we can't really interpolate.
    const TimeStamp_t requestedTimeStamp = std::min(imageTimeStamp, robot.GetStateHistory()->GetNewestTimeStamp());
    
    Result lastResult = robot.GetStateHistory()->ComputeStateAt(requestedTimeStamp, imageHistTimeStamp, imageHistState, true);
    
    return lastResult;
  }
  
  Result VisionComponent::Update()
  {
    if(!_isInitialized) {
      PRINT_NAMED_WARNING("VisionComponent.Update.NotInitialized", "");
      return RESULT_FAIL;
    }
    
    if (!_enabled) {
      PRINT_CH_INFO("VisionComponent", "VisionComponent.Update.NotEnabled", "");
      return RESULT_OK;
    }
    
    if(!IsCameraCalibrationSet())
    {
      PRINT_NAMED_WARNING("VisionComponent.Update.NoCameraCalibration",
                          "Camera calibration should be set before calling Update().");
      return RESULT_FAIL;
    }
    
    if(_bufferedImg.IsEmpty())
    {
      // We don't yet have a next image. Get one from camera.
      const bool gotImage = CaptureImage(_bufferedImg);
      
      if(gotImage)
      {
        DEV_ASSERT(!_bufferedImg.IsEmpty(), "VisionComponent.Update.EmptyImageAfterCapture");
        
        // Compress to jpeg and send to game and viz
        // Do this before setting next image since it swaps the image and invalidates it
        Result lastResult = CompressAndSendImage(_bufferedImg, kImageCompressQuality, "camera");
        DEV_ASSERT(RESULT_OK == lastResult, "VisionComponent.CompressAndSendImage.Failed");
        
        // Track how fast we are receiving frames
        if(_lastReceivedImageTimeStamp_ms > 0) {
          // Time should not move backwards!
          const bool timeWentBackwards = _bufferedImg.GetTimestamp() < _lastReceivedImageTimeStamp_ms;
          if (timeWentBackwards)
          {
            PRINT_NAMED_WARNING("VisionComponent.SetNextImage.UnexpectedTimeStamp",
                                "Current:%u Last:%u",
                                _bufferedImg.GetTimestamp(), _lastReceivedImageTimeStamp_ms);
            
            // This should be recoverable (it could happen if we receive a bunch of garbage image data)
            // so reset the lastReceived and lastProcessd timestamps so we can set them fresh next time
            // we get an image
            _lastReceivedImageTimeStamp_ms = 0;
            _lastProcessedImageTimeStamp_ms = 0;
            _bufferedImg.Clear();
            return RESULT_FAIL;
          }
          _framePeriod_ms = _bufferedImg.GetTimestamp() - _lastReceivedImageTimeStamp_ms;
        }
        _lastReceivedImageTimeStamp_ms = _bufferedImg.GetTimestamp();
      }
    }
      
    if(!_bufferedImg.IsEmpty()) // Recheck, b/c we may have just captured one
    {
      // Have an image buffered, so now try to get the corresponding historical state
      
      const bool imageOlderThanOldestState = (_bufferedImg.GetTimestamp() < _robot.GetStateHistory()->GetOldestTimeStamp());
      if(imageOlderThanOldestState)
      {
        // Special case: we're trying to process an image with a timestamp older than the oldest thing in
        // state history. This can happen at startup, or possibly when we delocalize and clear state
        // history. Just drop this image.
        PRINT_CH_DEBUG("VisionComponent", "VisionComponent.Update.DroppingImageOlderThanStateHistory",
                       "ImageTime=%d OldestState=%d",
                       _bufferedImg.GetTimestamp(), _robot.GetStateHistory()->GetOldestTimeStamp());
        
        _bufferedImg.Clear();
        
        return RESULT_OK;
      }
      
      // Do we have anything in state history at least as new as this image yet?
      // If so, go ahead and use the buffered image to set the "next" image to be processed.
      // If not, wait until next Update(), when we'll still have this _bufferedImg
      //  and will recheck to see if we've got the correspondind robot state info in history yet.
      const bool haveHistStateAtLeastAsNewAsImage = (_robot.GetStateHistory()->GetNewestTimeStamp() >= _bufferedImg.GetTimestamp());
      if(haveHistStateAtLeastAsNewAsImage)
      {
        
        // "Mirror mode": draw images we process to the robot's screen
        if(_drawImagesToScreen)
        {
          // TODO: Add this as a lambda you can register with VisionComponent for things you want to 
          //       do with image when captured?
          
          // Send as face display animation
          auto & animComponent = _robot.GetAnimationComponent();
          if (animComponent.GetAnimState_NumProcAnimFaceKeyframes() < 5) // Don't get too far ahead
          {
            static Vision::ImageRGB screenImg(FACE_DISPLAY_HEIGHT, FACE_DISPLAY_WIDTH);
            _bufferedImg.Resize(screenImg, Vision::ResizeMethod::NearestNeighbor);

            static Vision::ImageRGB565 img565(FACE_DISPLAY_HEIGHT, FACE_DISPLAY_WIDTH);
            
            // Use gamma to make it easier to see
            static std::array<u8,256> gammaLUT{};
            if(gammaLUT.back() == 0) {
              const f32 gamma = 1.f / 2.2f;
              const f32 divisor = 1.f / 255.f;
              for(s32 value=0; value<256; ++value) 
              {
                gammaLUT[value] = std::round(255.f * std::powf((f32)value * divisor, gamma));
              }
            }

            img565.SetFromImageRGB(screenImg, gammaLUT);

            // Flip image around the y axis
            cv::flip(img565.get_CvMat_(), img565.get_CvMat_(), 1);
                      
            animComponent.DisplayFaceImage(img565, ANIM_TIME_STEP_MS, false);
          }
        }

        SetNextImage(_bufferedImg);
        _bufferedImg.Clear();
      }
      else
      {
        // These messages are too spammy, commenting out for now
        // PRINT_CH_DEBUG("VisionComponent", "VisionComponent.Update.WaitingForState",
        //                "CapturedImageTime:%d NewestStateInHistory:%d",
        //                _bufferedImg.GetTimestamp(), _robot.GetStateHistory()->GetNewestTimeStamp());
      }
    }
    else
    {
      // PRINT_CH_DEBUG("VisionComponent", "VisionComponent.Update.WaitingForBufferedImage", "Tick:%zu",
      //                BaseStationTimer::getInstance()->GetTickCount());
    }
    
    return RESULT_OK;
  }
  
  Result VisionComponent::SetNextImage(Vision::ImageRGB& image)
  {
    
    // Fill in the pose data for the given image, by querying robot history
    HistRobotState imageHistState;
    TimeStamp_t imageHistTimeStamp;
    
    Result lastResult = GetImageHistState(_robot, image.GetTimestamp(), imageHistState, imageHistTimeStamp);
    
    if(lastResult == RESULT_FAIL_ORIGIN_MISMATCH)
    {
      // Don't print a warning for this case: we expect not to get pose history
      // data successfully
      PRINT_CH_INFO("VisionComponent", "VisionComponent.SetNextImage.OriginMismatch",
                    "Could not get pose data for t=%u due to origin mismatch. Returning OK", image.GetTimestamp());
      return RESULT_OK;
    }
    else if(lastResult != RESULT_OK)
    {
      PRINT_NAMED_WARNING("VisionComponent.SetNextImage.StateHistoryFail",
                          "Unable to get computed pose at image timestamp of %u. (rawStates: have %zu from %u:%u) (visionStates: have %zu from %u:%u)",
                          image.GetTimestamp(),
                          _robot.GetStateHistory()->GetNumRawStates(),
                          _robot.GetStateHistory()->GetOldestTimeStamp(),
                          _robot.GetStateHistory()->GetNewestTimeStamp(),
                          _robot.GetStateHistory()->GetNumVisionStates(),
                          _robot.GetStateHistory()->GetOldestVisionOnlyTimeStamp(),
                          _robot.GetStateHistory()->GetNewestVisionOnlyTimeStamp());
      return lastResult;
    }
    
    // Get most recent pose data in history
    Anki::Cozmo::HistRobotState lastHistState;
    _robot.GetStateHistory()->GetLastStateWithFrameID(_robot.GetPoseFrameID(), lastHistState);
    
    {
      const Pose3d& cameraPose = _robot.GetHistoricalCameraPose(imageHistState, imageHistTimeStamp);
      Matrix_3x3f groundPlaneHomography;
      const bool groundPlaneVisible = LookupGroundPlaneHomography(imageHistState.GetHeadAngle_rad(),
                                                                  groundPlaneHomography);
      Lock();
      _nextPoseData.Set(imageHistTimeStamp,
                        imageHistState,
                        cameraPose,
                        groundPlaneVisible,
                        groundPlaneHomography,
                        _imuHistory);
      Unlock();
    }

    // Experimental:
    //UpdateOverheadMap(image, _nextPoseData);
    
    // Store image for calibration or factory test (*before* we swap image with _nextImg below!)
    // NOTE: This means we do decoding on main thread, but this is just for the factory
    //       test, so I'm not going to the trouble to store encoded images for calibration
    if (_storeNextImageForCalibration || _doFactoryDotTest)
    {
      // If we were moving too fast at the timestamp the image was taken then don't use it for
      // calibration or dot test purposes
      if(!WasRotatingTooFast(image.GetTimestamp(), DEG_TO_RAD(0.1), DEG_TO_RAD(0.1), 3))
      {
        Vision::Image imageGray = image.ToGray();
        
        if(_storeNextImageForCalibration)
        {
          _storeNextImageForCalibration = false;
          if (IsModeEnabled(VisionMode::ComputingCalibration)) {
            PRINT_NAMED_INFO("VisionComponent.SetNextImage.SkippingStoringImageBecauseAlreadyCalibrating", "");
          } else {
            Lock();
            Result result = _visionSystem->AddCalibrationImage(imageGray, _calibTargetROI);
            Unlock();
            
            if(RESULT_OK != result) {
              PRINT_NAMED_INFO("VisionComponent.SetNextImage.AddCalibrationImageFailed", "");
            }
          }
        } // if(_storeNextImageForCalibration)
        
        if(_doFactoryDotTest)
        {
          _doFactoryDotTest = false;
          
          ExternalInterface::RobotCompletedFactoryDotTest msg;
          Result dotResult = FindFactoryTestDotCentroids(imageGray, msg);
          if(RESULT_OK != dotResult) {
            PRINT_NAMED_WARNING("VisionComponent.SetNextImage.FactoryDotTestFailed", "");
          }
          _robot.Broadcast(ExternalInterface::MessageEngineToGame(std::move(msg)));
          
        } // if(_doFactoryDotTest)
        
      }
      else {
        PRINT_NAMED_DEBUG("VisionComponent.SetNextImage.SkippingStorageForCalibrationBecauseMoving", "");
      }
    } // if (_storeNextImageForCalibration || _doFactoryDotTest)
    
    if(_paused)
    {
      _vizManager->SetText(VizManager::VISION_MODE, NamedColors::CYAN,
                           "Vision: <PAUSED>");
    }
    
    if(_isSynchronous)
    {
      if(!_paused) {
        UpdateVisionSystem(_nextPoseData, image);
      }
    }
    else
    {
      if(!_paused) {
        ANKI_CPU_PROFILE("VC::SetNextImage.LockedSwap");
        Lock();
        
        const bool isDroppingFrame = !_nextImg.IsEmpty() || (kSimulateDroppedFrameFraction > 0.f &&
                                                             _robot.GetContext()->GetRandom()->RandDbl() < kSimulateDroppedFrameFraction);
        if(isDroppingFrame)
        {
          PRINT_CH_DEBUG("VisionComponent",
                         "VisionComponent.SetNextImage.DroppedFrame",
                         "Setting next image with t=%u, but existing next image from t=%u not yet processed (currently on t=%u).",
                         image.GetTimestamp(),
                         _nextImg.GetTimestamp(),
                         _currentImg.GetTimestamp());
        }
        _dropStats.Update(isDroppingFrame);
        
        // Make encoded image the new "next" image
        std::swap(_nextImg, image);
        
        DEV_ASSERT(!_nextImg.IsEmpty(), "VisionComponent.SetNextImage.NextImageEmpty");
        
        Unlock();
      }
    }

    return RESULT_OK;
  
  } // SetNextImage()
  
  void VisionComponent::PopulateGroundPlaneHomographyLUT(f32 angleResolution_rad)
  {
    const Pose3d& robotPose = _robot.GetPose();
    
    DEV_ASSERT(_camera.IsCalibrated(), "VisionComponent.PopulateGroundPlaneHomographyLUT.CameraNotCalibrated");
    
    const auto calibration = _camera.GetCalibration();
    const Matrix_3x3f K = calibration->GetCalibrationMatrix();
    
    GroundPlaneROI groundPlaneROI;
    
    // Loop over all possible head angles at the specified resolution and store
    // the ground plane homography for each.
    for(f32 headAngle_rad = MIN_HEAD_ANGLE; headAngle_rad <= MAX_HEAD_ANGLE;
        headAngle_rad += angleResolution_rad)
    {
      // Get the robot origin w.r.t. the camera position with the camera at
      // the current head angle
      const Pose3d& cameraPose = _robot.GetCameraPose(headAngle_rad); // need to store the camera pose so it can be parent
      Pose3d robotPoseWrtCamera;
      const bool result = robotPose.GetWithRespectTo(cameraPose, robotPoseWrtCamera);
      // this really shouldn't fail! camera has to be in the robot's pose tree
      DEV_ASSERT(result == true, "VisionComponent.PopulateGroundPlaneHomographyLUT.GetWrtFailed");
#     pragma unused(result) // Avoid errors in release/shipping when assert compiles out
      
      const RotationMatrix3d& R = robotPoseWrtCamera.GetRotationMatrix();
      const Vec3f&            T = robotPoseWrtCamera.GetTranslation();
      
      // Construct the homography mapping points on the ground plane into the
      // image plane
      const Matrix_3x3f H = K*Matrix_3x3f{R.GetColumn(0),R.GetColumn(1),T};
      
      Quad2f imgQuad;
      groundPlaneROI.GetImageQuad(H, calibration->GetNcols(), calibration->GetNrows(), imgQuad);
      
      if(_camera.IsWithinFieldOfView(imgQuad[Quad::CornerName::TopLeft]) ||
         _camera.IsWithinFieldOfView(imgQuad[Quad::CornerName::BottomLeft]))
      {
        // Only store this homography if the ROI still projects into the image
        _groundPlaneHomographyLUT[headAngle_rad] = H;
      } else {
        PRINT_CH_INFO("VisionComponent",
                      "VisionComponent.PopulateGroundPlaneHomographyLUT.MaxHeadAngleReached",
                      "Stopping at %.1fdeg", RAD_TO_DEG(headAngle_rad));
        break;
      }
    }
    
  } // PopulateGroundPlaneHomographyLUT()
  
  bool VisionComponent::LookupGroundPlaneHomography(f32 atHeadAngle, Matrix_3x3f& H) const
  {
    if(!ANKI_VERIFY(!_groundPlaneHomographyLUT.empty(), "VisionComponent.LookupGroundPlaneHomography.EmptyLUT", ""))
    {
      return false;
    }
    
    if(atHeadAngle > _groundPlaneHomographyLUT.rbegin()->first) {
      // Head angle too large
      return false;
    }
    
    auto iter = _groundPlaneHomographyLUT.lower_bound(atHeadAngle);
    
    if(iter == _groundPlaneHomographyLUT.end()) {
      PRINT_NAMED_WARNING("VisionComponent.LookupGroundPlaneHomography.KeyNotFound",
                          "Failed to find homogrphay using headangle of %.2frad (%.1fdeg) as lower bound",
                          atHeadAngle, RAD_TO_DEG(atHeadAngle));
      --iter;
    } else {
      auto nextIter = iter; ++nextIter;
      if(nextIter != _groundPlaneHomographyLUT.end()) {
        if(std::abs(atHeadAngle - iter->first) > std::abs(atHeadAngle - nextIter->first)) {
          iter = nextIter;
        }
      }
    }
    
    //      PRINT_NAMED_DEBUG("VisionComponent.LookupGroundPlaneHomography.HeadAngleDiff",
    //                        "Requested = %.2fdeg, Returned = %.2fdeg, Diff = %.2fdeg",
    //                        RAD_TO_DEG(atHeadAngle), RAD_TO_DEG(iter->first),
    //                        RAD_TO_DEG(std::abs(atHeadAngle - iter->first)));
    
    H = iter->second;
    return true;
    
  } // LookupGroundPlaneHomography()

  bool VisionComponent::IsDisplayingProcessedImagesOnly() const
  {
    return kDisplayProcessedImagesOnly;
  }
  
  void VisionComponent::UpdateVisionSystem(const VisionPoseData&   poseData,
                                           const Vision::ImageRGB& image)
  {
    ANKI_CPU_PROFILE("VC::UpdateVisionSystem");
    Result result = _visionSystem->Update(poseData, image);
    if(RESULT_OK != result) {
      PRINT_NAMED_WARNING("VisionComponent.UpdateVisionSystem.UpdateFailed", "");
    }
    
    _vizManager->SetText(VizManager::VISION_MODE, NamedColors::CYAN,
                         "Vision: %s", _visionSystem->GetCurrentModeName().c_str());
  }
  
  
  void VisionComponent::Processor()
  {
    PRINT_NAMED_INFO("VisionComponent.Processor",
                     "Starting Robot VisionComponent::Processor thread...");
    
    DEV_ASSERT(_visionSystem != nullptr && _visionSystem->IsInitialized(),
               "VisionComponent.Processor.VisionSystemNotReady");
    
    Anki::Util::SetThreadName(pthread_self(), "VisionSystem");
    
    while (_running) {
      
      if(_paused) {
        std::this_thread::sleep_for(std::chrono::milliseconds(kVision_MinSleepTime_ms));
        continue;
      }
      
      ANKI_CPU_TICK("VisionComponent", 100.0, Util::CpuThreadProfiler::kLogFrequencyNever);

      if (!_currentImg.IsEmpty())
      {
        ANKI_CPU_PROFILE("ProcessImage");
        // There is an image to be processed; do so now
        UpdateVisionSystem(_currentPoseData, _currentImg);
        
        Lock();
        // Clear it when done.
        _currentImg.Clear();
        _nextImg.Clear();
        Unlock();
        
        // Sleep to alleviate pressure on main thread
        std::this_thread::sleep_for(std::chrono::milliseconds(kVision_MinSleepTime_ms));
      }
      else if(!_nextImg.IsEmpty())
      {
        ANKI_CPU_PROFILE("SwapInNewImage");
        // We have an image waiting to be processed: swap it in (avoid copy)
        Lock();
        std::swap(_currentImg, _nextImg);
        std::swap(_currentPoseData, _nextPoseData);
        _nextImg.Clear();
        Unlock();
      }
      else
      {
        ANKI_CPU_PROFILE("SleepForNextImage");
        // Waiting on next image
        std::this_thread::sleep_for(std::chrono::milliseconds(kVision_MinSleepTime_ms));
      }
      
    } // while(_running)
    
    ANKI_CPU_REMOVE_THIS_THREAD();

    PRINT_NAMED_INFO("VisionComponent.Processor",
                     "Terminated Robot VisionComponent::Processor thread");
  } // Processor()
  
  
  void VisionComponent::VisualizeObservedMarkerIn3D(const Vision::ObservedMarker& marker) const
  {
    // Note that this incurs extra computation to compute the 3D pose of
    // each observed marker so that we can draw in the 3D world, but this is
    // purely for debug / visualization
    u32 quadID = 0;
    
    // Block Markers
    BlockWorldFilter filter;
    filter.SetAllowedFamilies(std::set<ObjectFamily>{
      ObjectFamily::Block, ObjectFamily::Mat, ObjectFamily::LightCube, ObjectFamily::Charger
    });
    
    filter.AddFilterFcn([&marker,&quadID,this](const ObservableObject* object)
    {
      // When requesting the markers' 3D corners below, we want them
      // not to be relative to the object the marker is part of, so we
      // will request them at a "canonical" pose (no rotation/translation)
      const Pose3d canonicalPose;
      
      const auto markersWithCode = object->GetMarkersWithCode(marker.GetCode());
      for(auto& blockMarker : markersWithCode)
      {
        Pose3d markerPose;
        Result poseResult = marker.GetSeenBy().ComputeObjectPose(marker.GetImageCorners(),
                                                                 blockMarker->Get3dCorners(canonicalPose),
                                                                 markerPose);
        if(poseResult != RESULT_OK) {
          PRINT_NAMED_WARNING("VisionComponent.VisualizeObservedMarkerIn3D.BadPose",
                              "Could not estimate pose of marker. Not visualizing.");
        } else {
          if(markerPose.GetWithRespectTo(marker.GetSeenBy().GetPose().FindRoot(), markerPose) == true) {
            _robot.GetContext()->GetVizManager()->DrawGenericQuad(quadID++, blockMarker->Get3dCorners(markerPose), NamedColors::OBSERVED_QUAD);
          } else {
            PRINT_NAMED_WARNING("VisionComponent.VisualizeObservedMarkerIn3D.MarkerOriginNotCameraOrigin",
                                "Cannot visualize a marker whose pose origin is not the camera's origin that saw it.");
          }
        }
      }
      
      return true;
    });
    
    _robot.GetBlockWorld().FindLocatedMatchingObject(filter);
    
  } // VisualizeObservedMarkerIn3D()
  
  
  Result VisionComponent::UpdateAllResults()
  {
    ANKI_CPU_PROFILE("VC::UpdateAllResults");
    
    bool anyFailures = false;
    
    if(_visionSystem != nullptr)
    {
      VisionProcessingResult result;
      
      while(true == _visionSystem->CheckMailbox(result))
      {
        if(IsDisplayingProcessedImagesOnly() && (kImageCompressQuality > 0))
        {
          // The assumption is that all the chunks of this encoded image have already been sent to
          // the viz manager (e.g. forwarded by the robot message handler)
          _vizManager->DisplayCameraImage(result.timestamp);
        }
        
        using localHandlerType = Result(VisionComponent::*)(const VisionProcessingResult& procResult);
        auto tryAndReport = [this, &result, &anyFailures]( localHandlerType handler, VisionMode mode )
        {
          if (!result.modesProcessed.IsBitFlagSet(mode))
          {
            return;
          }
          
          // Call the passed in member handler to look at the result
          if (RESULT_OK != (this->*handler)(result))
          {
            PRINT_NAMED_ERROR("VisionComponent.UpdateAllResults.LocalHandlerFailed",
                              "%s Failed", EnumToString(mode));
            anyFailures = true;
          }
        };
        
        // NOTE: UpdateVisionMarkers will also update BlockWorld (which broadcasts
        //  object observations and should be done before sending RobotProcessedImage below!)
        tryAndReport(&VisionComponent::UpdateVisionMarkers,       VisionMode::DetectingMarkers);
        
        // NOTE: UpdateFaces will also update FaceWorld (which broadcasts face observations
        //  and should be done before sending RobotProcessedImage below!)
        tryAndReport(&VisionComponent::UpdateFaces,               VisionMode::DetectingFaces);
        
        // NOTE: UpdatePets will also update PetWorld (which broadcasts pet face observations
        //  and should be done before sending RobotProcessedImage below!)
        tryAndReport(&VisionComponent::UpdatePets,                VisionMode::DetectingPets);
        
        tryAndReport(&VisionComponent::UpdateMotionCentroid,      VisionMode::DetectingMotion);
        tryAndReport(&VisionComponent::UpdateOverheadEdges,       VisionMode::DetectingOverheadEdges);
        tryAndReport(&VisionComponent::UpdateToolCode,            VisionMode::ReadingToolCode);
        tryAndReport(&VisionComponent::UpdateComputedCalibration, VisionMode::ComputingCalibration);
        tryAndReport(&VisionComponent::UpdateImageQuality,        VisionMode::CheckingQuality);
        tryAndReport(&VisionComponent::UpdateLaserPoints,         VisionMode::DetectingLaserPoints);
        
        // Display any debug images left by the vision system
        if(ANKI_DEV_CHEATS)
        {
          if(kImageCompressQuality > 0)
          {
            // Send any images in the debug image lists to Viz for display
            // Resize to fit display, but don't if it would make the image larger (to save bandwidth)
            const bool kOnlyResizeIfSmaller = true;
            const s32  kDisplayNumRows = 360; // TODO: Get these from VizManager perhaps?
            const s32  kDisplayNumCols = 640; //   "
            for(auto & debugGray : result.debugImages) {
              debugGray.second.SetTimestamp(result.timestamp); // Ensure debug image has timestamp matching result
              debugGray.second.ResizeKeepAspectRatio(kDisplayNumRows, kDisplayNumCols,
                                                     Vision::ResizeMethod::Linear, kOnlyResizeIfSmaller);
              CompressAndSendImage(debugGray.second, kImageCompressQuality, debugGray.first);
            }
            for(auto & debugRGB : result.debugImageRGBs) {
              debugRGB.second.SetTimestamp(result.timestamp); // Ensure debug image has timestamp matching result
              debugRGB.second.ResizeKeepAspectRatio(kDisplayNumRows, kDisplayNumCols,
                                                    Vision::ResizeMethod::Linear, kOnlyResizeIfSmaller);
              CompressAndSendImage(debugRGB.second, kImageCompressQuality, debugRGB.first);
            }
          }
          else if(kImageCompressQuality == -1)
          {
            // Display debug images locally
            for(auto & debugGray : result.debugImages) {
              debugGray.second.Display(debugGray.first.c_str());
            }
            for(auto & debugRGB : result.debugImageRGBs) {
              debugRGB.second.Display(debugRGB.first.c_str());
            }
          }
        }
        else if(!result.debugImages.empty() || !result.debugImageRGBs.empty())
        {
          // We do not expect to have debug images to draw without dev cheats enabled
          std::string grayStr;
          for(auto & debugGray : result.debugImages)
          {
            grayStr += debugGray.first;
            grayStr += " ";
          }
          
          std::string rgbStr;
          for(auto & debugRGB : result.debugImageRGBs)
          {
            rgbStr += debugRGB.first;
            rgbStr += " ";
          }
          
          PRINT_NAMED_ERROR("VisionComponent.UpdateAllResults.DebugImagesPresent",
                            "Gray:%s RGB:%s",
                            grayStr.empty() ? "<none>" : grayStr.c_str(),
                            rgbStr.empty() ? "<none>" : rgbStr.c_str());
        }
        
        // Store frame rate and last image processed time. Time should only move forward.
        DEV_ASSERT(result.timestamp >= _lastProcessedImageTimeStamp_ms, "VisionComponent.UpdateAllResults.BadTimeStamp");
        _processingPeriod_ms = result.timestamp - _lastProcessedImageTimeStamp_ms;
        _lastProcessedImageTimeStamp_ms = result.timestamp;
        
        auto visionModesList = std::vector<VisionMode>();
        for (VisionMode mode = VisionMode::Idle; mode < VisionMode::Count; ++mode)
        {
          if (result.modesProcessed.IsBitFlagSet(mode))
          {
            visionModesList.push_back(mode);
          }
        }
        
        // Send the processed image message last
        {
          using namespace ExternalInterface;
          
          u8 imageMean = 0;
          if(result.modesProcessed.IsBitFlagSet(VisionMode::ComputingStatistics))
          {
            imageMean = result.imageMean;
          }
          
          _robot.Broadcast(MessageEngineToGame(RobotProcessedImage(result.timestamp,
                                                                   std::move(visionModesList),
                                                                   imageMean)));
        }
      }
    }
    
    if(anyFailures) {
      return RESULT_FAIL;
    } else {
      return RESULT_OK;
    }
  } // UpdateAllResults()
  
  
  Result VisionComponent::UpdateVisionMarkers(const VisionProcessingResult& procResult)
  {
    Result lastResult = RESULT_OK;
    
    
    std::list<Vision::ObservedMarker> observedMarkers;
    
    if(!procResult.observedMarkers.empty())
    {
      // Get historical robot pose at this processing result's timestamp to get
      // head angle and to attach as parent of the camera pose.
      TimeStamp_t t;
      HistRobotState* histStatePtr = nullptr;
      HistStateKey histStateKey;
      
      lastResult = _robot.GetStateHistory()->ComputeAndInsertStateAt(procResult.timestamp, t, &histStatePtr, &histStateKey, true);

      if(RESULT_FAIL_ORIGIN_MISMATCH == lastResult)
      {
        // Not finding pose information due to an origin mismatch is a normal thing
        // if we just delocalized, so just report everything's cool
        return RESULT_OK;
      }
      else if(RESULT_OK != lastResult)
      {
        // this can happen if we missed a robot status update message
        PRINT_CH_INFO("VisionComponent", "VisionComponent.UpdateVisionMarkers.HistoricalPoseNotFound",
                      "Time: %u, hist: %u to %u",
                      procResult.timestamp,
                      _robot.GetStateHistory()->GetOldestTimeStamp(),
                      _robot.GetStateHistory()->GetNewestTimeStamp());
        return RESULT_OK;
      }
      
      if(!_robot.IsPoseInWorldOrigin(histStatePtr->GetPose())) {
        PRINT_CH_INFO("VisionComponent", "VisionComponent.UpdateVisionMarkers.OldOrigin",
                      "Ignoring observed marker from origin %s (robot origin is %s)",
                      histStatePtr->GetPose().FindRoot().GetName().c_str(),
                      _robot.GetWorldOrigin().GetName().c_str());
        return RESULT_OK;
      }
      
      // If we get here, ComputeAndInsertPoseIntoHistory() should have succeeded
      // and this should be true
      assert(procResult.timestamp == t);
      
      // If we were moving too fast at timestamp t then don't queue this marker
      if(WasRotatingTooFast(t,
                            DEG_TO_RAD(kBodyTurnSpeedThreshBlock_degs),
                            DEG_TO_RAD(kHeadTurnSpeedThreshBlock_degs)))
      {
        return RESULT_OK;
      }
      
      Vision::Camera histCamera = _robot.GetHistoricalCamera(*histStatePtr, procResult.timestamp);
      
      // Note: we deliberately make a copy of the vision markers in observedMarkers
      // as we loop over them here, because procResult is const but we want to modify
      // each marker to hook up its camera to pose history
      for(auto visionMarker : procResult.observedMarkers)
      {
        if(visionMarker.GetTimeStamp() != procResult.timestamp)
        {
          PRINT_NAMED_ERROR("VisionComponent.UpdateVisionMarkers.MismatchedTimestamps",
                            "Marker t=%u vs. ProcResult t=%u",
                            visionMarker.GetTimeStamp(), procResult.timestamp);
          continue;
        }
        
        // Remove observed markers whose historical poses have become invalid.
        // This shouldn't happen! If it does, robotStateMsgs may be buffering up somewhere.
        // Increasing history time window would fix this, but it's not really a solution.
        if ((visionMarker.GetSeenBy().GetID() == GetCamera().GetID()) &&
            !_robot.GetStateHistory()->IsValidKey(histStateKey))
        {
          PRINT_NAMED_WARNING("VisionComponent.Update.InvalidHistStateKey", "key=%d", histStateKey);
          continue;
        }
        
        // Update the marker's camera to use a pose from pose history, and
        // create a new marker with the updated camera
        visionMarker.SetSeenBy(histCamera);
        
        const Quad2f& corners = visionMarker.GetImageCorners();
        const ColorRGBA& drawColor = (visionMarker.GetCode() == Vision::MARKER_UNKNOWN ?
                                      NamedColors::BLUE : NamedColors::RED);
        _vizManager->DrawCameraQuad(corners, drawColor, NamedColors::GREEN);
        
        if(kDrawMarkerNames)
        {
          Rectangle<f32> boundingRect(corners);
          std::string markerName(visionMarker.GetCodeName());
          _vizManager->DrawCameraText(boundingRect.GetTopLeft(),
                                      markerName.substr(strlen("MARKER_"),std::string::npos),
                                      drawColor);
        }
        
        if(kVisualizeObservedMarkersIn3D)
        {
          VisualizeObservedMarkerIn3D(visionMarker);
        }
        
        observedMarkers.push_back(std::move(visionMarker));
      }
    } // if(!procResult.observedMarkers.empty())

    lastResult = _robot.GetBlockWorld().UpdateObservedMarkers(observedMarkers);
    if(RESULT_OK != lastResult)
    {
      PRINT_NAMED_WARNING("VisionComponent.UpdateVisionResults.BlockWorldUpdateFailed", "");
    }
    
    // If we have observed a marker, attempt to update the docking error signal
    if(!observedMarkers.empty())
    {
      _robot.GetDockingComponent().UpdateDockingErrorSignal(procResult.timestamp);
    }
    
    return lastResult;
    
  } // UpdateVisionMarkers()
  
  Result VisionComponent::UpdateFaces(const VisionProcessingResult& procResult)
  {
    Result lastResult = RESULT_OK;

    for(auto & updatedID : procResult.updatedFaceIDs)
    {
      _robot.GetFaceWorld().ChangeFaceID(updatedID);
    }
    
    for(auto & faceDetection : procResult.faces)
    {
      /*
       PRINT_NAMED_INFO("VisionComponent.Update",
                        "Saw face at (x,y,w,h)=(%.1f,%.1f,%.1f,%.1f), "
                        "at t=%d Pose: roll=%.1f, pitch=%.1f yaw=%.1f, T=(%.1f,%.1f,%.1f).",
                        faceDetection.GetRect().GetX(), faceDetection.GetRect().GetY(),
                        faceDetection.GetRect().GetWidth(), faceDetection.GetRect().GetHeight(),
                        faceDetection.GetTimestamp(),
                        faceDetection.GetHeadRoll().getDegrees(),
                        faceDetection.GetHeadPitch().getDegrees(),
                        faceDetection.GetHeadYaw().getDegrees(),
                        faceDetection.GetHeadPose().GetTranslation().x(),
                        faceDetection.GetHeadPose().GetTranslation().y(),
                        faceDetection.GetHeadPose().GetTranslation().z());
       */
      
      // Check this before potentially ignoring the face detection for faceWorld's purposes below
      if(faceDetection.GetNumEnrollments() > 0) {
        PRINT_NAMED_DEBUG("VisionComponent.UpdateFaces.ReachedEnrollmentCount",
                          "Count=%d", faceDetection.GetNumEnrollments());
        
        _robot.GetFaceWorld().SetFaceEnrollmentComplete(true);
      }
    }
    
    lastResult = _robot.GetFaceWorld().Update(procResult.faces);
    if(RESULT_OK != lastResult)
    {
      PRINT_NAMED_WARNING("VisionComponent.UpdateFaces.FaceWorldUpdateFailed", "");
    }
    
    return lastResult;
  } // UpdateFaces()
  
  Result VisionComponent::UpdatePets(const VisionProcessingResult& procResult)
  {
    Result lastResult = _robot.GetPetWorld().Update(procResult.pets);
    return lastResult;
  }
  
  Result VisionComponent::UpdateMotionCentroid(const VisionProcessingResult& procResult)
  {
    for(auto motionCentroid : procResult.observedMotions) // deliberate copy
    {
      _robot.Broadcast(ExternalInterface::MessageEngineToGame(std::move(motionCentroid)));
    }

    return RESULT_OK;
  } // UpdateMotionCentroid()
  
  Result VisionComponent::UpdateLaserPoints(const VisionProcessingResult& procResult)
  {
    for(auto laserPoint : procResult.laserPoints) // deliberate copy: we move this to the message
    {
      _robot.Broadcast(ExternalInterface::MessageEngineToGame(std::move(laserPoint)));
    }
    
    return RESULT_OK;
  } // UpdateMotionCentroid()
  
  Result VisionComponent::UpdateOverheadEdges(const VisionProcessingResult& procResult)
  {
    for(auto & edgeFrame : procResult.overheadEdges)
    {
      _robot.GetMapComponent().ProcessVisionOverheadEdges(edgeFrame);
    }
    
    return RESULT_OK;
  }
  
  Result VisionComponent::UpdateToolCode(const VisionProcessingResult& procResult)
  {
    for(auto & info : procResult.toolCodes)
    {
      ExternalInterface::RobotReadToolCode msg;
      msg.info = info;
      _robot.Broadcast(ExternalInterface::MessageEngineToGame(std::move(msg)));
    }

    return RESULT_OK;
  }
  

  Result VisionComponent::UpdateComputedCalibration(const VisionProcessingResult& procResult)
  {
    DEV_ASSERT((procResult.cameraCalibration.empty() || procResult.cameraCalibration.size() == 1),
               "VisionComponent.UpdateComputedCalibration.UnexpectedNumCalibrations");
    
    for(auto & calib : procResult.cameraCalibration)
    {
      CameraCalibration msg;
      msg.center_x = calib.GetCenter_x();
      msg.center_y = calib.GetCenter_y();
      msg.focalLength_x = calib.GetFocalLength_x();
      msg.focalLength_y = calib.GetFocalLength_y();
      msg.nrows = calib.GetNrows();
      msg.ncols = calib.GetNcols();
      msg.skew = calib.GetSkew();
      
      DEV_ASSERT_MSG(msg.distCoeffs.size() == calib.GetDistortionCoeffs().size(),
                     "VisionComponent.UpdateComputedCalibration.WrongNumDistCoeffs",
                     "Message expects %zu, got %zu", msg.distCoeffs.size(), calib.GetDistortionCoeffs().size());
      
      std::copy(calib.GetDistortionCoeffs().begin(), calib.GetDistortionCoeffs().end(), msg.distCoeffs.begin());
      
      _robot.Broadcast(ExternalInterface::MessageEngineToGame(std::move(msg)));
    }
    
    return RESULT_OK;
  }
  
  Result VisionComponent::UpdateImageQuality(const VisionProcessingResult& procResult)
  {
    if(!_robot.IsPhysical() || procResult.imageQuality == ImageQuality::Unchecked)
    {
      // Nothing to do
      return RESULT_OK;
    }
    
    // If auto exposure is not enabled don't set camera settings
    if(_enableAutoExposure)
    {
      SetCameraSettings(procResult.exposureTime_ms, procResult.cameraGain);
    }

    if(procResult.imageQuality != _lastImageQuality || _currentQualityBeginTime_ms==0)
    {
      // Just switched image qualities
      _currentQualityBeginTime_ms = procResult.timestamp;
      _waitForNextAlert_ms = kImageQualityAlertDuration_ms; // for first alert, use "duration" time
      _lastBroadcastImageQuality = ImageQuality::Unchecked; // i.e. reset so we definitely broadcast again
    }
    else if(_lastBroadcastImageQuality != ImageQuality::Good) // Don't keep broadcasting once in Good state
    {
      const TimeStamp_t timeWithThisQuality_ms = procResult.timestamp - _currentQualityBeginTime_ms;
      
      if(timeWithThisQuality_ms > _waitForNextAlert_ms)
      {
        // If we get here, we've been in a new image quality for long enough to trust it and broadcast.
        EngineErrorCode errorCode = EngineErrorCode::Count;
        
        switch(_lastImageQuality)
        {
          case ImageQuality::Unchecked:
            // can't get here due to IF above (but need case to prevent compiler error without default)
            assert(false);
            break;
            
          case ImageQuality::Good:
            errorCode = EngineErrorCode::ImageQualityGood;
            break;
            
          case ImageQuality::TooDark:
            errorCode = EngineErrorCode::ImageQualityTooDark;
            break;
            
          case ImageQuality::TooBright:
            errorCode = EngineErrorCode::ImageQualityTooBright;
            break;
        }
        
        LOG_EVENT("robot.vision.image_quality", "%s", EnumToString(errorCode));
        
        PRINT_CH_DEBUG("VisionComponent",
                       "VisionComponent.UpdateImageQuality.BroadcastingImageQualityChange",
                       "Seeing %s for more than %u > %ums, broadcasting %s",
                       EnumToString(procResult.imageQuality), timeWithThisQuality_ms,
                       _waitForNextAlert_ms, EnumToString(errorCode));
        
        using namespace ExternalInterface;
        _robot.Broadcast(MessageEngineToGame(EngineErrorCodeMessage(errorCode)));
        _lastBroadcastImageQuality = _lastImageQuality;
        
        // Reset start time just to avoid spamming if this is a "bad" quality, which
        // we will keep sending until it's better. (Good quality is only broadcast
        // one time, once we transition out of Bad quality)
        _currentQualityBeginTime_ms = procResult.timestamp;
        _waitForNextAlert_ms = kImageQualityAlertSpacing_ms; // after first alert use "spacing" time
      }
    }
    
    _lastImageQuality = procResult.imageQuality;
    
    return RESULT_OK;
  }

  bool VisionComponent::WasHeadRotatingTooFast(TimeStamp_t t,
                                               const f32 headTurnSpeedLimit_radPerSec,
                                               const int numImuDataToLookBack) const
  {
    // Check to see if the robot's body or head are
    // moving too fast to queue this marker
    if(!_visionWhileMovingFastEnabled)
    {
      if(numImuDataToLookBack > 0)
      {
        return (_imuHistory.IsImuDataBeforeTimeGreaterThan(t,
                                                           numImuDataToLookBack,
                                                           0, headTurnSpeedLimit_radPerSec, 0));
      }
    
      ImuDataHistory::ImuData prev, next;
      if(!_imuHistory.GetImuDataBeforeAndAfter(t, prev, next))
      {
        PRINT_CH_INFO("VisionComponent",
                      "VisionComponent.VisionComponent.WasHeadRotatingTooFast.NoIMUData",
                      "Could not get next/previous imu data for timestamp %u", t);
        return true;
      }
      
      if(ABS(prev.rateY) > headTurnSpeedLimit_radPerSec ||
         ABS(next.rateY) > headTurnSpeedLimit_radPerSec)
      {
        return true;
      }
    }
    return false;
  }
  
  bool VisionComponent::WasBodyRotatingTooFast(TimeStamp_t t,
                                               const f32 bodyTurnSpeedLimit_radPerSec,
                                               const int numImuDataToLookBack) const
  {  
    // Check to see if the robot's body or head are
    // moving too fast to queue this marker
    if(!_visionWhileMovingFastEnabled)
    {
      if(numImuDataToLookBack > 0)
      {
        return (_imuHistory.IsImuDataBeforeTimeGreaterThan(t,
                                                           numImuDataToLookBack,
                                                           0, 0, bodyTurnSpeedLimit_radPerSec));
      }
    
      ImuDataHistory::ImuData prev, next;
      if(!_imuHistory.GetImuDataBeforeAndAfter(t, prev, next))
      {
        PRINT_CH_INFO("VisionComponent", "VisionComponent.VisionComponent.WasBodyRotatingTooFast",
                      "Could not get next/previous imu data for timestamp %u", t);
        return true;
      }
      
      if(ABS(prev.rateZ) > bodyTurnSpeedLimit_radPerSec ||
         ABS(next.rateZ) > bodyTurnSpeedLimit_radPerSec)
      {
        return true;
      }
    }
    return false;
  }
  
  bool VisionComponent::WasRotatingTooFast(TimeStamp_t t,
                                           const f32 bodyTurnSpeedLimit_radPerSec,
                                           const f32 headTurnSpeedLimit_radPerSec,
                                           const int numImuDataToLookBack) const
  {
    return (WasHeadRotatingTooFast(t, headTurnSpeedLimit_radPerSec, numImuDataToLookBack) ||
            WasBodyRotatingTooFast(t, bodyTurnSpeedLimit_radPerSec, numImuDataToLookBack));
  }

  void VisionComponent::AddLiftOccluder(const TimeStamp_t t_request)
  {
    // TODO: More precise check for position of lift in FOV given head angle
    HistRobotState histState;
    TimeStamp_t t;
    Result result = _robot.GetStateHistory()->GetRawStateAt(t_request, t, histState, false);
    
    if(RESULT_FAIL_ORIGIN_MISMATCH == result)
    {
      // Not a warning, this can legitimately happen
      PRINT_CH_INFO("VisionComponent",
                    "VisionComponent.VisionComponent.AddLiftOccluder.StateHistoryOriginMismatch",
                    "Cound not get pose at t=%u due to origin change. Skipping.", t_request);
      return;
    }
    else if(RESULT_OK != result)
    {
      PRINT_NAMED_WARNING("VisionComponent.WasLiftInFOV.StateHistoryFailure",
                          "Could not get raw pose at t=%u", t_request);
      return;
    }
    
    const Transform3d& liftPoseWrtCamera = _robot.GetLiftTransformWrtCamera(histState.GetLiftAngle_rad(),
                                                                            histState.GetHeadAngle_rad());
    
    std::vector<Point3f> liftCrossBar;
    liftPoseWrtCamera.ApplyTo(_liftCrossBarSource, liftCrossBar);
    
    std::vector<Point2f> liftCrossBarProj;
    _camera.Project3dPoints(liftCrossBar, liftCrossBarProj);

    _camera.AddOccluder(liftCrossBarProj, liftPoseWrtCamera.GetTranslation().Length());
  }
  
  template<class PixelType>
  Result VisionComponent::CompressAndSendImage(const Vision::ImageBase<PixelType>& img, s32 quality, const std::string& identifier)
  {
    if(quality == 0)
    {
      // Don't send anything
      return RESULT_OK;
    }
    
    if(!_robot.HasExternalInterface()) {
      PRINT_NAMED_ERROR("VisionComponent.CompressAndSendImage.NoExternalInterface", "");
      return RESULT_FAIL;
    }
    
    ImageChunk m;
    m.height = img.GetNumRows();
    m.width  = img.GetNumCols();

    const std::vector<int> compressionParams = {
      CV_IMWRITE_JPEG_QUALITY, quality
    };
    
    if(img.GetNumChannels() == 3) {
      cv::cvtColor(img.get_CvMat_(), img.get_CvMat_(), CV_BGR2RGB);
    }
    
    std::vector<u8> compressedBuffer;
    cv::imencode(".jpg",  img.get_CvMat_(), compressedBuffer, compressionParams);
    
    const u32 kMaxChunkSize = static_cast<u32>(ImageConstants::IMAGE_CHUNK_SIZE);
    u32 bytesRemainingToSend = static_cast<u32>(compressedBuffer.size());
    
    // Use the identifier value as the display index
    m.displayIndex = 0;
    auto displayIndexIter = _vizDisplayIndexMap.find(identifier);
    if(displayIndexIter == _vizDisplayIndexMap.end())
    {
      // New identifier
      m.displayIndex = Util::numeric_cast<s32>(_vizDisplayIndexMap.size());
      _vizDisplayIndexMap.emplace(identifier, m.displayIndex); // NOTE: this will increase size() for next time
    }
    else
    {
      m.displayIndex = displayIndexIter->second;
    }

    static u32 imgID = 0;
    m.imageId = ++imgID;
    
    m.frameTimeStamp = img.GetTimestamp();
    m.chunkId = 0;
    m.imageChunkCount = ceilf((f32)bytesRemainingToSend / kMaxChunkSize);
    if(img.GetNumChannels() == 1) {
      m.imageEncoding = ImageEncoding::JPEGGray;
    } else {
      m.imageEncoding = ImageEncoding::JPEGColor;
    }
    
    while (bytesRemainingToSend > 0) {
      u32 chunkSize = std::min(bytesRemainingToSend, kMaxChunkSize);
      
      auto startIt = compressedBuffer.begin() + (compressedBuffer.size() - bytesRemainingToSend);
      auto endIt = startIt + chunkSize;
      m.data = std::vector<u8>(startIt, endIt);
      
      if (_robot.GetImageSendMode() != ImageSendMode::Off) {
        _robot.Broadcast(ExternalInterface::MessageEngineToGame(ImageChunk(m)));
      }
      
      // Forward the image chunks to Viz as well (Note that this does nothing if
      // sending images is disabled in VizManager)
      _robot.GetContext()->GetVizManager()->SendImageChunk(_robot.GetID(), m);
      
      bytesRemainingToSend -= chunkSize;
      ++m.chunkId;
    }
    
    return RESULT_OK;
    
  } // CompressAndSendImage()
  
  // Explicit instantiation for grayscale and RGB
  template Result VisionComponent::CompressAndSendImage<u8>(const Vision::ImageBase<u8>& img,
                                                            s32 quality, const std::string& identifier);
  
  template Result VisionComponent::CompressAndSendImage<Vision::PixelRGB>(const Vision::ImageBase<Vision::PixelRGB>& img,
                                                                          s32 quality, const std::string& identifier);
  
  Result VisionComponent::ClearCalibrationImages()
  {
    if(nullptr == _visionSystem || !_visionSystem->IsInitialized())
    {
      PRINT_NAMED_ERROR("VisionComponent.ClearCalibrationImages.VisionSystemNotReady", "");
      return RESULT_FAIL;
    }
    else
    {
      Lock();
      Result res = _visionSystem->ClearCalibrationImages();
      Unlock();
      
      return res;
    }
  }
  
  size_t VisionComponent::GetNumStoredCameraCalibrationImages() const
  {
    return _visionSystem->GetNumStoredCalibrationImages();
  }
  
  Result VisionComponent::GetCalibrationPoseToRobot(size_t whichPose, Pose3d& p) const
  {
    Result lastResult = RESULT_FAIL;
    
    auto & calibPoses = _visionSystem->GetCalibrationPoses();
    if(whichPose >= calibPoses.size()) {
      PRINT_NAMED_WARNING("VisionComponent.WriteCalibrationPoseToRobot.InvalidPoseIndex",
                          "Requested %zu, only %zu available", whichPose, calibPoses.size());
    } else {
      auto & calibImages = _visionSystem->GetCalibrationImages();
      DEV_ASSERT_MSG(calibImages.size() >= calibPoses.size(),
                     "VisionComponent.WriteCalibrationPoseToRobot.SizeMismatch",
                     "Expecting at least %zu calibration images, got %zu",
                     calibPoses.size(), calibImages.size());
      
      if(!calibImages[whichPose].dotsFound) {
        PRINT_NAMED_INFO("VisionComponent.WriteCalibrationPoseToRobot.PoseNotComputed",
                         "Dots not found in image %zu, no pose available",
                         whichPose);
      } else {
        p = calibPoses[whichPose];
        lastResult = RESULT_OK;
      }
    }
    
    return lastResult;
  }
  
  std::list<std::vector<u8> > VisionComponent::GetCalibrationImageJpegData(u8* dotsFoundMask) const
  {
    const auto& calibImages = _visionSystem->GetCalibrationImages();
    
    // Jpeg compress images
    u32 imgIdx = 0;
    u8 usedMask = 0;
    std::list<std::vector<u8> > rawJpegData;
    for (auto const& calibImage : calibImages)
    {
      const Vision::Image& img = calibImage.img;
      
      if(calibImage.dotsFound) {
        usedMask |= ((u8)1 << imgIdx);
      }
      
      // Compress to jpeg
      std::vector<u8> imgVec;
      cv::imencode(".jpg", img.get_CvMat_(), imgVec, std::vector<int>({CV_IMWRITE_JPEG_QUALITY, 50}));
      
      Vision::Image imgUndistorted(img.GetNumRows(),img.GetNumCols());
      cv::undistort(img.get_CvMat_(), imgUndistorted.get_CvMat_(),
                    _camera.GetCalibration()->GetCalibrationMatrix().get_CvMatx_(),
                    _camera.GetCalibration()->GetDistortionCoeffs());
      
      std::vector<u8> imgVecUndistort;
      cv::imencode(".jpg", imgUndistorted.get_CvMat_(), imgVecUndistort, std::vector<int>({CV_IMWRITE_JPEG_QUALITY, 50}));

      /*
      std::string imgFilename = "savedImg_" + std::to_string(imgIdx) + ".jpg";
      FILE* fp = fopen(imgFilename.c_str(), "w");
      fwrite(imgVec.data(), imgVec.size(), 1, fp);
      fclose(fp);
      */
      
      rawJpegData.emplace_back(std::move(imgVec));
      rawJpegData.emplace_back(std::move(imgVecUndistort));
      
      ++imgIdx;
    }
    
    if (dotsFoundMask) {
      *dotsFoundMask = usedMask;
    }
    
    return rawJpegData;
  }
  
  Result VisionComponent::ComputeCameraPoseVsIdeal(const Quad2f& obsQuad, Pose3d& pose) const
  {
    // Define real size of target, w.r.t. its center as origin
    static const f32 kDotSpacingX_mm = 40.f;
    static const f32 kDotSpacingY_mm = 27.f;
    static const Quad3f targetQuad(Point3f(-0.5f*kDotSpacingX_mm, -0.5f*kDotSpacingY_mm, 0.f),
                                   Point3f(-0.5f*kDotSpacingX_mm,  0.5f*kDotSpacingY_mm, 0.f),
                                   Point3f( 0.5f*kDotSpacingX_mm, -0.5f*kDotSpacingY_mm, 0.f),
                                   Point3f( 0.5f*kDotSpacingX_mm,  0.5f*kDotSpacingY_mm, 0.f));
    
    // Distance between target center and intersection of camera's optical axis with the
    // target, due to 4-degree look-down.
    static const f32 kTargetCenterVertDist_mm = 4.2f;
    
    // Compute pose of target's center w.r.t. the camera
    Pose3d targetWrtCamera;
    Result result = _camera.ComputeObjectPose(obsQuad, targetQuad, targetWrtCamera);
    if(RESULT_OK != result) {
      PRINT_NAMED_WARNING("VisionComponent.FindFactorTestDotCentroids.ComputePoseFailed", "");
      return result;
    }
    
    // Define the pose of the target (center) w.r.t. the ideal camera.
    // NOTE: 4.2mm is
    //       The center of the target lies along the ideal (unrotated) camera's optical axis
    //       and the target dots are defined in that coordinate frame (x,y) at upper left.
    const f32 kTargetDist_mm = kTargetCenterVertDist_mm / std::tan(DEG_TO_RAD(4));
    const Pose3d targetWrtIdealCamera(0, Z_AXIS_3D(), {0.f, 0.f, kTargetDist_mm});
    
    // Compute the pose of the camera w.r.t. the ideal camera
    pose = targetWrtCamera.GetInverse() * targetWrtIdealCamera;

    return RESULT_OK;
  }
  
  Result VisionComponent::FindFactoryTestDotCentroids(const Vision::Image& image,
                                                      ExternalInterface::RobotCompletedFactoryDotTest& msg)
  {
    // Expected locations for each dot with a generous search area around each
    static const s32 kSearchSize_pix = 80;
    static const std::array<Point2i,4> kExpectedDotCenters_pix{{
      /* Upper Left  */ Point2i(40,   40),
      /* Lower Left  */ Point2i(40,  200),
      /* Upper Right */ Point2i(280,  40),
      /* Lower Right */ Point2i(280, 200)
    }};
    
    static const s32 kDotDiameter_pix = 25;
    static const f32 kDotArea_pix = (f32)(kDotDiameter_pix*kDotDiameter_pix) * 0.25f * M_PI_F;
    static const f32 kMinAreaFrac = 0.75f; // relative to circular dot area
    static const f32 kMaxAreaFrac = 1.25f; // relative to dot bounding box
    
    // Enable drawing the image with detected centroids and search areas
    // NOTE: Don't check this in set to true!
    const bool kDrawDebugDisplay = false;
    
    // Binarize and compute centroid for the ROI around each expected dot location
    for(s32 iDot=0; iDot < 4; ++iDot)
    {
      auto & expectedCenter = kExpectedDotCenters_pix[iDot];
      
      Rectangle<s32> roiRect(expectedCenter.x()-kSearchSize_pix/2, expectedCenter.y()-kSearchSize_pix/2,
                             kSearchSize_pix, kSearchSize_pix);

      // Use Otsu inverted thresholding to get the dark stuff as "on" with an automatically-computed threshold
      Vision::Image roi;
      image.GetROI(roiRect).CopyTo(roi);
      cv::threshold(roi.get_CvMat_(), roi.get_CvMat_(), 128, 255, cv::THRESH_BINARY_INV | cv::THRESH_OTSU);
      
      // Find the connected component closest to center (that is of reasonable area)
      // NOTE: The squares of the checkerboard pattern will hopefully be too small
      //       if they come out as individual components and too large if they
      //       get connected together due to blurring / compression.
      Array2d<s32> labels;
      std::vector<Vision::Image::ConnectedComponentStats> stats;
      const s32 N = roi.GetConnectedComponents(labels, stats);
      const Point2f center(0.5f*(f32)roiRect.GetWidth(), 0.5f*(f32)roiRect.GetHeight());
      f32 bestDistFromCenter = std::numeric_limits<f32>::max();
      size_t largestArea = 0;
      s32 bestComp = 0;
      for(s32 iComp=1; iComp<N; ++iComp) // Note: skipping "background" component 0
      {
        // Use the bounding box for the max area check so that checkboard squares
        // that get linked together look even bigger (and therefore too large)
        const Rectangle<s32>& bbox = stats[iComp].boundingBox;
        if(bbox.Area() < kMaxAreaFrac * kDotDiameter_pix * kDotDiameter_pix)
        {
          const size_t currentArea = stats[iComp].area;
          if(currentArea > kDotArea_pix*kMinAreaFrac && currentArea > largestArea)
          {
            const f32 d = ComputeDistanceBetween(stats[iComp].centroid, center);
            if(d < bestDistFromCenter) {
              bestDistFromCenter = d;
              bestComp = iComp;
              largestArea = currentArea;
            }
          }
        }
      }
      
      if(bestComp == 0) {
        PRINT_NAMED_WARNING("VisionComponent.FindFactoryTestDotCentroids.NotComponentLargeEnough",
                            "DotArea=%.1f, MinFrac=%.2f", kDotArea_pix, kMinAreaFrac);
        return RESULT_FAIL;
      }
      
      // Put centroid in original image coordinates (not ROI coordinates)
      msg.dotCenX_pix[iDot] = stats[bestComp].centroid.x() + roiRect.GetX();
      msg.dotCenY_pix[iDot] = stats[bestComp].centroid.y() + roiRect.GetY();
    }

    if(_camera.IsCalibrated())
    {
      // Go ahead and compute the camera pose using the dots if the camera is already calibrated
      
      const Quad2f obsQuad(Point2f(msg.dotCenX_pix[0], msg.dotCenY_pix[0]),
                           Point2f(msg.dotCenX_pix[1], msg.dotCenY_pix[1]),
                           Point2f(msg.dotCenX_pix[2], msg.dotCenY_pix[2]),
                           Point2f(msg.dotCenX_pix[3], msg.dotCenY_pix[3]));
      
      Pose3d pose;
      Result poseResult = ComputeCameraPoseVsIdeal(obsQuad, pose);
      if(RESULT_OK != poseResult) {
        PRINT_NAMED_WARNING("VisionComponent.FindFactoryTestDotCentroids.ComputePoseFailed", "");
      } else {
        msg.camPoseX_mm = pose.GetTranslation().x();
        msg.camPoseY_mm = pose.GetTranslation().y();
        msg.camPoseZ_mm = pose.GetTranslation().z();
        
        msg.camPoseRoll_rad  = pose.GetRotation().GetAngleAroundZaxis().ToFloat();
        msg.camPosePitch_rad = pose.GetRotation().GetAngleAroundXaxis().ToFloat();
        msg.camPoseYaw_rad   = pose.GetRotation().GetAngleAroundYaxis().ToFloat();
        
        msg.didComputePose = true;
      }
    }
    
    msg.headAngle = _robot.GetHeadAngle();
    msg.success = true;
    
    if(kDrawDebugDisplay)
    {
      Vision::ImageRGB debugDisp(image);
      for(s32 iDot=0; iDot<4; ++iDot) {
        debugDisp.DrawCircle(Point2f(msg.dotCenX_pix[iDot], msg.dotCenY_pix[iDot]), NamedColors::RED, 3);
        
        Rectangle<f32> roiRect(kExpectedDotCenters_pix[iDot].x()-kSearchSize_pix/2,
                               kExpectedDotCenters_pix[iDot].y()-kSearchSize_pix/2,
                               kSearchSize_pix, kSearchSize_pix);
        debugDisp.DrawRect(roiRect, NamedColors::GREEN, 2);
      }
      debugDisp.Display("FactoryTestFindDots", 0);
    }
    
    return RESULT_OK;
  } // FindFactoryTestDotCentroids()
  
  Result VisionComponent::ClearToolCodeImages()
  {
    if(nullptr == _visionSystem || !_visionSystem->IsInitialized())
    {
      PRINT_NAMED_ERROR("VisionComponent.ClearToolCodeImages.VisionSystemNotReady", "");
      return RESULT_FAIL;
    }
    else
    {
      return _visionSystem->ClearToolCodeImages();
    }
  }
  
  size_t VisionComponent::GetNumStoredToolCodeImages() const
  {
    return _visionSystem->GetNumStoredToolCodeImages();
  }
  
  std::list<std::vector<u8> > VisionComponent::GetToolCodeImageJpegData()
  {
    const auto& images = _visionSystem->GetToolCodeImages();
    
    // Do jpeg compression
    std::list<std::vector<u8> > rawJpegData;
    for (auto const& img : images)
    {
      // Compress to jpeg
      std::vector<u8> imgVec;
      cv::imencode(".jpg", img.get_CvMat_(), imgVec, std::vector<int>({CV_IMWRITE_JPEG_QUALITY, 75}));

      /*
       std::string imgFilename = "savedImg_" + std::to_string(imgIdx) + ".jpg";
       FILE* fp = fopen(imgFilename.c_str(), "w");
       fwrite(imgVec.data(), imgVec.size(), 1, fp);
       fclose(fp);
       */
      
      rawJpegData.emplace_back(std::move(imgVec));
    }
    
    return rawJpegData;
  }
  
  inline static size_t GetPaddedNumBytes(size_t numBytes)
  {
    // Pad to a multiple of 4 for NVStorage
    const size_t paddedNumBytes = (numBytes + 3) & ~0x03;
    DEV_ASSERT(paddedNumBytes % 4 == 0, "EnrolledFaceEntry.Serialize.PaddedSizeNotMultipleOf4");
    
    return paddedNumBytes;
  }
  
  Result VisionComponent::SaveFaceAlbumToRobot()
  {
    return SaveFaceAlbumToRobot(nullptr, nullptr);
  }
  
  Result VisionComponent::SaveFaceAlbumToRobot(std::function<void(NVStorage::NVResult)> albumCallback,
                                               std::function<void(NVStorage::NVResult)> enrollCallback)
  {
    Result lastResult = RESULT_OK;
    
    _albumData.clear();
    _enrollData.clear();
    
    // Get album data from vision system
    this->Lock();
    lastResult = _visionSystem->GetSerializedFaceData(_albumData, _enrollData);
    this->Unlock();
    
    if(lastResult != RESULT_OK)
    {
      PRINT_NAMED_WARNING("VisionComponent.SaveFaceAlbumToRobot.GetSerializedFaceDataFailed",
                          "GetSerializedFaceData failed");
      return lastResult;
    }
    
    const u32 maxAlbumSize = _robot.GetNVStorageComponent().GetMaxSizeForEntryTag(NVStorage::NVEntryTag::NVEntry_FaceAlbumData);
    if(_albumData.size() >= maxAlbumSize)
    {
      PRINT_NAMED_ERROR("VisionComponent.SaveFaceAlbumToRobot.AlbumDataTooLarge",
                        "Album data is %zu max size is %u",
                        _albumData.size(),
                        maxAlbumSize);
      return RESULT_FAIL_INVALID_SIZE;
    }
    
    const u32 maxEnrollSize = _robot.GetNVStorageComponent().GetMaxSizeForEntryTag(NVStorage::NVEntryTag::NVEntry_FaceEnrollData);
    if(_enrollData.size() >= maxEnrollSize)
    {
      PRINT_NAMED_ERROR("VisionComponent.SaveFaceAlbumToRobot.EnrollDataTooLarge",
                        "Enroll data is %zu max size is %u",
                        _enrollData.size(),
                        maxEnrollSize);
      return RESULT_FAIL_INVALID_SIZE;
    }

    // Callback to display result when NVStorage.Write finishes
    NVStorageComponent::NVStorageWriteEraseCallback saveAlbumCallback = [this,albumCallback](NVStorage::NVResult result) {
      if(result == NVStorage::NVResult::NV_OKAY) {
        PRINT_NAMED_INFO("VisionComponent.SaveFaceAlbumToRobot.AlbumSuccess",
                         "Successfully completed saving album data to robot");
      } else {
        PRINT_NAMED_WARNING("VisionComponent.SaveFaceAlbumToRobot.AlbumFailure",
                            "Failed saving album data to robot: %s",
                            EnumToString(result));
        _robot.BroadcastEngineErrorCode(EngineErrorCode::WriteFacesToRobot);
      }
      
      if(nullptr != albumCallback) {
        albumCallback(result);
      }
    };
    // Callback to display result when NVStorage.Write finishes
    NVStorageComponent::NVStorageWriteEraseCallback saveEnrollCallback = [this,enrollCallback](NVStorage::NVResult result) {
      if(result == NVStorage::NVResult::NV_OKAY) {
        PRINT_NAMED_INFO("VisionComponent.SaveFaceAlbumToRobot.EnrollSuccess",
                         "Successfully completed saving enroll data to robot");
      } else {
        PRINT_NAMED_WARNING("VisionComponent.SaveFaceAlbumToRobot.EnrollFailure",
                            "Failed saving enroll data to robot: %s",
                            EnumToString(result));
        _robot.BroadcastEngineErrorCode(EngineErrorCode::WriteFacesToRobot);
      }
      
      if(nullptr != enrollCallback) {
        enrollCallback(result);
      }
    };

    
    if(_albumData.empty() && _enrollData.empty()) {
      PRINT_NAMED_INFO("VisionComponent.SaveFaceAlbumToRobot.EmptyAlbumData", "Will erase robot album data");
      // Special case: no face data, so erase what's on the robot so it matches
      bool sendSucceeded = _robot.GetNVStorageComponent().Erase(NVStorage::NVEntryTag::NVEntry_FaceAlbumData, saveAlbumCallback);
      if(!sendSucceeded) {
        PRINT_NAMED_WARNING("VisionComponent.SaveFaceAlbumToRobot.SendEraseAlbumDataFail", "");
        lastResult = RESULT_FAIL;
      } else {
        sendSucceeded = _robot.GetNVStorageComponent().Erase(NVStorage::NVEntryTag::NVEntry_FaceEnrollData, saveEnrollCallback);
        if(!sendSucceeded) {
          PRINT_NAMED_WARNING("VisionComponent.SaveFaceAlbumToRobot.SendEraseEnrollDataFail", "");
        }
      }
      return lastResult;
    }
    
    // Pad to a multiple of 4 for NVStorage
    _albumData.resize(GetPaddedNumBytes(_albumData.size()));
    _enrollData.resize(GetPaddedNumBytes(_enrollData.size()));
    
    // If one of the data is not empty, neither should be (we can't have album data with
    // no enroll data or vice versa)
    DEV_ASSERT(!_albumData.empty() && !_enrollData.empty(), "VisionComponent.SaveFaceAlbumToRobot.BadAlbumOrEnrollData");
    
    // Use NVStorage to save it
    bool sendSucceeded = _robot.GetNVStorageComponent().Write(NVStorage::NVEntryTag::NVEntry_FaceAlbumData,
                                                              _albumData.data(), _albumData.size(), saveAlbumCallback);
    if(!sendSucceeded) {
      PRINT_NAMED_WARNING("VisionComponent.SaveFaceAlbumToRobot.SendWriteAlbumDataFail", "");
      lastResult = RESULT_FAIL;
    } else {
      sendSucceeded = _robot.GetNVStorageComponent().Write(NVStorage::NVEntryTag::NVEntry_FaceEnrollData,
                                                         _enrollData.data(), _enrollData.size(), saveEnrollCallback);
      if(!sendSucceeded) {
        PRINT_NAMED_WARNING("VisionComponent.SaveFaceAlbumToRobot.SendWriteEnrollDataFail", "");
        lastResult = RESULT_FAIL;
      }
    }
    
    PRINT_NAMED_INFO("VisionComponent.SaveFaceAlbumToRobot.Initiated",
                     "Initiated save of %zu-byte album data and %zu-byte enroll data to NVStorage",
                     _albumData.size(), _enrollData.size());
    
    LOG_EVENT("robot.vision.save_face_album_data_size_bytes", "%zu", _albumData.size());
    LOG_EVENT("robot.vision.save_face_enroll_data_size_bytes", "%zu", _enrollData.size());
    
    return lastResult;
  } // SaveFaceAlbumToRobot()
  
  Result VisionComponent::LoadFaceAlbumFromRobot()
  {
    Result lastResult = RESULT_OK;
    
    DEV_ASSERT(_visionSystem != nullptr, "VisionComponent.LoadFaceAlbumFromRobot.VisionSystemNotReady");
    
    NVStorageComponent::NVStorageReadCallback readCallback =
    [this](u8* data, size_t size, NVStorage::NVResult result)
    {
      if(result == NVStorage::NVResult::NV_OKAY)
      {
        // Read completed: try to use the data to update the face album/enroll data
        Lock();
        std::list<Vision::LoadedKnownFace> loadedFaces;
        Result setResult = _visionSystem->SetSerializedFaceData(_albumData, _enrollData, loadedFaces);
        Unlock();
        
        if(RESULT_OK == setResult) {
          PRINT_NAMED_INFO("VisionComponent.LoadFaceAlbumFromRobot.Success",
                           "Finished setting %zu-byte album data and %zu-byte enroll data",
                           _albumData.size(), _enrollData.size());

          PRINT_CH_INFO("VisionComponent", "VisionComponent.LoadFaceAlbumFromRobot.Success", "Number of Loaded Faces: %zu",
                        loadedFaces.size());
          
          BroadcastLoadedNamesAndIDs(loadedFaces);
          
        } else {
          PRINT_NAMED_WARNING("VisionComponent.LoadFaceAlbumFromRobot.Failure",
                              "Failed setting %zu-byte album data and %zu-byte enroll data",
                              _albumData.size(), _enrollData.size());
        }
      } else if (result == NVStorage::NVResult::NV_NOT_FOUND) {
        PRINT_NAMED_INFO("VisionComponent.LoadFaceAlbumFromRobot.ReadFaceEnrollDataNotFound", "");
      } else {
        PRINT_NAMED_WARNING("VisionComponent.LoadFaceAlbumFromRobot.ReadFaceEnrollDataFail",
                            "NVResult = %s", EnumToString(result));
      }
      
      _albumData.clear();
      _enrollData.clear();
      
    }; // ReadCallback
    
    _albumData.clear();
    _enrollData.clear();
    
    // NOTE: We don't run the callback until both data items have been read
    bool sendSucceeded = _robot.GetNVStorageComponent().Read(NVStorage::NVEntryTag::NVEntry_FaceAlbumData,
                                                             {}, &_albumData, false);
    
    if(!sendSucceeded) {
      PRINT_NAMED_WARNING("VisionComponent.LoadFaceAlbumFromRobot.ReadFaceAlbumDataFail", "");
      lastResult = RESULT_FAIL;
    } else {
      sendSucceeded = _robot.GetNVStorageComponent().Read(NVStorage::NVEntryTag::NVEntry_FaceEnrollData,
                                                          readCallback, &_enrollData, false);
      if(!sendSucceeded) {
        PRINT_NAMED_WARNING("VisionComponent.LoadFaceAlbumFromRobot.ReadFaceEnrollDataFail", "");
        lastResult = RESULT_FAIL;
      }
    }
    
    PRINT_NAMED_INFO("VisionComponent.LoadFaceAlbumToRobot.Initiated",
                     "Initiated load of album and enroll data from NVStorage");
    
    return lastResult;
  } // LoadFaceAlbumFromRobot()
  
  
  Result VisionComponent::SaveFaceAlbumToFile(const std::string& path)
  {
    Lock();
    Result result = _visionSystem->SaveFaceAlbum(path);
    Unlock();
    
    if(RESULT_OK != result) {
      PRINT_NAMED_WARNING("VisionComponent.SaveFaceAlbum.SaveToFileFailed",
                          "AlbumFile: %s", path.c_str());
    }
    return result;
  }
  
  
  Result VisionComponent::LoadFaceAlbumFromFile(const std::string& path)
  {
    std::list<Vision::LoadedKnownFace> loadedFaces;
    Result loadResult = LoadFaceAlbumFromFile(path, loadedFaces);
    if(RESULT_OK == loadResult)
    {
      BroadcastLoadedNamesAndIDs(loadedFaces);
    }
    
    return loadResult;
  }
  
  Result VisionComponent::LoadFaceAlbumFromFile(const std::string& path, std::list<Vision::LoadedKnownFace>& loadedFaces)
  {
    Result result = _visionSystem->LoadFaceAlbum(path, loadedFaces);
    
    if(RESULT_OK != result) {
      PRINT_NAMED_WARNING("VisionComponent.LoadFaceAlbum.LoadFromFileFailed",
                          "AlbumFile: %s", path.c_str());
    } else {
      result = SaveFaceAlbumToRobot();
    }
    
    return result;
  }
  
  
  void VisionComponent::AssignNameToFace(Vision::FaceID_t faceID, const std::string& name, Vision::FaceID_t mergeWithID)
  {  
    // Pair this name and ID in the vision system
    Lock();
    _visionSystem->AssignNameToFace(faceID, name, mergeWithID);
    Unlock();
  }
  
  void VisionComponent::SetFaceEnrollmentMode(Vision::FaceEnrollmentPose pose,
 																						  Vision::FaceID_t forFaceID,
																						  s32 numEnrollments)
  
  {
    _visionSystem->SetFaceEnrollmentMode(pose, forFaceID, numEnrollments);
  }
  
  Result VisionComponent::EraseFace(Vision::FaceID_t faceID)
  {
    Lock();
    Result result = _visionSystem->EraseFace(faceID);
    Unlock();
    if(RESULT_OK == result) {
      // Update robot
      SaveFaceAlbumToRobot();
      // Send back confirmation
      ExternalInterface::RobotErasedEnrolledFace msg;
      msg.faceID  = faceID;
      msg.name    = "";
      _robot.Broadcast(ExternalInterface::MessageEngineToGame(std::move(msg)));
      return RESULT_OK;
    } else {
      return RESULT_FAIL;
    }
  }
  
  void VisionComponent::EraseAllFaces()
  {
    Lock();
    _visionSystem->EraseAllFaces();
    Unlock();
    SaveFaceAlbumToRobot();
    _robot.Broadcast(ExternalInterface::MessageEngineToGame(ExternalInterface::RobotErasedAllEnrolledFaces()));
  }
  
  Result VisionComponent::RenameFace(Vision::FaceID_t faceID, const std::string& oldName, const std::string& newName)
  {
    Vision::RobotRenamedEnrolledFace renamedFace;
    Lock();
    Result result = _visionSystem->RenameFace(faceID, oldName, newName, renamedFace);
    Unlock();
    
    if(RESULT_OK == result)
    {
      SaveFaceAlbumToRobot();
      _robot.Broadcast(ExternalInterface::MessageEngineToGame( std::move(renamedFace) ));
    }
    
    return result;
  }
  
  void VisionComponent::BroadcastLoadedNamesAndIDs(const std::list<Vision::LoadedKnownFace>& loadedFaces) const
  {
    // Notify about the newly-available names and IDs, and create wave files
    // for the names if they don't already exist, so we've already got them
    // when we want to say them at some point later.
    using namespace ExternalInterface;
    _robot.Broadcast(MessageEngineToGame(RobotErasedAllEnrolledFaces()));
    for(auto & loadedFace : loadedFaces)
    {
      
      PRINT_CH_INFO("VisionComponent", "VisionComponent.BroadcastLoadedNamesAndIDs", "broadcasting loaded face id: %d",
                    loadedFace.faceID);
      
      _robot.Broadcast(MessageEngineToGame( Vision::LoadedKnownFace(loadedFace) ));
    }
  }
  
  void VisionComponent::FakeImageProcessed(TimeStamp_t t)
  {
    _lastProcessedImageTimeStamp_ms = t;
  }
  
  s32 VisionComponent::GetCurrentCameraExposureTime_ms() const
  {
    return _visionSystem->GetCurrentCameraExposureTime_ms();
  }
  
  f32 VisionComponent::GetCurrentCameraGain() const
  {
    return _visionSystem->GetCurrentCameraGain();
  }
  
  void VisionComponent::EnableAutoExposure(bool enable)
  {
    _enableAutoExposure = enable;
    _visionSystem->SetNextMode(VisionMode::CheckingQuality, enable);
  }
  
  void VisionComponent::SetAndDisableAutoExposure(u16 exposure_ms, f32 gain)
  {
    SetCameraSettings(exposure_ms, gain);
    EnableAutoExposure(false);
  }
  
  void VisionComponent::SetCameraSettings(const s32 exposure_ms, const f32 gain)
  {
    if(!_visionSystem->IsExposureValid(exposure_ms) || !_visionSystem->IsGainValid(gain))
    {
      return;
    }
    
    const u16 exposure_ms_u16 = Util::numeric_cast<u16>(exposure_ms);
  
    PRINT_CH_INFO("VisionComponent",
                  "VisionComponent.SetCameraSettings",
                  "Exp:%ums Gain:%f",
                  exposure_ms,
                  gain);
                     
    // SetCameraParams params(gain,
    //                        exposure_ms_u16,
    //                        false);
    // _robot.SendMessage(RobotInterface::EngineToRobot(std::move(params)));
    PRINT_NAMED_WARNING("VisionComponent.SetCameraSettings.NotYetImplemented", "");

    _vizManager->SendCameraInfo(exposure_ms_u16, gain);
    
    _visionSystem->SetNextCameraParams(exposure_ms, gain);

    _robot.Broadcast(ExternalInterface::MessageEngineToGame(
                        ExternalInterface::CurrentCameraParams(gain, exposure_ms_u16, _enableAutoExposure) ));
  }
  
  s32 VisionComponent::GetMinCameraExposureTime_ms() const
  {
    return _visionSystem->GetMinCameraExposureTime_ms();
  }
  
  s32 VisionComponent::GetMaxCameraExposureTime_ms() const
  {
    return _visionSystem->GetMaxCameraExposureTime_ms();
  }
  
  f32 VisionComponent::GetMinCameraGain() const
  {
    return _visionSystem->GetMinCameraGain();
  }
  
  f32 VisionComponent::GetMaxCameraGain() const
  {
    return _visionSystem->GetMaxCameraGain();
  }
  
  bool VisionComponent::CaptureImage(Vision::ImageRGB& image_out)
  {
    auto androidHAL = AndroidHAL::getInstance();

    const int numRows = androidHAL->CameraGetHeight();
    const int numCols = androidHAL->CameraGetWidth();

    if(IsCameraCalibrationSet())
    {
      // This resolution should match the resolution at which we calibrated
      DEV_ASSERT_MSG(numRows == GetCameraCalibration()->GetNrows() &&
                     numCols == GetCameraCalibration()->GetNcols(), 
                     "VisionComponent.CaptureAndSendImage.ResolutionMismatch",
                     "Calibration:%dx%d AndroidHAL:%dx%d",
                     GetCameraCalibration()->GetNrows(),
                     GetCameraCalibration()->GetNcols(),
                     numCols,numRows);
    }

    // Get image buffer
    u8* buffer = nullptr;
    u32 imageId = 0;
    TimeStamp_t imageCaptureSystemTimestamp_ms = 0;
    
    const bool gotImage = androidHAL->CameraGetFrame(buffer, imageId, imageCaptureSystemTimestamp_ms);
    if(gotImage)
    {
      // Create ImageRGB object from image buffer
      image_out = Vision::ImageRGB(numRows, numCols, buffer);
<<<<<<< HEAD
      
      if (_imageSaveMode != ImageSendMode::Off)
      {
        const std::string path = _robot.GetContext()->GetDataPlatform()->pathToResource(Util::Data::Scope::Cache, "camera");
        const std::string fullFilename = Util::FileUtils::FullFilePath({path, "images", std::to_string(imageId) + ".png"});

        PRINT_CH_DEBUG("VisionComponent",
                       "VisionComponent.CaptureImage.SavingImage",
                       "Saving %s to %s",
                       (_imageSaveMode == ImageSendMode::SingleShot ? "single image" : "image stream"),
                       fullFilename.c_str());
         
        image_out.Save(fullFilename);

        // Save the undistored image when running factory test
        if(FACTORY_TEST)
        {
          Vision::ImageRGB imgUndistorted(numRows,numCols);
          cv::undistort(image_out.get_CvMat_(), imgUndistorted.get_CvMat_(),
                        _camera.GetCalibration()->GetCalibrationMatrix().get_CvMatx_(),
                        _camera.GetCalibration()->GetDistortionCoeffs());
          imgUndistorted.Save("/data/misc/camera/test/" + std::to_string(imageId) + "_undistored.png");
        }

        if (_imageSaveMode == ImageSendMode::SingleShot)
        {
          _imageSaveMode = ImageSendMode::Off;
        }
      }
=======
>>>>>>> 9f6c0080

      if(kDisplayUndistortedImages)
      {
        Vision::ImageRGB imgUndistorted(numRows,numCols);
        cv::undistort(image_out.get_CvMat_(), imgUndistorted.get_CvMat_(),
                      _camera.GetCalibration()->GetCalibrationMatrix().get_CvMatx_(),
                      _camera.GetCalibration()->GetDistortionCoeffs());
        imgUndistorted.Display("UndistortedImage");
      }
      
      // Create image with proper imageID and timestamp
      image_out.SetTimestamp(imageCaptureSystemTimestamp_ms);
    }

    return gotImage;
  }
  
  f32 VisionComponent::GetBodyTurnSpeedThresh_degPerSec() const
  {
    return kBodyTurnSpeedThreshBlock_degs;
  }

  void VisionComponent::SetPhysicalRobot(const bool isPhysical)
  {
    const f32 padding = isPhysical ? LIFT_HARDWARE_FALL_SLACK_MM : 0.f;
    const std::vector<Point3f> liftCrossBar{
      // NOTE: adding points for front and back because which will be outermost in projection
      //       depends on lift angle, so let Occluder, which uses bounding box of all the
      //       points, take care of that for us

      // Top:
      Point3f(LIFT_FRONT_WRT_WRIST_JOINT, -LIFT_XBAR_WIDTH*0.5f, LIFT_XBAR_HEIGHT_WRT_WRIST_JOINT),
      Point3f(LIFT_FRONT_WRT_WRIST_JOINT,  LIFT_XBAR_WIDTH*0.5f, LIFT_XBAR_HEIGHT_WRT_WRIST_JOINT),
      Point3f(LIFT_BACK_WRT_WRIST_JOINT,  -LIFT_XBAR_WIDTH*0.5f, LIFT_XBAR_HEIGHT_WRT_WRIST_JOINT),
      Point3f(LIFT_BACK_WRT_WRIST_JOINT,   LIFT_XBAR_WIDTH*0.5f, LIFT_XBAR_HEIGHT_WRT_WRIST_JOINT),

      // Bottom
      Point3f(LIFT_FRONT_WRT_WRIST_JOINT, -LIFT_XBAR_WIDTH*0.5f, LIFT_XBAR_BOTTOM_WRT_WRIST_JOINT - padding),
      Point3f(LIFT_FRONT_WRT_WRIST_JOINT,  LIFT_XBAR_WIDTH*0.5f, LIFT_XBAR_BOTTOM_WRT_WRIST_JOINT - padding),
      Point3f(LIFT_BACK_WRT_WRIST_JOINT,  -LIFT_XBAR_WIDTH*0.5f, LIFT_XBAR_BOTTOM_WRT_WRIST_JOINT - padding),
      Point3f(LIFT_BACK_WRT_WRIST_JOINT,   LIFT_XBAR_WIDTH*0.5f, LIFT_XBAR_BOTTOM_WRT_WRIST_JOINT - padding),
    };

    _liftCrossBarSource = std::move(liftCrossBar);
  }
  
#pragma mark -
#pragma mark Message Handlers
  
  template<>
  void VisionComponent::HandleMessage(const ExternalInterface::EnableVisionMode& payload)
  {
    EnableMode(payload.mode, payload.enable);
  }
  
  template<>
  void VisionComponent::HandleMessage(const ExternalInterface::VisionWhileMoving& msg)
  {
    EnableVisionWhileMovingFast(msg.enable);
  }
  
  template<>
  void VisionComponent::HandleMessage(const ExternalInterface::VisionRunMode& msg)
  {
    SetIsSynchronous(msg.isSync);
  }
  
  template<>
  void VisionComponent::HandleMessage(const ExternalInterface::EraseEnrolledFaceByID& msg)
  {
    EraseFace(msg.faceID);
  }
  
  template<>
  void VisionComponent::HandleMessage(const ExternalInterface::EraseAllEnrolledFaces& msg)
  {
    EraseAllFaces();
  }

  // Helper function to get the full path to face albums if isRelative=true
  inline static std::string GetFullFaceAlbumPath(const CozmoContext* context, const std::string& pathIn, bool isRelative)
  {
    if(isRelative) {
      return context->GetDataPlatform()->pathToResource(Util::Data::Scope::Resources,
                                                        Util::FileUtils::FullFilePath({"config", "basestation", "faceAlbums", pathIn}));
    } else {
      return pathIn;
    }
  }
  
  template<>
  void VisionComponent::HandleMessage(const ExternalInterface::SaveFaceAlbumToFile& msg)
  {
    SaveFaceAlbumToFile(GetFullFaceAlbumPath(_context, msg.path, msg.isRelativePath));
  }
  
  template<>
  void VisionComponent::HandleMessage(const ExternalInterface::LoadFaceAlbumFromFile& msg)
  {
    LoadFaceAlbumFromFile(GetFullFaceAlbumPath(_context, msg.path, msg.isRelativePath));
  }
  
  template<>
  void VisionComponent::HandleMessage(const ExternalInterface::UpdateEnrolledFaceByID& msg)
  {
    RenameFace(msg.faceID, msg.oldName, msg.newName);
  }
  
  template<>
  void VisionComponent::HandleMessage(const ExternalInterface::EnableColorImages& msg)
  {
    // TODO: EnableColorImages probably shouldn't affect what kind of image 
    //       VisionComponent deals with, but it could be repurposed to determine
    //       what gets sent up to game.
    PRINT_NAMED_WARNING("VisionComponent.HandleEnableColorImages.NotImplemented", "");
  }
  
  template<>
  void VisionComponent::HandleMessage(const ExternalInterface::SetCameraSettings& payload)
  {
    EnableAutoExposure(payload.enableAutoExposure);
    
    // If we are not enabling auto exposure (we are disabling it) then set the exposure and gain
    if(!payload.enableAutoExposure)
    {
      SetCameraSettings(payload.exposure_ms, payload.gain);
    }
  }
  
  template<>
  void VisionComponent::HandleMessage(const ExternalInterface::SaveImages& payload)
  {
    if(nullptr != _visionSystem)
    {
      const std::string cachePath = _robot.GetContext()->GetDataPlatform()->pathToResource(Util::Data::Scope::Cache, "camera");

      _visionSystem->SetSaveParameters(payload.mode, 
                                       Util::FileUtils::FullFilePath({cachePath, "images", payload.path}), 
                                       payload.qualityOnRobot);

      if(payload.mode != ImageSendMode::Off)
      {
        EnableMode(VisionMode::SavingImages, true);  
      }

      PRINT_CH_DEBUG("VisionComponent", "VisionComponent.HandleMessage.SaveImages",
               "Setting image save mode to %s",
               EnumToString(payload.mode));
    }
  }

  template<>
  void VisionComponent::HandleMessage(const ExternalInterface::RobotConnectionResponse& msg)
  {
    if (msg.result == RobotConnectionResult::Success)
    {
      NVStorageComponent::NVStorageReadCallback readCamCalibCallback = [this](u8* data, size_t size, NVStorage::NVResult res)
      {
        if (res == NVStorage::NVResult::NV_OKAY) {
          CameraCalibration payload;
          
          if (size != NVStorageComponent::MakeWordAligned(payload.Size())) {
            PRINT_NAMED_WARNING("VisionComponent.ReadCameraCalibration.SizeMismatch",
                                "Expected %zu, got %zu",
                                NVStorageComponent::MakeWordAligned(payload.Size()), size);
          } else {
            
            payload.Unpack(data, size);
            
            std::stringstream ss;
            ss << "[";
            for(int i = 0; i < payload.distCoeffs.size() - 1; ++i)
            {
              ss << payload.distCoeffs[i] << ", ";
            }
            ss << payload.distCoeffs.back() << "]";
            
            PRINT_NAMED_INFO("VisionComponent.ReadCameraCalibration.Recvd",
                             "Received new %dx%d camera calibration from robot. (fx: %f, fy: %f, cx: %f, cy: %f, distCoeffs: %s)",
                             payload.ncols, payload.nrows,
                             payload.focalLength_x, payload.focalLength_y,
                             payload.center_x, payload.center_y,
                             ss.str().c_str());
            
            // Convert calibration data in payload to a shared CameraCalibration object
            auto calib = std::make_shared<Vision::CameraCalibration>(payload.nrows,
                                                                     payload.ncols,
                                                                     payload.focalLength_x,
                                                                     payload.focalLength_y,
                                                                     payload.center_x,
                                                                     payload.center_y,
                                                                     payload.skew,
                                                                     payload.distCoeffs);
            
            SetCameraCalibration(calib);            

            // Compute FOV from focal length and send
            CameraFOVInfo msg(calib->ComputeHorizontalFOV().ToFloat(), calib->ComputeVerticalFOV().ToFloat());
            if (_robot.SendMessage(RobotInterface::EngineToRobot(std::move(msg))) != RESULT_OK) {
              PRINT_NAMED_WARNING("VisionComponent.ReadCameraCalibration.SendCameraFOVFailed", "");
            }
            
          }
        } else {
          PRINT_NAMED_WARNING("VisionComponent.ReadCameraCalibration.Failed", "");
          
          // TEMP HACK: Use dummy calibration for now since final camera not available yet
          PRINT_NAMED_WARNING("VisionComponent.ReadCameraCalibration.UsingDummyV2Calibration", "");

          // Calibration computed from Inverted Box target using one of the proto robots
          // Should be close enough for other robots without calibration to use
          const std::array<f32, 8> distortionCoeffs = {{-0.03822904514363595, -0.2964213946476391, -0.00181089972406104, 0.001866070303033584, 0.1803429725181202,
            0, 0, 0}};

          auto calib = std::make_shared<Vision::CameraCalibration>(360,
                                          640,
                                          364.7223064012286,
                                          366.1693698832141,
                                          310.6264440545544,
                                          196.6729350209868,
                                          0,
                                          distortionCoeffs);
          
          SetCameraCalibration(calib);
          
          // Compute FOV from focal length and send
          CameraFOVInfo msg(calib->ComputeHorizontalFOV().ToFloat(), calib->ComputeVerticalFOV().ToFloat());
          if (_robot.SendMessage(RobotInterface::EngineToRobot(std::move(msg))) != RESULT_OK) {
            PRINT_NAMED_WARNING("VisionComponent.ReadCameraCalibration.SendCameraFOVFailed", "");
          }

        }
        
        Enable(true);
      };
      
      _robot.GetNVStorageComponent().Read(NVStorage::NVEntryTag::NVEntry_CameraCalib, readCamCalibCallback);
      
    }
  }
  
} // namespace Cozmo
} // namespace Anki<|MERGE_RESOLUTION|>--- conflicted
+++ resolved
@@ -520,16 +520,22 @@
       }
       else
       {
-        // These messages are too spammy, commenting out for now
-        // PRINT_CH_DEBUG("VisionComponent", "VisionComponent.Update.WaitingForState",
-        //                "CapturedImageTime:%d NewestStateInHistory:%d",
-        //                _bufferedImg.GetTimestamp(), _robot.GetStateHistory()->GetNewestTimeStamp());
+        // These messages are too spammy for factory test
+        if(!FACTORY_TEST)
+        {
+          PRINT_CH_DEBUG("VisionComponent", "VisionComponent.Update.WaitingForState",
+                         "CapturedImageTime:%d NewestStateInHistory:%d",
+                         _bufferedImg.GetTimestamp(), _robot.GetStateHistory()->GetNewestTimeStamp());
+        }
       }
     }
     else
     {
-      // PRINT_CH_DEBUG("VisionComponent", "VisionComponent.Update.WaitingForBufferedImage", "Tick:%zu",
-      //                BaseStationTimer::getInstance()->GetTickCount());
+      if(!FACTORY_TEST)
+      {
+        PRINT_CH_DEBUG("VisionComponent", "VisionComponent.Update.WaitingForBufferedImage", "Tick:%zu",
+                       BaseStationTimer::getInstance()->GetTickCount());
+      }
     }
     
     return RESULT_OK;
@@ -2286,38 +2292,6 @@
     {
       // Create ImageRGB object from image buffer
       image_out = Vision::ImageRGB(numRows, numCols, buffer);
-<<<<<<< HEAD
-      
-      if (_imageSaveMode != ImageSendMode::Off)
-      {
-        const std::string path = _robot.GetContext()->GetDataPlatform()->pathToResource(Util::Data::Scope::Cache, "camera");
-        const std::string fullFilename = Util::FileUtils::FullFilePath({path, "images", std::to_string(imageId) + ".png"});
-
-        PRINT_CH_DEBUG("VisionComponent",
-                       "VisionComponent.CaptureImage.SavingImage",
-                       "Saving %s to %s",
-                       (_imageSaveMode == ImageSendMode::SingleShot ? "single image" : "image stream"),
-                       fullFilename.c_str());
-         
-        image_out.Save(fullFilename);
-
-        // Save the undistored image when running factory test
-        if(FACTORY_TEST)
-        {
-          Vision::ImageRGB imgUndistorted(numRows,numCols);
-          cv::undistort(image_out.get_CvMat_(), imgUndistorted.get_CvMat_(),
-                        _camera.GetCalibration()->GetCalibrationMatrix().get_CvMatx_(),
-                        _camera.GetCalibration()->GetDistortionCoeffs());
-          imgUndistorted.Save("/data/misc/camera/test/" + std::to_string(imageId) + "_undistored.png");
-        }
-
-        if (_imageSaveMode == ImageSendMode::SingleShot)
-        {
-          _imageSaveMode = ImageSendMode::Off;
-        }
-      }
-=======
->>>>>>> 9f6c0080
 
       if(kDisplayUndistortedImages)
       {
