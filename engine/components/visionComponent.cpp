--- conflicted
+++ resolved
@@ -200,11 +200,7 @@
     
   } //Init()
   
-<<<<<<< HEAD
-  void VisionComponent::SetCameraCalibration(const Vision::CameraCalibration& camCalib)
-=======
   void VisionComponent::SetCameraCalibration(std::shared_ptr<Vision::CameraCalibration> camCalib)
->>>>>>> 8d0f5d66
   {
     const bool calibChanged = _camera.SetCalibration(camCalib);
     if(calibChanged)
@@ -1226,26 +1222,29 @@
 
   Result VisionComponent::UpdateComputedCalibration(const VisionProcessingResult& procResult)
   {
-    const auto& calib = procResult.cameraCalibration;
-    
-    CameraCalibration msg;
-    msg.center_x = calib.GetCenter_x();
-    msg.center_y = calib.GetCenter_y();
-    msg.focalLength_x = calib.GetFocalLength_x();
-    msg.focalLength_y = calib.GetFocalLength_y();
-    msg.nrows = calib.GetNrows();
-    msg.ncols = calib.GetNcols();
-    msg.skew = calib.GetSkew();
-    
-    DEV_ASSERT_MSG(msg.distCoeffs.size() == calib.GetDistortionCoeffs().size(),
-                   "VisionComponent.UpdateComputedCalibration.WrongNumDistCoeffs",
-                   "Message expects %zu, got %zu", msg.distCoeffs.size(), calib.GetDistortionCoeffs().size());
-    
-    std::copy(calib.GetDistortionCoeffs().begin(), calib.GetDistortionCoeffs().end(), msg.distCoeffs.begin());
-    
-    _robot.Broadcast(ExternalInterface::MessageEngineToGame(std::move(msg)));
-    
-  
+    DEV_ASSERT((procResult.cameraCalibration.empty() || procResult.cameraCalibration.size() == 1),
+               "VisionComponent.UpdateComputedCalibration.UnexpectedNumCalibrations");
+    
+    for(auto & calib : procResult.cameraCalibration)
+    {
+      CameraCalibration msg;
+      msg.center_x = calib.GetCenter_x();
+      msg.center_y = calib.GetCenter_y();
+      msg.focalLength_x = calib.GetFocalLength_x();
+      msg.focalLength_y = calib.GetFocalLength_y();
+      msg.nrows = calib.GetNrows();
+      msg.ncols = calib.GetNcols();
+      msg.skew = calib.GetSkew();
+      
+      DEV_ASSERT_MSG(msg.distCoeffs.size() == calib.GetDistortionCoeffs().size(),
+                     "VisionComponent.UpdateComputedCalibration.WrongNumDistCoeffs",
+                     "Message expects %zu, got %zu", msg.distCoeffs.size(), calib.GetDistortionCoeffs().size());
+      
+      std::copy(calib.GetDistortionCoeffs().begin(), calib.GetDistortionCoeffs().end(), msg.distCoeffs.begin());
+      
+      _robot.Broadcast(ExternalInterface::MessageEngineToGame(std::move(msg)));
+    }
+    
     return RESULT_OK;
   }
   
