--- conflicted
+++ resolved
@@ -286,58 +286,9 @@
       return result;
     }
     
-<<<<<<< HEAD
-    bool calibSizeValid = false;
-    switch(camCalib.GetNcols())
-    {
-      case 640:
-        if(camCalib.GetNrows() == 480)
-        {
-          calibSizeValid = true;
-          _captureResolution = ImageResolution::VGA;
-        }
-        else if(camCalib.GetNrows() == 360)
-        {
-          calibSizeValid = true;
-          _captureResolution = ImageResolution::NHD;
-        }
-        break;
-      case 400:
-        calibSizeValid = camCalib.GetNrows() == 296;
-        _captureResolution = ImageResolution::CVGA;
-        break;
-      case 320:
-        calibSizeValid = camCalib.GetNrows() == 240;
-        _captureResolution = ImageResolution::QVGA;
-        break;
-      case 1280:
-        calibSizeValid = camCalib.GetNrows() == 720;
-        _captureResolution = ImageResolution::HD;
-        break;
-    }
-    
-    if(!calibSizeValid)
-    {
-      PRINT_NAMED_ERROR("VisionSystem.Init.InvalidCalibrationResolution",
-                        "Unexpected calibration resolution (%dx%d)",
-                        camCalib.GetNcols(), camCalib.GetNrows());
-      return RESULT_FAIL_INVALID_SIZE;
-    }
-    
-    // Just make all the vision parameters' resolutions match capture resolution:
-    _detectionParameters.Initialize(_captureResolution);
-    
-    // NOTE: we do NOT want to give our bogus camera its own calibration, b/c the camera
-    // gets copied out in Vision::ObservedMarkers we leave in the mailbox for
-    // the main engine thread. We don't want it referring to any memory allocated
-    // here.
-    _camera.SetSharedCalibration(&camCalib);
-    
-=======
     // Re-initialize the marker detector for the new image size
     _markerDetector->Init(camCalib->GetNrows(), camCalib->GetNcols());
-        
->>>>>>> 8d0f5d66
+
     return result;
   } // Init()
 
@@ -1456,42 +1407,6 @@
 #  error RUN_GROUND_TRUTHING_CAPTURE not implemented in Basestation vision system.
 #endif
 
-<<<<<<< HEAD
-=======
-  Result VisionSystem::AddCalibrationImage(const Vision::Image& calibImg, const Anki::Rectangle<s32>& targetROI)
-  {
-    if(_isCalibrating) {
-      PRINT_CH_INFO(kLogChannelName, "VisionSystem.AddCalibrationImage.AlreadyCalibrating",
-                    "Cannot add calibration image while already in the middle of doing calibration.");
-      return RESULT_FAIL;
-    }
-    
-    if(targetROI.GetX() < 0 && targetROI.GetY() < 0 && targetROI.GetWidth() < 0 && targetROI.GetHeight() < 0)
-    {
-      // Use entire image if negative ROI specified
-      const Anki::Rectangle<s32> entireImgROI(0,0,calibImg.GetNumCols(),calibImg.GetNumRows());
-      _calibImages.push_back({.img = calibImg, .roiRect = entireImgROI, .dotsFound = false});
-    } else {
-      _calibImages.push_back({.img = calibImg, .roiRect = targetROI, .dotsFound = false});
-    }
-    PRINT_CH_INFO(kLogChannelName, "VisionSystem.AddCalibrationImage",
-                  "Num images including this: %u", (u32)_calibImages.size());
-    return RESULT_OK;
-  } // AddCalibrationImage()
-  
-  Result VisionSystem::ClearCalibrationImages()
-  {
-    if(_isCalibrating) {
-      PRINT_CH_INFO(kLogChannelName, "VisionSystem.ClearCalibrationImages.AlreadyCalibrating",
-                    "Cannot clear calibration images while already in the middle of doing calibration.");
-      return RESULT_FAIL;
-    }
-    
-    _calibImages.clear();
-    return RESULT_OK;
-  }
-
->>>>>>> 8d0f5d66
   Result VisionSystem::ClearToolCodeImages()
   {
     if(_isReadingToolCode) {
@@ -2591,176 +2506,7 @@
   
     return RESULT_OK;
   } // ReadToolCode()
-<<<<<<< HEAD
-
-=======
-  
-  
-  // Helper function for computing "corner" positions of the calibration board
-  void CalcBoardCornerPositions(cv::Size boardSize, float squareSize, std::vector<cv::Point3f>& corners)
-  {
-    corners.clear();
-    
-    //    switch(patternType)
-    //    {
-    //      case Settings::CHESSBOARD:
-    //      case Settings::CIRCLES_GRID:
-    //        for( int i = 0; i < boardSize.height; ++i )
-    //          for( int j = 0; j < boardSize.width; ++j )
-    //            corners.push_back(Point3f(float( j*squareSize ), float( i*squareSize ), 0));
-    //        break;
-    //
-    //      case Settings::ASYMMETRIC_CIRCLES_GRID:
-    for( int i = 0; i < boardSize.height; i++ )
-      for( int j = 0; j < boardSize.width; j++ )
-        corners.push_back(cv::Point3f(float((2*j + i % 2)*squareSize), float(i*squareSize), 0));
-    //        break;
-    //    }
-  }
-
-  
-  Result VisionSystem::ComputeCalibration()
-  {
-    std::unique_ptr<Vision::CameraCalibration> calibration;
-    _isCalibrating = true;
-    
-    // Guarantee ComputingCalibration mode gets disabled and computed calibration gets sent
-    // no matter how we return from this function
-    Util::CleanupHelper disableComputingCalibration([this,&calibration]() {
-      if(nullptr == calibration) {
-        PRINT_NAMED_WARNING("VisionSystem.ComputeCalibration.NullCalibration", "");
-      } else {
-        _currentResult.cameraCalibrations.push_back(*calibration);
-      }
-      this->EnableMode(VisionMode::ComputingCalibration, false);
-      _isCalibrating = false;
-    });
-    
-    // Check that there are enough images
-    if (_calibImages.size() < _kMinNumCalibImagesRequired) {
-      PRINT_CH_INFO(kLogChannelName, "VisionSystem.ComputeCalibration.NotEnoughImages",
-                    "Got %u. Need %u.", (u32)_calibImages.size(), _kMinNumCalibImagesRequired);
-      return RESULT_FAIL;
-    }
-    PRINT_CH_INFO(kLogChannelName, "VisionSystem.ComputeCalibration.NumImages", "%u.", (u32)_calibImages.size());
-    
-    
-    // Description of asymmetric circles calibration target
-    cv::Size boardSize(4,11);
-    static constexpr f32 squareSize = 0.005;
-    const Vision::Image& firstImg = _calibImages.front().img;
-    cv::Size imageSize(firstImg.GetNumCols(), firstImg.GetNumRows());
-    
-    std::vector<std::vector<cv::Point2f> > imagePoints;
-    std::vector<std::vector<cv::Point3f> > objectPoints(1);
-    
-    // Parameters for circle grid search
-    cv::SimpleBlobDetector::Params params;
-    params.maxArea = kMaxCalibBlobPixelArea;
-    params.minArea = kMinCalibBlobPixelArea;
-    params.minDistBetweenBlobs = kMinCalibPixelDistBetweenBlobs;
-    cv::Ptr<cv::SimpleBlobDetector> blobDetector = cv::SimpleBlobDetector::create(params);
-    int findCirclesFlags = cv::CALIB_CB_ASYMMETRIC_GRID | cv::CALIB_CB_CLUSTERING;
-    
-    int imgCnt = 0;
-    Vision::Image img(firstImg.GetNumRows(), firstImg.GetNumCols());
-    for (auto & calibImage : _calibImages)
-    {
-      // Extract the ROI (leaveing the rest as zeros)
-      img.FillWith(0);
-      Vision::Image imgROI = img.GetROI(calibImage.roiRect);
-      calibImage.img.GetROI(calibImage.roiRect).CopyTo(imgROI);
-      
-      // Get image points
-      std::vector<cv::Point2f> pointBuf;
-      calibImage.dotsFound = cv::findCirclesGrid(img.get_CvMat_(), boardSize, pointBuf, findCirclesFlags, blobDetector);
-
-      if (calibImage.dotsFound) {
-        PRINT_CH_INFO(kLogChannelName, "VisionSystem.ComputeCalibration.FoundPoints", "");
-        imagePoints.push_back(pointBuf);
-      } else {
-        PRINT_CH_INFO(kLogChannelName, "VisionSystem.ComputeCalibration.NoPointsFound", "");
-      }
-      
-      
-      // Draw image
-      if (DRAW_CALIB_IMAGES) {
-        Vision::ImageRGB dispImg;
-        cv::cvtColor(img.get_CvMat_(), dispImg.get_CvMat_(), cv::COLOR_GRAY2BGR);
-        if (calibImage.dotsFound) {
-          cv::drawChessboardCorners(dispImg.get_CvMat_(), boardSize, cv::Mat(pointBuf), calibImage.dotsFound);
-        }
-        _currentResult.debugImageRGBs.push_back({std::string("CalibImage") + std::to_string(imgCnt), dispImg});
-      }
-      ++imgCnt;
-    }
-    
-    // Were points found in enough of the images?
-    if (imagePoints.size() < _kMinNumCalibImagesRequired) {
-      PRINT_CH_INFO(kLogChannelName, "VisionSystem.ComputeCalibration.InsufficientImagesWithPoints",
-                    "Points detected in only %u images. Need %u.",
-                    (u32)imagePoints.size(), _kMinNumCalibImagesRequired);
-      return RESULT_FAIL;
-    }
-    
-    
-    // Get object points
-    CalcBoardCornerPositions(boardSize, squareSize, objectPoints[0]);
-    objectPoints.resize(imagePoints.size(), objectPoints[0]);
-    
-
-    // Compute calibration
-    std::vector<cv::Vec3d> rvecs, tvecs;
-    cv::Mat_<f64> cameraMatrix = cv::Mat_<f64>::eye(3, 3);
-    cv::Mat_<f64> distCoeffs   = cv::Mat_<f64>::zeros(1, NUM_RADIAL_DISTORTION_COEFFS);
-    
-    const f64 rms = cv::calibrateCamera(objectPoints, imagePoints, imageSize, cameraMatrix, distCoeffs, rvecs, tvecs);
-
-    // Copy distortion coefficients into a f32 vector to set CameraCalibration
-    const f64* distCoeffs_data = distCoeffs[0];
-    Vision::CameraCalibration::DistortionCoeffs distCoeffsVec;
-    std::copy(distCoeffs_data, distCoeffs_data+NUM_RADIAL_DISTORTION_COEFFS, distCoeffsVec.begin());
-    
-    calibration.reset(new Vision::CameraCalibration(imageSize.height, imageSize.width,
-                                                    cameraMatrix(0,0), cameraMatrix(1,1),
-                                                    cameraMatrix(0,2), cameraMatrix(1,2),
-                                                    0.f, // skew
-                                                    distCoeffsVec));
-    
-    DEV_ASSERT_MSG(rvecs.size() == tvecs.size(),
-                   "VisionSystem.ComputeCalibration.BadCalibPoseData",
-                   "Got %zu rotations and %zu translations",
-                   rvecs.size(), tvecs.size());
-    
-    _calibPoses.reserve(rvecs.size());
-    for(s32 iPose=0; iPose<rvecs.size(); ++iPose)
-    {  
-      auto rvec = rvecs[iPose];
-      auto tvec = tvecs[iPose];
-      RotationVector3d R(Vec3f(rvec[0], rvec[1], rvec[2]));
-      Vec3f T(tvec[0], tvec[1], tvec[2]);
-      
-      _calibPoses.emplace_back(Pose3d(R, T));
-    }
-
-    PRINT_CH_INFO(kLogChannelName, "VisionSystem.ComputeCalibration.CalibValues",
-                  "fx: %f, fy: %f, cx: %f, cy: %f (rms %f)",
-                  calibration->GetFocalLength_x(), calibration->GetFocalLength_y(),
-                  calibration->GetCenter_x(), calibration->GetCenter_y(), rms);
-    
-                          
-    // Check if average reprojection error is too high
-    const f64 reprojErrThresh_pix = 0.5;
-    if (rms > reprojErrThresh_pix) {
-      PRINT_CH_INFO(kLogChannelName, "VisionSystem.ComputeCalibration.ReprojectionErrorTooHigh",
-                    "%f > %f", rms, reprojErrThresh_pix);
-      return RESULT_FAIL;
-    }
-    
-    return RESULT_OK;
-  }
-  
->>>>>>> 8d0f5d66
+
   Result VisionSystem::GetSerializedFaceData(std::vector<u8>& albumData,
                                              std::vector<u8>& enrollData) const
   {
