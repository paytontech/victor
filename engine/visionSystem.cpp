/**
 * File: visionSystem.cpp [Basestation]
 *
 * Author: Andrew Stein
 * Date:   (various)
 *
 * Description: High-level module that controls the basestation vision system
 *              Runs on its own thread inside VisionProcessingThread.
 *
 *  NOTE: Current implementation is basically a copy of the Embedded vision system
 *    on the robot, so we can first see if vision-over-WiFi is feasible before a
 *    native Basestation implementation of everything.
 *
 * Copyright: Anki, Inc. 2014
 **/

#include "visionSystem.h"

#include "anki/common/basestation/math/point_impl.h"
#include "anki/common/basestation/math/quad_impl.h"
#include "anki/common/basestation/math/rect_impl.h"
#include "anki/common/basestation/math/linearAlgebra_impl.h"
#include "anki/common/basestation/utils/data/dataPlatform.h"

#include "engine/cozmoContext.h"
#include "engine/encodedImage.h"
#include "engine/robot.h"
#include "engine/visionModesHelpers.h"
#include "engine/vision/laserPointDetector.h"
#include "engine/vision/motionDetector.h"
#include "engine/utils/cozmoFeatureGate.h"

#include "anki/vision/basestation/cameraImagingPipeline.h"
#include "anki/vision/basestation/faceTracker.h"
#include "anki/vision/basestation/image_impl.h"
#include "anki/vision/basestation/imageCache.h"
#include "anki/vision/basestation/petTracker.h"

#include "clad/vizInterface/messageViz.h"
#include "clad/robotInterface/messageEngineToRobot.h"
#include "clad/types/robotStatusAndActions.h"

#include "util/console/consoleInterface.h"
#include "util/fileUtils/fileUtils.h"
#include "util/helpers/cleanupHelper.h"
#include "util/helpers/templateHelpers.h"
#include "util/helpers/fullEnumToValueArrayChecker.h"

#include <thread>

//
// Embedded implementation holdovers:
//  (these should probably all go away once basestation vision is natively implemented)

#include "anki/common/robot/config.h"
// Coretech Vision Includes
#include "anki/vision/MarkerCodeDefinitions.h"
#include "anki/vision/robot/fiducialDetection.h"
#include "anki/vision/robot/fiducialMarkers.h"
#include "anki/vision/robot/imageProcessing.h"
#include "anki/vision/robot/perspectivePoseEstimation.h"
#include "anki/vision/robot/classifier.h"
#include "anki/vision/robot/lbpcascade_frontalface.h"
#include "opencv2/calib3d/calib3d.hpp"

// CoreTech Common Includes
#include "anki/common/shared/radians.h"
#include "anki/common/robot/benchmarking.h"
#include "anki/common/robot/memory.h"
#include "anki/common/robot/utilities.h"

// Cozmo-Specific Library Includes
#include "anki/cozmo/shared/cozmoConfig.h"

#define DEBUG_MOTION_DETECTION    0
#define DEBUG_FACE_DETECTION      0
#define DEBUG_DISPLAY_CLAHE_IMAGE 0

#define DRAW_TOOL_CODE_DEBUG 0

#define DO_SINGLE_IMAGE_CALIB 1
#define CALIB_MARKER_SIZE_MM 15.f
#define CALIB_TARGET_FACE_SIZE_MM 20.f

#if USE_MATLAB_TRACKER || USE_MATLAB_DETECTOR
#include "matlabVisionProcessor.h"
#endif

namespace Anki {
namespace Cozmo {
  
  CONSOLE_VAR_RANGED(u8,  kUseCLAHE_u8,     "Vision.PreProcessing", 4, 0, 4);  // One of MarkerDetectionCLAHE enum
  CONSOLE_VAR(s32, kClaheClipLimit,         "Vision.PreProcessing", 32);
  CONSOLE_VAR(s32, kClaheTileSize,          "Vision.PreProcessing", 4);
  CONSOLE_VAR(u8,  kClaheWhenDarkThreshold, "Vision.PreProcessing", 80); // In MarkerDetectionCLAHE::WhenDark mode, only use CLAHE when img avg < this
  CONSOLE_VAR(s32, kPostClaheSmooth,        "Vision.PreProcessing", -3); // 0: off, +ve: Gaussian sigma, -ve (& odd): Box filter size
  
  CONSOLE_VAR(s32, kScaleImage_numPyramidLevels,    "Vision.MarkerDetection", 1);
  CONSOLE_VAR(f32, kScaleImage_thresholdMultiplier, "Vision.MarkerDetection", 0.8f);
  CONSOLE_VAR(s32, kImagePyramid_baseScale,         "Vision.MarkerDetection", 4);
  CONSOLE_VAR(f32, kDecode_minContrastRatio,        "Vision.MarkerDetection", 1.01f);
  
  CONSOLE_VAR(f32, kEdgeThreshold,  "Vision.OverheadEdges", 50.f);
  CONSOLE_VAR(u32, kMinChainLength, "Vision.OverheadEdges", 3); // in number of edge pixels
  
  CONSOLE_VAR(f32, kCalibDotSearchWidth_mm,   "Vision.ToolCode",  4.5f);
  CONSOLE_VAR(f32, kCalibDotSearchHeight_mm,  "Vision.ToolCode",  6.5f);
  CONSOLE_VAR(f32, kCalibDotMinContrastRatio, "Vision.ToolCode",  1.1f);
  
  // Loose constraints on how fast Cozmo can move and still trust tracker (which has no
  // knowledge of or access to camera movement). Rough means of deciding these angles:
  // look at angle created by distance between two faces seen close together at the max
  // distance we care about seeing them from. If robot turns by that angle between two
  // consecutve frames, it is possible the tracker will be confused and jump from one
  // to the other.
  CONSOLE_VAR(f32,  kFaceTrackingMaxHeadAngleChange_deg, "Vision.FaceDetection", 8.f);
  CONSOLE_VAR(f32,  kFaceTrackingMaxBodyAngleChange_deg, "Vision.FaceDetection", 8.f);
  CONSOLE_VAR(f32,  kFaceTrackingMaxPoseChange_mm,       "Vision.FaceDetection", 10.f);
  
  // Sample rate for estimating the mean of an image (increment in both X and Y)
  CONSOLE_VAR_RANGED(s32, kImageMeanSampleInc, "VisionSystem.Statistics", 10, 1, 32);
  
  // For testing artificial slowdowns of the vision thread
  CONSOLE_VAR(u32, kVisionSystemSimulatedDelay_ms, "Vision.General", 0);
  
  namespace {
    // These are initialized from Json config:
    u8 kTooDarkValue   = 15;
    u8 kTooBrightValue = 230;
    f32 kLowPercentile = 0.10f;
    f32 kMidPercentile = 0.50f;
    f32 kHighPercentile = 0.90f;
    bool kMeterFromDetections = true;
  }
  
  static const char * const kLogChannelName = "VisionSystem";
  
  using namespace Embedded;
  
  VisionSystem::VisionSystem(const CozmoContext* context)
  : _rollingShutterCorrector()
  , _imageCache(new Vision::ImageCache())
  , _context(context)
  , _imagingPipeline(new Vision::ImagingPipeline())
  , _vizManager(context == nullptr ? nullptr : context->GetVizManager())
  , _laserPointDetector(new LaserPointDetector(_vizManager))
  , _motionDetector(new MotionDetector(_camera, _vizManager))
  , _cameraCalibrator(new CameraCalibrator(*this))
  , _clahe(cv::createCLAHE())
  {
    DEV_ASSERT(_context != nullptr, "VisionSystem.Constructor.NullContext");
  } // VisionSystem()
  
  
  Result VisionSystem::Init(const Json::Value& config)
  {
    _isInitialized = false;
    
    _isReadingToolCode = false;
    
#   if RECOGNITION_METHOD == RECOGNITION_METHOD_NEAREST_NEIGHBOR
    // Force the NN library to load _now_, not on first use
    PRINT_CH_INFO(kLogChannelName, "VisionSystem.Init.LoadNearestNeighborLibrary",
                  "Markers generated on %s", Vision::MarkerDefinitionVersionString);
    VisionMarker::GetNearestNeighborLibrary();
#   endif
    
    std::string dataPath("");
    if(_context->GetDataPlatform() != nullptr) {
      dataPath = _context->GetDataPlatform()->pathToResource(Util::Data::Scope::Resources,
                                                             Util::FileUtils::FullFilePath({"config", "basestation", "vision"}));
    } else {
      PRINT_NAMED_WARNING("VisionSystem.Init.NullDataPlatform",
                          "Initializing VisionSystem with no data platform.");
    }
    VisionMarker::SetDataPath(dataPath);
    
    if(!config.isMember("ImageQuality"))
    {
      PRINT_NAMED_ERROR("VisionSystem.Init.MissingImageQualityConfigField", "");
      return RESULT_FAIL;
    }
    
    // Helper macro to try to get the specified field and store it in the given variable
    // and return RESULT_FAIL if that doesn't work
#   define GET_JSON_PARAMETER(__json__, __fieldName__, __variable__) \
    do { \
    if(!JsonTools::GetValueOptional(__json__, __fieldName__, __variable__)) { \
      PRINT_NAMED_ERROR("VisionSystem.Init.MissingJsonParameter", "%s", __fieldName__); \
      return RESULT_FAIL; \
    }} while(0)

    {
      // Set up auto-exposure
      const Json::Value& imageQualityConfig = config["ImageQuality"];
      GET_JSON_PARAMETER(imageQualityConfig, "TooBrightValue",      kTooBrightValue);
      GET_JSON_PARAMETER(imageQualityConfig, "TooDarkValue",        kTooDarkValue);
      GET_JSON_PARAMETER(imageQualityConfig, "MeterFromDetections", kMeterFromDetections);
      GET_JSON_PARAMETER(imageQualityConfig, "LowPercentile",       kLowPercentile);
      GET_JSON_PARAMETER(imageQualityConfig, "MidPercentile",       kMidPercentile);
      GET_JSON_PARAMETER(imageQualityConfig, "HighPercentile",      kHighPercentile);
      
      u8  targetMidValue=0;
      f32 maxChangeFraction = -1.f;
      s32 subSample = 0;
      
      GET_JSON_PARAMETER(imageQualityConfig, "MidValue",                 targetMidValue);
      GET_JSON_PARAMETER(imageQualityConfig, "MaxChangeFraction",        maxChangeFraction);
      GET_JSON_PARAMETER(imageQualityConfig, "SubSample",                subSample);
      
      Result expResult = SetAutoExposureParams(subSample, targetMidValue, kMidPercentile, maxChangeFraction);
      
      if(RESULT_OK != expResult)
      {
        PRINT_NAMED_ERROR("VisionSystem.Init.SetExposureParametersFailed", "");
        return expResult;
      }
    }
    
    {
      // Set up profiler logging frequencies
      f32 timeBetweenProfilerInfoPrints_sec = 5.f;
      f32 timeBetweenProfilerDasLogs_sec = 60.f;
      
      const Json::Value& performanceConfig = config["PerformanceLogging"];
      GET_JSON_PARAMETER(performanceConfig, "TimeBetweenProfilerInfoPrints_sec", timeBetweenProfilerInfoPrints_sec);
      GET_JSON_PARAMETER(performanceConfig, "TimeBetweenProfilerDasLogs_sec",    timeBetweenProfilerDasLogs_sec);
      
      Profiler::SetProfileGroupName("VisionSystem.Profiler");
      Profiler::SetPrintChannelName(kLogChannelName);
      Profiler::SetPrintFrequency(Util::SecToMilliSec(timeBetweenProfilerInfoPrints_sec));
      Profiler::SetDasLogFrequency(Util::SecToMilliSec(timeBetweenProfilerDasLogs_sec));
    }
    
    PRINT_CH_INFO(kLogChannelName, "VisionSystem.Init.InstantiatingFaceTracker",
                  "With model path %s.", dataPath.c_str());
    _faceTracker = new Vision::FaceTracker(dataPath, config);
    PRINT_CH_INFO(kLogChannelName, "VisionSystem.Init.DoneInstantiatingFaceTracker", "");
    
    _petTracker = new Vision::PetTracker();
    const Result petTrackerInitResult = _petTracker->Init(config);
    if(RESULT_OK != petTrackerInitResult) {
      PRINT_NAMED_ERROR("VisionSystem.Init.PetTrackerInitFailed", "");
      return petTrackerInitResult;
    }
    
    // Default processing modes should are set in vision_config.json
    if(!config.isMember("InitialVisionModes"))
    {
      PRINT_NAMED_ERROR("VisionSystem.Init.MissingInitialVisionModesConfigField", "");
      return RESULT_FAIL;
    }
    
    const Json::Value& configModes = config["InitialVisionModes"];
    for(auto & modeName : configModes.getMemberNames())
    {
      VisionMode mode = GetModeFromString(modeName);
      if(mode == VisionMode::Idle) {
        PRINT_NAMED_WARNING("VisionSystem.Init.BadVisionMode",
                            "Ignoring initial Idle mode for string '%s' in vision config",
                            modeName.c_str());
      } else {
        EnableMode(mode, configModes[modeName].asBool());
      }
    }
    
    if(!config.isMember("InitialModeSchedules"))
    {
      PRINT_NAMED_ERROR("VisionSystem.Init.MissingInitialModeSchedulesConfigField", "");
      return RESULT_FAIL;
    }
    
    const Json::Value& modeSchedulesConfig = config["InitialModeSchedules"];
    
    for(s32 modeIndex = 0; modeIndex < (s32)VisionMode::Count; ++modeIndex)
    {
      const VisionMode mode = (VisionMode)modeIndex;
      const char* modeStr = EnumToString(mode);
      
      if(modeSchedulesConfig.isMember(modeStr))
      {
        const Json::Value& jsonSchedule = modeSchedulesConfig[modeStr];
        if(jsonSchedule.isArray())
        {
          std::vector<bool> schedule;
          schedule.reserve(jsonSchedule.size());
          for(auto jsonIter = jsonSchedule.begin(); jsonIter != jsonSchedule.end(); ++jsonIter)
          {
            schedule.push_back(jsonIter->asBool());
          }
          AllVisionModesSchedule::SetDefaultSchedule(mode, VisionModeSchedule(std::move(schedule)));
        }
        else if(jsonSchedule.isInt())
        {
          AllVisionModesSchedule::SetDefaultSchedule(mode, VisionModeSchedule(jsonSchedule.asInt()));
        }
        else if(jsonSchedule.isBool())
        {
          AllVisionModesSchedule::SetDefaultSchedule(mode, VisionModeSchedule(jsonSchedule.asBool()));
        }
        else
        {
          PRINT_NAMED_ERROR("VisionSystem.Init.UnrecognizedModeScheduleValue",
                            "Mode:%s Expecting int, bool, or array of bools", modeStr);
          return RESULT_FAIL;
        }
      }
    }
    
    // Put the default schedule on the stack. We will never pop this.
    _modeScheduleStack.push_front(AllVisionModesSchedule());
    
    _clahe->setClipLimit(kClaheClipLimit);
    _clahe->setTilesGridSize(cv::Size(kClaheTileSize, kClaheTileSize));
    _lastClaheTileSize = kClaheTileSize;
    _lastClaheClipLimit = kClaheClipLimit;
    
    Result initMemoryResult = _memory.Initialize();
    if(initMemoryResult != RESULT_OK) {
      PRINT_NAMED_ERROR("VisionSystem.Init.MemoryInitFailed", "");
      return RESULT_FAIL_MEMORY;
    }
    
#   if USE_MATLAB_TRACKER || USE_MATLAB_DETECTOR
    {
      Result matlabInitResult = MatlabVisionProcessor::Initialize();
      if(RESULT_OK != matlabInitResult) {
        PRINT_NAMED_WARNING("VisionSystem.Init.MatlabInitFail", "");
        // We'll still mark as initialized -- can proceed without
      }
    }
#   endif
    
    _isInitialized = true;
    return RESULT_OK;
  }
  
  Result VisionSystem::UpdateCameraCalibration(Vision::CameraCalibration& camCalib)
  {
    Result result = RESULT_OK;
    if(_camera.IsCalibrated() && *_camera.GetCalibration() == camCalib)
    {
      // Camera already calibrated with same settings, no need to do anything
      return result;
    }
    
    bool calibSizeValid = false;
    switch(camCalib.GetNcols())
    {
<<<<<<< HEAD
//      case 640:
//        calibSizeValid = camCalib.GetNrows() == 480;
//        _captureResolution = ImageResolution::VGA;
//        break;
=======
      case 640:
        if(camCalib.GetNrows() == 480)
        {
          calibSizeValid = true;
          _captureResolution = ImageResolution::VGA;
        }
        else if(camCalib.GetNrows() == 360)
        {
          calibSizeValid = true;
          _captureResolution = ImageResolution::NHD;
        }
        break;
>>>>>>> 992010b4
      case 400:
        calibSizeValid = camCalib.GetNrows() == 296;
        _captureResolution = ImageResolution::CVGA;
        break;
      case 320:
        calibSizeValid = camCalib.GetNrows() == 240;
        _captureResolution = ImageResolution::QVGA;
        break;
      case 1280:
        calibSizeValid = camCalib.GetNrows() == 720;
<<<<<<< HEAD
        _captureResolution = ImageResolution::HD720;
        break;
      case 640:
        calibSizeValid = camCalib.GetNrows() == 360;
        _captureResolution = ImageResolution::TEST;
=======
        _captureResolution = ImageResolution::HD;
>>>>>>> 992010b4
        break;
    }
    
    if(!calibSizeValid)
    {
      PRINT_NAMED_ERROR("VisionSystem.Init.InvalidCalibrationResolution",
                        "Unexpected calibration resolution (%dx%d)",
                        camCalib.GetNcols(), camCalib.GetNrows());
      return RESULT_FAIL_INVALID_SIZE;
    }
    
    // Just make all the vision parameters' resolutions match capture resolution:
    _detectionParameters.Initialize(_captureResolution);
    
    // NOTE: we do NOT want to give our bogus camera its own calibration, b/c the camera
    // gets copied out in Vision::ObservedMarkers we leave in the mailbox for
    // the main engine thread. We don't want it referring to any memory allocated
    // here.
    _camera.SetSharedCalibration(&camCalib);
    
    return result;
  } // Init()

  
  
  VisionSystem::~VisionSystem()
  {
    Util::SafeDelete(_faceTracker);
    Util::SafeDelete(_petTracker);
  }
  
  
  // WARNING: ResetBuffers should be used with caution
  Result VisionSystem::VisionMemory::ResetBuffers()
  {
    _offchipScratch = MemoryStack(_offchipBuffer, OFFCHIP_BUFFER_SIZE);
    _onchipScratch  = MemoryStack(_onchipBuffer, ONCHIP_BUFFER_SIZE);
    _ccmScratch     = MemoryStack(_ccmBuffer, CCM_BUFFER_SIZE);
    
    if(!_offchipScratch.IsValid() || !_onchipScratch.IsValid() || !_ccmScratch.IsValid()) {
      PRINT_STREAM_INFO("VisionSystem.VisionMemory.ResetBuffers", "Error: InitializeScratchBuffers");
      return RESULT_FAIL;
    }
    
    _markers = FixedLengthList<VisionMarker>(VisionMemory::MAX_MARKERS, _offchipScratch);
    
    return RESULT_OK;
  }
  
  Result VisionSystem::VisionMemory::Initialize()
  {
    return ResetBuffers();
  }
  
#if 0
#pragma mark --- Mode Controls ---
#endif

  Result VisionSystem::PushNextModeSchedule(AllVisionModesSchedule&& schedule)
  {
    _nextSchedules.push({true, std::move(schedule)});
    return RESULT_OK;
  }

  
  Result VisionSystem::PopModeSchedule()
  {
    _nextSchedules.push({false, AllVisionModesSchedule()});
    return RESULT_OK;
  }
  
  Result VisionSystem::SetNextMode(VisionMode mode, bool enable)
  {
    _nextModes.push({mode, enable});
    return RESULT_OK;
  }
  
  Result VisionSystem::SetNextCameraParams(s32 exposure_ms, f32 gain)
  {
    bool& nextParamsSet = _nextCameraParams.first;
    if(nextParamsSet)
    {
      PRINT_NAMED_WARNING("VisionSystem.SetNextCameraParams.OverwritingPreviousParams",
                          "Params already requested (%dms,%.2f) but not sent. Replacing with (%dms,%.2f)",
                          _nextCameraParams.second.exposure_ms, _nextCameraParams.second.gain,
                          exposure_ms, gain);
    }
    
    _nextCameraParams.second.exposure_ms = exposure_ms;
    _nextCameraParams.second.gain = gain;
    nextParamsSet = true;
    
    return RESULT_OK;
  }
  
  Result VisionSystem::EnableMode(VisionMode whichMode, bool enabled)
  {
    switch(whichMode)
    {
      case VisionMode::Idle:
      {
        if(enabled) {
          // "Enabling" idle means to turn everything off
          PRINT_CH_INFO(kLogChannelName, "VisionSystem.EnableMode.Idle",
                        "Disabling all vision modes");
          _mode.ClearFlags();
          _mode.SetBitFlag(whichMode, true);
        } else {
          PRINT_NAMED_WARNING("VisionSystem.EnableMode.InvalidRequest", "Ignoring request to 'disable' idle mode.");
        }
        
        break;
      }
        
      case VisionMode::EstimatingFacialExpression:
      {
        DEV_ASSERT(nullptr != _faceTracker, "VisionSystem.EnableEstimatingExpression.NullFaceTracker");
        
        PRINT_CH_INFO(kLogChannelName, "VisionSystem.EnableMode.EnableExpressionEstimation",
                      "Enabled=%c", (enabled ? 'Y' : 'N'));

        _faceTracker->EnableEmotionDetection(enabled);
        break;
      }
        
      case VisionMode::DetectingSmileAmount:
      {
        DEV_ASSERT(nullptr != _faceTracker, "VisionSystem.EnableDetectingSmileAmount.NullFaceTracker");
        
        PRINT_CH_INFO(kLogChannelName, "VisionSystem.EnableMode.EnableDetectingSmileAmount", "Enabled=%c", (enabled ? 'Y' : 'N'));
        
        _faceTracker->EnableSmileDetection(enabled);
        break;
      }
        
      case VisionMode::DetectingGaze:
      {
        DEV_ASSERT(nullptr != _faceTracker, "VisionSystem.EnableDetectingGaze.NullFaceTracker");
        
        PRINT_CH_INFO(kLogChannelName, "VisionSystem.EnableMode.EnableDetectingGaze", "Enabled=%c", (enabled ? 'Y' : 'N'));
        
        _faceTracker->EnableGazeDetection(enabled);
        break;
      }
        
      case VisionMode::DetectingBlinkAmount:
      {
        DEV_ASSERT(nullptr != _faceTracker, "VisionSystem.EnableDetectingBlinkAmount.NullFaceTracker");
        
        PRINT_CH_INFO(kLogChannelName, "VisionSystem.EnableMode.DetectingBlinkAmount", "Enabled=%c", (enabled ? 'Y' : 'N'));
        
        _faceTracker->EnableBlinkDetection(enabled);
        break;
      }
        
      default:
      {
        if(enabled) {
          const bool modeAlreadyEnabled = _mode.IsBitFlagSet(whichMode);
          if(!modeAlreadyEnabled) {
            PRINT_CH_INFO(kLogChannelName, "VisionSystem.EnablingMode",
                          "Adding mode %s to current mode %s.",
                          EnumToString(whichMode),
                          VisionSystem::GetModeName(_mode).c_str());
            
            _mode.SetBitFlag(VisionMode::Idle, false);
            _mode.SetBitFlag(whichMode, true);
          }
        } else {
          const bool modeAlreadyDisabled = !_mode.IsBitFlagSet(whichMode);
          if(!modeAlreadyDisabled) {
            PRINT_CH_INFO(kLogChannelName, "VisionSystem.DisablingMode",
                          "Removing mode %s from current mode %s.",
                          EnumToString(whichMode),
                          VisionSystem::GetModeName(_mode).c_str());
            _mode.SetBitFlag(whichMode, false);
            if (!_mode.AreAnyFlagsSet())
            {
              _mode.SetBitFlag(VisionMode::Idle, true);
            }
          }
        }
        break;
      }
    } // switch(whichMode)
    
    return RESULT_OK;
  } // EnableMode()
  
  Result VisionSystem::EnableToolCodeCalibration(bool enable)
  {
    if(IsModeEnabled(VisionMode::ReadingToolCode)) {
      PRINT_NAMED_WARNING("VisionSystem.EnableToolCodeCalibration.AlreadyReadingToolCode",
                          "Cannot enable/disable tool code calibration while in the middle "
                          "of reading tool code.");
      return RESULT_FAIL;
    }
    
    _calibrateFromToolCode = enable;
    return RESULT_OK;
  }
  
  Result VisionSystem::UpdatePoseData(const VisionPoseData& poseData)
  {
    std::swap(_prevPoseData, _poseData);
    _poseData = poseData;
    
    if(_wasCalledOnce) {
      _havePrevPoseData = true;
    } else {
      _wasCalledOnce = true;
    }
    
    return RESULT_OK;
  } // UpdateRobotState()
  
  
  void VisionSystem::GetPoseChange(f32& xChange, f32& yChange, Radians& angleChange)
  {
    AnkiAssert(_havePrevPoseData);
    
    const Pose3d& crntPose = _poseData.histState.GetPose();
    const Pose3d& prevPose = _prevPoseData.histState.GetPose();
    const Radians crntAngle = crntPose.GetRotation().GetAngleAroundZaxis();
    const Radians prevAngle = prevPose.GetRotation().GetAngleAroundZaxis();
    const Vec3f& crntT = crntPose.GetTranslation();
    const Vec3f& prevT = prevPose.GetTranslation();
    
    angleChange = crntAngle - prevAngle;
    
    //PRINT_STREAM_INFO("angleChange = %.1f", angleChange.getDegrees());
    
    // Position change in world (mat) coordinates
    const f32 dx = crntT.x() - prevT.x();
    const f32 dy = crntT.y() - prevT.y();
    
    // Get change in robot coordinates
    const f32 cosAngle = cosf(-prevAngle.ToFloat());
    const f32 sinAngle = sinf(-prevAngle.ToFloat());
    xChange = dx*cosAngle - dy*sinAngle;
    yChange = dx*sinAngle + dy*cosAngle;
  } // GetPoseChange()
  
  Radians VisionSystem::GetCurrentHeadAngle()
  {
    return _poseData.histState.GetHeadAngle_rad();
  }
  
  
  Radians VisionSystem::GetPreviousHeadAngle()
  {
    return _prevPoseData.histState.GetHeadAngle_rad();
  }
  
  bool VisionSystem::CheckMailbox(VisionProcessingResult& result)
  {
    std::lock_guard<std::mutex> lock(_mutex);
    if(_results.empty()) {
      return false;
    } else {
      std::swap(result, _results.front());
      _results.pop();
      return true;
    }
  }
  
  bool VisionSystem::IsInitialized() const
  {
    bool retVal = _isInitialized;
#   if ANKI_COZMO_USE_MATLAB_VISION
    retVal &= _matlab.ep != NULL;
#   endif
    return retVal;
  }
  
  u8 VisionSystem::ComputeMean(const Vision::Image& inputImageGray, const s32 sampleInc)
  {
    DEV_ASSERT(sampleInc >= 1, "VisionSystem.ComputeMean.BadIncrement");
    
    s32 sum=0;
    s32 count=0;
    for(s32 i=0; i<inputImageGray.GetNumRows(); i+=sampleInc)
    {
      const u8* image_i = inputImageGray.GetRow(i);
      for(s32 j=0; j<inputImageGray.GetNumCols(); j+=sampleInc)
      {
        sum += image_i[j];
        ++count;
      }
    }
    
    const u8 mean = Util::numeric_cast_clamped<u8>(sum/count);
    return mean;
  }
  
  Result VisionSystem::DetectMarkers(const Vision::Image& inputImageGray,
                                     std::vector<Anki::Rectangle<s32>>& detectionRects)
  {
    BeginBenchmark("VisionSystem_LookForMarkers");
    
    AnkiAssert(_detectionParameters.isInitialized);
    
    // Convert to an Embedded::Array<u8> so the old embedded methods can use the
    // image data.
    const s32 captureHeight = Vision::CameraResInfo[static_cast<size_t>(_captureResolution)].height;
    const s32 captureWidth  = Vision::CameraResInfo[static_cast<size_t>(_captureResolution)].width;
    
    Array<u8> grayscaleImage(captureHeight, captureWidth,
                             _memory._onchipScratch, Flags::Buffer(false,false,false));
    
    std::list<bool> imageInversions;
    switch(_detectionParameters.markerAppearance)
    {
      case VisionMarkerAppearance::BLACK_ON_WHITE:
        // "Normal" appearance
        imageInversions.push_back(false);
        break;
        
      case VisionMarkerAppearance::WHITE_ON_BLACK:
        // Use same code as for black-on-white, but invert the image first
        imageInversions.push_back(true);
        break;
        
      case VisionMarkerAppearance::BOTH:
        // Will run detection twice, with and without inversion
        imageInversions.push_back(false);
        imageInversions.push_back(true);
        break;
        
      default:
        PRINT_NAMED_WARNING("VisionSystem.DetectMarkers.BadMarkerAppearanceSetting",
                            "Will use normal processing without inversion.");
        imageInversions.push_back(false);
        break;
    }
    
    for(auto invertImage : imageInversions)
    {
      Vision::Image currentImage;
      if(!detectionRects.empty())
      {
        // White out already-detected markers so we don't find them again
        inputImageGray.CopyTo(currentImage);
        
        for(auto & quad : detectionRects)
        {
          Anki::Rectangle<s32> rect(quad);
          Vision::Image roi = currentImage.GetROI(rect);
          roi.FillWith(255);
        }
      }
      else
      {
        currentImage = inputImageGray;
      }
      
      if(invertImage) {
        GetImageHelper(currentImage.GetNegative(), grayscaleImage);
      } else {
        GetImageHelper(currentImage, grayscaleImage);
      }
      
      Embedded::FixedLengthList<Embedded::VisionMarker>& markers = _memory._markers;
      const s32 maxMarkers = markers.get_maximumSize();
      
      markers.set_size(maxMarkers);
      for(s32 i=0; i<maxMarkers; i++) {
        Array<f32> newArray(3, 3, _memory._ccmScratch);
        markers[i].homography = newArray;
      }

      // TODO: Re-enable DebugStream for Basestation
      //MatlabVisualization::ResetFiducialDetection(grayscaleImage);
      
#     if USE_MATLAB_DETECTOR
      const Result result = MatlabVisionProcessor::DetectMarkers(grayscaleImage, markers, homographies, ccmScratch);
#     else
      const CornerMethod cornerMethod = CORNER_METHOD_LINE_FITS; // {CORNER_METHOD_LAPLACIAN_PEAKS, CORNER_METHOD_LINE_FITS};
      
      DEV_ASSERT(_detectionParameters.fiducialThicknessFraction.x() > 0 &&
                 _detectionParameters.fiducialThicknessFraction.y() > 0,
                 "VisionSystem.DetectMarkers.FiducialThicknessFractionParameterNotInitialized");
      
      // Convert "basestation" detection parameters to "embedded" parameters
      // TODO: Merge the fiducial detection parameters structs
      Embedded::FiducialDetectionParameters embeddedParams;
      embeddedParams.useIntegralImageFiltering = true;
      embeddedParams.useIlluminationNormalization = true;
      embeddedParams.scaleImage_numPyramidLevels = kScaleImage_numPyramidLevels; // _detectionParameters.scaleImage_numPyramidLevels;
      embeddedParams.scaleImage_thresholdMultiplier = static_cast<s32>(65536.f * kScaleImage_thresholdMultiplier); //_detectionParameters.scaleImage_thresholdMultiplier;
      embeddedParams.imagePyramid_baseScale = kImagePyramid_baseScale;
      embeddedParams.component1d_minComponentWidth = _detectionParameters.component1d_minComponentWidth;
      embeddedParams.component1d_maxSkipDistance =  _detectionParameters.component1d_maxSkipDistance;
      embeddedParams.component_minimumNumPixels = _detectionParameters.component_minimumNumPixels;
      embeddedParams.component_maximumNumPixels = _detectionParameters.component_maximumNumPixels;
      embeddedParams.component_sparseMultiplyThreshold = _detectionParameters.component_sparseMultiplyThreshold;
      embeddedParams.component_solidMultiplyThreshold = _detectionParameters.component_solidMultiplyThreshold;
      embeddedParams.component_minHollowRatio = _detectionParameters.component_minHollowRatio;
      embeddedParams.cornerMethod = cornerMethod;
      embeddedParams.minLaplacianPeakRatio = _detectionParameters.minLaplacianPeakRatio;
      embeddedParams.quads_minQuadArea = _detectionParameters.quads_minQuadArea;
      embeddedParams.quads_quadSymmetryThreshold = _detectionParameters.quads_quadSymmetryThreshold;
      embeddedParams.quads_minDistanceFromImageEdge = _detectionParameters.quads_minDistanceFromImageEdge;
      embeddedParams.decode_minContrastRatio = kDecode_minContrastRatio; //_detectionParameters.decode_minContrastRatio;
      embeddedParams.maxConnectedComponentSegments = _detectionParameters.maxConnectedComponentSegments;
      embeddedParams.maxExtractedQuads = _detectionParameters.maxExtractedQuads;
      embeddedParams.refine_quadRefinementIterations = _detectionParameters.quadRefinementIterations;
      embeddedParams.refine_numRefinementSamples = _detectionParameters.numRefinementSamples;
      embeddedParams.refine_quadRefinementMaxCornerChange = _detectionParameters.quadRefinementMaxCornerChange;
      embeddedParams.refine_quadRefinementMinCornerChange = _detectionParameters.quadRefinementMinCornerChange;
      embeddedParams.fiducialThicknessFraction.x = _detectionParameters.fiducialThicknessFraction.x();
      embeddedParams.fiducialThicknessFraction.y = _detectionParameters.fiducialThicknessFraction.y();
      embeddedParams.roundedCornersFraction.x = _detectionParameters.roundedCornersFraction.x();
      embeddedParams.roundedCornersFraction.y = _detectionParameters.roundedCornersFraction.y();
      embeddedParams.returnInvalidMarkers = _detectionParameters.keepUnverifiedMarkers;
      embeddedParams.doCodeExtraction = true;
      
      const Result result = DetectFiducialMarkers(grayscaleImage,
                                                  markers,
                                                  embeddedParams,
                                                  _memory._ccmScratch,
                                                  _memory._onchipScratch,
                                                  _memory._offchipScratch);
#     endif // USE_MATLAB_DETECTOR
      
      if(result != RESULT_OK) {
        return result;
      }
      
      EndBenchmark("VisionSystem_LookForMarkers");
      
      // TODO: Re-enable DebugStream for Basestation
      /*
       DebugStream::SendFiducialDetection(grayscaleImage, markers, ccmScratch, onchipScratch, offchipScratch);
       
       for(s32 i_marker = 0; i_marker < markers.get_size(); ++i_marker) {
       const VisionMarker crntMarker = markers[i_marker];
       
       MatlabVisualization::SendFiducialDetection(crntMarker.corners, crntMarker.markerType);
       }
       
       MatlabVisualization::SendDrawNow();
       */
      
      const s32 numMarkers = _memory._markers.get_size();
      detectionRects.reserve(detectionRects.size() + numMarkers);
      
      for(s32 i_marker = 0; i_marker < numMarkers; ++i_marker)
      {
        const VisionMarker& crntMarker = _memory._markers[i_marker];
        
        // Construct a basestation quad from an embedded one:
        Quad2f quad({crntMarker.corners[Embedded::Quadrilateral<f32>::TopLeft].x,
                      crntMarker.corners[Embedded::Quadrilateral<f32>::TopLeft].y},
                    {crntMarker.corners[Embedded::Quadrilateral<f32>::BottomLeft].x,
                      crntMarker.corners[Embedded::Quadrilateral<f32>::BottomLeft].y},
                    {crntMarker.corners[Embedded::Quadrilateral<f32>::TopRight].x,
                      crntMarker.corners[Embedded::Quadrilateral<f32>::TopRight].y},
                    {crntMarker.corners[Embedded::Quadrilateral<f32>::BottomRight].x,
                      crntMarker.corners[Embedded::Quadrilateral<f32>::BottomRight].y});
        
        // Instead of correcting the entire image only correct the quads
        // Apply the appropriate shift to each of the corners of the quad to get a shifted quad
        if(_doRollingShutterCorrection)
        {
          for(auto iter = quad.begin(); iter != quad.end(); iter++)
          {
            int warpIndex = floor(iter->y() / (inputImageGray.GetNumRows() / _rollingShutterCorrector.GetNumDivisions()));
            iter->x() -= _rollingShutterCorrector.GetPixelShifts()[warpIndex].x();
            iter->y() -= _rollingShutterCorrector.GetPixelShifts()[warpIndex].y();
          }
        }
        
        // The warped quad is drawn in red in the simulator
        detectionRects.emplace_back(quad);
        Vision::ObservedMarker obsMarker(inputImageGray.GetTimestamp(),
                                         crntMarker.markerType,
                                         quad, _camera);
        _currentResult.observedMarkers.push_back(std::move(obsMarker));
      } // for(each marker)
    } // for(invertImage)
    
    return RESULT_OK;
  } // DetectMarkers()
  
  Result VisionSystem::CheckImageQuality(const Vision::Image& inputImage,
                                         const std::vector<Anki::Rectangle<s32>>& detections)
  {
#   define DEBUG_IMAGE_HISTOGRAM 0
    
    // Compute the exposure we would like to have
    f32 exposureAdjFrac = 1.f;
    
    Result expResult = RESULT_FAIL;
    if(!kMeterFromDetections || detections.empty())
    {
      expResult = _imagingPipeline->ComputeExposureAdjustment(inputImage, exposureAdjFrac);
    }
    else
    {
      // Give half the weight to the detections, the other half to the rest of the image
      std::vector<Anki::Rectangle<s32>> roiRects;
      s32 totalRoiArea = 0;
      for(auto const& quad : detections)
      {
        roiRects.emplace_back(quad);
        totalRoiArea += roiRects.back().Area();
      }
      
      DEV_ASSERT(totalRoiArea >= 0, "VisionSystem.CheckImageQuality.NegativeROIArea");
      
      if(2*totalRoiArea < inputImage.GetNumElements())
      {
        const u8 backgroundWeight = Util::numeric_cast<u8>(255.f * static_cast<f32>(totalRoiArea)/static_cast<f32>(inputImage.GetNumElements()));
        const u8 roiWeight = 255 - backgroundWeight;
        
        Vision::Image weightMask(inputImage.GetNumRows(), inputImage.GetNumCols());
        weightMask.FillWith(backgroundWeight);
        
        for(auto & rect : roiRects)
        {
          weightMask.GetROI(rect).FillWith(roiWeight);
        }
        
        expResult = _imagingPipeline->ComputeExposureAdjustment(inputImage, weightMask, exposureAdjFrac);
        
        if(DEBUG_IMAGE_HISTOGRAM)
        {
          Vision::ImageRGB dispWeights(weightMask);
          dispWeights.DrawText({1.f,9.f},
                               "F:" + std::to_string(roiWeight) +
                               " B:" + std::to_string(backgroundWeight),
                               NamedColors::RED, 0.5f);
          _currentResult.debugImageRGBs.emplace_back("HistWeights", dispWeights);
        }
      }
      else
      {
        // Detections already make up more than half the image, so they'll already
        // get more focus. Just expose normally
        expResult = _imagingPipeline->ComputeExposureAdjustment(inputImage, exposureAdjFrac);
      }
    }
    
    if(RESULT_OK != expResult)
    {
      PRINT_NAMED_WARNING("VisionSystem.CheckImageQuality.ComputeNewExposureFailed",
                          "Detection Quads=%zu", detections.size());
      return expResult;
    }
    
    if(DEBUG_IMAGE_HISTOGRAM)
    {
      const Vision::ImageBrightnessHistogram& hist = _imagingPipeline->GetHistogram();
      std::vector<u8> values = hist.ComputePercentiles({kLowPercentile, kMidPercentile, kHighPercentile});
      auto valueIter = values.begin();
      
      Vision::ImageRGB histImg(hist.GetDisplayImage(128));
      histImg.DrawText(Anki::Point2f((s32)hist.GetCounts().size()/3, 12),
                       std::string("L:")  + std::to_string(*valueIter++) +
                       std::string(" M:") + std::to_string(*valueIter++) +
                       std::string(" H:") + std::to_string(*valueIter++),
                       NamedColors::RED, 0.45f);
      _currentResult.debugImageRGBs.emplace_back("ImageHist", histImg);
      
    } // if(DEBUG_IMAGE_HISTOGRAM)
    
    // Default: we checked the image quality and it's fine (no longer "Unchecked")
    // Desired exposure settings are what they already were.
    _currentResult.imageQuality = ImageQuality::Good;
    
    s32 desiredExposureTime_ms = _currentCameraParams.exposure_ms;
    f32 desiredGain = _currentCameraParams.gain;
    
    if(FLT_LT(exposureAdjFrac, 1.f))
    {
      // Want to bring brightness down: reduce exposure first, if possible
      if(_currentCameraParams.exposure_ms > _minCameraExposureTime_ms)
      {
        desiredExposureTime_ms = std::round(static_cast<f32>(_currentCameraParams.exposure_ms) * exposureAdjFrac);
        desiredExposureTime_ms = std::max(_minCameraExposureTime_ms, desiredExposureTime_ms);
      }
      else if(FLT_GT(_currentCameraParams.gain, _minCameraGain))
      {
        // Already at min exposure time; reduce gain
        desiredGain *= exposureAdjFrac;
        desiredGain = std::max(_minCameraGain, desiredGain);
      }
      else
      {
        const u8 currentLowValue = _imagingPipeline->GetHistogram().ComputePercentile(kLowPercentile);
        if(currentLowValue > kTooBrightValue)
        {
          // Both exposure and gain are as low as they can go and the low value in the
          // image is still too high: it's too bright!
          _currentResult.imageQuality = ImageQuality::TooBright;
        }
      }
    }
    else if(FLT_GT(exposureAdjFrac, 1.f))
    {
      // Want to bring brightness up: increase gain first, if possible
      if(FLT_LT(_currentCameraParams.gain, _maxCameraGain))
      {
        desiredGain *= exposureAdjFrac;
        desiredGain = std::min(_maxCameraGain, desiredGain);
      }
      else if(_currentCameraParams.exposure_ms < _maxCameraExposureTime_ms)
      {
        // Already at max gain; increase exposure
        desiredExposureTime_ms = std::round(static_cast<f32>(_currentCameraParams.exposure_ms) * exposureAdjFrac);
        desiredExposureTime_ms = std::min(_maxCameraExposureTime_ms, desiredExposureTime_ms);
      }
      else
      {
        const u8 currentHighValue = _imagingPipeline->GetHistogram().ComputePercentile(kHighPercentile);
        if(currentHighValue < kTooDarkValue)
        {
          // Both exposure and gain are as high as they can go and the high value in the
          // image is still too low: it's too dark!
          _currentResult.imageQuality = ImageQuality::TooDark;
        }
      }
    }
    
    // If we are in limited exposure mode limit the exposure to multiples of 10 ms
    // This is to prevent image artifacts from mismatched exposure and head light pulsing
    if(_mode.IsBitFlagSet(VisionMode::LimitedExposure))
    {
      static const int kExposureMultiple = 10;

      const int remainder = desiredExposureTime_ms % kExposureMultiple;
      // Round _maxCameraExposureTime_ms down to the nearest multiple of kExposureMultiple
      const int maxCameraExposureRounded_ms = _maxCameraExposureTime_ms - (_maxCameraExposureTime_ms % kExposureMultiple);
      if(remainder != 0)
      {
        desiredExposureTime_ms += (kExposureMultiple - remainder);
        desiredExposureTime_ms = std::min(maxCameraExposureRounded_ms, desiredExposureTime_ms);
      }
    }
    
    _currentResult.exposureTime_ms = desiredExposureTime_ms;
    _currentResult.cameraGain      = desiredGain;
    
    return RESULT_OK;
  }
  
  // Divide image by mean of whatever is inside the trackingQuad
  Result VisionSystem::BrightnessNormalizeImage(Embedded::Array<u8>& image,
                                         const Embedded::Quadrilateral<f32>& quad)
  {
    //Debug: image.Show("OriginalImage", false);
    
#   define USE_VARIANCE 0
    
    // Compute mean of data inside the bounding box of the tracking quad
    const Embedded::Rectangle<s32> bbox = quad.ComputeBoundingRectangle<s32>();
    
    ConstArraySlice<u8> imageROI = image(bbox.top, bbox.bottom, bbox.left, bbox.right);
    
#   if USE_VARIANCE
    // Playing with normalizing using std. deviation as well
    s32 mean, var;
    Matrix::MeanAndVar<u8, s32>(imageROI, mean, var);
    const f32 stddev = sqrt(static_cast<f32>(var));
    const f32 oneTwentyEightOverStdDev = 128.f / stddev;
    //PRINT("Initial mean/std = %d / %.2f", mean, sqrt(static_cast<f32>(var)));
#   else
    const u8 mean = Embedded::Matrix::Mean<u8, u32>(imageROI);
    //PRINT("Initial mean = %d", mean);
#   endif
    
    //PRINT("quad mean = %d", mean);
    //const f32 oneOverMean = 1.f / static_cast<f32>(mean);
    
    // Remove mean (and variance) from image
    for(s32 i=0; i<image.get_size(0); ++i)
    {
      u8 * restrict img_i = image.Pointer(i, 0);
      
      for(s32 j=0; j<image.get_size(1); ++j)
      {
        f32 value = static_cast<f32>(img_i[j]);
        value -= static_cast<f32>(mean);
#       if USE_VARIANCE
        value *= oneTwentyEightOverStdDev;
#       endif
        value += 128.f;
        img_i[j] = saturate_cast<u8>(value) ;
      }
    }
    
    // Debug:
    /*
     #if USE_VARIANCE
     Matrix::MeanAndVar<u8, s32>(imageROI, mean, var);
     PRINT("Final mean/std = %d / %.2f", mean, sqrt(static_cast<f32>(var)));
     #else
     PRINT("Final mean = %d", Matrix::Mean<u8,u32>(imageROI));
     #endif
     */
    
    //Debug: image.Show("NormalizedImage", true);
    
#   undef USE_VARIANCE
    return RESULT_OK;
    
  } // BrightnessNormalizeImage()
  
  
  Result VisionSystem::BrightnessNormalizeImage(Array<u8>& image, const Embedded::Quadrilateral<f32>& quad,
                                         const f32 filterWidthFraction,
                                         MemoryStack scratch)
  {
    if(filterWidthFraction > 0.f) {
      //Debug:
      image.Show("OriginalImage", false);
      
      // TODO: Add the ability to only normalize within the vicinity of the quad
      // Note that this requires templateQuad to be sorted!
      const s32 filterWidth = static_cast<s32>(filterWidthFraction*((quad[3] - quad[0]).Length()));
      AnkiAssert(filterWidth > 0.f);
      
      Array<u8> imageNormalized(image.get_size(0), image.get_size(1), scratch);
      
      AnkiConditionalErrorAndReturnValue(imageNormalized.IsValid(),
                                         RESULT_FAIL_OUT_OF_MEMORY,
                                         "VisionSystem::BrightnessNormalizeImage",
                                         "Out of memory allocating imageNormalized.");
      
      BeginBenchmark("BoxFilterNormalize");
      
      ImageProcessing::BoxFilterNormalize(image, filterWidth, static_cast<u8>(128),
                                          imageNormalized, scratch);
      
      EndBenchmark("BoxFilterNormalize");
      
      { // DEBUG
        /*
         static Matlab matlab(false);
         matlab.PutArray(grayscaleImage, "grayscaleImage");
         matlab.PutArray(grayscaleImageNormalized, "grayscaleImageNormalized");
         matlab.EvalString("subplot(121), imagesc(grayscaleImage), axis image, colorbar, "
         "subplot(122), imagesc(grayscaleImageNormalized), colorbar, axis image, "
         "colormap(gray)");
         */
        
        //image.Show("GrayscaleImage", false);
        //imageNormalized.Show("GrayscaleImageNormalized", false);
      }
      
      image.Set(imageNormalized);
      
      //Debug:
      //image.Show("NormalizedImage", true);
      
    } // if(filterWidthFraction > 0)
    
    return RESULT_OK;
  } // BrightnessNormalizeImage()
  
  template<typename T>
  static void GetVizQuad(const Embedded::Quadrilateral<T>&  embeddedQuad,
                         Anki::Quadrilateral<2, T>&         vizQuad)
  {
    vizQuad[Quad::TopLeft].x() = embeddedQuad[Quad::TopLeft].x;
    vizQuad[Quad::TopLeft].y() = embeddedQuad[Quad::TopLeft].y;
    
    vizQuad[Quad::TopRight].x() = embeddedQuad[Quad::TopRight].x;
    vizQuad[Quad::TopRight].y() = embeddedQuad[Quad::TopRight].y;
    
    vizQuad[Quad::BottomLeft].x() = embeddedQuad[Quad::BottomLeft].x;
    vizQuad[Quad::BottomLeft].y() = embeddedQuad[Quad::BottomLeft].y;
    
    vizQuad[Quad::BottomRight].x() = embeddedQuad[Quad::BottomRight].x;
    vizQuad[Quad::BottomRight].y() = embeddedQuad[Quad::BottomRight].y;
  }

  Result VisionSystem::AssignNameToFace(Vision::FaceID_t faceID, const std::string& name, Vision::FaceID_t mergeWithID)
  {
    if(!_isInitialized) {
      PRINT_NAMED_WARNING("VisionSystem.AssignNameToFace.NotInitialized",
                          "Cannot assign name '%s' to face ID %d before being initialized",
                          name.c_str(), faceID);
      return RESULT_FAIL;
    }
    
    DEV_ASSERT(_faceTracker != nullptr, "VisionSystem.AssignNameToFace.NullFaceTracker");
    
    return _faceTracker->AssignNameToID(faceID, name, mergeWithID);
  }

  Result VisionSystem::EraseFace(Vision::FaceID_t faceID)
  {
    return _faceTracker->EraseFace(faceID);
  }
  
  void VisionSystem::SetFaceEnrollmentMode(Vision::FaceEnrollmentPose pose,
 																						  Vision::FaceID_t forFaceID,
																						  s32 numEnrollments)
  {
    _faceTracker->SetFaceEnrollmentMode(pose, forFaceID, numEnrollments);
  }
  
  void VisionSystem::EraseAllFaces()
  {
    _faceTracker->EraseAllFaces();
  }
  
  Result VisionSystem::RenameFace(Vision::FaceID_t faceID, const std::string& oldName, const std::string& newName,
                                  Vision::RobotRenamedEnrolledFace& renamedFace)
  {
    return _faceTracker->RenameFace(faceID, oldName, newName, renamedFace);
  }
  
  
  Vision::Image BlackOutRects(const Vision::Image& img, const std::vector<Anki::Rectangle<s32>>& rects)
  {
    // Black out detected markers so we don't find faces in them
    Vision::Image maskedImage;
    img.CopyTo(maskedImage);
    
    DEV_ASSERT(maskedImage.GetTimestamp() == img.GetTimestamp(), "VisionSystem.DetectFaces.BadImageTimestamp");
    
    for(auto rect : rects) // Deliberate copy because GetROI can modify 'rect'
    {
      Vision::Image roi = maskedImage.GetROI(rect);
      
      if(!roi.IsEmpty())
      {
        roi.FillWith(0);
      }
    }
    
    return maskedImage;
  }
  
  
  Result VisionSystem::DetectFaces(const Vision::Image& grayImage,
                                   std::vector<Anki::Rectangle<s32>>& detectionRects)
  {
    DEV_ASSERT(_faceTracker != nullptr, "VisionSystem.DetectFaces.NullFaceTracker");
   
    /*
    // Periodic printouts of face tracker timings
    static TimeStamp_t lastProfilePrint = 0;
    if(grayImage.GetTimestamp() - lastProfilePrint > 2000) {
      _faceTracker->PrintTiming();
      lastProfilePrint = grayImage.GetTimestamp();
    }
     */
    
    if(_faceTracker == nullptr) {
      PRINT_NAMED_ERROR("VisionSystem.Update.NullFaceTracker",
                        "In detecting faces mode, but face tracker is null.");
      return RESULT_FAIL;
    }
    
    // If we've moved too much, reset the tracker so we don't accidentally mistake
    // one face for another. (If one face it was tracking from the last image is
    // now on top of a nearby face in the image, the tracker can't tell if that's
    // because the face moved or the camera moved.)
    const bool hasHeadMoved = !_poseData.IsHeadAngleSame(_prevPoseData, DEG_TO_RAD(kFaceTrackingMaxHeadAngleChange_deg));
    const bool hasBodyMoved = !_poseData.IsBodyPoseSame(_prevPoseData,
                                                        DEG_TO_RAD(kFaceTrackingMaxBodyAngleChange_deg),
                                                        kFaceTrackingMaxPoseChange_mm);
    if(hasHeadMoved || hasBodyMoved)
    {
      PRINT_NAMED_DEBUG("VisionSystem.Update.ResetFaceTracker",
                        "HeadMoved:%d BodyMoved:%d", hasHeadMoved, hasBodyMoved);
      _faceTracker->Reset();
    }
    
    if(!detectionRects.empty())
    {
      // Black out previous detections so we don't find faces in them
      Vision::Image maskedImage = BlackOutRects(grayImage, detectionRects);
      
#     if DEBUG_FACE_DETECTION
      //_currentResult.debugImages.push_back({"MaskedFaceImage", maskedImage});
#     endif
      
      _faceTracker->Update(maskedImage, _currentResult.faces, _currentResult.updatedFaceIDs);
    } else {
      // Nothing already detected, so nothing to black out before looking for faces
      _faceTracker->Update(grayImage, _currentResult.faces, _currentResult.updatedFaceIDs);
    }
    
    for(auto faceIter = _currentResult.faces.begin(); faceIter != _currentResult.faces.end(); ++faceIter)
    {
      auto & currentFace = *faceIter;
      
      DEV_ASSERT(currentFace.GetTimeStamp() == grayImage.GetTimestamp(), "VisionSystem.DetectFaces.BadFaceTimestamp");
      
      detectionRects.emplace_back((s32)std::round(faceIter->GetRect().GetX()),
                                  (s32)std::round(faceIter->GetRect().GetY()),
                                  (s32)std::round(faceIter->GetRect().GetWidth()),
                                  (s32)std::round(faceIter->GetRect().GetHeight()));
      
      // Use a camera from the robot's pose history to estimate the head's
      // 3D translation, w.r.t. that camera. Also puts the face's pose in
      // the camera's pose chain.
      currentFace.UpdateTranslation(_camera);
      
      // Make head pose w.r.t. the historical world origin
      Pose3d headPose = currentFace.GetHeadPose();
      headPose.SetParent(&_poseData.cameraPose);
      headPose = headPose.GetWithRespectToOrigin();

      currentFace.SetHeadPose(headPose);
    }
    
    return RESULT_OK;
  } // DetectFaces()
  
  // - - - - - - - - - - - - - - - - - - - - - - - - - - - - - - - - - - - - - - - - - - - - - - - - - - - - - - - - - -
  Result VisionSystem::DetectPets(const Vision::Image& grayImage,
                                  std::vector<Anki::Rectangle<s32>>& detections)
  {
    Result result = RESULT_FAIL;
    
    if(detections.empty())
    {
      result = _petTracker->Update(grayImage, _currentResult.pets);
    }
    else
    {
      // Don't look for pets where we've already found something else
      Vision::Image maskedImage = BlackOutRects(grayImage, detections);
      result = _petTracker->Update(maskedImage, _currentResult.pets);
    }
    
    if(RESULT_OK != result) {
      PRINT_NAMED_WARNING("VisionSystem.DetectPets.PetTrackerUpdateFailed", "");
    }
    
    for(auto const& pet : _currentResult.pets)
    {
      detections.emplace_back((s32)std::round(pet.GetRect().GetX()),
                              (s32)std::round(pet.GetRect().GetY()),
                              (s32)std::round(pet.GetRect().GetWidth()),
                              (s32)std::round(pet.GetRect().GetHeight()));
    }
    return result;
    
	} // DetectPets()
  
  // - - - - - - - - - - - - - - - - - - - - - - - - - - - - - - - - - - - - - - - - - - - - - - - - - - - - - - - - - -
  Result VisionSystem::DetectMotion(Vision::ImageCache& imageCache)
  {

    Result result = RESULT_OK;
    
    _motionDetector->Detect(imageCache, _poseData, _prevPoseData,
                            _currentResult.observedMotions, _currentResult.debugImageRGBs);
    
    return result;
    
  } // DetectMotion()
  
  // - - - - - - - - - - - - - - - - - - - - - - - - - - - - - - - - - - - - - - - - - - - - - - - - - - - - - - - - - -
  Result VisionSystem::DetectLaserPoints(Vision::ImageCache& imageCache)
  {
    const bool isDarkExposure = (Util::IsNear(_currentCameraParams.exposure_ms, _minCameraExposureTime_ms) &&
                                 Util::IsNear(_currentCameraParams.gain, _minCameraGain));
    
    Result result = _laserPointDetector->Detect(imageCache, _poseData, isDarkExposure,
                                                _currentResult.laserPoints,
                                                _currentResult.debugImageRGBs);
    
    return result;
  }
  
  // - - - - - - - - - - - - - - - - - - - - - - - - - - - - - - - - - - - - - - - - - - - - - - - - - - - - - - - - - -
  void AddEdgePoint(const OverheadEdgePoint& pointInfo, bool isBorder, std::vector<OverheadEdgePointChain>& imageChains )
  {
    const f32 kMaxDistBetweenEdges_mm = 5.f; // start new chain after this distance seen
    
    // can we add to the current image chain?
    bool addToCurrentChain = false;
    if ( !imageChains.empty() )
    {
      OverheadEdgePointChain& currentChain = imageChains.back();
      if ( currentChain.points.empty() )
      {
        // current chain does not have points yet, we can add this one as the first one
        addToCurrentChain = true;
      }
      else
      {
        // there are points, does the chain and this point match border vs no_border flag?
        if ( isBorder == currentChain.isBorder )
        {
          // they do, is the new point close enough to the last point in the current chain?
          const f32 distToPrevPoint = ComputeDistanceBetween(pointInfo.position, imageChains.back().points.back().position);
          if ( distToPrevPoint <= kMaxDistBetweenEdges_mm )
          {
            // it is close, this point should be added to the current chain
            addToCurrentChain = true;
          }
        }
      }
    }
    
    // if we don't want to add the point to the current chain, then we need to start a new chain
    if ( !addToCurrentChain )
    {
      imageChains.emplace_back();
      imageChains.back().isBorder = isBorder;
    }
    
    // add to current chain (can be the newly created for this border)
    OverheadEdgePointChain& newCurrentChain = imageChains.back();
    
    // if we have an empty chain, set isBorder now
    if ( newCurrentChain.points.empty() ) {
      newCurrentChain.isBorder = isBorder;
    } else {
      DEV_ASSERT(newCurrentChain.isBorder == isBorder, "VisionSystem.AddEdgePoint.BadBorderFlag");
    }
    
    // now add this point
    newCurrentChain.points.emplace_back( pointInfo );
  }
  
  // - - - - - - - - - - - - - - - - - - - - - - - - - - - - - - - - - - - - - - - - - - - - - - - - - - - - - - - - - -
 
  namespace {
    
    inline bool SetEdgePosition(const Matrix_3x3f& invH,
                                s32 i, s32 j,
                                OverheadEdgePoint& edgePoint)
    {
      // Project point onto ground plane
      // Note that b/c we are working transposed, i is x and j is y in the
      // original image.
      Point3f temp = invH * Point3f(i, j, 1.f);
      if(temp.z() <= 0.f) {
        PRINT_NAMED_WARNING("VisionSystem.SetEdgePositionHelper.BadProjectedZ", "z=%f", temp.z());
        return false;
      }
      
      const f32 divisor = 1.f / temp.z();
      
      edgePoint.position.x() = temp.x() * divisor;
      edgePoint.position.y() = temp.y() * divisor;
      return true;
    }
    
  // - - - - - - - - - - - - - - - - - - - - - - - - - - - - - - - - - - - - - - - - - - - - - - - - - - - - - - - - -
  bool LiftInterferesWithEdges(bool isLiftTopInCamera, float liftTopY,
                               bool isLiftBotInCamera, float liftBotY,
                               int planeTopY, int planeBotY)
  {
    // note that top in an image is a smaller value than bottom because 0,0 starts at left,top corner, so
    // you may find '>' and '<' confusing. They should appear reversed with respect to what you would think.
    bool ret = false;
    
    // enable debug
    // #define DEBUG_LIFT_INTERFERES_WITH_EDGES(x) printf("[D_LIFT_EDGES] %s", x);
    // disable debug
    #define DEBUG_LIFT_INTERFERES_WITH_EDGES(x)
  
    if ( !isLiftTopInCamera )
    {
      if ( !isLiftBotInCamera )
      {
        // neither end of the lift is in the camera, we are good
        DEBUG_LIFT_INTERFERES_WITH_EDGES("(OK) Lift is too low or too high, all good\n");
      }
      else
      {
        // bottom end of the lift is in the camera, check if it's beyond the bbox
        if ( liftBotY < planeTopY )
        {
          // bottom end of the lift is above the top of the ground plane, so the lift is above the camera
          DEBUG_LIFT_INTERFERES_WITH_EDGES("(OK) Lift is high, all good\n");
        }
        else
        {
          // the bottom end of the lift is in the camera, and actually in the ground plane projection. This could
          // cause edge detection on the lift itself.
          DEBUG_LIFT_INTERFERES_WITH_EDGES("(BAD) Bottom border of the lift interferes with edges\n");
          ret = true;
        }
      }
    }
    else {
      // lift top is in the camera, check how far into the ground plane
      if ( liftTopY > planeBotY )
      {
        // the top of the lift is below the bottom of the ground plane, we are good
        DEBUG_LIFT_INTERFERES_WITH_EDGES("Lift is low, all good\n");
      }
      else {
        // top of the lift is above the bottom ground plane, check if bottom of the lift is above the top of the plane
        if ( !isLiftBotInCamera ) {
          // bottom of the lift is not in the camera, since bottom is below the top (duh), and the top was in the camera,
          // this means we can see the top of the lift and it interferes with edges, but we can't see the bottom.
          DEBUG_LIFT_INTERFERES_WITH_EDGES("(BAD) Lift is slightly interfering\n");
          ret = true;
        }
        else
        {
          // we can also see the bottom of the lift, check how far into the ground plane
          if ( liftBotY < planeTopY )
          {
            // the bottom of the lift is above the top of the ground plane, we are good
            DEBUG_LIFT_INTERFERES_WITH_EDGES("We can see the lift, but it's above the ground plane, all good\n");
          }
          else
          {
            DEBUG_LIFT_INTERFERES_WITH_EDGES("(BAD) Lift interferes with edges\n");
            ret = true;
          }
        }
      }
    }
    return ret;
  }
    
  } // anonymous namespace
  
  // - - - - - - - - - - - - - - - - - - - - - - - - - - - - - - - - - - - - - - - - - - - - - - - - - - - - - - - - - -
  Result VisionSystem::DetectOverheadEdges(const Vision::ImageRGB &image)
  {
    // if the ground plane is not currently visible, do not detect edges
    if ( !_poseData.groundPlaneVisible )
    {
      OverheadEdgeFrame edgeFrame;
      edgeFrame.timestamp = image.GetTimestamp();
      edgeFrame.groundPlaneValid = false;
      _currentResult.overheadEdges.push_back(std::move(edgeFrame));
      return RESULT_OK;
    }
    
    // if the lift is moving it's probably not a good idea to detect edges, it might be entering our view
    // if we are carrying an object, it's also not probably a good idea, since we would most likely detect
    // its edges (unless it's carrying high and we are looking down, but that requires modeling what
    // objects can be carried here).
    if ( _poseData.histState.WasLiftMoving() || _poseData.histState.WasCarryingObject() ) {
      return RESULT_OK;
    }
    
    // Get ROI around ground plane quad in image
    const Matrix_3x3f& H = _poseData.groundPlaneHomography;
    const GroundPlaneROI& roi = _poseData.groundPlaneROI;
    Quad2f groundInImage;
    roi.GetImageQuad(H, image.GetNumCols(), image.GetNumRows(), groundInImage);
    
    Anki::Rectangle<s32> bbox(groundInImage);
    
    // rsam: I tried to create a mask for the lift, calculating top and bottom sides of the lift and projecting
    // onto camera plane. Turns out that physical robots have a lot of slack in the lift, so this projection,
    // despite being correct on the paper, was not close to where the camera was seeing the lift.
    // For this reason we have to completely prevent edge detection unless the lift is fairly up (beyond ground plane),
    // or fairly low. Fairly up and fairly low are the parameters set here. Additionally, instead of trying to
    // detect borders below the bottom margin line, if any of the margin lines are inside the projected quad, we stop
    // edge detection altogether. This means that unless the lift is totally out of the ground plane, we will not
    // do edge detection at all. Note: if this becomes a nuisance, we can revisit this and craft a better
    // hardware slack margin, and try to detect edges below the lift when the lift is on the ground plane projection
    // by shrinking bbox's top Y to liftBottomY
    const bool kDebugRenderBboxVsLift = false;
    
    // virtual points in the lift to identify whether the lift is our camera view
    float liftBotY = .0f;
    float liftTopY = .0f;
    bool isLiftTopInCamera = true;
    bool isLiftBotInCamera = true;
    {
      // we only need to provide slack to the bottom edge (empirically), because of two reasons:
      // 1) slack makes the lift fall with respect to its expected position, not lift even higher
      // 2) the ground plane does not start at the robot, but in front of it, which accounts for the top of the lift
      //    when the camera is pointing down. Once we start moving the lift up, the fall slack kicks in and gives
      //    breathing room with respect to the top of
      const float kHardwareFallSlackMargin_mm = LIFT_HARDWARE_FALL_SLACK_MM;
    
      // offsets we are going to calculate (point at the top and front of the lift, and at the bottom and back of the lift)
      Anki::Vec3f offsetTopFrontPoint{LIFT_FRONT_WRT_WRIST_JOINT, 0.f, LIFT_XBAR_HEIGHT_WRT_WRIST_JOINT };
      Anki::Vec3f offsetBotBackPoint { LIFT_BACK_WRT_WRIST_JOINT, 0.f, LIFT_XBAR_BOTTOM_WRT_WRIST_JOINT - kHardwareFallSlackMargin_mm};

      // calculate the lift pose with respect to the poseStamp's origin
      const Pose3d liftBasePose(0.f, Y_AXIS_3D(), {LIFT_BASE_POSITION[0], LIFT_BASE_POSITION[1], LIFT_BASE_POSITION[2]}, &_poseData.histState.GetPose(), "RobotLiftBase");
      Pose3d liftPose(0, Y_AXIS_3D(), {0.f, 0.f, 0.f}, &liftBasePose, "RobotLift");
      Robot::ComputeLiftPose(_poseData.histState.GetLiftAngle_rad(), liftPose);
      
      // calculate lift wrt camera
      Pose3d liftPoseWrtCamera;
      if ( false == liftPose.GetWithRespectTo(_poseData.cameraPose, liftPoseWrtCamera)) {
        PRINT_NAMED_ERROR("VisionSystem.DetectOverheadEdges.PoseTreeError", "Could not get lift pose w.r.t. camera pose.");
        return RESULT_FAIL;
      }
      
      // project lift's top onto camera and store Y
      Anki::Vec3f liftTopWrtCamera = liftPoseWrtCamera * offsetTopFrontPoint;
      Anki::Point2f liftTopCameraPoint;
      isLiftTopInCamera = _camera.Project3dPoint(liftTopWrtCamera, liftTopCameraPoint);
      liftTopY = liftTopCameraPoint.y();

      // project lift's bot onto camera and store Y
      Anki::Vec3f liftBotWrtCamera = liftPoseWrtCamera * offsetBotBackPoint;
      Anki::Point2f liftBotCameraPoint;
      isLiftBotInCamera = _camera.Project3dPoint(liftBotWrtCamera, liftBotCameraPoint);
      liftBotY = liftBotCameraPoint.y();
      
      if ( kDebugRenderBboxVsLift )
      {
        _vizManager->DrawCameraOval(liftTopCameraPoint, 3, 3, NamedColors::YELLOW);
        _vizManager->DrawCameraOval(liftBotCameraPoint, 3, 3, NamedColors::YELLOW);
      }
    }
    
    // render ground plane Y if needed
    const int planeTopY = bbox.GetY();
    const int planeBotY = bbox.GetYmax();
    if ( kDebugRenderBboxVsLift ) {
      _vizManager->DrawCameraOval(Anki::Point2f{120,planeTopY}, 3, 3, NamedColors::WHITE);
      _vizManager->DrawCameraOval(Anki::Point2f{120,planeBotY}, 3, 3, NamedColors::WHITE);
    }
    
    // check if the lift interferes with the edge detection, and if so, do not detect edges
    const bool liftInterferesWithEdges = LiftInterferesWithEdges(isLiftTopInCamera, liftTopY, isLiftBotInCamera, liftBotY, planeTopY, planeBotY);
    if ( liftInterferesWithEdges ) {
      return RESULT_OK;
    }
    
    // we are going to detect edges, grab relevant image
    Vision::ImageRGB imageROI = image.GetROI(bbox);
    
    // Find edges in that ROI
    // Custom Gaussian derivative in x direction, sigma=1, with a little extra space
    // in the middle to help detect soft edges
    // (scaled such that each half has absolute sum of 1.0, so it's normalized)
    Tic("EdgeDetection");
    const SmallMatrix<7,5, f32> kernel{
      0.0168,    0.0754,    0.1242,   0.0754,  0.0168,
      0.0377,    0.1689,    0.2784,   0.1689,  0.0377,
      0,0,0,0,0,
      0,0,0,0,0,
      0,0,0,0,0,
      -0.0377,  -0.1689,   -0.2784,  -0.1689, -0.0377,
      -0.0168,  -0.0754,   -0.1242,  -0.0754, -0.0168,
    };
    
    /*
    const SmallMatrix<7, 5, s16> kernel{
      9,    39,    64,    39,     9,
      19,    86,   143,    86,    19,
      0,0,0,0,0,
      0,0,0,0,0,
      0,0,0,0,0,
      -19,   -86,  -143,   -86,   -19,
      -9,   -39,   -64,   -39,    -9
    };
    */
    
    Array2d<Vision::PixelRGB_<s16>> edgeImgX(image.GetNumRows(), image.GetNumCols());
    cv::filter2D(imageROI.get_CvMat_(), edgeImgX.GetROI(bbox).get_CvMat_(), CV_16S, kernel.get_CvMatx_());
    Toc("EdgeDetection");
    
    Tic("GroundQuadEdgeMasking");
    // Remove edges that aren't in the ground plane quad (as opposed to its bounding rectangle)
    Vision::Image mask(edgeImgX.GetNumRows(), edgeImgX.GetNumCols());
    mask.FillWith(255);
    cv::fillConvexPoly(mask.get_CvMat_(), std::vector<cv::Point>{
        groundInImage[Quad::CornerName::TopLeft].get_CvPoint_(),
        groundInImage[Quad::CornerName::TopRight].get_CvPoint_(),
        groundInImage[Quad::CornerName::BottomRight].get_CvPoint_(),
        groundInImage[Quad::CornerName::BottomLeft].get_CvPoint_(),
      }, 0);
    
    edgeImgX.SetMaskTo(mask, 0);
    Toc("GroundQuadEdgeMasking");
    
    std::vector<OverheadEdgePointChain> candidateChains;
    
    // Find first strong edge in each column, in the ground plane mask, working
    // upward from bottom.
    // Note: looping only over the ROI portion of full image, but working in
    //       full-image coordinates so that H directly applies
    // Note: transposing so we can work along rows, which is more efficient.
    //       (this also means using bbox.X for transposed rows and bbox.Y for transposed cols)
    Tic("FindingGroundEdgePoints");
    Matrix_3x3f invH;
    H.GetInverse(invH);
    Array2d<Vision::PixelRGB_<f32>> edgeTrans(edgeImgX.get_CvMat_().t());
    OverheadEdgePoint edgePoint;
    for(s32 i=bbox.GetX(); i<bbox.GetXmax(); ++i)
    {
      bool foundBorder = false;
      const Vision::PixelRGB_<f32>* edgeTrans_i = edgeTrans.GetRow(i);
      
      // Right to left in transposed image ==> bottom to top in original image
      for(s32 j=bbox.GetYmax()-1; j>=bbox.GetY(); --j)
      {
        auto & edgePixelX = edgeTrans_i[j];
        if(std::abs(edgePixelX.r()) > kEdgeThreshold ||
           std::abs(edgePixelX.g()) > kEdgeThreshold ||
           std::abs(edgePixelX.b()) > kEdgeThreshold)
        {
          // Project point onto ground plane
          // Note that b/c we are working transposed, i is x and j is y in the
          // original image.
          const bool success = SetEdgePosition(invH, i, j, edgePoint);
          if(success) {
            edgePoint.gradient = {edgePixelX.r(), edgePixelX.g(), edgePixelX.b()};
            foundBorder = true;
            AddEdgePoint(edgePoint, foundBorder, candidateChains);
          }
          break; // only keep first edge found in each row (working right to left)
        }
      }
      
      // if we did not find border, report lack of border for this row
      if ( !foundBorder )
      {
        const bool isInsideGroundQuad = (i >= groundInImage[Quad::TopLeft].x() &&
                                         i <= groundInImage[Quad::TopRight].x());
        
        if(isInsideGroundQuad)
        {
          // Project point onto ground plane
          // Note that b/c we are working transposed, i is x and j is y in the
          // original image.
          const bool success = SetEdgePosition(invH, i, bbox.GetY(), edgePoint);
          if(success) {
            edgePoint.gradient = 0;
            AddEdgePoint(edgePoint, foundBorder, candidateChains);
          }
        }
      }
      
    }
    Toc("FindingGroundEdgePoints");

    #define DRAW_OVERHEAD_IMAGE_EDGES_DEBUG 0
    if(DRAW_OVERHEAD_IMAGE_EDGES_DEBUG)
    {
      Vision::ImageRGB overheadImg = roi.GetOverheadImage(image, H);
      
      static const std::vector<ColorRGBA> lineColorList = {
        NamedColors::RED, NamedColors::GREEN, NamedColors::BLUE,
        NamedColors::ORANGE, NamedColors::CYAN, NamedColors::YELLOW,
      };
      auto color = lineColorList.begin();
      Vision::ImageRGB dispImg(overheadImg.GetNumRows(), overheadImg.GetNumCols());
      overheadImg.CopyTo(dispImg);
      static const Anki::Point2f dispOffset(-roi.GetDist(), roi.GetWidthFar()*0.5f);
      Quad2f tempQuad(roi.GetGroundQuad());
      tempQuad += dispOffset;
      dispImg.DrawQuad(tempQuad, NamedColors::RED, 1);
      
      for(auto & chain : candidateChains)
      {
        if(chain.points.size() >= kMinChainLength)
        {
          for(s32 i=1; i<chain.points.size(); ++i) {
            Anki::Point2f startPoint(chain.points[i-1].position);
            startPoint.y() = -startPoint.y();
            startPoint += dispOffset;
            Anki::Point2f endPoint(chain.points[i].position);
            endPoint.y() = -endPoint.y();
            endPoint += dispOffset;
            dispImg.DrawLine(startPoint, endPoint, *color, 1);
          }
          ++color;
          if(color == lineColorList.end()) {
            color = lineColorList.begin();
          }
        }
      }
      Vision::ImageRGB dispEdgeImg(edgeImgX.GetNumRows(), edgeImgX.GetNumCols());
      std::function<Vision::PixelRGB(const Vision::PixelRGB_<s16>&)> fcn = [](const Vision::PixelRGB_<s16>& pixelS16)
      {
        return Vision::PixelRGB((u8)std::abs(pixelS16.r()),
                                (u8)std::abs(pixelS16.g()),
                                (u8)std::abs(pixelS16.b()));
      };
      edgeImgX.ApplyScalarFunction(fcn, dispEdgeImg);
      
      // Project edges on the ground back into image for display
      for(auto & chain : candidateChains)
      {
        for(s32 i=0; i<chain.points.size(); ++i) {
          const Anki::Point2f& groundPoint = chain.points[i].position;
          Point3f temp = H * Anki::Point3f(groundPoint.x(), groundPoint.y(), 1.f);
          DEV_ASSERT(temp.z() > 0.f, "VisionSystem.DetectOverheadEdges.BadDisplayZ");
          const f32 divisor = 1.f / temp.z();
          dispEdgeImg.DrawCircle({temp.x()*divisor, temp.y()*divisor}, NamedColors::RED, 1);
        }
      }
      dispEdgeImg.DrawQuad(groundInImage, NamedColors::GREEN, 1);
      //dispImg.Display("OverheadImage", 1);
      //dispEdgeImg.Display("OverheadEdgeImage");
      _currentResult.debugImageRGBs.push_back({"OverheadImage", dispImg});
      _currentResult.debugImageRGBs.push_back({"EdgeImage", dispEdgeImg});
    } // if(DRAW_OVERHEAD_IMAGE_EDGES_DEBUG)
    
    // create edge frame info to send
    OverheadEdgeFrame edgeFrame;
    edgeFrame.timestamp = image.GetTimestamp();
    edgeFrame.groundPlaneValid = true;
    
    roi.GetVisibleGroundQuad(H, image.GetNumCols(), image.GetNumRows(), edgeFrame.groundplane);
    
    // Copy only the chains with at least k points (less is considered noise)
    for(auto& chain : candidateChains)
    {
      // filter chains that don't have a minimum number of points
      if ( chain.points.size() >= kMinChainLength ) {
        edgeFrame.chains.emplace_back( std::move(chain) );
      }
    }
    candidateChains.clear(); // some chains are in undefined state after std::move, clear them now
    
    // Transform border points into 3D, and into camera view and render
    const bool kRenderEdgesInCameraView = false;
    if ( kRenderEdgesInCameraView )
    {
      _vizManager->EraseSegments("kRenderEdgesInCameraView");
      for( const auto& chain : edgeFrame.chains ) {
        if ( !chain.isBorder ) {
          continue;
        }
        for( const auto& point : chain.points ) {
          // project the point to 3D
          Pose3d pointAt3D(0.f, Y_AXIS_3D(), Point3f(point.position.x(), point.position.y(), 0.0f), &_poseData.histState.GetPose(), "ChainPoint");
          Pose3d pointWrtOrigin = pointAt3D.GetWithRespectToOrigin();
          // disabled 3D render
          // _vizManager->DrawSegment("kRenderEdgesInCameraView", pointWrtOrigin.GetTranslation(), pointWrtOrigin.GetTranslation() + Vec3f{0,0,30}, NamedColors::WHITE, false);
          
          // project it back to 2D
          Pose3d pointWrtCamera;
          if ( pointWrtOrigin.GetWithRespectTo(_poseData.cameraPose, pointWrtCamera) )
          {
            Anki::Point2f pointInCameraView;
            _camera.Project3dPoint(pointWrtCamera.GetTranslation(), pointInCameraView);
            _vizManager->DrawCameraOval(pointInCameraView, 1, 1, NamedColors::BLUE);
          }
        }
      }
    }
    
    // put in mailbox
    _currentResult.overheadEdges.push_back(std::move(edgeFrame));
    
    return RESULT_OK;
  }
  
#if 0
#pragma mark --- Public VisionSystem API Implementations ---
#endif
  
  u32 VisionSystem::DownsampleHelper(const Array<u8>& in,
                                     Array<u8>& out,
                                     MemoryStack scratch)
  {
    const s32 inWidth  = in.get_size(1);
    //const s32 inHeight = in.get_size(0);
    
    const s32 outWidth  = out.get_size(1);
    //const s32 outHeight = out.get_size(0);
    
    const u32 downsampleFactor = inWidth / outWidth;
    
    const u32 downsamplePower = Log2u32(downsampleFactor);
    
    if(downsamplePower > 0) {
      //PRINT("Downsampling [%d x %d] frame by %d.\n", inWidth, inHeight, (1 << downsamplePower));
      
      ImageProcessing::DownsampleByPowerOfTwo<u8,u32,u8>(in,
                                                         downsamplePower,
                                                         out,
                                                         scratch);
    } else {
      // No need to downsample, just copy the buffer
      out.Set(in);
    }
    
    return downsampleFactor;
  }
  
  std::string VisionSystem::GetCurrentModeName() const {
    return VisionSystem::GetModeName(_mode);
  }
  
  std::string VisionSystem::GetModeName(Util::BitFlags32<VisionMode> mode) const
  {
    std::string retStr("");
    for (auto modeIter = VisionMode::Idle; modeIter < VisionMode::Count; ++modeIter)
    {
      if (mode.IsBitFlagSet(modeIter))
      {
        if(!retStr.empty()) {
          retStr += "+";
        }
        retStr += EnumToString(modeIter);
      }
    }
    return retStr;
    
  } // GetModeName()
  
  VisionMode VisionSystem::GetModeFromString(const std::string& str) const
  {
    return VisionModeFromString(str.c_str());
  }
  
  const Embedded::FixedLengthList<Embedded::VisionMarker>& VisionSystem::GetObservedMarkerList()
  {
    return _memory._markers;
  } // GetObservedMarkerList()
  
  
  Result VisionSystem::GetVisionMarkerPose(const Embedded::VisionMarker& marker,
                                           const bool ignoreOrientation,
                                           Embedded::Array<f32>&  rotation,
                                           Embedded::Point3<f32>& translation)
  {
    Embedded::Quadrilateral<f32> sortedQuad;
    if(ignoreOrientation) {
      sortedQuad = marker.corners.ComputeClockwiseCorners<f32>();
    } else {
      sortedQuad = marker.corners;
    }
    
    DEV_ASSERT(_camera.IsCalibrated(), "VisionSystem.GetVisionMarkerPose.CameraNotCalibrated");
    auto calib = _camera.GetCalibration();
    DEV_ASSERT(calib != nullptr, "VisionSystem.GetVisionMarkerPose.NullCalibration");
    
    return P3P::computePose(sortedQuad,
                            _canonicalMarker3d[0], _canonicalMarker3d[1],
                            _canonicalMarker3d[2], _canonicalMarker3d[3],
                            calib->GetFocalLength_x(), calib->GetFocalLength_y(),
                            calib->GetCenter_x(), calib->GetCenter_y(),
                            rotation, translation);
  } // GetVisionMarkerPose()
  
#if defined(SEND_IMAGE_ONLY)
#  error SEND_IMAGE_ONLY doesn't really make sense for Basestation vision system.
#elif defined(RUN_GROUND_TRUTHING_CAPTURE)
#  error RUN_GROUND_TRUTHING_CAPTURE not implemented in Basestation vision system.
#endif
  
  Result VisionSystem::GetImageHelper(const Vision::Image& srcImage,
                      Array<u8>& destArray)
  {
    const s32 captureHeight = destArray.get_size(0);
    const s32 captureWidth  = destArray.get_size(1);
    
    if(srcImage.GetNumRows() != captureHeight || srcImage.GetNumCols() != captureWidth) {
      PRINT_NAMED_ERROR("VisionSystem.GetImageHelper.MismatchedImageSizes",
                        "Source Vision::Image and destination Embedded::Array should "
                        "be the same size (source is %dx%d and destination is %dx%d)",
                        srcImage.GetNumRows(), srcImage.GetNumCols(),
                        captureHeight, captureWidth);
      return RESULT_FAIL_INVALID_SIZE;
    }
    
    memcpy(reinterpret_cast<u8*>(destArray.get_buffer()),
           srcImage.GetDataPointer(),
           captureHeight*captureWidth*sizeof(u8));
    
    return RESULT_OK;
    
  } // GetImageHelper()

  Result VisionSystem::ClearToolCodeImages()
  {
    if(_isReadingToolCode) {
      PRINT_CH_INFO(kLogChannelName, "VisionSystem.ClearToolCodeImages.AlreadyReadingToolCode",
                    "Cannot clear tool code images while already in the middle of reading tool codes.");
      return RESULT_FAIL;
    }
    
    _toolCodeImages.clear();
    return RESULT_OK;
  }

  Result VisionSystem::ApplyCLAHE(const Vision::Image& inputImageGray,
                                  const MarkerDetectionCLAHE useCLAHE,
                                  Vision::Image& claheImage)
  {
    switch(useCLAHE)
    {
      case MarkerDetectionCLAHE::Off:
        _currentUseCLAHE = false;
        break;
        
      case MarkerDetectionCLAHE::On:
      case MarkerDetectionCLAHE::Both:
        _currentUseCLAHE = true;
        break;
        
      case MarkerDetectionCLAHE::Alternating:
        _currentUseCLAHE = !_currentUseCLAHE;
        break;
        
      case MarkerDetectionCLAHE::WhenDark:
      {
        const s32 subSample = 3;
        s32 meanValue = 0;
        s32 count = 0;
        for(s32 i=0; i<inputImageGray.GetNumRows(); i+=subSample)
        {
          const u8* img_i = inputImageGray.GetRow(i);
          for(s32 j=0; j<inputImageGray.GetNumCols(); j+=subSample)
          {
            meanValue += img_i[j];
            ++count;
          }
        }
        
        // Use CLAHE on the current image if it is dark enough
        _currentUseCLAHE = (meanValue < kClaheWhenDarkThreshold * count);
        break;
      }
        
      case MarkerDetectionCLAHE::Count:
        assert(false);
        break;
    }
    
    if(!_currentUseCLAHE)
    {
      // Nothing to do: not currently using CLAHE
      return RESULT_OK;
    }
    
    if(_lastClaheTileSize != kClaheTileSize) {
      PRINT_NAMED_DEBUG("VisionSystem.Update.ClaheTileSizeUpdated",
                        "%d -> %d", _lastClaheTileSize, kClaheTileSize);
      
      _clahe->setTilesGridSize(cv::Size(kClaheTileSize, kClaheTileSize));
      _lastClaheTileSize = kClaheTileSize;
    }
    
    if(_lastClaheClipLimit != kClaheClipLimit) {
      PRINT_NAMED_DEBUG("VisionSystem.Update.ClaheClipLimitUpdated",
                        "%d -> %d", _lastClaheClipLimit, kClaheClipLimit);
      
      _clahe->setClipLimit(kClaheClipLimit);
      _lastClaheClipLimit = kClaheClipLimit;
    }
    
    Tic("CLAHE");
    _clahe->apply(inputImageGray.get_CvMat_(), claheImage.get_CvMat_());
    
    if(kPostClaheSmooth > 0)
    {
      s32 kSize = 3*kPostClaheSmooth;
      if(kSize % 2 == 0) {
        ++kSize; // Make sure it's odd
      }
      cv::GaussianBlur(claheImage.get_CvMat_(), claheImage.get_CvMat_(),
                       cv::Size(kSize,kSize), kPostClaheSmooth);
    }
    else if(kPostClaheSmooth < 0)
    {
      cv::boxFilter(claheImage.get_CvMat_(), claheImage.get_CvMat_(), -1,
                    cv::Size(-kPostClaheSmooth, -kPostClaheSmooth));
    }
    Toc("CLAHE");
    
    if(DEBUG_DISPLAY_CLAHE_IMAGE) {
      _currentResult.debugImageRGBs.push_back({"ImageCLAHE", claheImage});
    }
    
    claheImage.SetTimestamp(inputImageGray.GetTimestamp()); // make sure to preserve timestamp!
    
    return RESULT_OK;
    
  } // ApplyCLAHE()
  
  
  Result VisionSystem::DetectMarkersWithCLAHE(const Vision::Image& inputImageGray,
                                              const Vision::Image& claheImage,
                                              std::vector<Anki::Rectangle<s32>>& detectionRects,
                                              MarkerDetectionCLAHE useCLAHE)
  {
    Result lastResult = RESULT_OK;

    // Currently assuming we detect markers first, so we won't make use of anything already detected
    DEV_ASSERT(detectionRects.empty(), "VisionSystem.DetectMarkersWithCLAHE.ExpectingEmptyDetectionRects");
    
    switch(useCLAHE)
    {
      case MarkerDetectionCLAHE::Off:
      {
        lastResult = DetectMarkers(inputImageGray, detectionRects);
        break;
      }
        
      case MarkerDetectionCLAHE::On:
      {
        DEV_ASSERT(!claheImage.IsEmpty(), "VisionSystem.DetectMarkersWithCLAHE.useOn.ImageIsEmpty");
        
        lastResult = DetectMarkers(claheImage, detectionRects);
        
        break;
      }
        
      case MarkerDetectionCLAHE::Both:
      {
        DEV_ASSERT(!claheImage.IsEmpty(), "VisionSystem.DetectMarkersWithCLAHE.useBoth.ImageIsEmpty");
        
        // First run will put quads into detectionRects
        lastResult = DetectMarkers(inputImageGray, detectionRects);
        
        if(RESULT_OK == lastResult)
        {
          // Second run will white out existing markerQuads (so we don't
          // re-detect) and also add new ones
          lastResult = DetectMarkers(claheImage, detectionRects);
        }
        
        break;
      }
        
      case MarkerDetectionCLAHE::Alternating:
      {
        const Vision::Image* whichImg = &inputImageGray;
        if(_currentUseCLAHE) {
          DEV_ASSERT(!claheImage.IsEmpty(), "VisionSystem.DetectMarkersWithCLAHE.useAlternating.ImageIsEmpty");
          whichImg = &claheImage;
        }
        
        lastResult = DetectMarkers(*whichImg, detectionRects);
        
        break;
      }
        
      case MarkerDetectionCLAHE::WhenDark:
      {
        // NOTE: _currentUseCLAHE should have been set based on image brightness already
        
        const Vision::Image* whichImg = &inputImageGray;
        if(_currentUseCLAHE)
        {
          DEV_ASSERT(!claheImage.IsEmpty(), "VisionSystem.DetectMarkersWithCLAHE.useWhenDark.ImageIsEmpty");
          whichImg = &claheImage;
        }
        
        lastResult = DetectMarkers(*whichImg, detectionRects);
        
        break;
      }
        
      case MarkerDetectionCLAHE::Count:
        assert(false); // should never get here
        break;
    }
    
    return lastResult;
    
  } // DetectMarkersWithCLAHE()
  
  
  Result VisionSystem::Update(const VisionPoseData&      poseData,
                              const EncodedImage&        encodedImg)
  {
    Tic("DecodeJPEG");
    // Should only get allocated the first time, but should re-use _image's memory
    // from then on, so long as the decoded image is the same size.
    Result decodeResult = RESULT_FAIL;
    if(encodedImg.IsColor())
    {
      Vision::ImageRGB imgRGB;
      decodeResult = encodedImg.DecodeImageRGB(imgRGB);
      _imageCache->Reset(imgRGB);
    }
    else
    {
      Vision::Image imgGray;
      decodeResult = encodedImg.DecodeImageGray(imgGray);
      _imageCache->Reset(imgGray);
    }
    Toc("DecodeJPEG");
    
    if(RESULT_OK != decodeResult) {
      return decodeResult;
    }
    
    return Update(poseData, *_imageCache);
  }
  
  
  // This is the regular Update() call
  Result VisionSystem::Update(const VisionPoseData& poseData, Vision::ImageCache& imageCache)
  {
    Result lastResult = RESULT_OK;
    
    if(!_isInitialized || !_camera.IsCalibrated())
    {
      PRINT_NAMED_WARNING("VisionSystem.Update.NotReady",
                          "Must be initialized and have calibrated camera to Update");
      return RESULT_FAIL;
    }
    
    _frameNumber++;
    
    // Store the new robot state and keep a copy of the previous one
    UpdatePoseData(poseData);
    
    const Vision::Image& inputImageGray = imageCache.GetGray();
    
    // Set up the results for this frame:
    VisionProcessingResult result;
    result.timestamp = inputImageGray.GetTimestamp();
    result.imageQuality = ImageQuality::Unchecked;
    result.exposureTime_ms = -1;
    std::swap(result, _currentResult);
    
    auto& visionModesProcessed = _currentResult.modesProcessed;
    visionModesProcessed.ClearFlags();
    
    if(kVisionSystemSimulatedDelay_ms > 0)
    {
      std::this_thread::sleep_for(std::chrono::milliseconds(kVisionSystemSimulatedDelay_ms));
    }
    
    while(!_nextModes.empty())
    {
      const auto& mode = _nextModes.front();
      EnableMode(mode.first, mode.second);
      _nextModes.pop();
    }
    
    while(!_nextSchedules.empty())
    {
      const auto& entry = _nextSchedules.front();

      const bool isPush = entry.first;
      if(isPush)
      {
        const AllVisionModesSchedule& schedule = entry.second;
        _modeScheduleStack.push_front(schedule);
      }
      else if(_modeScheduleStack.size() > 1)
      {
        _modeScheduleStack.pop_front();
      }
      else
      {
        PRINT_NAMED_WARNING("VisionSystem.Update.NotPoppingLastScheduleInStack", "");
      }
      
      _nextSchedules.pop();
    }
    
    bool& cameraParamsRequested = _nextCameraParams.first;
    if(cameraParamsRequested)
    {
      _currentCameraParams = _nextCameraParams.second;
      cameraParamsRequested = false;
    }
    
    Vision::Image claheImage;
    
    // Apply CLAHE if enabled:
    DEV_ASSERT(kUseCLAHE_u8 < Util::EnumToUnderlying(MarkerDetectionCLAHE::Count),
               "VisionSystem.ApplyCLAHE.BadUseClaheVal");
    
    MarkerDetectionCLAHE kUseCLAHE = static_cast<MarkerDetectionCLAHE>(kUseCLAHE_u8);
    
    // Note: this will do nothing and leave claheImage empty if CLAHE is disabled
    // entirely or for this frame.
    lastResult = ApplyCLAHE(inputImageGray, kUseCLAHE, claheImage);
    if(RESULT_OK != lastResult) {
      PRINT_NAMED_WARNING("VisionSystem.Update.FailedCLAHE", "");
      return lastResult;
    }
    
    // Rolling shutter correction
    if(_doRollingShutterCorrection)
    {
      Tic("RollingShutterComputePixelShifts");
      _rollingShutterCorrector.ComputePixelShifts(poseData, _prevPoseData, inputImageGray.GetNumRows());
      Toc("RollingShutterComputePixelShifts");
    }
    
    EndBenchmark("VisionSystem_CameraImagingPipeline");
    
    
    if(ShouldProcessVisionMode(VisionMode::ComputingStatistics))
    {
      Tic("TotalComputingStatistics");
      _currentResult.imageMean = ComputeMean(inputImageGray, kImageMeanSampleInc);
      visionModesProcessed.SetBitFlag(VisionMode::ComputingStatistics, true);
      Toc("TotalComputingStatistics");
    }
    
    std::vector<Anki::Rectangle<s32>> detectionRects;

    if(ShouldProcessVisionMode(VisionMode::DetectingMarkers)) {
      Tic("TotalDetectingMarkers");
      
      // Have to do this here, outside of DetectMarkers because we could call
      // DetectMarkers() twice below, depending on kUseCLAHE setting (and we don't
      // want to reset the memory twice because the tracker, which gets initialized
      // inside DetectMarkers uses _memory too).
      _memory.ResetBuffers();
      
      lastResult = DetectMarkersWithCLAHE(inputImageGray, claheImage, detectionRects, kUseCLAHE);
      if(RESULT_OK != lastResult) {
        PRINT_NAMED_ERROR("VisionSystem.Update.DetectMarkersFailed", "");
        return lastResult;
      }
      
      visionModesProcessed.SetBitFlag(VisionMode::DetectingMarkers, true);
      
      Toc("TotalDetectingMarkers");
    }
    
    if(ShouldProcessVisionMode(VisionMode::DetectingFaces)) {
      Tic("TotalDetectingFaces");
      if((lastResult = DetectFaces(inputImageGray, detectionRects)) != RESULT_OK) {
        PRINT_NAMED_ERROR("VisionSystem.Update.DetectFacesFailed", "");
        return lastResult;
      }
      visionModesProcessed.SetBitFlag(VisionMode::DetectingFaces, true);
      Toc("TotalDetectingFaces");
    }
    
    if(ShouldProcessVisionMode(VisionMode::DetectingPets)) {
      Tic("TotalDetectingPets");
      if((lastResult = DetectPets(inputImageGray, detectionRects)) != RESULT_OK) {
        PRINT_NAMED_ERROR("VisionSystem.Update.DetectPetsFailed", "");
        return lastResult;
      }
      visionModesProcessed.SetBitFlag(VisionMode::DetectingPets, true);
      Toc("TotalDetectingPets");
    }
    
    if(ShouldProcessVisionMode(VisionMode::DetectingMotion))
    {
      Tic("TotalDetectingMotion");
      if((lastResult = DetectMotion(imageCache)) != RESULT_OK) {
        PRINT_NAMED_ERROR("VisionSystem.Update.DetectMotionFailed", "");
        return lastResult;
      }
      visionModesProcessed.SetBitFlag(VisionMode::DetectingMotion, true);
      Toc("TotalDetectingMotion");
    }
    
    if(ShouldProcessVisionMode(VisionMode::DetectingOverheadEdges))
    {
      Tic("TotalDetectingOverheadEdges");
      // TODO: support color and grayscale edge detection (COZMO-10950)
      // This call to GetRGB() will compute and cache a "colorized" gray version.
      if((lastResult = DetectOverheadEdges(imageCache.GetRGB())) != RESULT_OK) {
        PRINT_NAMED_ERROR("VisionSystem.Update.DetectOverheadEdgesFailed", "");
        return lastResult;
      }
      visionModesProcessed.SetBitFlag(VisionMode::DetectingOverheadEdges, true);
      Toc("TotalDetectingOverheadEdges");
    }
    
    if(ShouldProcessVisionMode(VisionMode::ReadingToolCode))
    {
      if((lastResult = ReadToolCode(inputImageGray)) != RESULT_OK) {
        PRINT_NAMED_ERROR("VisionSystem.Update.ReadToolCodeFailed", "");
        return lastResult;
      }
      visionModesProcessed.SetBitFlag(VisionMode::ReadingToolCode, true);
    }
    
    if(ShouldProcessVisionMode(VisionMode::ComputingCalibration))
    {
      if((lastResult = _cameraCalibrator->ComputeCalibration(_currentResult.observedMarkers,
                                                             _currentResult.cameraCalibrations,
                                                             _currentResult.debugImageRGBs)) != RESULT_OK) {
        PRINT_NAMED_ERROR("VisionSystem.Update.ComputeCalibrationFailed", "");
        return lastResult;
      }
      visionModesProcessed.SetBitFlag(VisionMode::ComputingCalibration, true);
    }
    
    if(ShouldProcessVisionMode(VisionMode::DetectingLaserPoints))
    {
      // Skip laser point detection if the Laser FeatureGate is disabled.
      // TODO: Remove this once laser feature is enabled (COZMO-11185)
      if(_context->GetFeatureGate()->IsFeatureEnabled(FeatureType::Laser))
      {
        Tic("TotalDetectingLaserPoints");
        if((lastResult = DetectLaserPoints(imageCache)) != RESULT_OK) {
          PRINT_NAMED_ERROR("VisionSystem.Update.DetectlaserPointsFailed", "");
          return lastResult;
        }
        visionModesProcessed.SetBitFlag(VisionMode::DetectingLaserPoints, true);
        Toc("TotalDetectingLaserPoints");
      }
    }

    // NOTE: This should come after any detectors that add things to "detectionRects"
    //       since it meters exposure based on those.
    if(ShouldProcessVisionMode(VisionMode::CheckingQuality))
    {
      Tic("CheckingImageQuality");
      lastResult = CheckImageQuality(inputImageGray, detectionRects);
      Toc("CheckingImageQuality");
      
      if(RESULT_OK != lastResult) {
        PRINT_NAMED_ERROR("VisionSystem.Update.CheckImageQualityFailed", "");
        return lastResult;
      }
      visionModesProcessed.SetBitFlag(VisionMode::CheckingQuality, true);
    }
    
    // We've computed everything from this image that we're gonna compute.
    // Push it onto the queue of results all together.
    _mutex.lock();
    _results.push(_currentResult);
    _mutex.unlock();
    
    return lastResult;
  } // Update()
  
  bool VisionSystem::ShouldProcessVisionMode(VisionMode mode)
  {
    if (!IsModeEnabled(mode))
    {
      return false;
    }

    if(_modeScheduleStack.empty())
    {
      PRINT_NAMED_ERROR("VisionSystem.ShouldProcessVisionMode.EmptyScheduleStack",
                        "Mode: %s", EnumToString(mode));
      return false;
    }
    
    // See if it's time to process based on the schedule
    const bool isTimeToProcess = _modeScheduleStack.front().CheckTimeToProcessAndAdvance(mode);
    return isTimeToProcess;
  }
  
  s32 VisionSystem::GetCurrentCameraExposureTime_ms() const
  {
    return _currentCameraParams.exposure_ms;
  }
  
  f32 VisionSystem::GetCurrentCameraGain() const
  {
    return _currentCameraParams.gain;
  }
  
  Result VisionSystem::SetAutoExposureParams(const s32 subSample,
                                             const u8  midValue,
                                             const f32 midPercentile,
                                             const f32 maxChangeFraction)
  {
    Result result = _imagingPipeline->SetExposureParameters(midValue, midPercentile,
                                                            maxChangeFraction, subSample);
    
    if(RESULT_OK == result)
    {
      PRINT_CH_INFO(kLogChannelName, "VisionSystem.SetAutoExposureParams",
                    "subSample:%d midVal:%d midPerc:%.3f changeFrac:%.3f",
                    subSample, midValue, midPercentile, maxChangeFraction);
  }
  
    return result;
  }
  
  Result VisionSystem::SetCameraExposureParams(const s32 currentExposureTime_ms,
                                               const s32 minExposureTime_ms,
                                               const s32 maxExposureTime_ms,
                                               const f32 currentGain,
                                               const f32 minGain,
                                               const f32 maxGain,
                                               const GammaCurve& gammaCurve)
  {
    // TODO: Expose these x values ("knee locations") somewhere. These are specific to the camera.
    // (So I'm keeping them out of Vision::ImagingPipeline and defined in Cozmo namespace)
    static const std::vector<u8> kKneeLocations{
      0, 8, 16, 24, 32, 40, 48, 64, 80, 96, 112, 128, 144, 160, 192, 224, 255
    };
    
    std::vector<u8> gammaVector(gammaCurve.begin(), gammaCurve.end());
    
    Result result = _imagingPipeline->SetGammaTable(kKneeLocations, gammaVector);
    if(RESULT_OK != result)
    {
      PRINT_NAMED_WARNING("VisionSystem.SetCameraExposureParams.BadGammaCurve", "");
    }
    
    if(minExposureTime_ms <= 0)
    {
      PRINT_CH_DEBUG(kLogChannelName, "VisionSystem.SetCameraExposureParams.ZeroMinExposureTime",
                     "Will use 1.");
      _minCameraExposureTime_ms = 1;
    }
    else
    {
      _minCameraExposureTime_ms = minExposureTime_ms;
    }
    
    _maxCameraExposureTime_ms = maxExposureTime_ms;
    
    _minCameraGain     = minGain;
    _maxCameraGain     = maxGain;
    
    SetNextCameraParams(currentExposureTime_ms, currentGain);
    
    PRINT_CH_INFO(kLogChannelName, "VisionSystem.SetCameraExposureParams.Success",
                  "Current Gain:%dms Limits:[%d %d], Current Exposure:%.3f Limits:[%.3f %.3f]",
                  currentExposureTime_ms, minExposureTime_ms, maxExposureTime_ms,
                  currentGain, minGain, maxGain);

    return RESULT_OK;
  }
  
  Result VisionSystem::ReadToolCode(const Vision::Image& image)
  {
    //    // DEBUG!
    //    Vision::Image image;
    //    //image.Load("/Users/andrew/Dropbox (Anki, Inc)/ToolCode/cozmo1_151585ms_0.jpg");
    //    //image.Load("/Users/andrew/Dropbox (Anki, Inc)/ToolCode/cozmo1_251585ms_1.jpg");
    //    image.Load("/Users/andrew/Dropbox (Anki, Inc)/ToolCode/cozmo1_366670ms_0.jpg");
    //    if(image.IsEmpty()) {
    //      PRINT_NAMED_ERROR("VisionSystem.ReadToolCode.ReadImageFileFail", "");
    //      return RESULT_FAIL;
    //    }
    //    _clahe->apply(image.get_CvMat_(), image.get_CvMat_());
    
    ToolCodeInfo readToolCodeMessage;
    readToolCodeMessage.code = ToolCode::UnknownTool;
    _isReadingToolCode = true;

    auto cleanupLambda = [this,&readToolCodeMessage]() {
      this->_currentResult.toolCodes.push_back(readToolCodeMessage);
      this->EnableMode(VisionMode::ReadingToolCode, false);
      this->_firstReadToolCodeTime_ms = 0;
      this->_isReadingToolCode = false;
      PRINT_CH_INFO(kLogChannelName, "VisionSystem.ReadToolCode.DisabledReadingToolCode", "");
    };
    
    if(_firstReadToolCodeTime_ms == 0) {
      _firstReadToolCodeTime_ms = image.GetTimestamp();
    }
    else if(image.GetTimestamp() - _firstReadToolCodeTime_ms > kToolCodeMotionTimeout_ms) {
      PRINT_NAMED_WARNING("VisionSystem.ReadToolCode.TimeoutWaitingForHeadOrLift",
                          "start: %d, current: %d, timeout=%dms",
                          _firstReadToolCodeTime_ms, image.GetTimestamp(), kToolCodeMotionTimeout_ms);
      cleanupLambda();
      return RESULT_FAIL;
    }
    
    // All the conditions that must be met to bother trying to read the tool code:
    const bool headMoving = (_poseData.histState.WasHeadMoving() || _prevPoseData.histState.WasHeadMoving());
    
    const bool liftMoving = (_poseData.histState.WasLiftMoving() || _prevPoseData.histState.WasLiftMoving());

    const bool headDown = _poseData.histState.GetHeadAngle_rad() <= MIN_HEAD_ANGLE + HEAD_ANGLE_TOL;
    
    const bool liftDown = _poseData.histState.GetLiftHeight_mm() <= LIFT_HEIGHT_LOWDOCK + READ_TOOL_CODE_LIFT_HEIGHT_TOL_MM;
    
    // Sanity checks: we should not even be calling ReadToolCode if everybody
    // hasn't done their job and got us into position
    if(headMoving || liftMoving || !headDown || !liftDown)
    {
      PRINT_CH_INFO(kLogChannelName, "VisionSystem.ReadToolCode.NotInPosition",
                    "Waiting for head / lift (headMoving %d, lifMoving %d, headDown %d, liftDown %d",
                    headMoving, liftMoving, headDown, liftDown);
      return RESULT_OK;
    }
    
    // Guarantee CheckingToolCode mode gets disabled and code read gets sent,
    // no matter how we return from this function
    Util::CleanupHelper disableCheckToolCode(cleanupLambda);
    
    // Center points of the calibration dots, in lift coordinate frame
    // TODO: Move these to be defined elsewhere
    const s32 LEFT_DOT = 0, RIGHT_DOT = 1;
    const std::vector<Point3f> toolCodeDotsWrtLift = {
      {1.5f,  10.f, LIFT_XBAR_HEIGHT_WRT_WRIST_JOINT}, // Left in image
      {1.5f, -10.f, LIFT_XBAR_HEIGHT_WRT_WRIST_JOINT}, // Right in image
    };
    
    const Pose3d liftBasePose(0.f, Y_AXIS_3D(), {LIFT_BASE_POSITION[0], LIFT_BASE_POSITION[1], LIFT_BASE_POSITION[2]}, &_poseData.histState.GetPose(), "RobotLiftBase");
    
    Pose3d liftPose(0.f, Y_AXIS_3D(), {LIFT_ARM_LENGTH, 0.f, 0.f}, &liftBasePose, "RobotLift");
    
    Robot::ComputeLiftPose(_poseData.histState.GetLiftAngle_rad(), liftPose);
    
    Pose3d liftPoseWrtCam;
    if(false == liftPose.GetWithRespectTo(_poseData.cameraPose, liftPoseWrtCam)) {
      PRINT_NAMED_ERROR("VisionSystem.ReadToolCode.PoseTreeError",
                        "Could not get lift pose w.r.t. camera pose.");
      return RESULT_FAIL;
    }
    
    // Put tool code dots in camera coordinate frame
    std::vector<Point3f> toolCodeDotsWrtCam;
    liftPoseWrtCam.ApplyTo(toolCodeDotsWrtLift, toolCodeDotsWrtCam);
    
    // Project into camera
    std::vector<Anki::Point2f> projectedToolCodeDots;
    _camera.Project3dPoints(toolCodeDotsWrtCam, projectedToolCodeDots);
    
    // Only proceed if all dots are visible with the current head/lift pose
    for(auto & point : projectedToolCodeDots) {
      if(!_camera.IsWithinFieldOfView(point)) {
        PRINT_NAMED_ERROR("VisionSystem.ReadToolCode.DotsNotInFOV", "");
        return RESULT_FAIL;
      }
    }
    
    readToolCodeMessage.expectedCalibDotLeft_x  = projectedToolCodeDots[LEFT_DOT].x();
    readToolCodeMessage.expectedCalibDotLeft_y  = projectedToolCodeDots[LEFT_DOT].y();
    readToolCodeMessage.expectedCalibDotRight_x = projectedToolCodeDots[RIGHT_DOT].x();
    readToolCodeMessage.expectedCalibDotRight_y = projectedToolCodeDots[RIGHT_DOT].y();
    
#   if DRAW_TOOL_CODE_DEBUG
    Vision::ImageRGB dispImg(image);
#   endif
    
    // Tool code calibration dot parameters
    const f32 kDotWidth_mm = 2.5f;
    const f32 kDotHole_mm  = 2.5f/3.f;
    const s32 kBinarizeKernelSize = 11;
    const f32 kBinarizeKernelSigma = 7.f;
    const bool kIsCircularDot = true; // false for square dot with rounded corners
    const f32 holeArea = kDotHole_mm*kDotHole_mm * (kIsCircularDot ? 0.25f*M_PI : 1.f);
    const f32 filledDotArea = kDotWidth_mm*kDotWidth_mm * (kIsCircularDot ? 0.25f*M_PI : 1.f);
    const f32 kDotAreaFrac =  (filledDotArea - holeArea) /
                              (4.f*kCalibDotSearchWidth_mm * kCalibDotSearchHeight_mm);
    const f32 kMinDotAreaFrac   = 0.25f * kDotAreaFrac;
    const f32 kMaxDotAreaFrac   = 2.00f * kDotAreaFrac;
    const f32 kHoleAreaFrac     = holeArea / filledDotArea;
    const f32 kMaxHoleAreaFrac  = 4.f * kHoleAreaFrac;
    //const f32 kMinSolidity      = 0.5f*(filledDotArea - holeArea) * (kIsCircularDot ? 1.f/(kDotWidth_mm*kDotWidth_mm) : 1.f);
    
    Anki::Point2f camCen;
    std::vector<Anki::Point2f> observedPoints;
    _toolCodeImages.clear();
    for(size_t iDot=0; iDot<projectedToolCodeDots.size(); ++iDot)
    {
      // Get an ROI around where we expect to see the dot in the image
      const Point3f& dotWrtLift3d = toolCodeDotsWrtLift[iDot];
      Quad3f dotQuadRoi3d = {
        {dotWrtLift3d.x() - kCalibDotSearchHeight_mm, dotWrtLift3d.y() - kCalibDotSearchWidth_mm, dotWrtLift3d.z()},
        {dotWrtLift3d.x() - kCalibDotSearchHeight_mm, dotWrtLift3d.y() + kCalibDotSearchWidth_mm, dotWrtLift3d.z()},
        {dotWrtLift3d.x() + kCalibDotSearchHeight_mm, dotWrtLift3d.y() - kCalibDotSearchWidth_mm, dotWrtLift3d.z()},
        {dotWrtLift3d.x() + kCalibDotSearchHeight_mm, dotWrtLift3d.y() + kCalibDotSearchWidth_mm, dotWrtLift3d.z()},
      };
      
      Quad3f dotQuadRoi3dWrtCam;
      liftPoseWrtCam.ApplyTo(dotQuadRoi3d, dotQuadRoi3dWrtCam);
      
      if(DRAW_TOOL_CODE_DEBUG)
      {
        Quad3f dotQuadRoi3dWrtWorld;
        liftPose.GetWithRespectToOrigin().ApplyTo(dotQuadRoi3d, dotQuadRoi3dWrtWorld);
        dotQuadRoi3dWrtWorld += Point3f(0,0,0.5f);
        _vizManager->DrawQuad(VizQuadType::VIZ_QUAD_GENERIC_3D, 9324+(u32)iDot, dotQuadRoi3dWrtWorld, NamedColors::RED);
        
        Quad3f dotQuad3d = {
          {dotWrtLift3d.x() - kDotWidth_mm*0.5f, dotWrtLift3d.y() - kDotWidth_mm*0.5f, dotWrtLift3d.z()},
          {dotWrtLift3d.x() - kDotWidth_mm*0.5f, dotWrtLift3d.y() + kDotWidth_mm*0.5f, dotWrtLift3d.z()},
          {dotWrtLift3d.x() + kDotWidth_mm*0.5f, dotWrtLift3d.y() - kDotWidth_mm*0.5f, dotWrtLift3d.z()},
          {dotWrtLift3d.x() + kDotWidth_mm*0.5f, dotWrtLift3d.y() + kDotWidth_mm*0.5f, dotWrtLift3d.z()},
        };
        Quad3f dotQuadWrtWorld;
        liftPose.GetWithRespectToOrigin().ApplyTo(dotQuad3d, dotQuadWrtWorld);
        dotQuadWrtWorld += Point3f(0,0,0.5f);
        _vizManager->DrawQuad(VizQuadType::VIZ_QUAD_GENERIC_3D, 9337+(u32)iDot, dotQuadWrtWorld, NamedColors::GREEN);
      }
      
      Quad2f dotQuadRoi2d;
      _camera.Project3dPoints(dotQuadRoi3dWrtCam, dotQuadRoi2d);
      
      Anki::Rectangle<s32> dotRectRoi(dotQuadRoi2d);
      
      // Save ROI image for writing to robot's NVStorage
      _toolCodeImages.emplace_back(image.GetROI(dotRectRoi));
      const Vision::Image& dotRoi = _toolCodeImages.back();
      
      // Simple global threshold for binarization
      //Vision::Image invertedDotRoi = dotRoi.GetNegative();
      //double maxVal = 0, minVal = 0;
      //cv::minMaxIdx(invertedDotRoi.get_CvMat_(), &minVal, &maxVal);
      //invertedDotRoi.Threshold((maxVal + minVal)*0.5);
      
      // Perform local binarization:
      Vision::Image dotRoi_blurred;
      cv::GaussianBlur(dotRoi.get_CvMat_(), dotRoi_blurred.get_CvMat_(),
                       cv::Size(kBinarizeKernelSize,kBinarizeKernelSize), kBinarizeKernelSigma);
      Vision::Image binarizedDotRoi(dotRoi.GetNumRows(), dotRoi.GetNumCols());
      const u8 roiMean = cv::saturate_cast<u8>(1.5 * cv::mean(dotRoi.get_CvMat_())[0]); // 1.5 = fudge factor
      binarizedDotRoi.get_CvMat_() = ((dotRoi.get_CvMat_() < dotRoi_blurred.get_CvMat_()) &
                                      (dotRoi.get_CvMat_() < roiMean));
      
      if(false && DRAW_TOOL_CODE_DEBUG) {
        _currentResult.debugImages.push_back({(iDot==0 ? "dotRoi0" : "dotRoi1"), dotRoi});
        _currentResult.debugImages.push_back({(iDot==0 ? "dotRoi0_blurred" : "dotRoi1_blurred"), dotRoi_blurred});
        _currentResult.debugImages.push_back({(iDot==0 ? "InvertedDotROI0" : "InvertedDotRoi1"), binarizedDotRoi});
      }
      
      // Get connected components in the ROI
      Array2d<s32> labels;
      cv::Mat stats, centroids;
      const s32 numComponents = cv::connectedComponentsWithStats(binarizedDotRoi.get_CvMat_(), labels.get_CvMat_(), stats, centroids);
      
      s32 dotLabel = -1;
      
      // Filter out components based on a variety of checks:
      //  area, solidity, existence and size of a hole that is fully surrounded
      Anki::Point2f roiCen(binarizedDotRoi.GetNumCols(), binarizedDotRoi.GetNumRows());
      roiCen *= 0.5f;
      f32 distToCenterSq = FLT_MAX;
      for(s32 iComp=1; iComp < numComponents; ++iComp)
      {
        const s32* compStats = stats.ptr<s32>(iComp);
        const s32 compArea = compStats[cv::CC_STAT_AREA];
        //const s32 bboxArea = compStats[cv::CC_STAT_HEIGHT]*compStats[cv::CC_STAT_WIDTH];
        //const f32 solidity = (f32)compArea/(f32)bboxArea;
        
        //        // DEBUG!!!
        //        {
        //          Vision::Image temp;
        //          temp.get_CvMat_() = (labels.get_CvMat_() == iComp);
        //          PRINT_NAMED_DEBUG("Component", "iComp: %d, Area: %d, solidity: %.3f",
        //                            iComp, compArea, -1.f);
        //          temp.Display("Component", 0);
        //        }
        
        if(compArea > kMinDotAreaFrac*binarizedDotRoi.GetNumElements() &&
           compArea < kMaxDotAreaFrac*binarizedDotRoi.GetNumElements()
           /* && solidity > kMinSolidity */)
        {
          const f64* dotCentroid = centroids.ptr<f64>(iComp);
          const f32 distSq = (Anki::Point2f(dotCentroid[0], dotCentroid[1]) - roiCen).LengthSq();
          if(distSq < distToCenterSq)
          {
            // Check to see if center point is "empty" (has background label)
            // Note the x/y vs. row/col switch here
            const s32 centerLabel = labels(std::round(dotCentroid[1]),
                                           std::round(dotCentroid[0]));
            
            if(centerLabel == 0)
            {
              Anki::Rectangle<s32> compRect(compStats[cv::CC_STAT_LEFT],  compStats[cv::CC_STAT_TOP],
                                            compStats[cv::CC_STAT_WIDTH], compStats[cv::CC_STAT_HEIGHT]);
              
              Vision::Image compBrightnessROI = dotRoi.GetROI(compRect);
              Array2d<s32> labelROI;
              labels.GetROI(compRect).CopyTo(labelROI); // need copy!
              
              // Verify if we flood fill from center that we get a hole of
              // reasonable size that doesn't "leak" outside of this component
              cv::floodFill(labelROI.get_CvMat_(), cv::Point(dotCentroid[0]-compRect.GetX(), dotCentroid[1]-compRect.GetY()),
                            numComponents+1);
              
              //              // DEBUG!!!
              //              //if(iDot == 1){
              //              {
              //                Vision::Image temp;
              //                temp.get_CvMat_() = (labels.get_CvMat_() == iComp);
              //                PRINT_NAMED_DEBUG("Component", "iComp: %d, Area: %d, solidity: %.3f",
              //                                  iComp, compArea, -1.f);
              //                temp.Display("Component");
              //
              //                Vision::Image tempFill;
              //                tempFill.get_CvMat_() = (labelROI.get_CvMat_() == numComponents+1);
              //                tempFill.Display("FloodFill", 0);
              //              }
              
              // Loop over an even smaller ROI right around the component to
              // compute the hole size, the brightness of that hole vs.
              // the component itself, and whether the hole is completely
              // surrounded by the component or touches the edge of ROI.
              s32 avgDotBrightness = 0;
              s32 avgHoleBrightness = 0;
              s32 holeArea = 0;
              bool touchesEdge = false;
              for(s32 i=0; i<labelROI.GetNumRows() && !touchesEdge; ++i)
              {
                const u8* brightness_i = compBrightnessROI.GetRow(i);
                const s32* label_i = labelROI.GetRow(i);
                
                for(s32 j=0; j<labelROI.GetNumCols() && !touchesEdge; ++j)
                {
                  if(label_i[j] == numComponents+1)
                  {
                    ++holeArea;
                    avgHoleBrightness += brightness_i[j];
                    
                    if(i==0 || i==labelROI.GetNumRows()-1 ||
                       j==0 || j==labelROI.GetNumCols()-1)
                    {
                      touchesEdge = true;
                    }
                  }
                  else if(label_i[j] == iComp)  {
                    avgDotBrightness += brightness_i[j];
                  }
                }
              }
              
              if(!touchesEdge)
              {
                avgHoleBrightness /= holeArea;
                avgDotBrightness  /= compArea;
                
                // Hole should neither leak to the outside, nor should it be too big,
                // and its brightness should be sufficiently brighter than the dot
                const bool holeSmallEnough = holeArea < compArea * kMaxHoleAreaFrac;
                const bool enoughContrast = (f32)avgHoleBrightness > kCalibDotMinContrastRatio * (f32)avgDotBrightness;
                if(holeSmallEnough && enoughContrast)
                {
                  // Yay, passed all checks! Thus "must" be a tool code.
                  dotLabel = iComp;
                  distToCenterSq = distSq;
                } else if(!enoughContrast) {
                  PRINT_CH_INFO(kLogChannelName, "VisionSystem.ReadToolCode.BadContrast",
                                "Dot %lu: Contrast for comp %d = %f",
                                (unsigned long)iDot, iComp, (f32)avgHoleBrightness / (f32)avgDotBrightness);
                } else if(!holeSmallEnough) {
                  PRINT_CH_INFO(kLogChannelName, "VisionSystem.ReadToolCode.HoleTooLarge",
                                "Dot %lu: hole too large %d > %f*%d (=%f)",
                                (unsigned long)iDot, holeArea, kMaxHoleAreaFrac, compArea,
                                kMaxHoleAreaFrac*compArea);
                }
              }
            }
          } // dist to center check
        } // area check
      } // for each component iComp
      
      if(DRAW_TOOL_CODE_DEBUG) {
        Vision::ImageRGB roiImgDisp(binarizedDotRoi);
        // Function to color component with dotLabel green, and white for all others
        std::function<Vision::PixelRGB(const s32&)> fcn = [dotLabel](const s32& label)
        {
          if(label == dotLabel) {
            return Vision::PixelRGB(0,255,0);
          } else if(label == 0) {
            return Vision::PixelRGB(0,0,0);
          } else {
            return Vision::PixelRGB(255,255,255);
          }
        };
        labels.ApplyScalarFunction(fcn, roiImgDisp);
        if(dotLabel != -1) {
          const f64* dotCentroid = centroids.ptr<f64>(dotLabel);
          roiImgDisp.DrawCircle(Anki::Point2f(dotCentroid[0], dotCentroid[1]), NamedColors::RED, 1);
          
          const s32* compStats = stats.ptr<s32>(dotLabel);
          Anki::Rectangle<f32> compRect(compStats[cv::CC_STAT_LEFT],  compStats[cv::CC_STAT_TOP],
                                        compStats[cv::CC_STAT_WIDTH], compStats[cv::CC_STAT_HEIGHT]);
          roiImgDisp.DrawRect(compRect, NamedColors::RED, 1);
        }
        _currentResult.debugImageRGBs.push_back({(iDot==0 ? "DotROI0withCentroid" : "DotROI1withCentroid"), roiImgDisp});
      } // if(DRAW_TOOL_CODE_DEBUG)
      
      if(dotLabel == -1) {
        PRINT_NAMED_WARNING("VisionSystem.ReadToolCode.DotsNotFound",
                            "Failed to find valid dot");
        
        // Continuing to the next dot so that we at least have images
        continue;
      }
      
      DEV_ASSERT(centroids.type() == CV_64F, "VisionSystem.ReadToolCode.CentroidTypeNotDouble");
      const f64* dotCentroid = centroids.ptr<f64>(dotLabel);
      observedPoints.push_back(Anki::Point2f(dotCentroid[0] + dotRectRoi.GetX(),
                                             dotCentroid[1] + dotRectRoi.GetY()));
      
#     if DRAW_TOOL_CODE_DEBUG
      dispImg.DrawPoint(observedPoints.back(), NamedColors::ORANGE, 1);
      dispImg.DrawPoint(projectedToolCodeDots[iDot], NamedColors::BLUE,   2);
      dispImg.DrawQuad(dotQuadRoi2d, NamedColors::CYAN, 1);
#     endif
    } // for each tool code dot iDot
    
    if (observedPoints.size() < 2) {
      PRINT_NAMED_WARNING("VisionSystem.ReadToolCode.WrongNumDotsObserved",
                          "Dots found in %zu images", observedPoints.size());
      
      // TODO: Return failure instead?
      return RESULT_OK;
    }
    
    readToolCodeMessage.observedCalibDotLeft_x  = observedPoints[LEFT_DOT].x();
    readToolCodeMessage.observedCalibDotLeft_y  = observedPoints[LEFT_DOT].y();
    readToolCodeMessage.observedCalibDotRight_x = observedPoints[RIGHT_DOT].x();
    readToolCodeMessage.observedCalibDotRight_y = observedPoints[RIGHT_DOT].y();
    
    // TODO: Actually read the code and put corresponding result in the mailbox (once we have more than one)
    // NOTE: This gets put in the mailbox by the Cleanup object defined at the top of the function
    readToolCodeMessage.code = ToolCode::CubeLiftingTool;
    
    if(_calibrateFromToolCode)
    {
      // Solve for camera center and focal length as a system of equations
      //
      // Let:
      //   (x_i, y_i, z_i) = 3D location of tool code dot i
      //   (u_i, v_i)      = observed 2D projection tool code dot i
      //   (cx,cy)         = calibration center point
      //   f               = calibration focal length
      //
      // Then:
      //
      //   [z_i  0   x_i] [cx]   [z_i * u_i]
      //   [0   z_i  y_i] [cy] = [z_i * v_i]
      //                  [f ]
      
      SmallMatrix<4, 3, f32> A;
      Anki::Point<4, f32> b;
      Anki::Point<3, f32> calibParams;
      
      for(s32 iDot=0; iDot<2; ++iDot)
      {
        A(iDot*2,0)   = toolCodeDotsWrtCam[iDot].z();
        A(iDot*2,1)   = 0.f;
        A(iDot*2,2)   = toolCodeDotsWrtCam[iDot].x();
        b[iDot*2]     = toolCodeDotsWrtCam[iDot].z() * observedPoints[iDot].x();
        
        A(iDot*2+1,0) = 0.f;
        A(iDot*2+1,1) = toolCodeDotsWrtCam[iDot].z();
        A(iDot*2+1,2) = toolCodeDotsWrtCam[iDot].y();
        b[iDot*2+1]   = toolCodeDotsWrtCam[iDot].z() * observedPoints[iDot].y();
      }
      
      Result lsqResult = LeastSquares(A,b,calibParams);
      
      DEV_ASSERT(lsqResult == RESULT_OK, "LeastSquares failed");
      
      camCen.x()  = calibParams[0];
      camCen.y()  = calibParams[1];
      const f32 f = calibParams[2];
      
#     if DRAW_TOOL_CODE_DEBUG
      {
        char dispStr[256];
        snprintf(dispStr, 255, "f=%.1f, cen=(%.1f,%.1f)",
                 f, camCen.x(), camCen.y());
        dispImg.DrawText(Anki::Point2f(0, 15), dispStr, NamedColors::RED, 0.6);
        _currentResult.debugImageRGBs.push_back({"ToolCode", dispImg});
      }
#     endif
      
      if(std::isnan(camCen.x()) || std::isnan(camCen.y())) {
        PRINT_NAMED_ERROR("VisionSystem.ReadToolCode.CamCenNaN", "");
        return RESULT_FAIL;
      } else if(std::isnan(f) || f <= 0.f) {
        PRINT_NAMED_ERROR("VisionSystem.ReadToolCode.BadFocalLength", "");
        return RESULT_FAIL;
      } else {
        // Make sure we're not changing too drastically
        const f32 kMaxChangeFraction = 0.25f;
        const f32 fChangeFrac = f/_camera.GetCalibration()->GetFocalLength_x();
        const f32 xChangeFrac = camCen.x() / _camera.GetCalibration()->GetCenter_x();
        const f32 yChangeFrac = camCen.y() / _camera.GetCalibration()->GetCenter_y();
        if(!NEAR(fChangeFrac, 1.f, kMaxChangeFraction) ||
           !NEAR(xChangeFrac, 1.f, kMaxChangeFraction) ||
           !NEAR(yChangeFrac, 1.f, kMaxChangeFraction))
        {
          PRINT_NAMED_ERROR("VisionSystem.ReadToolCode.ChangeTooLarge",
                            "Calibration change too large from current: f=%f vs %f, "
                            "cen=(%f,%f) vs (%f,%f)",
                            f, _camera.GetCalibration()->GetFocalLength_x(),
                            xChangeFrac, yChangeFrac,
                            _camera.GetCalibration()->GetCenter_x(),
                            _camera.GetCalibration()->GetCenter_y());
          return RESULT_FAIL;
        }
        
        
        // Sanity check the new calibration:
        if(true) // TODO: Only in debug?
        {
          Vision::Camera tempCamera;
          Vision::CameraCalibration tempCalib(_camera.GetCalibration()->GetNrows(),
                                              _camera.GetCalibration()->GetNcols(),
                                              _camera.GetCalibration()->GetFocalLength_x(),
                                              _camera.GetCalibration()->GetFocalLength_y(),
                                              _camera.GetCalibration()->GetCenter_x(),
                                              _camera.GetCalibration()->GetCenter_y());
          tempCalib.SetFocalLength(f,f);
          tempCalib.SetCenter(camCen);
          tempCamera.SetCalibration(tempCalib);
          std::vector<Anki::Point2f> sanityCheckPoints;
          tempCamera.Project3dPoints(toolCodeDotsWrtCam, sanityCheckPoints);
          for(s32 i=0; i<2; ++i)
          {
            const f32 reprojErrorSq = (sanityCheckPoints[i] - observedPoints[i]).LengthSq();
            if(reprojErrorSq > 5*5)
            {
              if(DRAW_TOOL_CODE_DEBUG)
              {
                Vision::ImageRGB dispImg(image);
                dispImg.DrawCircle(sanityCheckPoints[0], NamedColors::RED, 1);
                dispImg.DrawCircle(sanityCheckPoints[1], NamedColors::RED, 1);
                dispImg.DrawCircle(observedPoints[0], NamedColors::GREEN, 1);
                dispImg.DrawCircle(observedPoints[1], NamedColors::GREEN, 1);
                _currentResult.debugImageRGBs.push_back({"SanityCheck", dispImg});
              }
              PRINT_NAMED_ERROR("VisionSystem.ReadToolCode.BadProjection",
                                "Reprojection error of point %d = %f",
                                i, std::sqrtf(reprojErrorSq));
              return RESULT_FAIL;
            }
          }
        } // if sanity checking the new calibration
        
        // Update the camera calibration
        PRINT_CH_INFO(kLogChannelName, "VisionSystem.ReadToolCode.CameraCalibUpdated",
                      "OldCen=(%f,%f), NewCen=(%f,%f), OldF=(%f,%f), NewF=(%f,%f), t=%dms",
                      _camera.GetCalibration()->GetCenter_x(),
                      _camera.GetCalibration()->GetCenter_y(),
                      camCen.x(), camCen.y(),
                      _camera.GetCalibration()->GetFocalLength_x(),
                      _camera.GetCalibration()->GetFocalLength_y(),
                      f, f,
                      image.GetTimestamp());
        
        _camera.GetCalibration()->SetCenter(camCen);
        _camera.GetCalibration()->SetFocalLength(f, f);
    
      } // if(new calib values pass sanity / nan checks)
    } // if tool code calibration is enabled
  
    return RESULT_OK;
  } // ReadToolCode()

  Result VisionSystem::GetSerializedFaceData(std::vector<u8>& albumData,
                                             std::vector<u8>& enrollData) const
  {
    DEV_ASSERT(nullptr != _faceTracker, "VisionSystem.GetSerializedFaceData.NullFaceTracker");
    return _faceTracker->GetSerializedData(albumData, enrollData);
  }
  
  Result VisionSystem::SetSerializedFaceData(const std::vector<u8>& albumData,
                                             const std::vector<u8>& enrollData,
                                             std::list<Vision::LoadedKnownFace>& loadedFaces)
  {
    DEV_ASSERT(nullptr != _faceTracker, "VisionSystem.SetSerializedFaceData.NullFaceTracker");
    return _faceTracker->SetSerializedData(albumData, enrollData, loadedFaces);
  }
  
  Result VisionSystem::LoadFaceAlbum(const std::string& albumName, std::list<Vision::LoadedKnownFace> &loadedFaces)
  {
    DEV_ASSERT(nullptr != _faceTracker, "VisionSystem.LoadFaceAlbum.NullFaceTracker");
    return _faceTracker->LoadAlbum(albumName, loadedFaces);
  }
  
  Result VisionSystem::SaveFaceAlbum(const std::string& albumName)
  {
    DEV_ASSERT(nullptr != _faceTracker, "VisionSystem.SaveFaceAlbum.NullFaceTracker");
    return _faceTracker->SaveAlbum(albumName);
  }
 
  void VisionSystem::SetFaceRecognitionIsSynchronous(bool isSynchronous)
  {
    DEV_ASSERT(nullptr != _faceTracker, "VisionSystem.SetFaceRecognitionRunMode.NullFaceTracker");
    _faceTracker->SetRecognitionIsSynchronous(isSynchronous);
  }
  
  bool VisionSystem::IsExposureValid(s32 exposure) const
  {
    const bool inRange = IN_RANGE(exposure, _minCameraExposureTime_ms, _maxCameraExposureTime_ms);
    if(!inRange)
    {
      PRINT_NAMED_WARNING("VisionSystem.IsExposureValid.OOR", "Exposure %dms not in range %dms to %dms",
                          exposure, _minCameraExposureTime_ms, _maxCameraExposureTime_ms);
    }
    return inRange;
  }
  
  bool VisionSystem::IsGainValid(f32 gain) const
  {
    const bool inRange = IN_RANGE(gain, _minCameraGain, _maxCameraGain);
    if(!inRange)
    {
      PRINT_NAMED_WARNING("VisionSystem.IsGainValid.OOR", "Gain %f not in range %f to %f",
                          gain, _minCameraGain, _maxCameraGain);
    }
    return inRange;
  }
  
} // namespace Cozmo
} // namespace Anki<|MERGE_RESOLUTION|>--- conflicted
+++ resolved
@@ -347,12 +347,6 @@
     bool calibSizeValid = false;
     switch(camCalib.GetNcols())
     {
-<<<<<<< HEAD
-//      case 640:
-//        calibSizeValid = camCalib.GetNrows() == 480;
-//        _captureResolution = ImageResolution::VGA;
-//        break;
-=======
       case 640:
         if(camCalib.GetNrows() == 480)
         {
@@ -365,7 +359,6 @@
           _captureResolution = ImageResolution::NHD;
         }
         break;
->>>>>>> 992010b4
       case 400:
         calibSizeValid = camCalib.GetNrows() == 296;
         _captureResolution = ImageResolution::CVGA;
@@ -376,15 +369,7 @@
         break;
       case 1280:
         calibSizeValid = camCalib.GetNrows() == 720;
-<<<<<<< HEAD
-        _captureResolution = ImageResolution::HD720;
-        break;
-      case 640:
-        calibSizeValid = camCalib.GetNrows() == 360;
-        _captureResolution = ImageResolution::TEST;
-=======
         _captureResolution = ImageResolution::HD;
->>>>>>> 992010b4
         break;
     }
     
