/**
 * File: robotDataLoader
 *
 * Author: baustin
 * Created: 6/10/16
 *
 * Description: Loads and holds static data robots use for initialization
 *
 * Copyright: Anki, Inc. 2016
 *
 **/

#include "engine/robotDataLoader.h"

#include "cannedAnimLib/cannedAnims/cannedAnimationContainer.h"
#include "cannedAnimLib/cannedAnims/cannedAnimationLoader.h"
#include "cannedAnimLib/spriteSequences/spriteSequenceLoader.h"
#include "coretech/common/engine/utils/data/dataPlatform.h"
#include "coretech/common/engine/utils/timer.h"
#include "coretech/vision/shared/compositeImage/compositeImage.h"
#include "coretech/vision/shared/spriteCache/spriteCache.h"
#include "engine/actions/sayTextAction.h"
#include "engine/components/backpackLights/backpackLightAnimationContainer.h"
#include "engine/animations/animationGroup/animationGroupContainer.h"
#include "engine/animations/animationTransfer.h"
#include "engine/aiComponent/behaviorComponent/behaviors/iCozmoBehavior.h"
#include "engine/components/backpackLights/backpackLightComponent.h"
#include "engine/components/cubes/cubeLights/cubeLightComponent.h"
#include "engine/components/variableSnapshot/variableSnapshotComponent.h"
#include "engine/components/variableSnapshot/variableSnapshotEncoder.h"
#include "engine/cozmoContext.h"
#include "engine/utils/cozmoExperiments.h"
#include "engine/utils/cozmoFeatureGate.h"
#include "threadedPrintStressTester.h"
#include "util/ankiLab/ankiLab.h"
#include "util/cladHelpers/cladEnumToStringMap.h"
#include "util/console/consoleInterface.h"
#include "util/cpuProfiler/cpuProfiler.h"
#include "util/dispatchWorker/dispatchWorker.h"
#include "util/fileUtils/fileUtils.h"
#include "util/logging/logging.h"
#include "util/math/numericCast.h"
#include "util/threading/threadPriority.h"
#include "util/time/universalTime.h"
#include <json/json.h>
#include <string>
#include <sys/stat.h>

#define LOG_CHANNEL    "RobotDataLoader"

namespace {

CONSOLE_VAR(bool, kStressTestThreadedPrintsDuringLoad, "RobotDataLoader", false);

#if REMOTE_CONSOLE_ENABLED
static Anki::Cozmo::ThreadedPrintStressTester stressTester;
#endif // REMOTE_CONSOLE_ENABLED

const char* pathToExternalIndependentSprites = "assets/sprites/independentSprites/";
const char* pathToEngineIndependentSprites = "config/devOnlySprites/independentSprites/";
const char* pathToExternalSpriteSequences = "assets/sprites/spriteSequences/";
const char* pathToEngineSpriteSequences   = "config/devOnlySprites/spriteSequences/";

const std::vector<std::string> kPathsToEngineAccessibleAnimations = {
  // Dance to the beat:
  "assets/animations/anim_dancebeat_01.bin",
  "assets/animations/anim_dancebeat_getin_01.bin",
  "assets/animations/anim_dancebeat_getout_01.bin",
  
  // Weather:
  "assets/animations/anim_weather_cloud_01.bin",
  "assets/animations/anim_weather_snow_01.bin",
  "assets/animations/anim_weather_rain_01.bin",
  "assets/animations/anim_weather_sunny_01.bin",
  "assets/animations/anim_weather_stars_01.bin",
  "assets/animations/anim_weather_cold_01.bin",
  "assets/animations/anim_weather_windy_01.bin",
  "assets/animations/anim_weather_thunderstorm_01.bin",

  // Blackjack
  "assets/animations/anim_blackjack_gameplay_01.bin",
};
}


namespace Anki {
namespace Cozmo {

RobotDataLoader::RobotDataLoader(const CozmoContext* context)
: _context(context)
, _platform(_context->GetDataPlatform())
, _animationGroups(new AnimationGroupContainer(*context->GetRandom()))
, _animationTriggerMap(new AnimationTriggerMap())
, _cubeAnimationTriggerMap(new CubeAnimationTriggerMap())
, _backpackAnimationTriggerMap(new BackpackAnimationTriggerMap())
, _dasBlacklistedAnimationTriggers()
{
  _spritePaths = std::make_unique<Vision::SpritePathMap>();
  _compLayoutMap = std::make_unique<CompLayoutMap>();
  _compImageMap = std::make_unique<CompImageMap>();

}

RobotDataLoader::~RobotDataLoader()
{
  if (_dataLoadingThread.joinable()) {
    _abortLoad = true;
    _dataLoadingThread.join();
  }
}

void RobotDataLoader::LoadNonConfigData()
{
  if (_platform == nullptr) {
    return;
  }

  Anki::Util::SetThreadName(pthread_self(), "RbtDataLoader");

  // Uncomment this line to enable the profiling of loading data
  //ANKI_CPU_TICK_ONE_TIME("RobotDataLoader::LoadNonConfigData");

  ANKI_VERIFY( !_context->IsEngineThread(), "RobotDataLoadingShouldNotBeOnEngineThread", "" );

  if( kStressTestThreadedPrintsDuringLoad ) {
    REMOTE_CONSOLE_ENABLED_ONLY( stressTester.Start() );
  }

  {
    ANKI_CPU_PROFILE("RobotDataLoader::CollectFiles");
    CollectAnimFiles();
  }

  {
    ANKI_CPU_PROFILE("RobotDataLoader::LoadBehaviors");
    LoadBehaviors();
  }

  {
    ANKI_CPU_PROFILE("RobotDataLoader::LoadWeatherResponseMaps");
    LoadWeatherResponseMaps();
  }

  {
<<<<<<< HEAD
    ANKI_CPU_PROFILE("RobotDataLoader::LoadVariableSnapshotJsonMap");
    LoadVariableSnapshotJsonMap();
  }
  
=======
    ANKI_CPU_PROFILE("RobotDataLoader::LoadCubeSpinnerConfig");
    LoadCubeSpinnerConfig();
  }

>>>>>>> e0c2dd92
  {
    ANKI_CPU_PROFILE("RobotDataLoader::LoadBackpackLightAnimations");
    LoadBackpackLightAnimations();
  }

  {
    ANKI_CPU_PROFILE("RobotDataLoader::LoadSpritePaths");
    LoadSpritePaths();
    _spriteCache = std::make_unique<Vision::SpriteCache>(_spritePaths.get());
  }

  {
    ANKI_CPU_PROFILE("RobotDataLoader::LoadSpriteSequences");
    std::vector<std::string> spriteSequenceDirs = {pathToExternalSpriteSequences, pathToEngineSpriteSequences};
    SpriteSequenceLoader seqLoader;
    auto* sContainer = seqLoader.LoadSpriteSequences(_platform, _spritePaths.get(), 
                                                     _spriteCache.get(), spriteSequenceDirs);
    _spriteSequenceContainer.reset(sContainer);
  }

  if(!FACTORY_TEST)
  {
    {
      ANKI_CPU_PROFILE("RobotDataLoader::LoadAnimationGroups");
      LoadAnimationGroups();
    }

    {
      ANKI_CPU_PROFILE("RobotDataLoader::LoadCubeLightAnimations");
      LoadCubeLightAnimations();
    }

    {
      ANKI_CPU_PROFILE("RobotDataLoader::LoadCubeAnimationTriggerMap");
      LoadCubeAnimationTriggerMap();
    }
    {
      ANKI_CPU_PROFILE("RobotDataLoader::LoadBackpackAnimationTriggerMap");
      LoadBackpackAnimationTriggerMap();
    }
    {
      ANKI_CPU_PROFILE("RobotDataLoader::LoadEmotionEvents");
      LoadEmotionEvents();
    }

    {
      ANKI_CPU_PROFILE("RobotDataLoader::LoadDasBlacklistedAnimationTriggers");
      LoadDasBlacklistedAnimationTriggers();
    }

    {
      ANKI_CPU_PROFILE("RobotDataLoader::LoadAnimationTriggerMap");
      LoadAnimationTriggerMap();
    }

    {
      ANKI_CPU_PROFILE("RobotDataLoader::LoadCompositeImageMaps");
      LoadCompositeImageMaps();
    }
  }
  
  {
    CannedAnimationLoader animLoader(_platform,
                                     _spritePaths.get(), _spriteSequenceContainer.get(),
                                     _loadingCompleteRatio, _abortLoad);

    // Create the canned animation container, but don't load any data into it
    // Engine side animations are loaded only when requested
    _cannedAnimations = std::make_unique<CannedAnimationContainer>();
    for(const auto& path : kPathsToEngineAccessibleAnimations){
      const auto fullPath =  _platform->pathToResource(Util::Data::Scope::Resources, path);
      animLoader.LoadAnimationIntoContainer(fullPath, _cannedAnimations.get());
    }
  }

  // this map doesn't need to be persistent
  _jsonFiles.clear();

  if( kStressTestThreadedPrintsDuringLoad ) {
    REMOTE_CONSOLE_ENABLED_ONLY( stressTester.Stop() );
  }

  // we're done
  _loadingCompleteRatio.store(1.0f);
}

void RobotDataLoader::AddToLoadingRatio(float delta)
{
  // Allows for a thread to repeatedly try to update the loading ratio until it gets access
  auto current = _loadingCompleteRatio.load();
  while (!_loadingCompleteRatio.compare_exchange_weak(current, current + delta));
}

void RobotDataLoader::CollectAnimFiles()
{
  // animations
  {
    std::vector<std::string> paths;
    if(FACTORY_TEST)
    {
      paths = {"config/engine/animations/"};
    }
    else
    {
      paths = {"assets/animations/", "config/engine/animations/"};
    }

    for (const auto& path : paths) {
      WalkAnimationDir(path, _animFileTimestamps, [this] (const std::string& filename) {
        _jsonFiles[FileType::Animation].push_back(filename);
      });
    }
  }

  // cube light animations
  {
    WalkAnimationDir("config/engine/lights/cubeLights", _cubeLightAnimFileTimestamps, [this] (const std::string& filename) {
      _jsonFiles[FileType::CubeLightAnimation].push_back(filename);
    });
  }

  // backpack light animations
  {
    WalkAnimationDir("config/engine/lights/backpackLights", _backpackLightAnimFileTimestamps, [this] (const std::string& filename) {
      _jsonFiles[FileType::BackpackLightAnimation].push_back(filename);
    });
  }

  if(!FACTORY_TEST)
  {
    // animation groups
    {
      WalkAnimationDir("assets/animationGroups/", _groupAnimFileTimestamps, [this] (const std::string& filename) {
        _jsonFiles[FileType::AnimationGroup].push_back(filename);
      });
    }
  }

  // print results
  {
    for (const auto& fileListPair : _jsonFiles) {
      PRINT_CH_INFO("Animations", "RobotDataLoader.CollectAnimFiles.Results", "Found %zu animation files of type %d",
                    fileListPair.second.size(), (int)fileListPair.first);
    }
  }
}

bool RobotDataLoader::IsCustomAnimLoadEnabled() const
{
  return (_context->IsInSdkMode() || (ANKI_DEV_CHEATS != 0));
}

void RobotDataLoader::LoadCubeLightAnimations()
{
  const auto& fileList = _jsonFiles[FileType::CubeLightAnimation];
  const auto size = fileList.size();

  const double startTime = Util::Time::UniversalTime::GetCurrentTimeInMilliseconds();

  using MyDispatchWorker = Util::DispatchWorker<3, const std::string&>;
  MyDispatchWorker::FunctionType loadFileFunc = std::bind(&RobotDataLoader::LoadCubeLightAnimationFile, 
                                                          this, std::placeholders::_1);
  MyDispatchWorker myWorker(loadFileFunc);

  for (int i = 0; i < size; i++) {
    myWorker.PushJob(fileList[i]);
  }
  
  myWorker.Process();

  const double endTime = Util::Time::UniversalTime::GetCurrentTimeInMilliseconds();
  double loadTime = endTime - startTime;
  PRINT_CH_INFO("Animations", "RobotDataLoader.LoadCubeLightAnimations.LoadTime",
                "Time to load cube light animations = %.2f ms", loadTime);

}

void RobotDataLoader::LoadCubeLightAnimationFile(const std::string& path)
{
  Json::Value animDefs;
  const bool success = _platform->readAsJson(path.c_str(), animDefs);
  if (success && !animDefs.empty()) {
    std::lock_guard<std::mutex> guard(_parallelLoadingMutex);
    _cubeLightAnimations.emplace(path, animDefs);
  }
}


void RobotDataLoader::LoadBackpackLightAnimations()
{
  const double startTime = Util::Time::UniversalTime::GetCurrentTimeInMilliseconds();

  using MyDispatchWorker = Util::DispatchWorker<3, const std::string&>;
  MyDispatchWorker::FunctionType loadFileFunc = std::bind(&RobotDataLoader::LoadBackpackLightAnimationFile, this, std::placeholders::_1);
  MyDispatchWorker myWorker(loadFileFunc);

  const auto& fileList = _jsonFiles[FileType::BackpackLightAnimation];
  const auto size = fileList.size();
  for (int i = 0; i < size; i++) {
    myWorker.PushJob(fileList[i]);
  }

  myWorker.Process();

  const double endTime = Util::Time::UniversalTime::GetCurrentTimeInMilliseconds();
  double loadTime = endTime - startTime;
  PRINT_CH_INFO("Animations", "RobotDataLoader.LoadBackpackLightAnimations.LoadTime",
                "Time to load backpack light animations = %.2f ms", loadTime);
}

void RobotDataLoader::LoadBackpackLightAnimationFile(const std::string& path)
{
  Json::Value animDefs;
  const bool success = _platform->readAsJson(path.c_str(), animDefs);
  if (success && !animDefs.empty()) {
    std::lock_guard<std::mutex> guard(_parallelLoadingMutex);
    _backpackLightAnimations.emplace(path, animDefs);
  }
}

void RobotDataLoader::LoadAnimationGroups()
{
  using MyDispatchWorker = Util::DispatchWorker<3, const std::string&>;
  MyDispatchWorker::FunctionType loadFileFunc = std::bind(&RobotDataLoader::LoadAnimationGroupFile, this, std::placeholders::_1);
  MyDispatchWorker myWorker(loadFileFunc);
  const auto& fileList = _jsonFiles[FileType::AnimationGroup];
  const auto size = fileList.size();
  for (int i = 0; i < size; i++) {
    myWorker.PushJob(fileList[i]);
    //LOG_DEBUG("RobotDataLoader.LoadAnimationGroups", "loaded anim group %d of %zu", i, size);
  }
  myWorker.Process();
}

void RobotDataLoader::WalkAnimationDir(const std::string& animationDir, TimestampMap& timestamps, const std::function<void(const std::string&)>& walkFunc)
{
  const std::string animationFolder = _platform->pathToResource(Util::Data::Scope::Resources, animationDir);
  static const std::vector<const char*> fileExts = {"json", "bin"};
  auto filePaths = Util::FileUtils::FilesInDirectory(animationFolder, true, fileExts, true);

  for (const auto& path : filePaths) {
    struct stat attrib{0};
    int result = stat(path.c_str(), &attrib);
    if (result == -1) {
      LOG_WARNING("RobotDataLoader.WalkAnimationDir", "could not get mtime for %s", path.c_str());
      continue;
    }
    bool loadFile = false;
    auto mapIt = timestamps.find(path);
#ifdef __APPLE__  // TODO: COZMO-1057
    time_t tmpSeconds = attrib.st_mtimespec.tv_sec;
#else
    time_t tmpSeconds = attrib.st_mtime;
#endif
    if (mapIt == timestamps.end()) {
      timestamps.insert({path, tmpSeconds});
      loadFile = true;
    } else {
      if (mapIt->second < tmpSeconds) {
        mapIt->second = tmpSeconds;
        loadFile = true;
      }
    }
    if (loadFile) {
      walkFunc(path);
    }
  }
}

void RobotDataLoader::LoadAnimationGroupFile(const std::string& path)
{
  if (_abortLoad.load(std::memory_order_relaxed)) {
    return;
  }
  Json::Value animGroupDef;
  const bool success = _platform->readAsJson(path, animGroupDef);
  if (success && !animGroupDef.empty()) {
    std::string animationGroupName = Util::FileUtils::GetFileName(path, true, true);

    //PRINT_CH_DEBUG("Animations", "RobotDataLoader.LoadAnimationGroupFile.LoadingSpecificAnimGroupFromJson",
    //               "Loading '%s' from %s", animationGroupName.c_str(), path.c_str());

    std::lock_guard<std::mutex> guard(_parallelLoadingMutex);
    _animationGroups->DefineFromJson(animGroupDef, animationGroupName);
  }
}

void RobotDataLoader::LoadEmotionEvents()
{
  const std::string emotionEventFolder = _platform->pathToResource(Util::Data::Scope::Resources, "config/engine/emotionevents/");
  auto eventFiles = Util::FileUtils::FilesInDirectory(emotionEventFolder, true, ".json", false);
  for (const std::string& filename : eventFiles) {
    Json::Value eventJson;
    const bool success = _platform->readAsJson(filename, eventJson);
    if (success && !eventJson.empty())
    {
      _emotionEvents.emplace(std::piecewise_construct, std::forward_as_tuple(filename), std::forward_as_tuple(std::move(eventJson)));
      LOG_DEBUG("RobotDataLoader.EmotionEvents", "Loaded '%s'", filename.c_str());
    }
    else
    {
      LOG_WARNING("RobotDataLoader.EmotionEvents", "Failed to read '%s'", filename.c_str());
    }
  }
}

void RobotDataLoader::LoadBehaviors()
{
  const std::string path =  "config/engine/behaviorComponent/behaviors/";

  const std::string behaviorFolder = _platform->pathToResource(Util::Data::Scope::Resources, path);
  auto behaviorJsonFiles = Util::FileUtils::FilesInDirectory(behaviorFolder, true, ".json", true);
  for (const auto& filename : behaviorJsonFiles)
  {
    Json::Value behaviorJson;
    const bool success = _platform->readAsJson(filename, behaviorJson);
    if (success && !behaviorJson.empty())
    {
      BehaviorID behaviorID = ICozmoBehavior::ExtractBehaviorIDFromConfig(behaviorJson, filename);
      auto result = _behaviors.emplace(std::piecewise_construct,
                                       std::forward_as_tuple(behaviorID),
                                       std::forward_as_tuple(std::move(behaviorJson)));

      DEV_ASSERT_MSG(result.second,
                     "RobotDataLoader.LoadBehaviors.FailedEmplace",
                     "Failed to insert BehaviorID %s - make sure all behaviors have unique IDs",
                     BehaviorTypesWrapper::BehaviorIDToString(behaviorID));

    }
    else if (!success)
    {
      LOG_WARNING("RobotDataLoader.Behavior", "Failed to read '%s'", filename.c_str());
    }
  }
}


void RobotDataLoader::LoadSpritePaths()
{
 // Creates a map of all sprite names to their file names
  const bool reverseLookupAllowed = true;
  _spritePaths->Load(_platform, "assets/cladToFileMaps/spriteMap.json", "SpriteName", reverseLookupAllowed);

  auto spritePaths = {pathToExternalIndependentSprites,
                      pathToEngineIndependentSprites};
  auto fileNameToFullPath = CreateFileNameToFullPathMap(spritePaths, "png");
  
  // Get all sprite sequences with recursive directory search
  {
    std::vector<std::string> directoriesToSearch = {
       _platform->pathToResource(Util::Data::Scope::Resources, pathToExternalSpriteSequences),
       _platform->pathToResource(Util::Data::Scope::Resources, pathToEngineSpriteSequences)};
    
    auto searchIter = directoriesToSearch.begin();
    while(searchIter != directoriesToSearch.end()){
      // Get all directories at this level and add them to the file map
      std::vector<std::string> outDirNames;
      Util::FileUtils::ListAllDirectories(*searchIter, outDirNames);
      for(auto& dirName: outDirNames){
        // turn name into full path
        dirName = Util::FileUtils::FullFilePath({*searchIter, dirName});
        fileNameToFullPath.emplace(Util::FileUtils::GetFileName(dirName), dirName);
      }
      directoriesToSearch.erase(searchIter);
      
      // Add directories for recursive search and advance to next directory
      copy(outDirNames.begin(), outDirNames.end(), back_inserter(directoriesToSearch));
      searchIter = directoriesToSearch.begin();
    }
  }
  
  for (auto key : _spritePaths->GetAllKeys()) {
    auto fullPath = fileNameToFullPath[_spritePaths->GetValue(key)];
    if(fullPath.empty()){
      PRINT_NAMED_ERROR("RobotDataLoader.LoadSpritePaths.EmptyPath",
                        "No path found for %s",
                        EnumToString(key));
    }else{
      _spritePaths->UpdateValue(key, std::move(fullPath));
    }
  }
}

void RobotDataLoader::LoadCompositeImageMaps()
{
  const bool useFullPath = false;
  const char* extensions = ".json";
  const bool recurse = true;
  const bool shouldCacheLookup = true;

  // Load in image layouts
  {
    // Load the layout map file and fileName Map
    const auto layoutBasePath = "assets/compositeImageResources/imageLayouts/";
    const std::string layoutFullPath = _platform->pathToResource(Util::Data::Scope::Resources,
                                                                 layoutBasePath);
    const bool reverseLookupAllowed = true;
    Util::CladEnumToStringMap<Vision::CompositeImageLayout> layoutMap;
    layoutMap.Load(_platform, "assets/cladToFileMaps/CompositeImageLayoutMap.json", "LayoutName", reverseLookupAllowed);
    auto fileNameToFullPath = CreateFileNameToFullPathMap({layoutBasePath}, "json");

    // Iterate through all files in the directory and extract the associated
    // enum value
    auto fullImagePaths = Util::FileUtils::FilesInDirectory(layoutFullPath, useFullPath, extensions, recurse);
    for(auto& fullImagePath : fullImagePaths){
      const std::string fileName = Util::FileUtils::GetFileName(fullImagePath, true, true);
      Vision::CompositeImageLayout ev = Vision::CompositeImageLayout::Count;
      if(layoutMap.GetKeyForValue(fileName, ev, shouldCacheLookup)){
        // Load the layout contents into a composite image and place it in the map
        Json::Value contents;
        const auto& fullPath = fileNameToFullPath[fileName];
        const bool success = _platform->readAsJson(fullPath, contents);
        if(success){
          auto compImg = Vision::CompositeImage(_spriteCache.get(), ProceduralFace::GetHueSatWrapper(),contents);
          _compLayoutMap->emplace(ev, std::move(compImg));
        }
      }else{
        PRINT_NAMED_WARNING("RobotDataLoader.LoadCompositeImageLayouts",
                            "Failed to find %s in map", 
                            CompositeImageLayoutToString(ev));
      }
    }
  }

  // Load in image map
  {
    // Load the image map file and fileName Map
    const auto mapBasePath = "assets/compositeImageResources/imageMaps/";
    const std::string mapFullPath = _platform->pathToResource(Util::Data::Scope::Resources,
                                                              mapBasePath);
    
    const bool reverseLookupAllowed = true;
    Util::CladEnumToStringMap<Vision::CompositeImageMap> mapMap;
    mapMap.Load(_platform, "assets/cladToFileMaps/CompositeImageMapMap.json", "MapName", reverseLookupAllowed);
    auto fileNameToFullPath = CreateFileNameToFullPathMap({mapBasePath}, "json");

    // Iterate through all files in the directory and extract the associated
    // enum value
    auto fullImagePaths = Util::FileUtils::FilesInDirectory(mapFullPath, useFullPath, extensions, recurse);
    for(auto& fullImagePath : fullImagePaths){
      const std::string fileName = Util::FileUtils::GetFileName(fullImagePath, true, true);
      Vision::CompositeImageMap ev = Vision::CompositeImageMap::Count;
      if(mapMap.GetKeyForValue(fileName, ev, shouldCacheLookup)){
        // Load the layout contents into a composite image and place it in the map
        Json::Value contents;
        const auto& fullPath = fileNameToFullPath[fileName];
        const bool success = _platform->readAsJson(fullPath, contents);
        if(success){
          const std::string debugStr = "RobotDataLoader.LoadCompositeImageMaps.";

          Vision::CompositeImage::LayerImageMap fullImageMap;
          for(auto& mapEntry: contents){
            // Extract Layer Name
            const std::string strLayerName = JsonTools::ParseString(mapEntry, Vision::CompositeImageConfigKeys::kLayerNameKey, debugStr + "NoLayerName");
            const Vision::LayerName layerName = Vision::LayerNameFromString(strLayerName);

            // Extract all image entries for the layer
            if(mapEntry.isMember(Vision::CompositeImageConfigKeys::kImagesListKey)){
              Vision::CompositeImageLayer::ImageMap partialMap;
              Json::Value imageArray = mapEntry[Vision::CompositeImageConfigKeys::kImagesListKey];
              for(auto& imageEntry: imageArray){
                // Extract Sprite Box Name
                const std::string strSpriteBox = JsonTools::ParseString(imageEntry, Vision::CompositeImageConfigKeys::kSpriteBoxNameKey, debugStr + "NoSpriteBoxName");
                const Vision::SpriteBoxName sbName = Vision::SpriteBoxNameFromString(strSpriteBox);
                // Extract Sprite Name
                const std::string strSpriteName = JsonTools::ParseString(imageEntry, Vision::CompositeImageConfigKeys::kSpriteNameKey, debugStr + "NoSpriteName");
                const Vision::SpriteName spriteName = Vision::SpriteNameFromString(strSpriteName);

                auto spriteEntry = Vision::CompositeImageLayer::SpriteEntry(_spriteCache.get(), _spriteSequenceContainer.get(), spriteName);
                partialMap.emplace(sbName, std::move(spriteEntry));
              }
              
              fullImageMap.emplace(layerName, partialMap);
            }else{
              PRINT_NAMED_WARNING("RobotDataLoader.LoadCompositeImageMap.MissingKey", 
                                  "Missing image map key %s",
                                  Vision::CompositeImageConfigKeys::kImagesListKey);
            }
          }// end for(contents)

          _compImageMap->emplace(ev, std::move(fullImageMap));
        }
      }else{
        PRINT_NAMED_WARNING("RobotDataLoader.LoadCompositeImageMaps",
                            "Failed to find %s in map", 
                            Vision::CompositeImageMapToString(ev));
      }
    }
  }
}


void RobotDataLoader::LoadWeatherResponseMaps()
{
  _weatherResponseMap = std::make_unique<WeatherResponseMap>();
  const bool useFullPath = false;
  const char* extensions = ".json";
  const bool recurse = true;


  const std::string path =  "config/engine/behaviorComponent/weatherResponseMaps/";
  const char* kAPIValueKey = "APIValue";
  const char* kCladTypeKey = "CladType";

  const std::string responseFolder = _platform->pathToResource(Util::Data::Scope::Resources, path);
  auto responseJSONFiles = Util::FileUtils::FilesInDirectory(responseFolder, useFullPath, extensions, recurse);
  for (const auto& filename : responseJSONFiles)
  {
    Json::Value responseJSON;
    const bool success = _platform->readAsJson(filename, responseJSON);
    if (success && 
        !responseJSON.empty() &&
        responseJSON.isArray())
    {
      for(const auto& pair : responseJSON){
        if(ANKI_VERIFY(pair.isMember(kAPIValueKey) && pair.isMember(kCladTypeKey),
                       "RobotDataLoader.LoadWeatherResponseMaps.PairMissingKey",
                       "File %s has an invalid pair",
                       filename.c_str())){
          WeatherConditionType cond = WeatherConditionTypeFromString(pair[kCladTypeKey].asString());

          std::string str = pair[kAPIValueKey].asString();
          std::transform(str.begin(), str.end(), str.begin(), 
                         [](const char c) { return std::tolower(c); });
          
          if(!str.empty()){
            auto resPair  = _weatherResponseMap->emplace(std::make_pair(str, cond));
            ANKI_VERIFY(resPair.second,
                        "RobotDataLoader.LoadWeatherResponseMaps.DuplicateAPIKey",
                        "Key %s already exists within the weather response map ",
                        str.c_str());
          }else{
            PRINT_NAMED_ERROR("RobotDataLoader.LoadWeatherResponseMaps.MissingAPIValue",
                              "APIValue that maps to %s in file %s is blank",
                              WeatherConditionTypeToString(cond), filename.c_str());
          }

        }
      }
    }
    else if (!success)
    {
      LOG_WARNING("RobotDataLoader.LoadWeatherResponseMap", "Failed to read '%s'", filename.c_str());
    }
  }


}

<<<<<<< HEAD
void RobotDataLoader::LoadVariableSnapshotJsonMap()
{
  _variableSnapshotJsonMap = std::make_unique<VariableSnapshotJsonMap>();
  
  std::string path = VariableSnapshotComponent::GetSavePath(_platform,
                                                            VariableSnapshotComponent::kVariableSnapshotFolder,
                                                            VariableSnapshotComponent::kVariableSnapshotFilename);
  Json::Value outLoadedJson;
  const bool success = _platform->readAsJson(path,
                                             outLoadedJson);
  // check whether the look up was successful and we got back a nonempty JSON array
  if (success && !outLoadedJson.empty() && outLoadedJson.isArray()) {
    for(const auto& loadedInfo : outLoadedJson) {
      // store the json object in the map
      VariableSnapshotId variableSnapshotId = VariableSnapshotIdFromString(loadedInfo[VariableSnapshotEncoder::kVariableSnapshotIdKey].asString());
      _variableSnapshotJsonMap->emplace(variableSnapshotId, loadedInfo);
    }
  }
}

=======
void RobotDataLoader::LoadCubeSpinnerConfig()
{
  static const std::string jsonFilename = "config/engine/behaviorComponent/cubeSpinnerLightMaps.json";
  const bool success = _platform->readAsJson(Util::Data::Scope::Resources, jsonFilename, _cubeSpinnerConfig);
  if(!success)
  {
    LOG_ERROR("RobotDataLoader.LoadCubeSpinnerConfig",
              "LoadCubeSpinnerConfig Json config file %s not found or failed to parse",
              jsonFilename.c_str());
  }
}
>>>>>>> e0c2dd92

std::map<std::string, std::string> RobotDataLoader::CreateFileNameToFullPathMap(const std::vector<const char*> & srcDirs, const std::string& fileExtensions) const
{
  std::map<std::string, std::string> fileNameToFullPath;
  // Get all independent sprites
  {
    const bool useFullPath = true;
    const bool recurse = true;
    for(const auto& dir: srcDirs){
      const std::string fullPathFolder = _platform->pathToResource(Util::Data::Scope::Resources, dir);

      auto fullImagePaths = Util::FileUtils::FilesInDirectory(fullPathFolder, useFullPath, fileExtensions.c_str(), recurse);
      for(auto& fullImagePath : fullImagePaths){
        const std::string fileName = Util::FileUtils::GetFileName(fullImagePath, true, true);
        fileNameToFullPath.emplace(fileName, fullImagePath);
      }
    }
  }

  return fileNameToFullPath;
}

void RobotDataLoader::LoadAnimationTriggerMap()
{
  _animationTriggerMap->Load(_platform, "assets/cladToFileMaps/AnimationTriggerMap.json", "AnimName");
}

void RobotDataLoader::LoadCubeAnimationTriggerMap()
{
  _cubeAnimationTriggerMap->Load(_platform, "assets/cladToFileMaps/CubeAnimationTriggerMap.json", "AnimName");
}

void RobotDataLoader::LoadBackpackAnimationTriggerMap()
{
  _backpackAnimationTriggerMap->Load(_platform, "assets/cladToFileMaps/BackpackAnimationTriggerMap.json", "AnimName");
}


void RobotDataLoader::LoadDasBlacklistedAnimationTriggers()
{
  static const std::string kBlacklistedAnimationTriggersConfigKey = "blacklisted_animation_triggers";
  const Json::Value& blacklistedTriggers = _dasEventConfig[kBlacklistedAnimationTriggersConfigKey];
  for (int i = 0; i < blacklistedTriggers.size(); i++)
  {
    const std::string& trigger = blacklistedTriggers[i].asString();
    _dasBlacklistedAnimationTriggers.insert(AnimationTriggerFromString(trigger));
  }
}


void RobotDataLoader::LoadRobotConfigs()
{
  if (_platform == nullptr) {
    return;
  }

  ANKI_CPU_TICK_ONE_TIME("RobotDataLoader::LoadRobotConfigs");
  // mood config
  {
    static const std::string jsonFilename = "config/engine/mood_config.json";
    const bool success = _platform->readAsJson(Util::Data::Scope::Resources, jsonFilename, _robotMoodConfig);
    if (!success)
    {
      LOG_ERROR("RobotDataLoader.MoodConfigJsonNotFound",
                "Mood Json config file %s not found or failed to parse",
                jsonFilename.c_str());
    }
  }

  // victor behavior systems config
  {
    static const std::string jsonFilename = "config/engine/behaviorComponent/victor_behavior_config.json";
    const bool success = _platform->readAsJson(Util::Data::Scope::Resources, jsonFilename, _victorFreeplayBehaviorConfig);
    if (!success)
    {
      LOG_ERROR("RobotDataLoader.BehaviorSystemJsonFailed",
                "Behavior Json config file %s not found or failed to parse",
                jsonFilename.c_str());
      _victorFreeplayBehaviorConfig.clear();
    }
  }

  // vision config
  {
    static const std::string jsonFilename = "config/engine/vision_config.json";
    const bool success = _platform->readAsJson(Util::Data::Scope::Resources, jsonFilename, _robotVisionConfig);
    if (!success)
    {
      LOG_ERROR("RobotDataLoader.VisionConfigJsonNotFound",
                "Vision Json config file %s not found or failed to parse",
                jsonFilename.c_str());
    }
  }

  // visionScheduleMediator config
  {
    static const std::string jsonFilename = "config/engine/visionScheduleMediator_config.json";
    const bool success = _platform->readAsJson(Util::Data::Scope::Resources, jsonFilename, _visionScheduleMediatorConfig);
    if(!success)
    {
      LOG_ERROR("RobotDataLoader.VisionScheduleMediatorConfigNotFound",
                "VisionScheduleMediator Json config file %s not found or failed to parse",
                jsonFilename.c_str());
    }
  }

  // userIntentsComponent config (also maps cloud intents to user intents)
  {
    static const std::string jsonFilename = "config/engine/behaviorComponent/user_intent_map.json";
    const bool success = _platform->readAsJson(Util::Data::Scope::Resources, jsonFilename, _userIntentsConfig);
    if(!success)
    {
      LOG_ERROR("RobotDataLoader.UserIntentsConfigNotFound",
                "UserIntents Json config file %s not found or failed to parse",
                jsonFilename.c_str());
    }
  }

  // DAS event config
  {
    static const std::string jsonFilename = "config/engine/das_event_config.json";
    const bool success = _platform->readAsJson(Util::Data::Scope::Resources, jsonFilename, _dasEventConfig);
    if (!success)
    {
      LOG_ERROR("RobotDataLoader.DasEventConfigJsonNotFound",
                "DAS Event Json config file %s not found or failed to parse",
                jsonFilename.c_str());
    }
  }

  // feature gate
  {
    const std::string filename{_platform->pathToResource(Util::Data::Scope::Resources, "config/features.json")};
    const std::string fileContents{Util::FileUtils::ReadFile(filename)};
    _context->GetFeatureGate()->Init(fileContents);
  }

  // A/B testing definition
  {
    const std::string filename{_platform->pathToResource(Util::Data::Scope::Resources, "config/experiments.json")};
    const std::string fileContents{Util::FileUtils::ReadFile(filename)};
    _context->GetExperiments()->GetAnkiLab().Load(fileContents);
  }

  // Inventory config
  {
    static const std::string jsonFilename = "config/engine/inventory_config.json";
    const bool success = _platform->readAsJson(Util::Data::Scope::Resources, jsonFilename, _inventoryConfig);
    if (!success)
    {
      LOG_ERROR("RobotDataLoader.InventoryConfigNotFound",
                "Inventory Config file %s not found or failed to parse",
                jsonFilename.c_str());
    }
  }

  // Web server config
  {
    static const std::string jsonFilename = "webserver/webServerConfig_engine.json";
    const bool success = _platform->readAsJson(Util::Data::Scope::Resources, jsonFilename, _webServerEngineConfig);
    if (!success)
    {
      LOG_ERROR("RobotDataLoader.WebServerEngineConfigNotFound",
                "Web Server Engine Config file %s not found or failed to parse",
                jsonFilename.c_str());
    }
  }

  // Photography config
  {
    static const std::string jsonFilename = "config/engine/photography_config.json";
    const bool success = _platform->readAsJson(Util::Data::Scope::Resources, jsonFilename, _photographyConfig);
    if (!success)
    {
      LOG_ERROR("RobotDataLoader.PhotographyConfigNotFound",
                "Photography Config file %s not found or failed to parse",
                jsonFilename.c_str());
    }
  }

  // Settings config
  {
    static const std::string jsonFilename = "config/engine/settings_config.json";
    const bool success = _platform->readAsJson(Util::Data::Scope::Resources, jsonFilename, _settingsConfig);
    if (!success)
    {
      LOG_ERROR("RobotDataLoader.SettingsConfigNotFound",
                "Settings Config file %s not found or failed to parse",
                jsonFilename.c_str());
    }
  }

  // Eye color config
  {
    static const std::string jsonFilename = "config/engine/eye_color_config.json";
    const bool success = _platform->readAsJson(Util::Data::Scope::Resources, jsonFilename, _eyeColorConfig);
    if (!success)
    {
      LOG_ERROR("RobotDataLoader.EyeColorConfigNotFound",
                "Eye Color Config file %s not found or failed to parse",
                jsonFilename.c_str());
    }
  }
}

bool RobotDataLoader::DoNonConfigDataLoading(float& loadingCompleteRatio_out)
{
  loadingCompleteRatio_out = _loadingCompleteRatio.load();

  if (_isNonConfigDataLoaded)
  {
    return true;
  }

  // loading hasn't started
  if (!_dataLoadingThread.joinable())
  {
    // start loading
    _dataLoadingThread = std::thread(&RobotDataLoader::LoadNonConfigData, this);
    return false;
  }

  // loading has started but isn't complete
  if (loadingCompleteRatio_out < 1.0f)
  {
    return false;
  }

  // loading is now done so lets clean up
  _dataLoadingThread.join();
  _dataLoadingThread = std::thread();
  _isNonConfigDataLoaded = true;

  return true;
}

bool RobotDataLoader::HasAnimationForTrigger( AnimationTrigger ev )
{
  return _animationTriggerMap->HasKey(ev);
}
std::string RobotDataLoader::GetAnimationForTrigger( AnimationTrigger ev )
{
  return _animationTriggerMap->GetValue(ev);
}
std::string RobotDataLoader::GetCubeAnimationForTrigger( CubeAnimationTrigger ev )
{
  return _cubeAnimationTriggerMap->GetValue(ev);
}




}
}<|MERGE_RESOLUTION|>--- conflicted
+++ resolved
@@ -142,17 +142,15 @@
   }
 
   {
-<<<<<<< HEAD
     ANKI_CPU_PROFILE("RobotDataLoader::LoadVariableSnapshotJsonMap");
     LoadVariableSnapshotJsonMap();
   }
   
-=======
+  {
     ANKI_CPU_PROFILE("RobotDataLoader::LoadCubeSpinnerConfig");
     LoadCubeSpinnerConfig();
   }
 
->>>>>>> e0c2dd92
   {
     ANKI_CPU_PROFILE("RobotDataLoader::LoadBackpackLightAnimations");
     LoadBackpackLightAnimations();
@@ -702,7 +700,7 @@
 
 }
 
-<<<<<<< HEAD
+
 void RobotDataLoader::LoadVariableSnapshotJsonMap()
 {
   _variableSnapshotJsonMap = std::make_unique<VariableSnapshotJsonMap>();
@@ -723,7 +721,7 @@
   }
 }
 
-=======
+
 void RobotDataLoader::LoadCubeSpinnerConfig()
 {
   static const std::string jsonFilename = "config/engine/behaviorComponent/cubeSpinnerLightMaps.json";
@@ -735,7 +733,6 @@
               jsonFilename.c_str());
   }
 }
->>>>>>> e0c2dd92
 
 std::map<std::string, std::string> RobotDataLoader::CreateFileNameToFullPathMap(const std::vector<const char*> & srcDirs, const std::string& fileExtensions) const
 {
@@ -758,6 +755,7 @@
   return fileNameToFullPath;
 }
 
+
 void RobotDataLoader::LoadAnimationTriggerMap()
 {
   _animationTriggerMap->Load(_platform, "assets/cladToFileMaps/AnimationTriggerMap.json", "AnimName");
