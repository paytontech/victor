--- conflicted
+++ resolved
@@ -94,25 +94,12 @@
   if( kStressTestThreadedPrintsDuringLoad ) {
     REMOTE_CONSOLE_ENABLED_ONLY( stressTester.Start() );
   }
-<<<<<<< HEAD
-  
-  {
-    ANKI_CPU_PROFILE("RobotDataLoader::CollectFiles");
-    CollectAnimFiles();
-  }
-=======
->>>>>>> 16dbc7fa
-
-  // Don't load these if this is the factory test
-  if(!FACTORY_TEST)
-  {
-    {
-      ANKI_CPU_PROFILE("RobotDataLoader::LoadAnimationGroups");
-      LoadAnimationGroups();
-    }
-<<<<<<< HEAD
-  }
-    
+
+  {
+    ANKI_CPU_PROFILE("RobotDataLoader::LoadAnimationGroups");
+    LoadAnimationGroups();
+  }
+
   {
     ANKI_CPU_PROFILE("RobotDataLoader::LoadBackpackLightAnimations");
     LoadBackpackLightAnimations();
@@ -127,44 +114,20 @@
     ANKI_CPU_PROFILE("RobotDataLoader::LoadCubeAnimationTriggerResponses");
     LoadCubeAnimationTriggerResponses();
   }
-=======
-
-    {
-      ANKI_CPU_PROFILE("RobotDataLoader::LoadCubeLightAnimations");
-      LoadCubeLightAnimations();
-    }
-
-    {
-      ANKI_CPU_PROFILE("RobotDataLoader::LoadBackpackLightAnimations");
-      LoadBackpackLightAnimations();
-    }
->>>>>>> 16dbc7fa
-
-  // Don't load these if this is the factory test
-  if(!FACTORY_TEST)
-  {
-    {
-      ANKI_CPU_PROFILE("RobotDataLoader::LoadEmotionEvents");
-      LoadEmotionEvents();
-    }
-
-    {
-      ANKI_CPU_PROFILE("RobotDataLoader::LoadFacePNGPaths");
-      LoadFacePNGPaths();
-    }
-<<<<<<< HEAD
-=======
-
-    {
-      ANKI_CPU_PROFILE("RobotDataLoader::LoadCubeAnimationTriggerResponses");
-      LoadCubeAnimationTriggerResponses();
-    }
->>>>>>> 16dbc7fa
-
-    {
-      ANKI_CPU_PROFILE("RobotDataLoader::LoadDasBlacklistedAnimationTriggers");
-      LoadDasBlacklistedAnimationTriggers();
-    }
+
+  {
+    ANKI_CPU_PROFILE("RobotDataLoader::LoadEmotionEvents");
+    LoadEmotionEvents();
+  }
+
+  {
+    ANKI_CPU_PROFILE("RobotDataLoader::LoadFacePNGPaths");
+    LoadFacePNGPaths();
+  }
+
+  {
+    ANKI_CPU_PROFILE("RobotDataLoader::LoadDasBlacklistedAnimationTriggers");
+    LoadDasBlacklistedAnimationTriggers();
   }
 
   {
