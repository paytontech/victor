--- conflicted
+++ resolved
@@ -15,18 +15,9 @@
 
 #include "anki/common/types.h"
 #include "anki/common/basestation/math/point.h"
-<<<<<<< HEAD
-#include "anki/common/basestation/math/matrix.h"
-#include "anki/vision/basestation/image.h"
-=======
->>>>>>> 88bcb726
 #include "anki/cozmo/basestation/faceAnimationManager.h"
 #include "clad/types/proceduralEyeParameters.h"
-<<<<<<< HEAD
-
-=======
 #include "util/logging/logging.h"
->>>>>>> 88bcb726
 #include <array>
 #include <vector>
 
@@ -42,77 +33,11 @@
   struct DisplayProceduralFace;
 }
   
-<<<<<<< HEAD
-namespace Cozmo {
-
-  class ProceduralFace
-  {
-  public:
-    static const int WIDTH  = FaceAnimationManager::IMAGE_WIDTH;
-    static const int HEIGHT = FaceAnimationManager::IMAGE_HEIGHT;
- 
-    // Nominal positions/sizes for everything (these are things that aren't
-    // parameterized at dynamically, but could be if we want)
-    static constexpr s32   NominalEyeHeight       = 40;
-    static constexpr s32   NominalEyeWidth        = 30;
-    static constexpr s32   NominalLeftEyeX        = 32;
-    static constexpr s32   NominalRightEyeX       = 96;
-    static constexpr s32   NominalEyeY            = 32;
-    
-    
-    using Parameter = ProceduralEyeParameter;
-    using WhichEye = ProceduralFaceParams::WhichEye;
-    using Value = ProceduralFaceParams::Value;
-    
-    ProceduralFace();
-    
-    // Reset parameters to their nominal values
-    void Reset();
-    
-    // Closes eyes and switches interlacing. Call until it returns false, which
-    // indicates there are no more blink frames and the face is back in its
-    // original state. The output "offset" indicates the desired timing since
-    // the previous state.
-    bool GetNextBlinkFrame(TimeStamp_t& offset);
-    
-    // Actually draw the face with the current parameters
-    Vision::Image GetFace() const;
-    
-    void MimicHumanFace(const Vision::TrackedFace& trackedFace);
-
-    bool HasBeenSentToRobot() const;
-    void MarkAsSentToRobot(bool tf);
-    
-    TimeStamp_t GetTimeStamp() const;
-    void SetTimeStamp(TimeStamp_t t);
-    
-    // To avoid burn-in this switches which scanlines to use (odd or even), e.g.
-    // to be called each time we blink.
-    static void SwitchInterlacing();
-    
-    const ProceduralFaceParams& GetParams() const { return _faceData; }
-    ProceduralFaceParams& GetParams() { return _faceData; }
-    void SetParams(const ProceduralFaceParams& newData) { _faceData = newData; }
-    void SetParams(ProceduralFaceParams&& newData) { _faceData = std::move(newData); }
-    
-  private:
-
-    void DrawEye(ProceduralFaceParams::WhichEye whichEye, Vision::Image& faceImg) const;
-    
-    static SmallMatrix<2,3,f32> GetTransformationMatrix(f32 angleDeg, f32 scaleX, f32 scaleY,
-                                                        f32 tX, f32 tY, f32 x0 = 0.f, f32 y0 = 0.f);
-    ProceduralFaceParams _faceData;
-    static u8 _firstScanLine;
-    bool _sentToRobot;
-    TimeStamp_t _timestamp;
-  }; // class ProceduralFace
-=======
 class ProceduralFace
 {
 public:
   static const int WIDTH  = FaceAnimationManager::IMAGE_WIDTH;
   static const int HEIGHT = FaceAnimationManager::IMAGE_HEIGHT;
->>>>>>> 88bcb726
   
   // Nominal positions/sizes for everything (these are things that aren't
   // parameterized at dynamically, but could be if we want)
