--- conflicted
+++ resolved
@@ -200,71 +200,6 @@
   public:
     RobotAudioKeyFrame() : _selectedAudioIndex(0), _sampleIndex(0) { }
 
-<<<<<<< HEAD
-  // Forward declaration
-    class Robot;
-    class IRobotMessageHandler;
-    
-    // IKeyFrame defines an abstract interface for all KeyFrames below.
-    class IKeyFrame
-    {
-    public:
-      static const u32 SAMPLE_LENGTH_MS = 33;
-      
-      IKeyFrame();
-      //IKeyFrame(const Json::Value& root);
-      ~IKeyFrame();
-      
-      bool IsValid() const { return _isValid; }
-      
-      // Returns true if current time has reached frame's "trigger" time, relative
-      // to the given start time, or if this has been set as a "Live" keyframe
-      bool IsTimeToPlay(TimeStamp_t startTime_ms, TimeStamp_t currTime_ms) const;
-      
-      // Returns the time to trigger whatever change is implied by the KeyFrame
-      TimeStamp_t GetTriggerTime() const { return _triggerTime_ms; }
-      
-      // Set all members from Json. Calls virtual SetMembersFromJson() method so
-      // subclasses can specify how to populate their members.
-      Result DefineFromJson(const Json::Value &json);
-      
-      // The trigger time for "live" keyframes is irrelevant; they are always
-      // ready to play.
-      bool IsLive() const { return _isLive; }
-      void SetIsLive(bool tf) { _isLive = tf; }
-      
-      // Fill some kind of message for streaming and return it. Return nullptr
-      // if not available.
-      virtual RobotInterface::EngineToRobot* GetStreamMessage() = 0;
-      
-      // Whether or not this KeyFrame is "done" after calling GetStreamMessage().
-      // Override for special keyframes that need to keep parceling out data into
-      // multiple returned messages.
-      virtual bool IsDone() { return true; }
-      
-    protected:
-      
-      // Populate members from Json
-      virtual Result SetMembersFromJson(const Json::Value &jsonRoot) = 0;
-      
-      //void SetIsValid(bool isValid) { _isValid = isValid; }
-      
-      Util::RandomGenerator& GetRNG() const;
-      
-    private:
-      
-      // A random number generator for all keyframes to share (for adding variability)
-      static Util::RandomGenerator sRNG;
-
-      TimeStamp_t   _triggerTime_ms;
-      bool          _isValid;
-      bool          _isLive;
-      
-    }; // class IKeyFrame
-    
-    inline Util::RandomGenerator& IKeyFrame::GetRNG() const {
-      return sRNG;
-=======
     virtual RobotInterface::EngineToRobot* GetStreamMessage() override;
     
     static const std::string& GetClassName() {
@@ -306,7 +241,6 @@
     static const std::string& GetClassName() {
       static const std::string ClassName("RobotAudioKeyFrame");
       return ClassName;
->>>>>>> f38cdf79
     }
     
     struct AudioRef {
@@ -317,180 +251,12 @@
     
     const AudioRef& GetAudioRef() const;
     
-<<<<<<< HEAD
-    // A HeadAngleKeyFrame specifies the time to _start_ moving the head towards
-    // a given angle (with optional variation), and how long to take to get there.
-    class HeadAngleKeyFrame : public IKeyFrame
-    {
-    public:
-      HeadAngleKeyFrame() { }
-      
-      HeadAngleKeyFrame(s8 angle_deg, u8 angle_variability_deg, TimeStamp_t duration_ms);
-      
-      virtual RobotInterface::EngineToRobot* GetStreamMessage() override;
-      
-      static const std::string& GetClassName() {
-        static const std::string ClassName("HeadAngleKeyFrame");
-        return ClassName;
-      }
-      
-    protected:
-      virtual Result SetMembersFromJson(const Json::Value &jsonRoot) override;
-      
-    private:
-      TimeStamp_t _durationTime_ms;
-      s8          _angle_deg;
-      u8          _angleVariability_deg;
-      
-      AnimKeyFrame::HeadAngle _streamHeadMsg;
-      
-    }; // class HeadAngleKeyFrame
-    
-    
-    // A LiftHeightKeyFrame specifies the time to _start_ moving the lift towards
-    // a given height (with optional variation), and how long to take to get there.
-    class LiftHeightKeyFrame : public IKeyFrame
-    {
-    public:
-      LiftHeightKeyFrame() { }
-      LiftHeightKeyFrame(u8 height_mm, u8 heightVariability_mm, TimeStamp_t duration_ms);
-      
-      virtual RobotInterface::EngineToRobot* GetStreamMessage() override;
-      
-      static const std::string& GetClassName() {
-        static const std::string ClassName("LiftHeightKeyFrame");
-        return ClassName;
-      }
-      
-    protected:
-      virtual Result SetMembersFromJson(const Json::Value &jsonRoot) override;
-      
-    private:
-      TimeStamp_t _durationTime_ms;
-      u8          _height_mm;
-      u8          _heightVariability_mm;
-      
-      AnimKeyFrame::LiftHeight _streamLiftMsg;
-      
-    }; // class LiftHeightKeyFrame
-    
-    
-    // A DeviceAudioKeyFrame references a single "sound" to be played on the
-    // device directly. It is not streamed at all, and thus its GetStreamMessage()
-    // method always returns nullptr.
-    class DeviceAudioKeyFrame : public IKeyFrame
-    {
-    public:
-      DeviceAudioKeyFrame() { }
-      
-      // Play sound on device
-      void PlayOnDevice();
-      
-      virtual RobotInterface::EngineToRobot* GetStreamMessage() override;
-      
-      static const std::string& GetClassName() {
-        static const std::string ClassName("DeviceAudioKeyFrame");
-        return ClassName;
-      }
-      
-    protected:
-      virtual Result SetMembersFromJson(const Json::Value &jsonRoot) override;
-      
-    private:
-      std::string _audioName;
-      
-    }; // class DeviceAudioKeyFrame
-    
-    
-    // A RobotAudioKeyFrame references a single "sound" which is made of lots
-    // of "samples" to be individually streamed to the robot.
-    class RobotAudioKeyFrame : public IKeyFrame
-    {
-    public:
-      RobotAudioKeyFrame() { }
-      
-      // NOTE: Always returns nullptr for RobotAudioKeyframe!
-      virtual RobotInterface::EngineToRobot* GetStreamMessage() override { return nullptr; };
-      
-      static const std::string& GetClassName() {
-        static const std::string ClassName("RobotAudioKeyFrame");
-        return ClassName;
-      }
-      
-      //const std::string& GetSoundName() const;
-      
-      struct AudioRef {
-        Audio::EventType audioEvent;
-        f32              volume;
-        // TODO: Any other parameters that need to be communicated to AudioManager?
-      };
-      
-      const AudioRef& GetAudioRef() const;
-      
-    protected:
-      virtual Result SetMembersFromJson(const Json::Value &jsonRoot) override;
-      
-    private:
-      
-      Result AddAudioRef(const std::string& name, const f32 volume = 1.f);
-
-      std::vector<AudioRef> _audioReferences;
-      
-    }; // class RobotAudioKeyFrame
-    
-    
-    // A FaceImageKeyFrame stores a reference to a particular image / sprite to
-    // be displayed on the robot's LED face display. When its GetStreamMessage()
-    // is requested, it looks up the actual RLE-compressed image matching the
-    // reference in the KeyFrame and fills the streamed message with it.
-    class FaceImageKeyFrame : public IKeyFrame
-    {
-    public:
-      FaceImageKeyFrame() { }
-      
-      virtual RobotInterface::EngineToRobot* GetStreamMessage() override;
-      
-      static const std::string& GetClassName() {
-        static const std::string ClassName("FaceImageKeyFrame");
-        return ClassName;
-      }
-      
-    protected:
-      virtual Result SetMembersFromJson(const Json::Value &jsonRoot) override;
-      
-    private:
-      u32 _imageID;
-      
-      AnimKeyFrame::FaceImage _streamMsg;
-      
-    }; // class FaceImageKeyFrame
-    
-    
-    // A FaceAnimationKeyFrame is for streaming a set of images to display on the
-    // robot's face. It is a cross between an AudioKeyFrame and an ImageKeyFrame.
-    // Like an ImageKeyFrame, it populates single messages with RLE-compressed
-    // data for display on the face display. Like an AudioKeyFrame, it will
-    // return a non-NULL message each time GetStreamMessage() is called until there
-    // are no more frames left in the animation.
-    class FaceAnimationKeyFrame : public IKeyFrame
-    {
-    public:
-      FaceAnimationKeyFrame(const std::string& faceAnimName = "") : _animName(faceAnimName) { }
-      
-      virtual RobotInterface::EngineToRobot* GetStreamMessage() override;
-      
-      static const std::string& GetClassName() {
-        static const std::string ClassName("FaceAnimationKeyFrame");
-        return ClassName;
-      }
-=======
   protected:
     virtual Result SetMembersFromJson(const Json::Value &jsonRoot) override;
     
   private:
     
     Result AddAudioRef(const std::string& name, const f32 volume = 1.f);
->>>>>>> f38cdf79
 
     std::vector<AudioRef> _audioReferences;
     
