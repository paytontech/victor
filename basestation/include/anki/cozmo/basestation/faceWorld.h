--- conflicted
+++ resolved
@@ -47,8 +47,6 @@
     // GetLastObservedFace() will return 0.
     void ClearAllFaces();
     
-    void ClearAllFaces();
-    
   private:
     
     Robot& _robot;
@@ -64,32 +62,22 @@
     };
     
     using FaceContainer = std::map<Vision::TrackedFace::ID_t, KnownFace>;
-<<<<<<< HEAD
-=======
     using KnownFaceIter = FaceContainer::iterator;
->>>>>>> 30256680
     FaceContainer _knownFaces;
     
     TimeStamp_t _deletionTimeout_ms = 4000;
 
-    //Vision::TrackedFace::ID_t _idCtr = 0;
+    Vision::TrackedFace::ID_t _idCtr = 0;
     
     Pose3d      _lastObservedFacePose;
     TimeStamp_t _lastObservedFaceTimeStamp = 0;
     
     // The distance (in mm) threshold inside of which to head positions are considered to be the same face
     static constexpr float headCenterPointThreshold = 220.f;
-
-    // The minimum number of observations to consider a face valid as the "last observed face"
-    u32 _minObservationsToStoreLastPose = 3;
     
     // Removes the face and advances the iterator. Notifies any listeners that
     // the face was removed.
-<<<<<<< HEAD
-    void RemoveFace(FaceContainer::iterator& faceIter);
-=======
     void RemoveFace(KnownFaceIter& faceIter);
->>>>>>> 30256680
     
     void RemoveFaceByID(Vision::TrackedFace::ID_t faceID);
 
