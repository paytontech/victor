--- conflicted
+++ resolved
@@ -14,19 +14,11 @@
 #ifndef ANKI_COZMO_BASESTATION_VISION_PROC_THREAD_H
 #define ANKI_COZMO_BASESTATION_VISION_PROC_THREAD_H
 
-//#include "clad/robotInterface/messageRobotToEngine.h"
-//#include "clad/robotInterface/messageEngineToRobot.h"
-//#include "clad/vizInterface/messageViz.h"
-
 #include "anki/vision/basestation/cameraCalibration.h"
 #include "anki/vision/basestation/image.h"
 #include "anki/vision/basestation/visionMarker.h"
-<<<<<<< HEAD
 #include "anki/vision/basestation/faceTracker.h"
 #include "clad/types/robotStatusAndActions.h"
-=======
-
->>>>>>> c5e7746d
 #include <thread>
 #include <mutex>
 
@@ -108,13 +100,8 @@
     // These return true if a mailbox messages was available, and they copy
     // that message into the passed-in message struct.
     //bool CheckMailbox(ImageChunk&          msg);
-<<<<<<< HEAD
-    bool CheckMailbox(DockingErrorSignal&  msg);
-    //bool CheckMailbox(FaceDetection&       msg);
-=======
     bool CheckMailbox(std::pair<Pose3d, TimeStamp_t>& markerPoseWrtCamera);
     //bool CheckMailbox(MessageFaceDetection&       msg);
->>>>>>> c5e7746d
     bool CheckMailbox(Vision::ObservedMarker&     msg);
     bool CheckMailbox(VizInterface::TrackerQuad&         msg);
     bool CheckMailbox(RobotInterface::PanAndTilt&      msg);
