/**
 * File: ankiEvent.h
 *
 * Author: Lee Crippen
 * Created: 07/30/15
 *
 * Description: Events that contain a simple type and a templatized data parameter.
 *
 * Copyright: Anki, Inc. 2015
 *
 * COZMO_PUBLIC_HEADER
 **/

#ifndef ANKI_COZMO_EVENT_H
#define ANKI_COZMO_EVENT_H

#include <stdint.h>
#include <utility>


namespace Anki {
namespace Cozmo {

template <typename DataType>
class AnkiEvent
{
public:
  // In addition to the class being templated, this constructor is templated.
  // This allows for 'perfect forwarding' where the constructor either uses
  // a standard lvalue version or the c++11 rvalue reference version. Magic!
  template <typename FwdType>
<<<<<<< HEAD
  AnkiEvent(uint32_t type, FwdType&& newData)
  : _myType(type)
  , _data( std::forward<FwdType>(newData) )
{ }

  uint32_t GetType() const { return _myType; }
  const DataType& GetData() const { return _data; }
  
protected:

  uint32_t _myType;
=======
  AnkiEvent(double _time, u32 type, FwdType&& newData)
  : _currentTime(_time)
  , _myType(type)
  , _data( std::forward<FwdType>(newData) )
{ }
  
  double GetCurrentTime() const { return _currentTime; }
  u32 GetType() const { return _myType; }
  const DataType& GetData() const { return _data; }
  
protected:
  
  double _currentTime;
  u32 _myType;
>>>>>>> c5e7746d
  DataType _data;
  
}; // class Event


} // namespace Cozmo
} // namespace Anki

#endif //  ANKI_COZMO_EVENT_H<|MERGE_RESOLUTION|>--- conflicted
+++ resolved
@@ -29,34 +29,20 @@
   // This allows for 'perfect forwarding' where the constructor either uses
   // a standard lvalue version or the c++11 rvalue reference version. Magic!
   template <typename FwdType>
-<<<<<<< HEAD
-  AnkiEvent(uint32_t type, FwdType&& newData)
-  : _myType(type)
+  AnkiEvent(double time, uint32_t type, FwdType&& newData)
+  : _currentTime(time)
+  , _myType(type)
   , _data( std::forward<FwdType>(newData) )
 { }
 
+  double GetCurrentTime() const { return _currentTime; }
   uint32_t GetType() const { return _myType; }
   const DataType& GetData() const { return _data; }
   
 protected:
 
+  double _currentTime;
   uint32_t _myType;
-=======
-  AnkiEvent(double _time, u32 type, FwdType&& newData)
-  : _currentTime(_time)
-  , _myType(type)
-  , _data( std::forward<FwdType>(newData) )
-{ }
-  
-  double GetCurrentTime() const { return _currentTime; }
-  u32 GetType() const { return _myType; }
-  const DataType& GetData() const { return _data; }
-  
-protected:
-  
-  double _currentTime;
-  u32 _myType;
->>>>>>> c5e7746d
   DataType _data;
   
 }; // class Event
