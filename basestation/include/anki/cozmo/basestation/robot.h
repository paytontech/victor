//
//  robot.h
//  Products_Cozmo
//
//  Created by Andrew Stein on 8/23/13.
//  Copyright (c) 2013 Anki, Inc. All rights reserved.
//
/**
 * File: robot.h
 *
 * Author: Andrew Stein
 * Date:   8/23/13
 *
 * Description: Defines a Robot representation on the Basestation, which is 
 *              in charge of communicating with (and mirroring the state of)
 *              a physical (hardware) robot.  
 *
 *              Convention: Set*() methods do not actually command the physical
 *              robot to do anything; they simply update some aspect of the 
 *              state or internal representation of the Basestation Robot. 
 *              To command the robot to "do" something, methods beginning with
 *              other action words, or add IAction objects to its ActionList.
 *
 * Copyright: Anki, Inc. 2013
 **/

#ifndef ANKI_COZMO_BASESTATION_ROBOT_H
#define ANKI_COZMO_BASESTATION_ROBOT_H

#include "anki/common/types.h"
#include "anki/common/basestation/math/pose.h"
#include "anki/vision/basestation/camera.h"
#include "anki/vision/basestation/image.h"
#include "anki/vision/basestation/visionMarker.h"
#include "anki/planning/shared/path.h"
#include "clad/types/activeObjectTypes.h"
#include "clad/types/ledTypes.h"
#include "anki/cozmo/basestation/block.h"
#include "anki/cozmo/basestation/blockWorld.h"
#include "anki/cozmo/basestation/faceWorld.h"
#include "anki/cozmo/basestation/actionContainers.h"
#include "anki/cozmo/basestation/animation/animationStreamer.h"
#include "anki/cozmo/basestation/proceduralFace.h"
#include "anki/cozmo/basestation/cannedAnimationContainer.h"
#include "anki/cozmo/basestation/behaviorManager.h"
#include "anki/cozmo/basestation/ramp.h"
#include "anki/cozmo/basestation/soundManager.h"
#include "anki/cozmo/basestation/imageDeChunker.h"
#include "anki/cozmo/basestation/events/ankiEvent.h"
#include "anki/cozmo/basestation/components/movementComponent.h"
#include "anki/cozmo/basestation/components/visionComponent.h"
#include "anki/cozmo/basestation/moodSystem/moodManager.h"
#include "anki/cozmo/basestation/progressionSystem/progressionManager.h"
#include "util/signals/simpleSignal.hpp"
#include "clad/types/robotStatusAndActions.h"
#include "clad/types/imageTypes.h"
#include <queue>
#include <unordered_map>
#include <time.h>
#include <utility>

namespace Anki {
  
// Forward declaration:
namespace Util {
namespace Data {
class DataPlatform;
}
}

enum class ERobotDriveToPoseStatus {
  // There was an internal error while planning
  Error,

  // computing the inital path (the robot is not moving)
  ComputingPath,

  // replanning based on an environment change. The robot is likely following the old path while this is
  // happening
  Replanning,

  // Following a planned path
  FollowingPath,

  // Stopped and waiting (not planning or following)
  Waiting,
};
  
namespace Cozmo {
  
// Forward declarations:
class IPathPlanner;
class MatPiece;
class PathDolerOuter;
class RobotPoseHistory;
class RobotPoseStamp;
class IExternalInterface;
struct RobotState;
class ActiveCube;

typedef enum {
  SAVE_OFF = 0,
  SAVE_ONE_SHOT,
  SAVE_CONTINUOUS
} SaveMode_t;
    
namespace RobotInterface {
  class MessageHandler;
  class EngineToRobot;
  class RobotToEngine;
  enum class EngineToRobotTag : uint8_t;
  enum class RobotToEngineTag : uint8_t;
} // end namespace RobotInterface

namespace ExternalInterface {
  class MessageEngineToGame;
}

namespace Audio {
  class RobotAudioClient;
}

// indent 2 spaces << that way !!!! coding standards !!!!
class Robot
{
public:
    
    Robot(const RobotID_t robotID, RobotInterface::MessageHandler* msgHandler,
          IExternalInterface* externalInterface, Util::Data::DataPlatform* dataPlatform);
    ~Robot();
    
    Result Update();
    
    Result UpdateFullRobotState(const RobotState& msg);
    
    bool HasReceivedRobotState() const;
    
    // Accessors
    const RobotID_t        GetID()         const;
    BlockWorld&            GetBlockWorld()       {return _blockWorld;}
    const BlockWorld&      GetBlockWorld() const {return _blockWorld;}
    
    FaceWorld&             GetFaceWorld()        {return _faceWorld;}
    const FaceWorld&       GetFaceWorld()  const {return _faceWorld;}
    
    //
    // Localization
    //
    bool                   IsLocalized()     const;
    void                   Delocalize();
      
    // Get the ID of the object we are localized to
    const ObjectID&        GetLocalizedTo()  const {return _localizedToID;}
      
    // Set the object we are localized to.
    // Use nullptr to UnSet the localizedTo object but still mark the robot
    // as localized (i.e. to "odometry").
    Result                 SetLocalizedTo(const ObservableObject* object);
  
    // Has the robot moved since it was last localized
    bool                   HasMovedSinceBeingLocalized() const;
  
    // Get the squared distance to the closest, most recently observed marker
    // on the object we are localized to
    f32                    GetLocalizedToDistanceSq() const;
  
    // TODO: Can this be removed in favor of the more general LocalizeToObject() below?
    Result LocalizeToMat(const MatPiece* matSeen, MatPiece* existinMatPiece);
      
    Result LocalizeToObject(const ObservableObject* seenObject,
                            ObservableObject* existingObject);
    
    // Returns true if robot is not traversing a path and has no actions in its queue.
    bool   IsIdle() const { return !IsTraversingPath() && _actionList.IsEmpty(); }
    
    // True if wheel speeds are non-zero in most recent RobotState message
    bool   IsMoving() const {return _isMoving;}
    
    // True if head/lift is on its way to a commanded angle/height
    bool   IsHeadMoving() const {return _isHeadMoving;}
    bool   IsLiftMoving() const {return _isLiftMoving;}
    
    // True if we are on the sloped part of a ramp
    bool   IsOnRamp() const { return _onRamp; }
    
    // Set whether or not the robot is on a ramp
    Result SetOnRamp(bool t);
    
    // Just sets the ramp to use and in which direction, not whether robot is on it yet
    void   SetRamp(const ObjectID& rampID, const Ramp::TraversalDirection direction);
    
    //
    // Camera / Vision
    //
    VisionComponent&         GetVisionComponent() { return _visionComponent; }
    const VisionComponent&   GetVisionComponent() const { return _visionComponent; }
    void                     EnableVisionWhileMoving(bool enable);
    Vision::Camera           GetHistoricalCamera(RobotPoseStamp* p, TimeStamp_t t);
    Vision::Camera           GetHistoricalCamera(TimeStamp_t t_request);
  
    Result ProcessImage(const Vision::ImageRGB& image);
  
    // Queue an observed vision marker for processing with BlockWorld.
    // Note that this is a NON-const reference: the marker's camera will be updated
    // to use a pose from pose history.
    Result QueueObservedMarker(const Vision::ObservedMarker& marker);
    
    // Get a *copy* of the current image on this robot's vision processing thread
    // TODO: Remove this method? I don't think anyone is using it...
    bool GetCurrentImage(Vision::Image& img, TimeStamp_t newerThan);
    
    // Returns the average period of incoming robot images
    u32 GetAverageImagePeriodMS();
    
    // Specify whether this robot is a physical robot or not.
    // Currently, adjusts headCamPose by slop factor if it's physical.
    void SetPhysicalRobot(bool isPhysical);
    bool IsPhysical() {return _isPhysical;}
    
    //
    // Pose (of the robot or its parts)
    //
    const Pose3d&          GetPose()         const;
    const f32              GetHeadAngle()    const;
    const f32              GetLiftAngle()    const;
    const Pose3d&          GetLiftPose()     const { return _liftPose; }  // At current lift position!
    const PoseFrameID_t    GetPoseFrameID()  const { return _frameId; }
    const Pose3d*          GetWorldOrigin()  const { return _worldOrigin; }

    // These change the robot's internal (basestation) representation of its
    // pose, head angle, and lift angle, but do NOT actually command the
    // physical robot to do anything!
    void SetPose(const Pose3d &newPose);
    void SetHeadAngle(const f32& angle);
    void SetLiftAngle(const f32& angle);
  
    // Get 3D bounding box of the robot at its current pose or a given pose
    void GetBoundingBox(std::array<Point3f, 8>& bbox3d, const Point3f& padding_mm) const;
    void GetBoundingBox(const Pose3d& atPose, std::array<Point3f, 8>& bbox3d, const Point3f& padding_mm) const;

    // Get the bounding quad of the robot at its current or a given pose
    Quad2f GetBoundingQuadXY(const f32 padding_mm = 0.f) const; // at current pose
    Quad2f GetBoundingQuadXY(const Pose3d& atPose, const f32 paddingScale = 0.f) const; // at specific pose
    
    // Return current height of lift's gripper
    f32 GetLiftHeight() const;
  
    // Get pitch angle of robot
    f32 GetPitchAngle();
  
    // Return current bounding height of the robot, taking into account whether lift
    // is raised
    f32 GetHeight() const;
    
    // Wheel speeds, mm/sec
    f32 GetLeftWheelSpeed() const { return _leftWheelSpeed_mmps; }
    f32 GetRigthWheelSpeed() const { return _rightWheelSpeed_mmps; }
    
    // Return pose of robot's drive center based on what it's currently carrying
    const Pose3d& GetDriveCenterPose() const;
    
    // Computes the drive center offset from origin based on current carrying state
    f32 GetDriveCenterOffset() const;
    
    // Computes pose of drive center for the given robot pose
    void ComputeDriveCenterPose(const Pose3d &robotPose, Pose3d &driveCenterPose) const;
    
    // Computes robot origin pose for the given drive center pose
    void ComputeOriginPose(const Pose3d &driveCenterPose, Pose3d &robotPose) const;
    
    //
    // Path Following
    //

    // Begin computation of a path to drive to the given pose (or poses). Once the path is computed, the robot
    // will immediately start following it, and will replan (e.g. to avoid new obstacles) automatically If
    // useManualSpeed is set to true, the robot will plan a path to the goal, but won't actually execute any
    // speed changes, so the user (or some other system) will have control of the speed along the "rails" of
    // the path. If specified, the maxReplanTime arguments specifies the maximum nyum
    Result StartDrivingToPose(const Pose3d& pose,
                              const PathMotionProfile motionProfile,
                              bool useManualSpeed = false);

    // Just like above, but will plan to any of the given poses. It's up to the robot / planner to pick which
    // pose it wants to go to. The optional second argument is a pointer to a size_t, which, if not null, will
    // be set to the pose which is selected once planning is complete
    Result StartDrivingToPose(const std::vector<Pose3d>& poses,
                              const PathMotionProfile motionProfile,                              
                              size_t* selectedPoseIndex = nullptr,
                              bool useManualSpeed = false);
  
    // This function checks the planning / path following status of the robot. See the enum definition for
    // details
    ERobotDriveToPoseStatus CheckDriveToPoseStatus() const;
    
    bool IsTraversingPath()   const {return (_currPathSegment >= 0) || (_lastSentPathID > _lastRecvdPathID);}
    
    u16  GetCurrentPathSegment() const { return _currPathSegment; }
    u16  GetLastRecvdPathID()    const { return _lastRecvdPathID; }
    u16  GetLastSentPathID()     const { return _lastSentPathID;  }

    bool IsUsingManualPathSpeed() const {return _usingManualPathSpeed;}
    
    //
    // Object Docking / Carrying
    //

    const ObjectID&  GetDockObject()          const {return _dockObjectID;}
    const ObjectID&  GetCarryingObject()      const {return _carryingObjectID;}
    const ObjectID&  GetCarryingObjectOnTop() const {return _carryingObjectOnTopID;}
    const std::set<ObjectID> GetCarryingObjects() const;
    const Vision::KnownMarker*  GetCarryingMarker() const {return _carryingMarker; }

    bool IsCarryingObject()   const {return _carryingObjectID.IsSet(); }
    bool IsPickingOrPlacing() const {return _isPickingOrPlacing;}
    bool IsPickedUp()         const {return _isPickedUp;}
    
    void SetCarryingObject(ObjectID carryObjectID);
    void UnSetCarryingObjects();
    
    // Tell the physical robot to dock with the specified marker
    // of the specified object that it should currently be seeing.
    // If pixel_radius == u8_MAX, the marker can be seen anywhere in the image,
    // otherwise the marker's center must be seen within pixel_radius of the
    // specified image coordinates.
    // marker2 needs to be specified when dockAction == DA_CROSS_BRIDGE to indiciate
    // the expected marker on the end of the bridge. Otherwise, it is ignored.
    Result DockWithObject(const ObjectID objectID,
                              const Vision::KnownMarker* marker,
                              const Vision::KnownMarker* marker2,
                              const DockAction dockAction,
                              const u16 image_pixel_x,
                              const u16 image_pixel_y,
                              const u8 pixel_radius,
                              const f32 placementOffsetX_mm = 0,
                              const f32 placementOffsetY_mm = 0,
                              const f32 placementOffsetAngle_rad = 0,
                              const bool useManualSpeed = false);
    
    // Same as above but without specifying image location for marker
    Result DockWithObject(const ObjectID objectID,
                          const Vision::KnownMarker* marker,
                          const Vision::KnownMarker* marker2,
                          const DockAction dockAction,
                          const f32 placementOffsetX_mm = 0,
                          const f32 placementOffsetY_mm = 0,
                          const f32 placementOffsetAngle_rad = 0,
                          const bool useManualSpeed = false);
    
    // Transitions the object that robot was docking with to the one that it
    // is carrying, and puts it in the robot's pose chain, attached to the
    // lift. Returns RESULT_FAIL if the robot wasn't already docking with
    // an object.
    Result SetDockObjectAsAttachedToLift();
    
    // Same as above, but with specified object
    Result SetObjectAsAttachedToLift(const ObjectID& dockObjectID,
                                     const Vision::KnownMarker* dockMarker);
    
    void SetLastPickOrPlaceSucceeded(bool tf) { _lastPickOrPlaceSucceeded = tf; }
    bool GetLastPickOrPlaceSucceeded() const { return _lastPickOrPlaceSucceeded; }
    
    // Places the object that the robot was carrying in its current position
    // w.r.t. the world, and removes it from the lift pose chain so it is no
    // longer "attached" to the robot.
    Result SetCarriedObjectAsUnattached();
  
    /*
    //
    // Proximity Sensors
    //
    u8   GetProxSensorVal(ProxSensor_t sensor)    const {return _proxVals[sensor];}
    bool IsProxSensorBlocked(ProxSensor_t sensor) const {return _proxBlocked[sensor];}

    // Pose of where objects are assumed to be with respect to robot pose when
    // obstacles are detected by proximity sensors
    static const Pose3d ProxDetectTransform[NUM_PROX];
    */

    // Set how to save incoming robot state messages
    void SetSaveStateMode(const SaveMode_t mode);
    
    // Set how to save incoming robot images to file
    void SetSaveImageMode(const SaveMode_t mode);
    
    // Return the timestamp of the last _processed_ image
    TimeStamp_t GetLastImageTimeStamp() { return _visionComponent.GetLastProcessedImageTimeStamp(); }
    
    // =========== Actions Commands =============
    
    // Return a reference to the robot's action list for directly adding things
    // to do, either "now" or in queues.
    // TODO: This seems simpler than writing/maintaining wrappers, but maybe that would be better?
    ActionList& GetActionList() { return _actionList; }
  
    static const ActionList::SlotHandle DriveAndManipulateSlot = 0;
  
    // Send a message to the robot to place whatever it is carrying on the
    // ground right where it is. Returns RESULT_FAIL if robot is not carrying
    // anything.
    Result PlaceObjectOnGround(const bool useManualSpeed = false);
    
    
    // =========== Animation Commands =============
    
    // Plays specified animation numLoops times.
    // If numLoops == 0, animation repeats forever.
    // Returns the streaming tag, so you can find out when it is done.
    u8 PlayAnimation(const std::string& animName, const u32 numLoops = 1);
    
    // Set the animation to be played when no other animation has been specified.
    // Use the empty string to disable idle animation.
    Result SetIdleAnimation(const std::string& animName);
    
    // Returns name of currently streaming animation. Does not include idle animation.
    // Returns "" if no non-idle animation is streaming.
    const std::string GetStreamingAnimationName() const;
    
    const ProceduralFace& GetProceduralFace() const { return _proceduralFace; }
    const ProceduralFace& GetLastProceduralFace() const { return _lastProceduralFace; }
    void SetProceduralFace(const ProceduralFace& face);
    void MarkProceduralFaceAsSent();
    
    // Returns the number of animation bytes played on the robot since
    // it was initialized with SyncTime.
    s32 GetNumAnimationBytesPlayed() const;
    
    // Returns a reference to a count of the total number of bytes streamed to the robot.
    s32 GetNumAnimationBytesStreamed();
    void IncrementNumAnimationBytesStreamed(s32 num);
  
    // =========== Audio =============
    const Audio::RobotAudioClient* GetRobotAudioClient() const { return _audioClient; }
    void SetRobotAudioClient( Audio::RobotAudioClient* audioClient ) { _audioClient = audioClient; }
  
    // Ask the UI to play a sound for us
    // TODO: REMOVE OLD AUDIO SYSTEM
    Result PlaySound(const std::string& soundName, u8 numLoops, u8 volume);
    void   StopSound();
    
    Result StopAnimation();

    // Read the animations in a dir
    void ReadAnimationFile(const char* filename, std::string& animationID);

    // Read the animations in a dir
    void ReadAnimationDir();

    // Returns true if the robot is currently playing an animation, according
    // to most recent state message. NOTE: Will also be true if the animation
    // is the "idle" animation!
    bool IsAnimating() const;
    
    // Returns true iff the robot is currently playing the idle animation.
    bool IsIdleAnimating() const;
    
    // Returns the "tag" of the 
    u8 GetCurrentAnimationTag() const;

    Result SyncTime();
  
    // This is just for unit tests to fake a syncTimeAck message from the robot
    void FakeSyncTimeAck() { _timeSynced = true;}
  
    Result RequestIMU(const u32 length_ms) const;


    // =========== Pose history =============
  
    RobotPoseHistory* GetPoseHistory() { return _poseHistory; }
  
    Result AddRawOdomPoseToHistory(const TimeStamp_t t,
                                   const PoseFrameID_t frameID,
                                   const f32 pose_x, const f32 pose_y, const f32 pose_z,
                                   const f32 pose_angle,
                                   const f32 head_angle,
                                   const f32 lift_angle);
    
    Result AddVisionOnlyPoseToHistory(const TimeStamp_t t,
                                      const f32 pose_x, const f32 pose_y, const f32 pose_z,
                                      const f32 pose_angle,
                                      const f32 head_angle,
                                      const f32 lift_angle);

    TimeStamp_t GetLastMsgTimestamp() const;
    
    bool IsValidPoseKey(const HistPoseKey key) const;
    
    // Updates the current pose to the best estimate based on
    // historical poses including vision-based poses. Will use the specified
    // parent pose to store the pose.
    // Returns true if the pose is successfully updated, false otherwise.
    bool UpdateCurrPoseFromHistory(const Pose3d& wrtParent);

    
    // ============= Reactions =============
    using ReactionCallback = std::function<Result(Robot*,Vision::ObservedMarker*)>;
    using ReactionCallbackIter = std::list<ReactionCallback>::const_iterator;
    
    // Add a callback function to be run as a "reaction" when the robot
    // sees the specified VisionMarker. The returned iterator can be
    // used to remove the callback via the method below.
    ReactionCallbackIter AddReactionCallback(const Vision::Marker::Code code, ReactionCallback callback);
    
    // Remove a previously-added callback using the iterator returned by
    // AddReactionCallback above.
    void RemoveReactionCallback(const Vision::Marker::Code code, ReactionCallbackIter callbackToRemove);
    
    // ========= Lights ==========
    
    // Color specified as RGBA, where A(lpha) will be ignored
    void SetDefaultLights(const u32 color);
    
    void SetBackpackLights(const std::array<u32,(size_t)LEDId::NUM_BACKPACK_LEDS>& onColor,
                           const std::array<u32,(size_t)LEDId::NUM_BACKPACK_LEDS>& offColor,
                           const std::array<u32,(size_t)LEDId::NUM_BACKPACK_LEDS>& onPeriod_ms,
                           const std::array<u32,(size_t)LEDId::NUM_BACKPACK_LEDS>& offPeriod_ms,
                           const std::array<u32,(size_t)LEDId::NUM_BACKPACK_LEDS>& transitionOnPeriod_ms,
                           const std::array<u32,(size_t)LEDId::NUM_BACKPACK_LEDS>& transitionOffPeriod_ms);
   
    
    // =========  Block messages  ============
  
    // Dynamically cast the given object ID into the templated active object type
    // Return nullptr on failure to find ActiveObject
    ObservableObject* GetActiveObject(const ObjectID objectID,
                                      const ObjectFamily inFamily = ObjectFamily::Unknown);
  
    // Same as above, but search by active ID instead of (BlockWorld-assigned) object ID.
    ObservableObject* GetActiveObjectByActiveID(const s32 activeID,
                                                const ObjectFamily inFamily = ObjectFamily::Unknown);
  
    // Set the LED colors/flashrates individually (ordered by BlockLEDPosition)
    Result SetObjectLights(const ObjectID& objectID,
                           const std::array<u32,(size_t)ActiveObjectConstants::NUM_CUBE_LEDS>& onColor,
                           const std::array<u32,(size_t)ActiveObjectConstants::NUM_CUBE_LEDS>& offColor,
                           const std::array<u32,(size_t)ActiveObjectConstants::NUM_CUBE_LEDS>& onPeriod_ms,
                           const std::array<u32,(size_t)ActiveObjectConstants::NUM_CUBE_LEDS>& offPeriod_ms,
                           const std::array<u32,(size_t)ActiveObjectConstants::NUM_CUBE_LEDS>& transitionOnPeriod_ms,
                           const std::array<u32,(size_t)ActiveObjectConstants::NUM_CUBE_LEDS>& transitionOffPeriod_ms,
                           const MakeRelativeMode makeRelative,
                           const Point2f& relativeToPoint);
    
    // Set all LEDs of the specified block to the same color/flashrate
    Result SetObjectLights(const ObjectID& objectID,
                           const WhichCubeLEDs whichLEDs,
                           const u32 onColor, const u32 offColor,
                           const u32 onPeriod_ms, const u32 offPeriod_ms,
                           const u32 transitionOnPeriod_ms, const u32 transitionOffPeriod_ms,
                           const bool turnOffUnspecifiedLEDs,
                           const MakeRelativeMode makeRelative,
                           const Point2f& relativeToPoint);
    
    // Shorthand for turning off all lights on an object
    Result TurnOffObjectLights(const ObjectID& objectID);
    
    // =========  Other State  ============
    f32 GetBatteryVoltage() const { return _battVoltage; }
    
    // Abort everything the robot is doing, including path following, actions,
    // animations, and docking. This is like the big red E-stop button.
    // TODO: Probably need a more elegant way of doing this.
    Result AbortAll();
    
    // Abort things individually
    Result AbortAnimation();
    Result AbortDocking(); // a.k.a. PickAndPlace
    Result AbortDrivingToPose(); // stops planning and path following
  
    // Helper template for sending Robot messages with clean syntax
    template<typename T, typename... Args>
    Result SendRobotMessage(Args&&... args) const
    {
      return SendMessage(RobotInterface::EngineToRobot(T(std::forward<Args>(args)...)));
    }
  
    // Send a message to the physical robot
    Result SendMessage(const RobotInterface::EngineToRobot& message,
                       bool reliable = true, bool hot = false) const;
    
    // =========  Events  ============
    using RobotWorldOriginChangedSignal = Signal::Signal<void (RobotID_t)>;
    RobotWorldOriginChangedSignal& OnRobotWorldOriginChanged() { return _robotWorldOriginChangedSignal; }
    bool HasExternalInterface() const { return _externalInterface != nullptr; }
    IExternalInterface* GetExternalInterface() {
      ASSERT_NAMED(_externalInterface != nullptr, "Robot.ExternalInterface.nullptr"); return _externalInterface; }
    void SetImageSendMode(ImageSendMode newMode) { _imageSendMode = newMode; }
    const ImageSendMode GetImageSendMode() const { return _imageSendMode; }
  
    MovementComponent& GetMoveComponent() { return _movementComponent; }
    const MovementComponent& GetMoveComponent() const { return _movementComponent; }

    MoodManager& GetMoodManager() { return _moodManager; }
    const MoodManager& GetMoodManager() const { return _moodManager; }
<<<<<<< HEAD
=======
  
    inline const ProgressionManager& GetProgressionManager() const { return _progressionManager; }
    inline ProgressionManager& GetProgressionManager() { return _progressionManager; }
>>>>>>> b7ccc15d
  
    // Handle various message types
    template<typename T>
    void HandleMessage(const T& msg);

    // Convenience wrapper for broadcasting an event if the robot has an ExternalInterface.
    // Does nothing if not. Returns true if event was broadcast, false if not (i.e.
    // if there was no external interface).
    bool Broadcast(ExternalInterface::MessageEngineToGame&& event);
  
    Util::Data::DataPlatform* GetDataPlatform() { return _dataPlatform; }
  
  protected:
    IExternalInterface* _externalInterface;
    Util::Data::DataPlatform* _dataPlatform;
    RobotWorldOriginChangedSignal _robotWorldOriginChangedSignal;
    // The robot's identifier
    RobotID_t         _ID;
    bool              _isPhysical = false;
  
    // Whether or not sync time was acknowledged by physical robot
    bool              _timeSynced = false;
  
    // Flag indicating whether a robotStateMessage was ever received
    bool              _newStateMsgAvailable = false;
    
    // A reference to the MessageHandler that the robot uses for outgoing comms
    RobotInterface::MessageHandler* _msgHandler;
    
    // A reference to the BlockWorld the robot lives in
    BlockWorld        _blockWorld;
    
    // A container for faces/people the robot knows about
    FaceWorld         _faceWorld;
  
    BehaviorManager  _behaviorMgr;
    bool             _isBehaviorMgrEnabled = false;
    
    //ActionQueue      _actionQueue;
    ActionList        _actionList;
    MovementComponent _movementComponent;
    VisionComponent   _visionComponent;
  
    // Path Following. There are two planners, only one of which can
    // be selected at a time
    IPathPlanner*            _selectedPathPlanner          = nullptr;
    IPathPlanner*            _longPathPlanner              = nullptr;
    IPathPlanner*            _shortPathPlanner             = nullptr;
    IPathPlanner*            _shortMinAnglePathPlanner     = nullptr;
    size_t*                  _plannerSelectedPoseIndexPtr  = nullptr;
    int                      _numPlansStarted              = 0;
    int                      _numPlansFinished             = 0;
    ERobotDriveToPoseStatus  _driveToPoseStatus            = ERobotDriveToPoseStatus::Waiting;
    s8                       _currPathSegment              = -1;
    u8                       _numFreeSegmentSlots          = 0;
    u16                      _lastSentPathID               = 0;
    u16                      _lastRecvdPathID              = 0;
    bool                     _usingManualPathSpeed         = false;
    PathDolerOuter*          _pdo                          = nullptr;
    PathMotionProfile        _pathMotionProfile            = DEFAULT_PATH_MOTION_PROFILE;
  
    // This functions sets _selectedPathPlanner to the appropriate planner
    void SelectPlanner(const Pose3d& targetPose);
    void SelectPlanner(const std::vector<Pose3d>& targetPoses);

    // Sends a path to the robot to be immediately executed
    Result ExecutePath(const Planning::Path& path, const bool useManualSpeed = false);
    bool                      _visionWhileMovingEnabled = false;

    /*
    // Proximity sensors
    std::array<u8,   NUM_PROX>  _proxVals;
    std::array<bool, NUM_PROX>  _proxBlocked;
    */

    // Geometry / Pose
    std::list<Pose3d> _poseOrigins; // placeholder origin poses while robot isn't localized
    Pose3d*           _worldOrigin;
    Pose3d            _pose;
    Pose3d            _driveCenterPose;
    PoseFrameID_t     _frameId = 0;
    ObjectID          _localizedToID;       // ID of mat object robot is localized to
    bool              _hasMovedSinceLocalization = false;
    bool              _isLocalized = true;  // May be true even if not localized to an object, if robot has not been picked up
    bool              _localizedToFixedObject; // false until robot sees a _fixed_ mat
    f32               _localizedMarkerDistToCameraSq; // Stores (squared) distance to the closest observed marker of the object we're localized to

    
    Result UpdateWorldOrigin(Pose3d& newPoseWrtNewOrigin);
    
    const Pose3d     _neckPose;     // joint around which head rotates
    Pose3d           _headCamPose;  // in canonical (untilted) position w.r.t. neck joint
    const Pose3d     _liftBasePose; // around which the base rotates/lifts
    Pose3d           _liftPose;     // current, w.r.t. liftBasePose

    f32              _currentHeadAngle;
    f32              _currentLiftAngle = 0;
    f32              _pitchAngle;
  
    f32              _leftWheelSpeed_mmps;
    f32              _rightWheelSpeed_mmps;
    
    // Ramping
    bool             _onRamp = false;
    ObjectID         _rampID;
    Point2f          _rampStartPosition;
    f32              _rampStartHeight;
    Ramp::TraversalDirection _rampDirection;
    
    // State
    bool             _isPickingOrPlacing = false;
    bool             _isPickedUp         = false;
    bool             _isMoving           = false;
    bool             _isHeadMoving       = false;
    bool             _isLiftMoving       = false;
    f32              _battVoltage        = 5;
    ImageSendMode    _imageSendMode      = ImageSendMode::Off;
  
    // Pose history
    Result ComputeAndInsertPoseIntoHistory(const TimeStamp_t t_request,
                                           TimeStamp_t& t, RobotPoseStamp** p,
                                           HistPoseKey* key = nullptr,
                                           bool withInterpolation = false);
    
    Result GetVisionOnlyPoseAt(const TimeStamp_t t_request, RobotPoseStamp** p);
    Result GetComputedPoseAt(const TimeStamp_t t_request, RobotPoseStamp** p, HistPoseKey* key = nullptr);
    Result GetComputedPoseAt(const TimeStamp_t t_request, Pose3d& pose);
    
    RobotPoseHistory* _poseHistory;
    
    // Takes startPose and moves it forward as if it were a robot pose by distance mm and
    // puts result in movedPose.
    static void MoveRobotPoseForward(const Pose3d &startPose, const f32 distance, Pose3d &movedPose);
    
    // Leaves input liftPose's parent alone and computes its position w.r.t.
    // liftBasePose, given the angle
    static void ComputeLiftPose(const f32 atAngle, Pose3d& liftPose);
    
    // Docking / Carrying
    // Note that we don't store a pointer to the object because it
    // could deleted, but it is ok to hang onto a pointer to the
    // marker on that block, so long as we always verify the object
    // exists and is still valid (since, therefore, the marker must
    // be as well)
    ObjectID                    _dockObjectID;
    const Vision::KnownMarker*  _dockMarker               = nullptr;
    ObjectID                    _carryingObjectID;
    ObjectID                    _carryingObjectOnTopID;
    const Vision::KnownMarker*  _carryingMarker           = nullptr;
    bool                        _lastPickOrPlaceSucceeded = false;
  
    // A place to store reaction callback functions, indexed by the type of
    // vision marker that triggers them
    std::map<Vision::Marker::Code, std::list<ReactionCallback> > _reactionCallbacks;
    
    // Save mode for robot state
    SaveMode_t _stateSaveMode = SAVE_OFF;
    
    // Save mode for robot images
    SaveMode_t _imageSaveMode = SAVE_OFF;
    
    // Maintains an average period of incoming robot images
    u32         _imgFramePeriod        = 0;
    TimeStamp_t _lastImgTimeStamp      = 0;
    std::string _lastPlayedAnimationId;

    std::unordered_map<std::string, time_t> _loadedAnimationFiles;
    
    ///////// Modifiers ////////
    
    void SetCurrPathSegment(const s8 s)     {_currPathSegment = s;}
    void SetNumFreeSegmentSlots(const u8 n) {_numFreeSegmentSlots = n;}
    void SetLastRecvdPathID(u16 path_id)    {_lastRecvdPathID = path_id;}
    void SetPickingOrPlacing(bool t)        {_isPickingOrPlacing = t;}
    void SetPickedUp(bool t);
    /*
    void SetProxSensorData(const ProxSensor_t sensor, u8 value, bool blocked) {_proxVals[sensor] = value; _proxBlocked[sensor] = blocked;}
    */
  
    ///////// Audio /////////
    Audio::RobotAudioClient* _audioClient;
  
    ///////// Animation /////////
    
    CannedAnimationContainer _cannedAnimations;
    AnimationStreamer        _animationStreamer;
    ProceduralFace           _proceduralFace, _lastProceduralFace;
    s32 _numFreeAnimationBytes;
    s32 _numAnimationBytesPlayed   = 0;
    s32 _numAnimationBytesStreamed = 0;
    u8  _animationTag              = 0;
    
    ///////// Mood/Emotions ////////
    MoodManager      _moodManager;

    ///////// Progression/Skills ////////
    ProgressionManager  _progressionManager;
    
    ///////// Messaging ////////
    // These methods actually do the creation of messages and sending
    // (via MessageHandler) to the physical robot
    std::vector<Signal::SmartHandle> _signalHandles;
    ImageDeChunker* _imageDeChunker;
    uint8_t _imuSeqID = 0;
    uint32_t _imuDataSize = 0;
    int8_t _imuData[6][1024]{{0}};  // first ax, ay, az, gx, gy, gz

    void InitRobotMessageComponent(RobotInterface::MessageHandler* messageHandler, RobotID_t robotId);
    void HandleCameraCalibration(const AnkiEvent<RobotInterface::RobotToEngine>& message);
    void HandlePrint(const AnkiEvent<RobotInterface::RobotToEngine>& message);
    void HandleBlockPickedUp(const AnkiEvent<RobotInterface::RobotToEngine>& message);
    void HandleBlockPlaced(const AnkiEvent<RobotInterface::RobotToEngine>& message);
    void HandleActiveObjectMoved(const AnkiEvent<RobotInterface::RobotToEngine>& message);
    void HandleActiveObjectStopped(const AnkiEvent<RobotInterface::RobotToEngine>& message);
    void HandleActiveObjectTapped(const AnkiEvent<RobotInterface::RobotToEngine>& message);
    void HandleGoalPose(const AnkiEvent<RobotInterface::RobotToEngine>& message);
    void HandleCliffEvent(const AnkiEvent<RobotInterface::RobotToEngine>& message);
    void HandleChargerEvent(const AnkiEvent<RobotInterface::RobotToEngine>& message);
    // For processing image chunks arriving from robot.
    // Sends complete images to VizManager for visualization (and possible saving).
    void HandleImageChunk(const AnkiEvent<RobotInterface::RobotToEngine>& message);
    // For processing imu data chunks arriving from robot.
    // Writes the entire log of 3-axis accelerometer and 3-axis
    // gyro readings to a .m file in kP_IMU_LOGS_DIR so they
    // can be read in from Matlab. (See robot/util/imuLogsTool.m)
    void HandleImuData(const AnkiEvent<RobotInterface::RobotToEngine>& message);
    void HandleSyncTimeAck(const AnkiEvent<RobotInterface::RobotToEngine>& message);
  
    void SetupMiscHandlers(IExternalInterface& externalInterface);
    void SetupVisionHandlers(IExternalInterface& externalInterface);
    void SetupGainsHandlers(IExternalInterface& externalInterface);
  
    Result SendAbsLocalizationUpdate(const Pose3d&        pose,
                                     const TimeStamp_t&   t,
                                     const PoseFrameID_t& frameId) const;

    Result ClearPath();

    // Clears the path that the robot is executing which also stops the robot
    Result SendClearPath() const;

    // Removes the specified number of segments from the front and back of the path
    Result SendTrimPath(const u8 numPopFrontSegments, const u8 numPopBackSegments) const;
    
    // Sends a path to the robot to be immediately executed
    Result SendExecutePath(const Planning::Path& path, const bool useManualSpeed) const;
    
    // Sync time with physical robot and trigger it robot to send back camera
    // calibration
    Result SendSyncTime() const;
  
    // Send's robot's current pose
    Result SendAbsLocalizationUpdate() const;
    
    // Update the head angle on the robot
    Result SendHeadAngleUpdate() const;

    // Request imu log from robot
    Result SendIMURequest(const u32 length_ms) const;
  
    Result SendEnablePickupDetect(const bool enable) const;

    Result SendAbortDocking();
    Result SendAbortAnimation();
    
    Result SendSetCarryState(CarryState state);

    
    // =========  Active Object messages  ============
    Result SendFlashObjectIDs();
    Result SendSetObjectLights(const ActiveCube* activeCube);
    Result SendSetObjectLights(const ObjectID& objectID, const u32 onColor, const u32 offColor, const u32 onPeriod_ms, const u32 offPeriod_ms);
    void ActiveObjectLightTest(const ObjectID& objectID);  // For testing
    
    
}; // class Robot

  
//
// Inline accessors:
//
inline const RobotID_t Robot::GetID(void) const
{ return _ID; }

inline const Pose3d& Robot::GetPose(void) const
{ return _pose; }

inline const Pose3d& Robot::GetDriveCenterPose(void) const
{return _driveCenterPose; }

inline void Robot::EnableVisionWhileMoving(bool enable)
{ _visionWhileMovingEnabled = enable; }

inline const f32 Robot::GetHeadAngle() const
{ return _currentHeadAngle; }

inline const f32 Robot::GetLiftAngle() const
{ return _currentLiftAngle; }

inline void Robot::SetRamp(const ObjectID& rampID, const Ramp::TraversalDirection direction) {
  _rampID = rampID;
  _rampDirection = direction;
}

inline Result Robot::SetDockObjectAsAttachedToLift(){
  return SetObjectAsAttachedToLift(_dockObjectID, _dockMarker);
}

inline u8 Robot::GetCurrentAnimationTag() const {
  return _animationTag;
}

inline bool Robot::IsAnimating() const {
  return _animationTag != 0;
}

inline bool Robot::IsIdleAnimating() const {
  return _animationTag == 255;
}

inline Result Robot::TurnOffObjectLights(const ObjectID& objectID) {
  return SetObjectLights(objectID, WhichCubeLEDs::ALL, 0, 0, 10000, 10000, 0, 0,
                         false, MakeRelativeMode::RELATIVE_LED_MODE_OFF, {0.f,0.f});
}

inline s32 Robot::GetNumAnimationBytesPlayed() const {
  return _numAnimationBytesPlayed;
}

inline s32 Robot::GetNumAnimationBytesStreamed() {
  return _numAnimationBytesStreamed;
}

inline void Robot::IncrementNumAnimationBytesStreamed(s32 num) {
  _numAnimationBytesStreamed += num;
}

inline f32 Robot::GetLocalizedToDistanceSq() const {
  return _localizedMarkerDistToCameraSq;
}
  
inline bool Robot::HasMovedSinceBeingLocalized() const {
  return _hasMovedSinceLocalization;
}
  
inline bool Robot::IsLocalized() const {
  
  ASSERT_NAMED(_isLocalized || (!_isLocalized && !_localizedToID.IsSet()),
               "Robot can't think it is localized and have localizedToID set!");
  
  return _isLocalized;
}

} // namespace Cozmo
} // namespace Anki

#endif // ANKI_COZMO_BASESTATION_ROBOT_H<|MERGE_RESOLUTION|>--- conflicted
+++ resolved
@@ -592,12 +592,9 @@
 
     MoodManager& GetMoodManager() { return _moodManager; }
     const MoodManager& GetMoodManager() const { return _moodManager; }
-<<<<<<< HEAD
-=======
   
     inline const ProgressionManager& GetProgressionManager() const { return _progressionManager; }
     inline ProgressionManager& GetProgressionManager() { return _progressionManager; }
->>>>>>> b7ccc15d
   
     // Handle various message types
     template<typename T>
