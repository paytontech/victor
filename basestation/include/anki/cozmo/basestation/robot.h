--- conflicted
+++ resolved
@@ -54,12 +54,8 @@
 #include "anki/cozmo/basestation/ramp.h"
 #include "anki/cozmo/basestation/soundManager.h"
 
-<<<<<<< HEAD
-
-=======
 #include <unordered_map>
 #include <time.h>
->>>>>>> 5c6eeee6
 
 #define ASYNC_VISION_PROCESSING 1
 
@@ -382,21 +378,14 @@
       // that name is known.
       s32 GetAnimationID(const std::string& animationName) const;
       
-<<<<<<< HEAD
       // Return the approximate number of available slots in the robot's
       // keyframe buffer, to let us know if we can stream any more
       s32 GetNumAnimationFramesFree() const;
       
-=======
       // Ask the UI to play a sound for us
       Result PlaySound(SoundID_t soundID, u8 numLoops, u8 volume);
       void   StopSound();
       
-      // Plays transition animation once, then plays state animatin in a loop
-      Result TransitionToStateAnimation(const char *transitionAnimName,
-                                        const char *stateAnimName);
-
->>>>>>> 5c6eeee6
       Result StopAnimation();
 
       void ReplayLastAnimation(const s32 loopCount);
@@ -414,12 +403,6 @@
       // to most recent state message.
       bool IsAnimating() const;
 
-      
-      // Ask the UI to play a sound for us
-      Result PlaySound(SoundID_t soundID, u8 numLoops, u8 volume);
-      void   StopSound();
-      
-      
       Result SyncTime();
       void SetSyncTimeAcknowledged(bool ack);
       
@@ -789,20 +772,7 @@
       Result SendStartTestMode(const TestMode mode, s32 p1, s32 p2, s32 p3) const;
       
       Result SendPlaceObjectOnGround(const f32 rel_x, const f32 rel_y, const f32 rel_angle, const bool useManualSpeed);
-<<<<<<< HEAD
-            
-=======
-
-      Result SendPlayAnimation(const s32 animationId, const u32 numLoops = 0);
-
-    // Play animation
-      // If numLoops == 0, animation repeats forever.
-      Result SendPlayAnimation(const char* animName, const u32 numLoops = 0);
-      
-      Result SendTransitionToStateAnimation(const char *transitionAnimName,
-                                            const char *stateAnimName);
-      
->>>>>>> 5c6eeee6
+
       Result SendDockWithObject(const DockAction_t dockAction,
                                 const bool useManualSpeed);
       
