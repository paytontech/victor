//
//  robot.h
//  Products_Cozmo
//
//  Created by Andrew Stein on 8/23/13.
//  Copyright (c) 2013 Anki, Inc. All rights reserved.
//
/**
 * File: robot.h
 *
 * Author: Andrew Stein
 * Date:   8/23/13
 *
 * Description: Defines a Robot representation on the Basestation, which is 
 *              in charge of communicating with (and mirroring the state of)
 *              a physical (hardware) robot.  
 *
 *              Convention: Set*() methods do not actually command the physical
 *              robot to do anything; they simply update some aspect of the 
 *              state or internal representation of the Basestation Robot. 
 *              To command the robot to "do" something, methods beginning with
 *              other action words, or add IAction objects to its ActionList.
 *
 * Copyright: Anki, Inc. 2013
 **/

#ifndef ANKI_COZMO_BASESTATION_ROBOT_H
#define ANKI_COZMO_BASESTATION_ROBOT_H

#include "anki/common/types.h"
#include "anki/common/basestation/math/pose.h"
#include "anki/vision/basestation/camera.h"
#include "anki/vision/basestation/image.h"
#include "anki/vision/basestation/visionMarker.h"
#include "anki/planning/shared/path.h"
#include "anki/cozmo/shared/cozmoTypes.h"
#include "clad/types/activeObjectTypes.h"
#include "clad/types/ledTypes.h"
#include "anki/cozmo/basestation/block.h"
#include "anki/cozmo/basestation/blockWorld.h"
#include "anki/cozmo/basestation/emotionManager.h"
#include "anki/cozmo/basestation/faceWorld.h"
#include "anki/cozmo/basestation/visionProcessingThread.h"
#include "anki/cozmo/basestation/actionContainers.h"
#include "anki/cozmo/basestation/animation/animationStreamer.h"
#include "anki/cozmo/basestation/proceduralFace.h"
#include "anki/cozmo/basestation/cannedAnimationContainer.h"
#include "anki/cozmo/basestation/behaviorManager.h"
#include "anki/cozmo/basestation/ramp.h"
#include "anki/cozmo/basestation/soundManager.h"
#include "anki/cozmo/basestation/imageDeChunker.h"
#include "anki/cozmo/basestation/events/ankiEvent.h"
#include "util/signals/simpleSignal.hpp"
#include "clad/types/robotStatusAndActions.h"
#include "clad/types/imageTypes.h"
#include <queue>
#include <unordered_map>
#include <time.h>

#define ASYNC_VISION_PROCESSING 1

namespace Anki {
  
// Forward declaration:
namespace Util {
namespace Data {
  class DataPlatform;
}
}
  
namespace Cozmo {
  
// Forward declarations:
class IPathPlanner;
class MatPiece;
class PathDolerOuter;
class RobotPoseHistory;
class RobotPoseStamp;
class IExternalInterface;
struct RobotState;

namespace RobotInterface {
class MessageHandler;
class EngineToRobot;
class RobotToEngine;
enum class EngineToRobotTag : uint8_t;
enum class RobotToEngineTag : uint8_t;
} // end namespace RobotInterface

// indent 2 spaces << that way !!!! coding standards !!!!
class Robot
{
public:
    
    Robot(const RobotID_t robotID, RobotInterface::MessageHandler* msgHandler,
          IExternalInterface* externalInterface, Util::Data::DataPlatform* dataPlatform);
    ~Robot();
    
    Result Update();
    
    Result UpdateFullRobotState(const RobotState& msg);
    
    bool HasReceivedRobotState() const;
    
    // Accessors
    const RobotID_t        GetID()         const;
    BlockWorld&            GetBlockWorld()       {return _blockWorld;}
    const BlockWorld&      GetBlockWorld() const {return _blockWorld;}
    
    FaceWorld&             GetFaceWorld()        {return _faceWorld;}
    const FaceWorld&       GetFaceWorld()  const {return _faceWorld;}
    
    //
    // Localization
    //
    bool                   IsLocalized()     const {return _localizedToID.IsSet();}
    void                   Delocalize();
      
    // Get the ID of the object we are localized to
    const ObjectID&        GetLocalizedTo()  const {return _localizedToID;}
      
    // Set the object we are localized to
    Result                 SetLocalizedTo(const ObservableObject* object);
    
    // Get the squared distance to the closest, most recently observed marker
    // on the object we are localized to
    f32                    GetLocalizedToDistanceSq() const;
  
    // TODO: Can this be removed in favor of the more general LocalizeToObject() below?
    Result LocalizeToMat(const MatPiece* matSeen, MatPiece* existinMatPiece);
      
    Result LocalizeToObject(const ObservableObject* seenObject,
                            ObservableObject* existingObject);
    
    // Returns true if robot is not traversing a path and has no actions in its queue.
    bool   IsIdle() const { return !IsTraversingPath() && _actionList.IsEmpty(); }
    
    // True if wheel speeds are non-zero in most recent RobotState message
    bool   IsMoving() const {return _isMoving;}
    
    // True if head/lift is on its way to a commanded angle/height
    bool   IsHeadMoving() const {return _isHeadMoving;}
    bool   IsLiftMoving() const {return _isLiftMoving;}
    
    // True if we are on the sloped part of a ramp
    bool   IsOnRamp() const { return _onRamp; }
    
    // Set whether or not the robot is on a ramp
    Result SetOnRamp(bool t);
    
    // Just sets the ramp to use and in which direction, not whether robot is on it yet
    void   SetRamp(const ObjectID& rampID, const Ramp::TraversalDirection direction);
    
    //
    // Camera / Vision
    //
    void                              EnableVisionWhileMoving(bool enable);
    const Vision::Camera&             GetCamera() const;
    Vision::Camera&                   GetCamera();
    void                              SetCameraCalibration(const Vision::CameraCalibration& calib);
    const Vision::CameraCalibration&  GetCameraCalibration() const;
    Vision::Camera                    GetHistoricalCamera(RobotPoseStamp* p, TimeStamp_t t);
    
    // Queue an observed vision marker for processing with BlockWorld.
    // Note that this is a NON-const reference: the marker's camera will be updated
    // to use a pose from pose history.
    Result QueueObservedMarker(const Vision::ObservedMarker& marker);
    
    // Get a *copy* of the current image on this robot's vision processing thread
    bool GetCurrentImage(Vision::Image& img, TimeStamp_t newerThan);
    
    // Returns the average period of incoming robot images
    u32 GetAverageImagePeriodMS();
    
    // Specify whether this robot is a physical robot or not.
    // Currently, adjusts headCamPose by slop factor if it's physical.
    void SetPhysicalRobot(bool isPhysical);
    bool IsPhysical() {return _isPhysical;}
    
    //
    // Pose (of the robot or its parts)
    //
    const Pose3d&          GetPose()         const;
    const f32              GetHeadAngle()    const;
    const f32              GetLiftAngle()    const;
    const Pose3d&          GetLiftPose()     const {return _liftPose;}  // At current lift position!
    const PoseFrameID_t    GetPoseFrameID()  const {return _frameId;}
    const Pose3d*          GetWorldOrigin() const { return _worldOrigin; }

    // These change the robot's internal (basestation) representation of its
    // pose, head angle, and lift angle, but do NOT actually command the
    // physical robot to do anything!
    void SetPose(const Pose3d &newPose);
    void SetHeadAngle(const f32& angle);
    void SetLiftAngle(const f32& angle);
    
    // Get 3D bounding box of the robot at its current pose or a given pose
    void GetBoundingBox(std::array<Point3f, 8>& bbox3d, const Point3f& padding_mm) const;
    void GetBoundingBox(const Pose3d& atPose, std::array<Point3f, 8>& bbox3d, const Point3f& padding_mm) const;

    // Get the bounding quad of the robot at its current or a given pose
    Quad2f GetBoundingQuadXY(const f32 padding_mm = 0.f) const; // at current pose
    Quad2f GetBoundingQuadXY(const Pose3d& atPose, const f32 paddingScale = 0.f) const; // at specific pose
    
    // Return current height of lift's gripper
    f32 GetLiftHeight() const;
    
    // Return current bounding height of the robot, taking into account whether lift
    // is raised
    f32 GetHeight() const;
    
    // Wheel speeds, mm/sec
    f32 GetLeftWheelSpeed() const { return _leftWheelSpeed_mmps; }
    f32 GetRigthWheelSpeed() const { return _rightWheelSpeed_mmps; }
    
    // Return pose of robot's drive center based on what it's currently carrying
    const Pose3d& GetDriveCenterPose() const;
    
    // Computes the drive center offset from origin based on current carrying state
    f32 GetDriveCenterOffset() const;
    
    // Computes pose of drive center for the given robot pose
    void ComputeDriveCenterPose(const Pose3d &robotPose, Pose3d &driveCenterPose) const;
    
    // Computes robot origin pose for the given drive center pose
    void ComputeOriginPose(const Pose3d &driveCenterPose, Pose3d &robotPose) const;

    
    
    //
    // Path Following
    //

    // Clears the path that the robot is executing which also stops the robot
    // (so this also aborts any current path)
    Result ClearPath();
    
    // Removes the specified number of segments from the front and back of the path
    Result TrimPath(const u8 numPopFrontSegments, const u8 numPopBackSegments);

    // Return a path to the given pose, internally selecting the best planner
    // to use to generate it.
    Result GetPathToPose(const Pose3d& pose, Planning::Path& path);
    
    // Same as above, but allows the planner to also select the "best" of the
    // given poses, returning the index of which one it selected.
    Result GetPathToPose(const std::vector<Pose3d>& poses, size_t& selectedIndex, Planning::Path& path);

    // Sends a path to the robot to be immediately executed
    Result ExecutePath(const Planning::Path& path, const bool useManualSpeed = false);
    
    // Executes a test path defined in latticePlanner
    void ExecuteTestPath();
    
    IPathPlanner* GetPathPlanner() { return _selectedPathPlanner; }
    
    bool IsTraversingPath()   const {return (_currPathSegment >= 0) || (_lastSentPathID > _lastRecvdPathID);}
    
    u16  GetCurrentPathSegment() const { return _currPathSegment; }
    u16  GetLastRecvdPathID()    const { return _lastRecvdPathID; }
    u16  GetLastSentPathID()     const { return _lastSentPathID;  }

    bool IsUsingManualPathSpeed() const {return _usingManualPathSpeed;}
    
    //
    // Object Docking / Carrying
    //

    const ObjectID&  GetDockObject()          const {return _dockObjectID;}
    const ObjectID&  GetCarryingObject()      const {return _carryingObjectID;}
    const ObjectID&  GetCarryingObjectOnTop() const {return _carryingObjectOnTopID;}
    const std::set<ObjectID> GetCarryingObjects() const;
    const Vision::KnownMarker*  GetCarryingMarker() const {return _carryingMarker; }

    bool IsCarryingObject()   const {return _carryingObjectID.IsSet(); }
    bool IsPickingOrPlacing() const {return _isPickingOrPlacing;}
    bool IsPickedUp()         const {return _isPickedUp;}
    
    void SetCarryingObject(ObjectID carryObjectID);
    void UnSetCarryingObjects();
    
    // Tell the physical robot to dock with the specified marker
    // of the specified object that it should currently be seeing.
    // If pixel_radius == u8_MAX, the marker can be seen anywhere in the image,
    // otherwise the marker's center must be seen within pixel_radius of the
    // specified image coordinates.
    // marker2 needs to be specified when dockAction == DA_CROSS_BRIDGE to indiciate
    // the expected marker on the end of the bridge. Otherwise, it is ignored.
    Result DockWithObject(const ObjectID objectID,
                              const Vision::KnownMarker* marker,
                              const Vision::KnownMarker* marker2,
                              const DockAction dockAction,
                              const u16 image_pixel_x,
                              const u16 image_pixel_y,
                              const u8 pixel_radius,
                              const f32 placementOffsetX_mm = 0,
                              const f32 placementOffsetY_mm = 0,
                              const f32 placementOffsetAngle_rad = 0,
                              const bool useManualSpeed = false);
    
    // Same as above but without specifying image location for marker
    Result DockWithObject(const ObjectID objectID,
                          const Vision::KnownMarker* marker,
                          const Vision::KnownMarker* marker2,
                          const DockAction dockAction,
                          const f32 placementOffsetX_mm = 0,
                          const f32 placementOffsetY_mm = 0,
                          const f32 placementOffsetAngle_rad = 0,
                          const bool useManualSpeed = false);
    
    // Transitions the object that robot was docking with to the one that it
    // is carrying, and puts it in the robot's pose chain, attached to the
    // lift. Returns RESULT_FAIL if the robot wasn't already docking with
    // an object.
    Result SetDockObjectAsAttachedToLift();
    
    // Same as above, but with specified object
    Result SetObjectAsAttachedToLift(const ObjectID& dockObjectID,
                                     const Vision::KnownMarker* dockMarker);
    
    void SetLastPickOrPlaceSucceeded(bool tf) { _lastPickOrPlaceSucceeded = tf; }
    bool GetLastPickOrPlaceSucceeded() const { return _lastPickOrPlaceSucceeded; }
    
    // Places the object that the robot was carrying in its current position
    // w.r.t. the world, and removes it from the lift pose chain so it is no
    // longer "attached" to the robot.
    Result SetCarriedObjectAsUnattached();
    
    Result StopDocking();
    
    /*
    //
    // Proximity Sensors
    //
    u8   GetProxSensorVal(ProxSensor_t sensor)    const {return _proxVals[sensor];}
    bool IsProxSensorBlocked(ProxSensor_t sensor) const {return _proxBlocked[sensor];}

    // Pose of where objects are assumed to be with respect to robot pose when
    // obstacles are detected by proximity sensors
    static const Pose3d ProxDetectTransform[NUM_PROX];
    */


    //
    // Vision
    //
    Result ProcessImage(const Vision::Image& image);
    Result StartFaceTracking(u8 timeout_sec);
    Result StopFaceTracking();
    Result StartLookingForMarkers();
    Result StopLookingForMarkers();

    // Set how to save incoming robot state messages
    void SetSaveStateMode(const SaveMode_t mode);
    
    // Set how to save incoming robot images to file
    void SetSaveImageMode(const SaveMode_t mode);
    
    // Return the timestamp of the last _processed_ image
    TimeStamp_t GetLastImageTimeStamp() { return _visionProcessor.GetLastProcessedImageTimeStamp(); }
    
    // =========== Actions Commands =============
    
    // Return a reference to the robot's action list for directly adding things
    // to do, either "now" or in queues.
    // TODO: This seems simpler than writing/maintaining wrappers, but maybe that would be better?
    ActionList& GetActionList() { return _actionList; }
    
    // These are methods to lock/unlock subsystems of the robot to prevent
    // MoveHead/MoveLift/DriveWheels/etc commands from having any effect.
    
    void LockHead(bool tf) { _headLocked = tf; }
    void LockLift(bool tf) { _liftLocked = tf; }
    void LockWheels(bool tf) { _wheelsLocked = tf; }
    
    bool IsHeadLocked() const { return _headLocked; }
    bool IsLiftLocked() const { return _liftLocked; }
    bool AreWheelsLocked() const { return _wheelsLocked; }
    
    // Below are low-level actions to tell the robot to do something "now"
    // without using the ActionList system:
    
    // Sends message to move lift at specified speed
    Result MoveLift(const f32 speed_rad_per_sec);
    
    // Sends message to move head at specified speed
    Result MoveHead(const f32 speed_rad_per_sec);
    
    // Sends a message to the robot to move the lift to the specified height
    Result MoveLiftToHeight(const f32 height_mm,
                            const f32 max_speed_rad_per_sec,
                            const f32 accel_rad_per_sec2,
                            const f32 duration_sec = 0.f);
    
    // Sends a message to the robot to move the head to the specified angle
    Result MoveHeadToAngle(const f32 angle_rad,
                           const f32 max_speed_rad_per_sec,
                           const f32 accel_rad_per_sec2,
                           const f32 duration_sec = 0.f);
    
    Result TurnInPlaceAtSpeed(const f32 speed_rad_per_sec,
                              const f32 accel_rad_per_sec2);
    
    // Sends a message to robot to tap the carried block on the ground the
    // specified number of times
    Result TapBlockOnGround(const u8 numTaps);
    
    // If robot observes the given object ID, it will tilt its head and rotate its
    // body to keep looking at the last-observed marker. Fails if objectID doesn't exist.
    // If "headOnly" is true, then body rotation is not performed.
    Result EnableTrackToObject(const u32 objectID, bool headOnly);
    Result DisableTrackToObject();
    
    
    
    Result EnableTrackToFace(const Vision::TrackedFace::ID_t, bool headOnly);
    Result DisableTrackToFace();
    const ObjectID& GetTrackToObject() const { return _trackToObjectID; }
    const Vision::TrackedFace::ID_t GetTrackToFace() const { return _trackToFaceID; }
    bool  IsTrackingWithHeadOnly() const { return _trackWithHeadOnly; }
    
    Result DriveWheels(const f32 lwheel_speed_mmps,
                       const f32 rwheel_speed_mmps);
    
    Result StopAllMotors();
    
    // Send a message to the robot to place whatever it is carrying on the
    // ground right where it is. Returns RESULT_FAIL if robot is not carrying
    // anything.
    Result PlaceObjectOnGround(const bool useManualSpeed = false);
    
    
    // =========== Animation Commands =============
    
    // Plays specified animation numLoops times.
    // If numLoops == 0, animation repeats forever.
    // Returns the streaming tag, so you can find out when it is done.
    u8 PlayAnimation(const std::string& animName, const u32 numLoops = 1);
    
    // Set the animation to be played when no other animation has been specified.
    // Use the empty string to disable idle animation.
    Result SetIdleAnimation(const std::string& animName);
    
    // Returns name of currently streaming animation. Does not include idle animation.
    // Returns "" if no non-idle animation is streaming.
    const std::string GetStreamingAnimationName() const;
    
    const ProceduralFace& GetProceduralFace() const { return _proceduralFace; }
    const ProceduralFace& GetLastProceduralFace() const { return _lastProceduralFace; }
    void SetProceduralFace(const ProceduralFace& face);
    void MarkProceduralFaceAsSent();
    
    // Returns the number of animation bytes played on the robot since
    // it was initialized with SyncTime.
    s32 GetNumAnimationBytesPlayed() const;
    
    // Returns a reference to a count of the total number of bytes streamed to the robot.
    s32 GetNumAnimationBytesStreamed();
    void IncrementNumAnimationBytesStreamed(s32 num);
    
    // Ask the UI to play a sound for us
    Result PlaySound(const std::string& soundName, u8 numLoops, u8 volume);
    void   StopSound();
    
    Result StopAnimation();

    void ReplayLastAnimation(const s32 loopCount);

    // Read the animations in a dir
    void ReadAnimationFile(const char* filename, std::string& animationID);

    // Read the animations in a dir
    void ReadAnimationDir();

    // Returns true if the robot is currently playing an animation, according
    // to most recent state message. NOTE: Will also be true if the animation
    // is the "idle" animation!
    bool IsAnimating() const;
    
    // Returns true iff the robot is currently playing the idle animation.
    bool IsIdleAnimating() const;
    
    // Returns the "tag" of the 
    u8 GetCurrentAnimationTag() const;

    Result SyncTime();

    Result RequestImage(const ImageSendMode mode, const ImageResolution resolution) const;
    
    Result RequestIMU(const u32 length_ms) const;

    // Tell the robot to start a given test mode
    Result StartTestMode(const TestMode mode, s32 p1, s32 p2, s32 p3) const;

    // Start a Behavior in BehaviorManager
    void StartBehavior(const std::string& name);
         
    // For debugging robot parameters:
    Result SetWheelControllerGains(const f32 kpLeft, const f32 kiLeft, const f32 maxIntegralErrorLeft,
                                   const f32 kpRight, const f32 kiRight, const f32 maxIntegralErrorRight);
    Result SetHeadControllerGains(const f32 kp, const f32 ki, const f32 kd, const f32 maxIntegralError);
    Result SetLiftControllerGains(const f32 kp, const f32 ki, const f32 kd, const f32 maxIntegralError);
    Result SetSteeringControllerGains(const f32 k1, const f32 k2);

    // =========== Pose history =============
    
    Result AddRawOdomPoseToHistory(const TimeStamp_t t,
                                   const PoseFrameID_t frameID,
                                   const f32 pose_x, const f32 pose_y, const f32 pose_z,
                                   const f32 pose_angle,
                                   const f32 head_angle,
                                   const f32 lift_angle);
    
    Result AddVisionOnlyPoseToHistory(const TimeStamp_t t,
                                      const f32 pose_x, const f32 pose_y, const f32 pose_z,
                                      const f32 pose_angle,
                                      const f32 head_angle,
                                      const f32 lift_angle);

    TimeStamp_t GetLastMsgTimestamp() const;
    
    bool IsValidPoseKey(const HistPoseKey key) const;
    
    // Updates the current pose to the best estimate based on
    // historical poses including vision-based poses. Will use the specified
    // parent pose to store the pose.
    // Returns true if the pose is successfully updated, false otherwise.
    bool UpdateCurrPoseFromHistory(const Pose3d& wrtParent);

    
    // ============= Reactions =============
    using ReactionCallback = std::function<Result(Robot*,Vision::ObservedMarker*)>;
    using ReactionCallbackIter = std::list<ReactionCallback>::const_iterator;
    
    // Add a callback function to be run as a "reaction" when the robot
    // sees the specified VisionMarker. The returned iterator can be
    // used to remove the callback via the method below.
    ReactionCallbackIter AddReactionCallback(const Vision::Marker::Code code, ReactionCallback callback);
    
    // Remove a previously-added callback using the iterator returned by
    // AddReactionCallback above.
    void RemoveReactionCallback(const Vision::Marker::Code code, ReactionCallbackIter callbackToRemove);
    
    // ========= Lights ==========
    
    // Color specified as RGBA, where A(lpha) will be ignored
    void SetDefaultLights(const u32 color);
    
    void SetBackpackLights(const std::array<u32,(size_t)LEDId::NUM_BACKPACK_LEDS>& onColor,
                           const std::array<u32,(size_t)LEDId::NUM_BACKPACK_LEDS>& offColor,
                           const std::array<u32,(size_t)LEDId::NUM_BACKPACK_LEDS>& onPeriod_ms,
                           const std::array<u32,(size_t)LEDId::NUM_BACKPACK_LEDS>& offPeriod_ms,
                           const std::array<u32,(size_t)LEDId::NUM_BACKPACK_LEDS>& transitionOnPeriod_ms,
                           const std::array<u32,(size_t)LEDId::NUM_BACKPACK_LEDS>& transitionOffPeriod_ms);
   
    
    // =========  Block messages  ============
    
    // Return nullptr on failure to find ActiveObject
    ActiveCube* GetActiveObject(const ObjectID objectID);
    
    // Set the LED colors/flashrates individually (ordered by BlockLEDPosition)
    Result SetObjectLights(const ObjectID& objectID,
                           const std::array<u32,(size_t)ActiveObjectConstants::NUM_CUBE_LEDS>& onColor,
                           const std::array<u32,(size_t)ActiveObjectConstants::NUM_CUBE_LEDS>& offColor,
                           const std::array<u32,(size_t)ActiveObjectConstants::NUM_CUBE_LEDS>& onPeriod_ms,
                           const std::array<u32,(size_t)ActiveObjectConstants::NUM_CUBE_LEDS>& offPeriod_ms,
                           const std::array<u32,(size_t)ActiveObjectConstants::NUM_CUBE_LEDS>& transitionOnPeriod_ms,
                           const std::array<u32,(size_t)ActiveObjectConstants::NUM_CUBE_LEDS>& transitionOffPeriod_ms,
                           const MakeRelativeMode makeRelative,
                           const Point2f& relativeToPoint);
    
    // Set all LEDs of the specified block to the same color/flashrate
    Result SetObjectLights(const ObjectID& objectID,
                           const WhichCubeLEDs whichLEDs,
                           const u32 onColor, const u32 offColor,
                           const u32 onPeriod_ms, const u32 offPeriod_ms,
                           const u32 transitionOnPeriod_ms, const u32 transitionOffPeriod_ms,
                           const bool turnOffUnspecifiedLEDs,
                           const MakeRelativeMode makeRelative,
                           const Point2f& relativeToPoint);
    
    // Shorthand for turning off all lights on an object
    Result TurnOffObjectLights(const ObjectID& objectID);
    
    // =========  Other State  ============
    f32 GetBatteryVoltage() const { return _battVoltage; }
    
    // Abort everything the robot is doing, including path following, actions,
    // animations, and docking. This is like the big red E-stop button.
    // TODO: Probably need a more elegant way of doing this.
    Result AbortAll();
    
    // Abort things individually
    // NOTE: Use ClearPath() above to abort a path
    Result AbortAnimation();
    Result AbortDocking(); // a.k.a. PickAndPlace
    
    // Send a message to the physical robot
    Result SendMessage(const RobotInterface::EngineToRobot& message,
                       bool reliable = true, bool hot = false) const;
    
    // Events
    using RobotWorldOriginChangedSignal = Signal::Signal<void (RobotID_t)>;
    RobotWorldOriginChangedSignal& OnRobotWorldOriginChanged() { return _robotWorldOriginChangedSignal; }
    inline bool HasExternalInterface() const { return _externalInterface != nullptr; }
    inline IExternalInterface* GetExternalInterface() {
      ASSERT_NAMED(_externalInterface != nullptr, "Robot.ExternalInterface.nullptr"); return _externalInterface; }
    inline void SetImageSendMode(ImageSendMode newMode) { _imageSendMode = newMode; }
    inline const ImageSendMode GetImageSendMode() const { return _imageSendMode; }
    
    inline EmotionManager& GetEmotionManager() { return _emotionMgr; }
  protected:
    IExternalInterface* _externalInterface;
    Util::Data::DataPlatform* _dataPlatform;
    RobotWorldOriginChangedSignal _robotWorldOriginChangedSignal;
    // The robot's identifier
    RobotID_t         _ID;
    bool              _isPhysical;
    
    // Flag indicating whether a robotStateMessage was ever received
    bool              _newStateMsgAvailable;
    
    // A reference to the MessageHandler that the robot uses for outgoing comms
    RobotInterface::MessageHandler* _msgHandler;
    
    // A reference to the BlockWorld the robot lives in
    BlockWorld        _blockWorld;
    
    // A container for faces/people the robot knows about
    FaceWorld         _faceWorld;
    
    VisionProcessingThread _visionProcessor;
    //Vision::PanTiltTracker _faceTracker;
#   if !ASYNC_VISION_PROCESSING
    Vision::Image     _image;
    MessageRobotState _robotStateForImage;
    bool              _haveNewImage;
#   endif
    
    BehaviorManager  _behaviorMgr;
    bool             _isBehaviorMgrEnabled;
    
    //ActionQueue      _actionQueue;
    ActionList       _actionList;
    bool             _wheelsLocked;
    bool             _headLocked;
    bool             _liftLocked;
    
    // Path Following. There are two planners, only one of which can
    // be selected at a time
    IPathPlanner*    _selectedPathPlanner;
    IPathPlanner*    _longPathPlanner;
    IPathPlanner*    _shortPathPlanner;
    s8               _currPathSegment;
    u8               _numFreeSegmentSlots;
    u16              _lastSentPathID;
    u16              _lastRecvdPathID;
    bool             _usingManualPathSpeed;
    PathDolerOuter*  _pdo;
    
    // This functions sets _selectedPathPlanner to the appropriate
    // planner
    void SelectPlanner(const Pose3d& targetPose);
    
    // Robot stores the calibration, camera just gets a reference to it
    // This is so we can share the same calibration data across multiple
    // cameras (e.g. those stored inside the pose history)
    Vision::CameraCalibration _cameraCalibration;
    Vision::Camera            _camera;
    bool                      _visionWhileMovingEnabled;

    /*
    // Proximity sensors
    std::array<u8,   NUM_PROX>  _proxVals;
    std::array<bool, NUM_PROX>  _proxBlocked;
    */

    // Geometry / Pose
    std::list<Pose3d>_poseOrigins; // placeholder origin poses while robot isn't localized
    Pose3d*          _worldOrigin;
    Pose3d           _pose;
    Pose3d           _driveCenterPose;
    PoseFrameID_t    _frameId;
    ObjectID         _localizedToID;       // ID of mat object robot is localized to
    bool             _localizedToFixedObject; // false until robot sees a _fixed_ mat
    f32              _localizedMarkerDistToCameraSq; // Stores (sqaured) distance to the closest observed marker of the object we're localized to

    
    Result UpdateWorldOrigin(Pose3d& newPoseWrtNewOrigin);
    
    const Pose3d     _neckPose;     // joint around which head rotates
    Pose3d           _headCamPose;  // in canonical (untilted) position w.r.t. neck joint
    const Pose3d     _liftBasePose; // around which the base rotates/lifts
    Pose3d           _liftPose;     // current, w.r.t. liftBasePose

    f32              _currentHeadAngle;
    f32              _currentLiftAngle;
    
    f32              _leftWheelSpeed_mmps;
    f32              _rightWheelSpeed_mmps;
    
    // Ramping
    bool             _onRamp;
    ObjectID         _rampID;
    Point2f          _rampStartPosition;
    f32              _rampStartHeight;
    Ramp::TraversalDirection _rampDirection;
    
    // State
    bool             _isPickingOrPlacing;
    bool             _isPickedUp;
    bool             _isMoving;
    bool             _isHeadMoving;
    bool             _isLiftMoving;
    f32              _battVoltage;
    ImageSendMode _imageSendMode;
    // Pose history
    Result ComputeAndInsertPoseIntoHistory(const TimeStamp_t t_request,
                                           TimeStamp_t& t, RobotPoseStamp** p,
                                           HistPoseKey* key = nullptr,
                                           bool withInterpolation = false);
    
    Result GetVisionOnlyPoseAt(const TimeStamp_t t_request, RobotPoseStamp** p);
    Result GetComputedPoseAt(const TimeStamp_t t_request, RobotPoseStamp** p, HistPoseKey* key = nullptr);
    Result GetComputedPoseAt(const TimeStamp_t t_request, Pose3d& pose);
    
    RobotPoseHistory* _poseHistory;
    
    // Takes startPose and moves it forward as if it were a robot pose by distance mm and
    // puts result in movedPose.
    static void MoveRobotPoseForward(const Pose3d &startPose, const f32 distance, Pose3d &movedPose);
    
    // Leaves input liftPose's parent alone and computes its position w.r.t.
    // liftBasePose, given the angle
    static void ComputeLiftPose(const f32 atAngle, Pose3d& liftPose);
    
    // Docking / Carrying
    // Note that we don't store a pointer to the object because it
    // could deleted, but it is ok to hang onto a pointer to the
    // marker on that block, so long as we always verify the object
    // exists and is still valid (since, therefore, the marker must
    // be as well)
    ObjectID                    _dockObjectID;
    const Vision::KnownMarker*  _dockMarker;
    ObjectID                    _carryingObjectID;
    ObjectID                    _carryingObjectOnTopID;
    const Vision::KnownMarker*  _carryingMarker;
    bool                        _lastPickOrPlaceSucceeded;
    
    // Object/Face to track head to whenever it is observed
    ObjectID                    _trackToObjectID;
    Vision::TrackedFace::ID_t   _trackToFaceID;
    bool                        _trackWithHeadOnly;
    bool                        _headLockedBeforeTracking;
    bool                        _wheelsLockedBeforeTracking;
    
    /*
     // Plan a path to the pre-ascent/descent pose (depending on current
     // height of the robot) and then go up or down the ramp.
     Result ExecuteRampingSequence(Ramp* ramp);
     
     // Plan a path to the nearest (?) pre-crossing pose of the specified bridge
     // object, then cross it.
     Result ExecuteBridgeCrossingSequence(ActionableObject* object);
     */
    
    // A place to store reaction callback functions, indexed by the type of
    // vision marker that triggers them
    std::map<Vision::Marker::Code, std::list<ReactionCallback> > _reactionCallbacks;
    
    // Save mode for robot state
    SaveMode_t _stateSaveMode;
    
    // Save mode for robot images
    SaveMode_t _imageSaveMode;
    
    // Maintains an average period of incoming robot images
    u32 _imgFramePeriod;
    TimeStamp_t _lastImgTimeStamp;
    std::string _lastPlayedAnimationId;

    std::unordered_map<std::string, time_t> _loadedAnimationFiles;
    
    ///////// Modifiers ////////
    
    void SetCurrPathSegment(const s8 s)     {_currPathSegment = s;}
    void SetNumFreeSegmentSlots(const u8 n) {_numFreeSegmentSlots = n;}
    void SetLastRecvdPathID(u16 path_id)    {_lastRecvdPathID = path_id;}
    void SetPickingOrPlacing(bool t)        {_isPickingOrPlacing = t;}
    void SetPickedUp(bool t);
    /*
    void SetProxSensorData(const ProxSensor_t sensor, u8 value, bool blocked) {_proxVals[sensor] = value; _proxBlocked[sensor] = blocked;}
    */

    ///////// Animation /////////
    
    CannedAnimationContainer _cannedAnimations;
    AnimationStreamer        _animationStreamer;
    ProceduralFace           _proceduralFace, _lastProceduralFace;
    s32 _numFreeAnimationBytes;
    s32 _numAnimationBytesPlayed;
    s32 _numAnimationBytesStreamed;
    u8  _animationTag;
    
    ///////// Emotion ////////
    EmotionManager _emotionMgr;
    
    ///////// Messaging ////////
    // These methods actually do the creation of messages and sending
    // (via MessageHandler) to the physical robot
    std::vector<Signal::SmartHandle> _signalHandles;
    ImageDeChunker& _imageDeChunker;
    uint8_t _imuSeqID = 0;
    uint32_t _imuDataSize = 0;
    int8_t _imuData[6][1024]{{0}};  // first ax, ay, az, gx, gy, gz


  void InitRobotMessageComponent(RobotInterface::MessageHandler* messageHandler, RobotID_t robotId);
    void HandleCameraCalibration(const AnkiEvent<RobotInterface::RobotToEngine>& message);
    void HandlePrint(const AnkiEvent<RobotInterface::RobotToEngine>& message);
    void HandleBlockPickedUp(const AnkiEvent<RobotInterface::RobotToEngine>& message);
    void HandleBlockPlaced(const AnkiEvent<RobotInterface::RobotToEngine>& message);
    void HandleActiveObjectMoved(const AnkiEvent<RobotInterface::RobotToEngine>& message);
    void HandleActiveObjectStopped(const AnkiEvent<RobotInterface::RobotToEngine>& message);
    void HandleActiveObjectTapped(const AnkiEvent<RobotInterface::RobotToEngine>& message);
    void HandleGoalPose(const AnkiEvent<RobotInterface::RobotToEngine>& message);
    // For processing image chunks arriving from robot.
    // Sends complete images to VizManager for visualization (and possible saving).
    void HandleImageChunk(const AnkiEvent<RobotInterface::RobotToEngine>& message);
    // For processing imu data chunks arriving from robot.
    // Writes the entire log of 3-axis accelerometer and 3-axis
    // gyro readings to a .m file in kP_IMU_LOGS_DIR so they
    // can be read in from Matlab. (See robot/util/imuLogsTool.m)
    void HandleImuData(const AnkiEvent<RobotInterface::RobotToEngine>& message);

    Result SendAbsLocalizationUpdate(const Pose3d&        pose,
                                     const TimeStamp_t&   t,
                                     const PoseFrameID_t& frameId) const;
    
    // Sends message to move lift at specified speed
    Result SendMoveLift(const f32 speed_rad_per_sec) const;
    
    // Sends message to move head at specified speed
    Result SendMoveHead(const f32 speed_rad_per_sec) const;
    
    // Sends a message to the robot to move the lift to the specified height
    Result SendSetLiftHeight(const f32 height_mm,
                             const f32 max_speed_rad_per_sec,
                             const f32 accel_rad_per_sec2,
                             const f32 duration_sec) const;
    
    // Sends a message to the robot to move the head to the specified angle
    Result SendSetHeadAngle(const f32 angle_rad,
                            const f32 max_speed_rad_per_sec,
                            const f32 accel_rad_per_sec2,
                            const f32 duration_sec) const;

    Result SendTurnInPlaceAtSpeed(const f32 speed_rad_per_sec,
                                  const f32 accel_rad_per_sec2) const;
    
    Result SendTapBlockOnGround(const u8 numTaps) const;
    
    Result SendDriveWheels(const f32 lwheel_speed_mmps,
                           const f32 rwheel_speed_mmps) const;
    
    Result SendStopAllMotors() const;

    // Sends a path to the robot to be immediately executed
    Result SendExecutePath(const Planning::Path& path, const bool useManualSpeed) const;
    
    // Sync time with physical robot and trigger it robot to send back camera
    // calibration
    Result SendSyncTime() const;
    
    // Send's robot's current pose
    Result SendAbsLocalizationUpdate() const;
    
    // Update the head angle on the robot
    Result SendHeadAngleUpdate() const;

    // Request imu log from robot
    Result SendIMURequest(const u32 length_ms) const;
    
    Result SendPlaceObjectOnGround(const f32 rel_x, const f32 rel_y, const f32 rel_angle, const bool useManualSpeed);

    Result SendDockWithObject(const DockAction dockAction,
                              const bool useManualSpeed);
    
    Result SendAbortDocking();
    Result SendAbortAnimation();
    
    Result SendSetCarryState(CarryState state);

    
    // =========  Active Object messages  ============
    Result SendFlashObjectIDs();
    Result SendSetObjectLights(const ActiveCube* activeCube);
    Result SendSetObjectLights(const ObjectID& objectID, const u32 onColor, const u32 offColor, const u32 onPeriod_ms, const u32 offPeriod_ms);
    void ActiveObjectLightTest(const ObjectID& objectID);  // For testing
    
    
}; // class Robot

  
<<<<<<< HEAD
  //
  // Inline accessors:
  //
  inline const RobotID_t Robot::GetID(void) const
  { return _ID; }
  
  inline const Pose3d& Robot::GetPose(void) const
  { return _pose; }
  
  inline const Pose3d& Robot::GetDriveCenterPose(void) const
  {return _driveCenterPose; }
  
  inline void Robot::EnableVisionWhileMoving(bool enable)
  { _visionWhileMovingEnabled = enable; }
  
  inline const Vision::Camera& Robot::GetCamera(void) const
  { return _camera; }
  
  inline Vision::Camera& Robot::GetCamera(void)
  { return _camera; }
  
  inline void Robot::SetCameraCalibration(const Vision::CameraCalibration& calib)
  {
    if (_cameraCalibration != calib) {
    
      _cameraCalibration = calib;
      _camera.SetSharedCalibration(&_cameraCalibration);
      
      //_faceTracker.Init(calib);
      
=======
//
// Inline accessors:
//
inline const RobotID_t Robot::GetID(void) const
{ return _ID; }

inline const Pose3d& Robot::GetPose(void) const
{ return _pose; }

inline const Pose3d& Robot::GetDriveCenterPose(void) const
{return _driveCenterPose; }

inline void Robot::EnableVisionWhileMoving(bool enable)
{ _visionWhileMovingEnabled = enable; }

inline const Vision::Camera& Robot::GetCamera(void) const
{ return _camera; }

inline Vision::Camera& Robot::GetCamera(void)
{ return _camera; }

inline void Robot::SetLocalizedTo(const ObjectID& toID)
{ _localizedToID = toID;}

inline void Robot::SetCameraCalibration(const Vision::CameraCalibration& calib)
{
  if (_cameraCalibration != calib) {

    _cameraCalibration = calib;
    _camera.SetSharedCalibration(&_cameraCalibration);

    //_faceTracker.Init(calib);

>>>>>>> 0699eefe
#if ASYNC_VISION_PROCESSING
    // Now that we have camera calibration, we can start the vision
    // processing thread
    _visionProcessor.Start(_cameraCalibration);
#else
    _visionProcessor.SetCameraCalibration(_cameraCalibration);
#endif
  } else {
    PRINT_NAMED_INFO("Robot.SetCameraCalibration.IgnoringDuplicateCalib","");
  }
}

inline const Vision::CameraCalibration& Robot::GetCameraCalibration() const
{ return _cameraCalibration; }

  inline const f32 Robot::GetHeadAngle() const
  { return _currentHeadAngle; }
  
  inline const f32 Robot::GetLiftAngle() const
  { return _currentLiftAngle; }
  
  inline void Robot::SetRamp(const ObjectID& rampID, const Ramp::TraversalDirection direction) {
    _rampID = rampID;
    _rampDirection = direction;
  }

<<<<<<< HEAD
  inline Result Robot::SetDockObjectAsAttachedToLift(){
    return SetObjectAsAttachedToLift(_dockObjectID, _dockMarker);
  }
  
  inline bool Robot::IsAnimating() const {
    return _isAnimating;
  }
  
  inline bool Robot::IsIdleAnimating() const {
    return _isIdleAnimating;
  }
  
  inline Result Robot::TurnOffObjectLights(const ObjectID& objectID) {
    return SetObjectLights(objectID, WhichBlockLEDs::ALL, 0, 0, 10000, 10000, 0, 0,
                           false, MakeRelativeMode::RELATIVE_LED_MODE_OFF, {0.f,0.f});
  }
  
  inline s32 Robot::GetNumAnimationBytesPlayed() const {
    return _numAnimationBytesPlayed;
  }
  
  inline s32 Robot::GetNumAnimationBytesStreamed() {
    return _numAnimationBytesStreamed;
  }
  
  inline void Robot::IncrementNumAnimationBytesStreamed(s32 num) {
    _numAnimationBytesStreamed += num;
  }

    
  inline f32 Robot::GetLocalizedToDistanceSq() const {
    return _localizedMarkerDistToCameraSq;
  }
=======
inline Result Robot::SetDockObjectAsAttachedToLift(){
  return SetObjectAsAttachedToLift(_dockObjectID, _dockMarker);
}

inline u8 Robot::GetCurrentAnimationTag() const {
  return _animationTag;
}

inline bool Robot::IsAnimating() const {
  return _animationTag != 0;
}

inline bool Robot::IsIdleAnimating() const {
  return _animationTag == 255;
}

inline Result Robot::TurnOffObjectLights(const ObjectID& objectID) {
  return SetObjectLights(objectID, WhichCubeLEDs::ALL, 0, 0, 10000, 10000, 0, 0,
                         false, MakeRelativeMode::RELATIVE_LED_MODE_OFF, {0.f,0.f});
}

inline s32 Robot::GetNumAnimationBytesPlayed() const {
  return _numAnimationBytesPlayed;
}

inline s32 Robot::GetNumAnimationBytesStreamed() {
  return _numAnimationBytesStreamed;
}

inline void Robot::IncrementNumAnimationBytesStreamed(s32 num) {
  _numAnimationBytesStreamed += num;
}
>>>>>>> 0699eefe
  
} // namespace Cozmo
} // namespace Anki

#endif // ANKI_COZMO_BASESTATION_ROBOT_H<|MERGE_RESOLUTION|>--- conflicted
+++ resolved
@@ -903,38 +903,6 @@
 }; // class Robot
 
   
-<<<<<<< HEAD
-  //
-  // Inline accessors:
-  //
-  inline const RobotID_t Robot::GetID(void) const
-  { return _ID; }
-  
-  inline const Pose3d& Robot::GetPose(void) const
-  { return _pose; }
-  
-  inline const Pose3d& Robot::GetDriveCenterPose(void) const
-  {return _driveCenterPose; }
-  
-  inline void Robot::EnableVisionWhileMoving(bool enable)
-  { _visionWhileMovingEnabled = enable; }
-  
-  inline const Vision::Camera& Robot::GetCamera(void) const
-  { return _camera; }
-  
-  inline Vision::Camera& Robot::GetCamera(void)
-  { return _camera; }
-  
-  inline void Robot::SetCameraCalibration(const Vision::CameraCalibration& calib)
-  {
-    if (_cameraCalibration != calib) {
-    
-      _cameraCalibration = calib;
-      _camera.SetSharedCalibration(&_cameraCalibration);
-      
-      //_faceTracker.Init(calib);
-      
-=======
 //
 // Inline accessors:
 //
@@ -956,9 +924,6 @@
 inline Vision::Camera& Robot::GetCamera(void)
 { return _camera; }
 
-inline void Robot::SetLocalizedTo(const ObjectID& toID)
-{ _localizedToID = toID;}
-
 inline void Robot::SetCameraCalibration(const Vision::CameraCalibration& calib)
 {
   if (_cameraCalibration != calib) {
@@ -968,7 +933,6 @@
 
     //_faceTracker.Init(calib);
 
->>>>>>> 0699eefe
 #if ASYNC_VISION_PROCESSING
     // Now that we have camera calibration, we can start the vision
     // processing thread
@@ -995,41 +959,6 @@
     _rampDirection = direction;
   }
 
-<<<<<<< HEAD
-  inline Result Robot::SetDockObjectAsAttachedToLift(){
-    return SetObjectAsAttachedToLift(_dockObjectID, _dockMarker);
-  }
-  
-  inline bool Robot::IsAnimating() const {
-    return _isAnimating;
-  }
-  
-  inline bool Robot::IsIdleAnimating() const {
-    return _isIdleAnimating;
-  }
-  
-  inline Result Robot::TurnOffObjectLights(const ObjectID& objectID) {
-    return SetObjectLights(objectID, WhichBlockLEDs::ALL, 0, 0, 10000, 10000, 0, 0,
-                           false, MakeRelativeMode::RELATIVE_LED_MODE_OFF, {0.f,0.f});
-  }
-  
-  inline s32 Robot::GetNumAnimationBytesPlayed() const {
-    return _numAnimationBytesPlayed;
-  }
-  
-  inline s32 Robot::GetNumAnimationBytesStreamed() {
-    return _numAnimationBytesStreamed;
-  }
-  
-  inline void Robot::IncrementNumAnimationBytesStreamed(s32 num) {
-    _numAnimationBytesStreamed += num;
-  }
-
-    
-  inline f32 Robot::GetLocalizedToDistanceSq() const {
-    return _localizedMarkerDistToCameraSq;
-  }
-=======
 inline Result Robot::SetDockObjectAsAttachedToLift(){
   return SetObjectAsAttachedToLift(_dockObjectID, _dockMarker);
 }
@@ -1062,7 +991,10 @@
 inline void Robot::IncrementNumAnimationBytesStreamed(s32 num) {
   _numAnimationBytesStreamed += num;
 }
->>>>>>> 0699eefe
+
+inline f32 Robot::GetLocalizedToDistanceSq() const {
+  return _localizedMarkerDistToCameraSq;
+}
   
 } // namespace Cozmo
 } // namespace Anki
