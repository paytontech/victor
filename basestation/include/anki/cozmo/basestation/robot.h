--- conflicted
+++ resolved
@@ -583,16 +583,14 @@
     inline const MoodManager& GetMoodManager() const { return _moodManager; }
     inline MoodManager& GetMoodManager() { return _moodManager; }
   
-<<<<<<< HEAD
     // Handle various message types
     template<typename T>
     void HandleMessage(const T& msg);
-=======
+
     // Convenience wrapper for broadcasting an event if the robot has an ExternalInterface.
     // Does nothing if not. Returns true if event was broadcast, false if not (i.e.
     // if there was no external interface).
     bool Broadcast(ExternalInterface::MessageEngineToGame&& event);
->>>>>>> 131f83f8
   
   protected:
     IExternalInterface* _externalInterface;
