--- conflicted
+++ resolved
@@ -150,11 +150,7 @@
     class TurnInPlaceAction : public DriveToPoseAction
     {
     public:
-<<<<<<< HEAD
-      TurnInPlaceAction(const Radians& angle, const Radians& variability = 0);
-=======
-      TurnInPlaceAction(const Radians& angle, const bool isAbsolute);
->>>>>>> 8a5d2540
+      TurnInPlaceAction(const Radians& angle, const bool isAbsolute, const Radians& variability = 0);
       
       virtual const std::string& GetName() const override;
       virtual RobotActionType GetType() const override { return RobotActionType::TURN_IN_PLACE; }
@@ -166,11 +162,8 @@
       
     private:
       Radians _turnAngle;
-<<<<<<< HEAD
       Radians _variability;
-=======
       bool    _isAbsoluteAngle;
->>>>>>> 8a5d2540
       bool    _startedTraversingPath;
       
     }; // class TurnInPlaceAction
