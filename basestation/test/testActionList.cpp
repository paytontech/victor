/**
 * File: testActionList.cpp
 *
 * Author: Al Chaussee
 * Created: 1/21/2016
 *
 * Description: Unit tests for queueing actions
 *
 * Copyright: Anki, Inc. 2015
 *
 * --gtest_filter=QueueAction*
 **/

#include "gtest/gtest.h"
#include "anki/cozmo/basestation/actions/actionContainers.h"
#include "anki/cozmo/basestation/actions/actionInterface.h"
#include "anki/cozmo/basestation/actions/compoundActions.h"
#include "anki/cozmo/basestation/robot.h"
#include "anki/cozmo/basestation/cozmoContext.h"
#include "anki/cozmo/basestation/robotInterface/messageHandler.h"
#include "anki/cozmo/basestation/robotInterface/messageHandlerStub.h"
#include "anki/common/types.h"
#include <limits.h>


using namespace Anki::Cozmo;

int numActionsDestroyed = 0;

// Simple action that can be set to complete
class TestAction : public IAction
{
  public:
    TestAction(std::string name, RobotActionType type);
    virtual ~TestAction() { numActionsDestroyed++; }
    virtual const std::string& GetName() const override { return _name; }
    virtual RobotActionType GetType() const override { return _type; }
    Robot* GetRobot() { return _robot; }
    int _numRetries = 0;
    bool _complete = false;
  protected:
    virtual ActionResult Init() override;
    virtual ActionResult CheckIfDone() override;
    std::string _name;
    RobotActionType _type;
};

TestAction::TestAction(std::string name, RobotActionType type)
{
  _name = name;
  _type = type;
}

ActionResult TestAction::Init() { return ActionResult::SUCCESS; }

ActionResult TestAction::CheckIfDone()
{
  if(_numRetries > 0)
  {
    _numRetries--;
    return ActionResult::FAILURE_RETRY;
  }
  return (_complete ? ActionResult::SUCCESS : ActionResult::RUNNING);
}

// Simple Interruptable action that can be set to complete
class TestInterruptAction : public IAction
{
public:
  TestInterruptAction(std::string name, RobotActionType type);
  virtual ~TestInterruptAction() { numActionsDestroyed++; }
  virtual const std::string& GetName() const override { return _name; }
  virtual RobotActionType GetType() const override { return _type; }
  Robot* GetRobot() { return _robot; }
  bool _complete;
protected:
  virtual ActionResult Init() override;
  virtual ActionResult CheckIfDone() override;
  virtual bool InterruptInternal() override { return true; }
  std::string _name;
  RobotActionType _type;
};

TestInterruptAction::TestInterruptAction(std::string name, RobotActionType type)
{
  _name = name;
  _complete = false;
  _type = type;
}

ActionResult TestInterruptAction::Init() { return ActionResult::SUCCESS; }

ActionResult TestInterruptAction::CheckIfDone()
{
  return (_complete) ? ActionResult::SUCCESS : ActionResult::RUNNING;
}

// Simple compound action with a function to expose its internal list of actions
class TestCompoundActionSequential : public CompoundActionSequential
{
public:
  TestCompoundActionSequential(std::initializer_list<IActionRunner*> actions);
  virtual ~TestCompoundActionSequential() { numActionsDestroyed++; }
  virtual std::list<std::pair<bool, IActionRunner*>> GetActions() { return _actions; }
};

TestCompoundActionSequential::TestCompoundActionSequential(std::initializer_list<IActionRunner*> actions)
: CompoundActionSequential(actions)
{
  
}


// Simple parallel action with a function to expose its internal list of actions
class TestCompoundActionParallel : public CompoundActionParallel
{
public:
  TestCompoundActionParallel(std::initializer_list<IActionRunner*> actions);
  virtual ~TestCompoundActionParallel() { numActionsDestroyed++; }
  virtual std::list<std::pair<bool, IActionRunner*>> GetActions() { return _actions; }
};

TestCompoundActionParallel::TestCompoundActionParallel(std::initializer_list<IActionRunner*> actions)
: CompoundActionParallel(actions)
{
  
}

// Simple Interruptable action that can be set to complete
class TestActionWithinAction : public IAction
{
public:
  TestActionWithinAction(std::string name, RobotActionType type);
  virtual ~TestActionWithinAction() { numActionsDestroyed++; }
  virtual const std::string& GetName() const override { return _name; }
  virtual RobotActionType GetType() const override { return _type; }
  Robot* GetRobot() { return _robot; }
  IActionRunner* GetAction() { return _compoundAction; }
  bool _complete;
protected:
  virtual ActionResult Init() override;
  virtual ActionResult CheckIfDone() override;
  virtual bool InterruptInternal() override { return true; }
  std::string _name;
  RobotActionType _type;
private:
  IActionRunner* _compoundAction;
};

TestActionWithinAction::TestActionWithinAction(std::string name, RobotActionType type)
{
  _name = name;
  _complete = false;
  _type = type;
}

ActionResult TestActionWithinAction::Init()
{
  TestCompoundActionSequential* compound = new TestCompoundActionSequential({});
  _compoundAction = compound;
  EXPECT_TRUE(RegisterSubAction(_compoundAction));
  
  compound->AddAction(new TestAction("Test1", RobotActionType::WAIT));
  compound->AddAction(new TestAction("Test2", RobotActionType::WAIT));
  
  return ActionResult::SUCCESS;
}

ActionResult TestActionWithinAction::CheckIfDone()
{
  bool result = true;
  for(auto action : ((TestCompoundActionSequential*)_compoundAction)->GetActions())
  {
    result &= ((TestAction*)action.second)->_complete;
  }
  return (result ? ActionResult::SUCCESS : ActionResult::RUNNING);
}


extern Anki::Cozmo::CozmoContext* cozmoContext;

// Tests queueing a single and letting it complete normally
TEST(QueueAction, SingleActionFinishes)
{
  numActionsDestroyed = 0;
  Robot r(0, cozmoContext);
  TestAction* testAction = new TestAction("Test", RobotActionType::WAIT);
  testAction->_complete = true;
  
  EXPECT_NE(testAction->GetRobot(), &r);
  
  r.GetActionList().QueueAction(QueueActionPosition::NOW, testAction);
  
  EXPECT_EQ(testAction->GetRobot(), &r);
  EXPECT_TRUE(r.GetActionList().IsCurrAction("Test"));
  EXPECT_EQ(r.GetActionList().GetQueueLength(0), 1);
  
  r.GetActionList().Update();
  
  EXPECT_FALSE(r.GetActionList().IsCurrAction("Test"));
  EXPECT_EQ(r.GetActionList().GetQueueLength(0), 0);
  EXPECT_EQ(numActionsDestroyed, 1);
}

// Tets queueing a single action and cancelling it works
TEST(QueueAction, SingleActionCancel)
{
  numActionsDestroyed = 0;
  Robot r(0, cozmoContext);
  TestAction* testAction = new TestAction("Test", RobotActionType::WAIT);
  testAction->_complete = true;
  
  EXPECT_NE(testAction->GetRobot(), &r);
  
  r.GetActionList().QueueAction(QueueActionPosition::NOW, testAction);
  
  EXPECT_EQ(testAction->GetRobot(), &r);
  EXPECT_TRUE(r.GetActionList().IsCurrAction("Test"));
  EXPECT_EQ(r.GetActionList().GetQueueLength(0), 1);
  
  r.GetActionList().Cancel(RobotActionType::WAIT);
  
  EXPECT_EQ(r.GetActionList().GetQueueLength(0), 0);
  EXPECT_FALSE(r.GetActionList().IsCurrAction("Test"));
  EXPECT_EQ(numActionsDestroyed, 1);
}

// Tests queueing three actions and letting them complete normally
TEST(QueueAction, ThreeActionsFinish)
{
  numActionsDestroyed = 0;
  Robot r(0, cozmoContext);
  TestAction* testAction1 = new TestAction("Test1", RobotActionType::WAIT);
  testAction1->_complete = true;
  TestAction* testAction2 = new TestAction("Test2", RobotActionType::WAIT);
  TestAction* testAction3 = new TestAction("Test3", RobotActionType::WAIT);
  
  EXPECT_NE(testAction1->GetRobot(), &r);
  EXPECT_NE(testAction2->GetRobot(), &r);
  EXPECT_NE(testAction3->GetRobot(), &r);
  
  r.GetActionList().QueueAction(QueueActionPosition::AT_END, testAction1);
  r.GetActionList().QueueAction(QueueActionPosition::AT_END, testAction2);
  r.GetActionList().QueueAction(QueueActionPosition::AT_END, testAction3);
  
  EXPECT_EQ(testAction1->GetRobot(), &r);
  EXPECT_EQ(testAction2->GetRobot(), &r);
  EXPECT_EQ(testAction3->GetRobot(), &r);
  EXPECT_TRUE(r.GetActionList().IsCurrAction("Test1"));
  EXPECT_EQ(r.GetActionList().GetQueueLength(0), 3);
  
  r.GetActionList().Update();
  testAction2->_complete = true;
  
  EXPECT_TRUE(r.GetActionList().IsCurrAction("Test2"));
  EXPECT_EQ(r.GetActionList().GetQueueLength(0), 2);
  
  r.GetActionList().Update();
  testAction3->_complete = true;
  
  EXPECT_TRUE(r.GetActionList().IsCurrAction("Test3"));
  EXPECT_EQ(r.GetActionList().GetQueueLength(0), 1);
  
  r.GetActionList().Update();
  
  EXPECT_FALSE(r.GetActionList().IsCurrAction("Test3"));
  EXPECT_EQ(r.GetActionList().GetQueueLength(0), 0);
  EXPECT_EQ(numActionsDestroyed, 3);
}

// Tests queueing three actions, cancelling the second and letting the rest complete normally
TEST(QueueAction, ThreeActionsCancelSecond)
{
  numActionsDestroyed = 0;
  Robot r(0, cozmoContext);
  TestAction* testAction1 = new TestAction("Test1", RobotActionType::WAIT);
  testAction1->_complete = true;
  TestAction* testAction2 = new TestAction("Test2", RobotActionType::TURN_IN_PLACE);
  TestAction* testAction3 = new TestAction("Test3", RobotActionType::TRACK_OBJECT);
  
  EXPECT_NE(testAction1->GetRobot(), &r);
  EXPECT_NE(testAction2->GetRobot(), &r);
  EXPECT_NE(testAction3->GetRobot(), &r);
  
  r.GetActionList().QueueAction(QueueActionPosition::AT_END, testAction1);
  r.GetActionList().QueueAction(QueueActionPosition::AT_END, testAction2);
  r.GetActionList().QueueAction(QueueActionPosition::AT_END, testAction3);
  
  r.GetActionList().Cancel(RobotActionType::TURN_IN_PLACE);
  
  EXPECT_EQ(testAction1->GetRobot(), &r);
  EXPECT_EQ(testAction3->GetRobot(), &r);
  EXPECT_TRUE(r.GetActionList().IsCurrAction("Test1"));
  EXPECT_EQ(r.GetActionList().GetQueueLength(0), 2);
  
  r.GetActionList().Update();
  
  EXPECT_TRUE(r.GetActionList().IsCurrAction("Test3"));
  EXPECT_EQ(r.GetActionList().GetQueueLength(0), 1);
  
  testAction3->_complete = true;
  r.GetActionList().Update();
  
  EXPECT_FALSE(r.GetActionList().IsCurrAction("Test3"));
  EXPECT_EQ(r.GetActionList().GetQueueLength(0), 0);
  EXPECT_EQ(numActionsDestroyed, 3);
}

// Tests queueing three actions and cancelling all of them
TEST(QueueAction, ThreeActionsCancelAll)
{
  numActionsDestroyed = 0;
  Robot r(0, cozmoContext);
  TestAction* testAction1 = new TestAction("Test1", RobotActionType::WAIT);
  TestAction* testAction2 = new TestAction("Test2", RobotActionType::WAIT);
  TestAction* testAction3 = new TestAction("Test3", RobotActionType::WAIT);
  
  EXPECT_NE(testAction1->GetRobot(), &r);
  EXPECT_NE(testAction2->GetRobot(), &r);
  EXPECT_NE(testAction3->GetRobot(), &r);
  
  r.GetActionList().QueueAction(QueueActionPosition::AT_END, testAction1);
  r.GetActionList().QueueAction(QueueActionPosition::AT_END, testAction2);
  r.GetActionList().QueueAction(QueueActionPosition::AT_END, testAction3);
  r.GetActionList().Cancel(RobotActionType::WAIT);
  
  EXPECT_FALSE(r.GetActionList().IsCurrAction("Test1"));
  EXPECT_FALSE(r.GetActionList().IsCurrAction("Test2"));
  EXPECT_FALSE(r.GetActionList().IsCurrAction("Test3"));
  EXPECT_EQ(r.GetActionList().GetQueueLength(0), 0);
  EXPECT_EQ(numActionsDestroyed, 3);
}


// Tests queueing two actions where the first one, which hasn't started running, is interruptable so
// queueing the second action interrupts the first. The second action completes and the interrupted
// action resumes and completes.
TEST(QueueAction, InterruptActionNotRunning)
{
  numActionsDestroyed = 0;
  Robot r(0, cozmoContext);
  TestAction* testAction = new TestAction("Test1", RobotActionType::WAIT);
  TestInterruptAction* testInterruptAction = new TestInterruptAction("Test2", RobotActionType::TURN_IN_PLACE);
  
  EXPECT_NE(testAction->GetRobot(), &r);
  EXPECT_NE(testInterruptAction->GetRobot(), &r);
  
  r.GetActionList().QueueAction(QueueActionPosition::AT_END, testInterruptAction);
  r.GetActionList().QueueAction(QueueActionPosition::NOW_AND_RESUME, testAction);
  
  EXPECT_EQ(testAction->GetRobot(), &r);
  EXPECT_EQ(testInterruptAction->GetRobot(), &r);
  
  // Interrupt test2 for test1 which is now current
  EXPECT_TRUE(r.GetActionList().IsCurrAction("Test1"));
  EXPECT_EQ(r.GetActionList().GetQueueLength(0), 2);
  
  // Test1 completes and Test2 is current
  testAction->_complete = true;
  r.GetActionList().Update();
  
  EXPECT_TRUE(r.GetActionList().IsCurrAction("Test2"));
  EXPECT_EQ(r.GetActionList().GetQueueLength(0), 1);
  
  // Test2 completes
  testInterruptAction->_complete = true;
  r.GetActionList().Update();
  
  EXPECT_FALSE(r.GetActionList().IsCurrAction("Test2"));
  EXPECT_EQ(r.GetActionList().GetQueueLength(0), 0);
  EXPECT_EQ(numActionsDestroyed, 2);
}

// Tests queueing two actions where the first one ,which has started running, is interruptable so queueing
// the second action interrupts it. The second action completes and the interrupted action
// resumes and completes.
TEST(QueueAction, InterruptActionRunning)
{
  numActionsDestroyed = 0;
  Robot r(0, cozmoContext);
  TestAction* testAction = new TestAction("Test1", RobotActionType::WAIT);
  TestInterruptAction* testInterruptAction = new TestInterruptAction("Test2", RobotActionType::TURN_IN_PLACE);
  
  EXPECT_NE(testAction->GetRobot(), &r);
  EXPECT_NE(testInterruptAction->GetRobot(), &r);
  
  r.GetActionList().QueueAction(QueueActionPosition::AT_END, testInterruptAction);
  
  EXPECT_EQ(testInterruptAction->GetRobot(), &r);
  EXPECT_TRUE(r.GetActionList().IsCurrAction("Test2"));
  EXPECT_EQ(r.GetActionList().GetQueueLength(0), 1);
  
  // Move it out of queue to currentAction
  r.GetActionList().Update();
  
  EXPECT_TRUE(r.GetActionList().IsCurrAction("Test2"));
  EXPECT_EQ(r.GetActionList().GetQueueLength(0), 1);
  
  r.GetActionList().QueueAction(QueueActionPosition::NOW_AND_RESUME, testAction);
  
  EXPECT_EQ(testAction->GetRobot(), &r);
  EXPECT_EQ(testInterruptAction->GetRobot(), &r);
  EXPECT_EQ(r.GetActionList().GetQueueLength(0), 2);
  EXPECT_TRUE(r.GetActionList().IsCurrAction("Test1"));
  
  testInterruptAction->_complete = true;
  testAction->_complete = true;
  r.GetActionList().Update();
  
  EXPECT_TRUE(r.GetActionList().IsCurrAction("Test2"));
  EXPECT_EQ(r.GetActionList().GetQueueLength(0), 1);
  
  r.GetActionList().Update();
  
  EXPECT_FALSE(r.GetActionList().IsCurrAction("Test1"));
  EXPECT_FALSE(r.GetActionList().IsCurrAction("Test2"));
  EXPECT_EQ(r.GetActionList().GetQueueLength(0), 0);
  EXPECT_EQ(numActionsDestroyed, 2);
}

// Tests queueing a sequential compound action made of two actions and both actions complete at the same time
TEST(QueueAction, CompoundActionSequentialSingle)
{
  numActionsDestroyed = 0;
  Robot r(0, cozmoContext);
  TestAction* testAction1 = new TestAction("Test1", RobotActionType::WAIT);
  TestAction* testAction2 = new TestAction("Test2", RobotActionType::WAIT);
  testAction1->_complete = true;
  testAction2->_complete = true;
  TestCompoundActionSequential* compoundAction = new TestCompoundActionSequential({testAction1, testAction2});
  
  EXPECT_NE(testAction1->GetRobot(), &r);
  EXPECT_NE(testAction2->GetRobot(), &r);
  EXPECT_NE(compoundAction->GetRobot(), &r);
  
  r.GetActionList().QueueAction(QueueActionPosition::AT_END, compoundAction);
  
  EXPECT_EQ(r.GetActionList().GetQueueLength(0), 1);
  EXPECT_EQ(compoundAction->GetRobot(), &r);
  // Can't check testAction1 and testAction2's GetRobot() as they are set internally during update()
  
  r.GetActionList().Update();
  
  EXPECT_EQ(r.GetActionList().GetQueueLength(0), 0);
  EXPECT_EQ(numActionsDestroyed, 3);
}

// Tests queueing a sequential compound action made of two actions and they complete at different times
TEST(QueueAction, CompoundActionMultipleUpdates)
{
  numActionsDestroyed = 0;
  Robot r(0, cozmoContext);
  TestAction* testAction1 = new TestAction("Test1", RobotActionType::WAIT);
  TestAction* testAction2 = new TestAction("Test2", RobotActionType::WAIT);
  testAction1->_complete = true;
  TestCompoundActionSequential* compoundAction = new TestCompoundActionSequential({testAction1, testAction2});
  
  EXPECT_NE(testAction1->GetRobot(), &r);
  EXPECT_NE(testAction2->GetRobot(), &r);
  EXPECT_NE(compoundAction->GetRobot(), &r);
  
  r.GetActionList().QueueAction(QueueActionPosition::AT_END, compoundAction);
  
  EXPECT_EQ(r.GetActionList().GetQueueLength(0), 1);
  EXPECT_EQ(compoundAction->GetRobot(), &r);
  
  r.GetActionList().Update();
  
  EXPECT_EQ(testAction1->GetRobot(), &r);
  EXPECT_EQ(testAction2->GetRobot(), &r);
  EXPECT_EQ(r.GetActionList().GetQueueLength(0), 1);
  
  testAction2->_complete = true;
  r.GetActionList().Update();
  
  EXPECT_EQ(r.GetActionList().GetQueueLength(0), 0);
  EXPECT_EQ(numActionsDestroyed, 3);
}

// Tests queueing a sequential compound action that initially has two actions and a third action is added to
// the compound action after an update
TEST(QueueAction, CompoundActionAddAfterQueued)
{
  numActionsDestroyed = 0;
  Robot r(0, cozmoContext);
  TestAction* testAction1 = new TestAction("Test1", RobotActionType::WAIT);
  TestAction* testAction2 = new TestAction("Test2", RobotActionType::WAIT);
  TestAction* testAction3 = new TestAction("Test3", RobotActionType::WAIT);
  TestCompoundActionSequential* compoundAction = new TestCompoundActionSequential({testAction1, testAction2});
  
  EXPECT_NE(testAction1->GetRobot(), &r);
  EXPECT_NE(testAction2->GetRobot(), &r);
  EXPECT_NE(compoundAction->GetRobot(), &r);
  
  r.GetActionList().QueueAction(QueueActionPosition::AT_END, compoundAction);
  
  EXPECT_EQ(r.GetActionList().GetQueueLength(0), 1);
  EXPECT_EQ(compoundAction->GetRobot(), &r);
  
  r.GetActionList().Update();
  
  compoundAction->AddAction(testAction3);
  EXPECT_EQ(testAction1->GetRobot(), &r);
  EXPECT_EQ(r.GetActionList().GetQueueLength(0), 1);
  
  r.GetActionList().Update();
  
  EXPECT_EQ(testAction1->GetRobot(), &r);
  EXPECT_EQ(testAction2->GetRobot(), &r);
  EXPECT_EQ(testAction3->GetRobot(), &r); // Has been set since it was added using AddAction()
  EXPECT_EQ(r.GetActionList().GetQueueLength(0), 1);
  
  testAction1->_complete = true;
  testAction2->_complete = true;
  testAction3->_complete = true;
  
  r.GetActionList().Update();
  
  EXPECT_EQ(testAction1->GetRobot(), &r);
  EXPECT_EQ(testAction2->GetRobot(), &r);
  EXPECT_EQ(testAction3->GetRobot(), &r);
  EXPECT_EQ(r.GetActionList().GetQueueLength(0), 1);
  
  r.GetActionList().Update();
  
  EXPECT_EQ(r.GetActionList().GetQueueLength(0), 0);
  EXPECT_EQ(numActionsDestroyed, 4);
}

// Tests queueing an empty sequential compound action and adding three additional actions to it at various times
TEST(QueueAction, CompoundActionAddAfterQueued2)
{
  numActionsDestroyed = 0;
  Robot r(0, cozmoContext);
  TestAction* testAction1 = new TestAction("Test1", RobotActionType::WAIT);
  TestAction* testAction2 = new TestAction("Test2", RobotActionType::WAIT);
  TestAction* testAction3 = new TestAction("Test3", RobotActionType::WAIT);
  TestCompoundActionSequential* compoundAction = new TestCompoundActionSequential({});
  
  EXPECT_NE(testAction1->GetRobot(), &r);
  EXPECT_NE(testAction2->GetRobot(), &r);
  EXPECT_NE(testAction3->GetRobot(), &r);
  EXPECT_NE(compoundAction->GetRobot(), &r);
  
  r.GetActionList().QueueAction(QueueActionPosition::AT_END, compoundAction);
  
  EXPECT_EQ(r.GetActionList().GetQueueLength(0), 1);
  EXPECT_EQ(compoundAction->GetRobot(), &r);
  
  compoundAction->AddAction(testAction1);
  
  r.GetActionList().Update();
  
  compoundAction->AddAction(testAction2);
  compoundAction->AddAction(testAction3);
  
  r.GetActionList().Update();
  
  EXPECT_EQ(testAction1->GetRobot(), &r);
  EXPECT_EQ(testAction2->GetRobot(), &r);
  EXPECT_EQ(testAction3->GetRobot(), &r);
  EXPECT_EQ(compoundAction->GetRobot(), &r);
  
  testAction1->_complete = true;
  testAction2->_complete = true;
  testAction3->_complete = true;
  
  r.GetActionList().Update();
  r.GetActionList().Update();
  
  EXPECT_EQ(numActionsDestroyed, 4);
}

// Tests queueing a parallel compound action with two actions that complete immediately
TEST(QueueAction, ParallelActionImmediateComplete)
{
  numActionsDestroyed = 0;
  Robot r(0, cozmoContext);
  TestAction* testAction1 = new TestAction("Test1", RobotActionType::WAIT);
  TestAction* testAction2 = new TestAction("Test2", RobotActionType::WAIT);
  testAction1->_complete = true;
  testAction2->_complete = true;
  TestCompoundActionParallel* compoundAction = new TestCompoundActionParallel({testAction1, testAction2});
  
  EXPECT_NE(testAction1->GetRobot(), &r);
  EXPECT_NE(testAction2->GetRobot(), &r);
  EXPECT_NE(compoundAction->GetRobot(), &r);
  
  r.GetActionList().QueueAction(QueueActionPosition::AT_END, compoundAction);
  
  EXPECT_EQ(r.GetActionList().GetQueueLength(0), 1);
  EXPECT_EQ(compoundAction->GetRobot(), &r);
  
  r.GetActionList().Update();
  
  EXPECT_EQ(r.GetActionList().GetQueueLength(0), 0);
  EXPECT_EQ(numActionsDestroyed, 3);
}

// Tests queueing a parallel compound action with two actions where one completes before the other
TEST(QueueAction, ParallelActionOneCompleteBefore)
{
  numActionsDestroyed = 0;
  Robot r(0, cozmoContext);
  TestAction* testAction1 = new TestAction("Test1", RobotActionType::WAIT);
  TestAction* testAction2 = new TestAction("Test2", RobotActionType::WAIT);
  testAction1->_complete = true;
  TestCompoundActionParallel* compoundAction = new TestCompoundActionParallel({testAction1, testAction2});
  
  EXPECT_NE(testAction1->GetRobot(), &r);
  EXPECT_NE(testAction2->GetRobot(), &r);
  EXPECT_NE(compoundAction->GetRobot(), &r);
  
  r.GetActionList().QueueAction(QueueActionPosition::AT_END, compoundAction);
  
  EXPECT_EQ(r.GetActionList().GetQueueLength(0), 1);
  EXPECT_EQ(compoundAction->GetRobot(), &r);
  
  r.GetActionList().Update();
  
  EXPECT_EQ(testAction1->GetRobot(), &r);
  EXPECT_EQ(testAction2->GetRobot(), &r);
  EXPECT_EQ(r.GetActionList().GetQueueLength(0), 1);
  
  testAction2->_complete = true;
  r.GetActionList().Update();
  
  EXPECT_EQ(r.GetActionList().GetQueueLength(0), 0);
  EXPECT_EQ(numActionsDestroyed, 3);
}

// Tests queueing actions at the NOW position
TEST(QueueAction, QueueNow)
{
  numActionsDestroyed = 0;
  Robot r(0, cozmoContext);
  TestAction* testAction1 = new TestAction("Test1", RobotActionType::WAIT);
  TestAction* testAction2 = new TestAction("Test2", RobotActionType::WAIT);
  TestAction* testAction3 = new TestAction("Test3", RobotActionType::WAIT);
  
  r.GetActionList().QueueAction(QueueActionPosition::NOW, testAction1);
  
  EXPECT_TRUE(r.GetActionList().IsCurrAction("Test1"));
  EXPECT_EQ(r.GetActionList().GetQueueLength(0), 1);
  
  r.GetActionList().QueueAction(QueueActionPosition::NOW, testAction2);
  
  EXPECT_TRUE(r.GetActionList().IsCurrAction("Test2"));
  EXPECT_EQ(r.GetActionList().GetQueueLength(0), 2);
  
  r.GetActionList().QueueAction(QueueActionPosition::NOW, testAction3);
  
  EXPECT_TRUE(r.GetActionList().IsCurrAction("Test3"));
  EXPECT_EQ(r.GetActionList().GetQueueLength(0), 3);
  EXPECT_EQ(numActionsDestroyed, 0);
}

// Tests queueing actions at the NEXT position
TEST(QueueAction, QueueNext)
{
  numActionsDestroyed = 0;
  Robot r(0, cozmoContext);
  TestAction* testAction1 = new TestAction("Test1", RobotActionType::WAIT);
  TestAction* testAction2 = new TestAction("Test2", RobotActionType::WAIT);
  TestAction* testAction3 = new TestAction("Test3", RobotActionType::WAIT);

  r.GetActionList().QueueAction(QueueActionPosition::NEXT, testAction1);

  EXPECT_TRUE(r.GetActionList().IsCurrAction("Test1"));
  EXPECT_EQ(r.GetActionList().GetQueueLength(0), 1);

  r.GetActionList().QueueAction(QueueActionPosition::NEXT, testAction2);

  EXPECT_TRUE(r.GetActionList().IsCurrAction("Test1"));
  EXPECT_EQ(r.GetActionList().GetQueueLength(0), 2);

  r.GetActionList().QueueAction(QueueActionPosition::NEXT, testAction3);

  EXPECT_TRUE(r.GetActionList().IsCurrAction("Test1"));
  EXPECT_EQ(r.GetActionList().GetQueueLength(0), 3);

  testAction1->_complete = true;
  
  r.GetActionList().Update();
  
  EXPECT_TRUE(r.GetActionList().IsCurrAction("Test3"));
  EXPECT_EQ(r.GetActionList().GetQueueLength(0), 2);
  
  testAction3->_complete = true;
  
  r.GetActionList().Update();
  
  EXPECT_TRUE(r.GetActionList().IsCurrAction("Test2"));
  EXPECT_EQ(r.GetActionList().GetQueueLength(0), 1);
  EXPECT_EQ(numActionsDestroyed, 2);
}

// Tests queueing actions at the AT_END position
TEST(QueueAction, QueueAtEnd)
{
  numActionsDestroyed = 0;
  Robot r(0, cozmoContext);
  TestAction* testAction1 = new TestAction("Test1", RobotActionType::WAIT);
  TestAction* testAction2 = new TestAction("Test2", RobotActionType::WAIT);
  TestAction* testAction3 = new TestAction("Test3", RobotActionType::WAIT);
  
  r.GetActionList().QueueAction(QueueActionPosition::AT_END, testAction1);
  
  EXPECT_TRUE(r.GetActionList().IsCurrAction("Test1"));
  EXPECT_EQ(r.GetActionList().GetQueueLength(0), 1);
  
  r.GetActionList().QueueAction(QueueActionPosition::AT_END, testAction2);
  
  EXPECT_TRUE(r.GetActionList().IsCurrAction("Test1"));
  EXPECT_EQ(r.GetActionList().GetQueueLength(0), 2);
  
  r.GetActionList().QueueAction(QueueActionPosition::AT_END, testAction3);
  
  EXPECT_TRUE(r.GetActionList().IsCurrAction("Test1"));
  EXPECT_EQ(r.GetActionList().GetQueueLength(0), 3);
  
  testAction1->_complete = true;
  
  r.GetActionList().Update();
  
  EXPECT_TRUE(r.GetActionList().IsCurrAction("Test2"));
  EXPECT_EQ(r.GetActionList().GetQueueLength(0), 2);
  
  testAction2->_complete = true;
  
  r.GetActionList().Update();
  
  EXPECT_TRUE(r.GetActionList().IsCurrAction("Test3"));
  EXPECT_EQ(r.GetActionList().GetQueueLength(0), 1);
  EXPECT_EQ(numActionsDestroyed, 2);
}

//Tests queueing actions at the NOW_AND_CLEAR_REMAINING position
TEST(QueueAction, QueueNowAndClearRemaining)
{
  numActionsDestroyed = 0;
  Robot r(0, cozmoContext);
  TestAction* testAction1 = new TestAction("Test1", RobotActionType::WAIT);
  TestAction* testAction2 = new TestAction("Test2", RobotActionType::WAIT);
  TestAction* testAction3 = new TestAction("Test3", RobotActionType::WAIT);
  testAction3->_complete = true;
  
  r.GetActionList().QueueAction(QueueActionPosition::AT_END, testAction1);
  
  EXPECT_TRUE(r.GetActionList().IsCurrAction("Test1"));
  EXPECT_EQ(r.GetActionList().GetQueueLength(0), 1);
  
  r.GetActionList().QueueAction(QueueActionPosition::AT_END, testAction2);
  
  EXPECT_TRUE(r.GetActionList().IsCurrAction("Test1"));
  EXPECT_EQ(r.GetActionList().GetQueueLength(0), 2);
  
  r.GetActionList().QueueAction(QueueActionPosition::NOW_AND_CLEAR_REMAINING, testAction3);
  
  EXPECT_TRUE(r.GetActionList().IsCurrAction("Test3"));
  EXPECT_EQ(r.GetActionList().GetQueueLength(0), 1);
  
  r.GetActionList().Update();
  
  EXPECT_FALSE(r.GetActionList().IsCurrAction("Test3"));
  EXPECT_EQ(r.GetActionList().GetQueueLength(0), 0);
  EXPECT_EQ(numActionsDestroyed, 3);
}

// Tests queueing actions at the IN_PARALLEL position
TEST(QueueAction, QueueInParallel)
{
  numActionsDestroyed = 0;
  Robot r(0, cozmoContext);
  TestAction* testAction1 = new TestAction("Test1", RobotActionType::WAIT);
  TestAction* testAction2 = new TestAction("Test2", RobotActionType::WAIT);
  TestAction* testAction3 = new TestAction("Test3", RobotActionType::WAIT);
  
  r.GetActionList().QueueAction(QueueActionPosition::IN_PARALLEL, testAction1);
  
  EXPECT_TRUE(r.GetActionList().IsCurrAction("Test1"));
  EXPECT_EQ(r.GetActionList().GetQueueLength(0), 1);
  EXPECT_EQ(r.GetActionList().GetNumQueues(), 1);
  
  r.GetActionList().QueueAction(QueueActionPosition::IN_PARALLEL, testAction2);
  
  EXPECT_TRUE(r.GetActionList().IsCurrAction("Test1"));
  EXPECT_EQ(r.GetActionList().GetQueueLength(0), 1);
  EXPECT_EQ(r.GetActionList().GetQueueLength(1), 1);
  EXPECT_EQ(r.GetActionList().GetNumQueues(), 2);
  
  r.GetActionList().QueueAction(QueueActionPosition::IN_PARALLEL, testAction3);
  
  EXPECT_TRUE(r.GetActionList().IsCurrAction("Test1"));
  EXPECT_EQ(r.GetActionList().GetQueueLength(0), 1);
  EXPECT_EQ(r.GetActionList().GetQueueLength(1), 1);
  EXPECT_EQ(r.GetActionList().GetQueueLength(2), 1);
  EXPECT_EQ(r.GetActionList().GetNumQueues(), 3);
  
  testAction1->_complete = true;
  
  r.GetActionList().Update();
  
  EXPECT_TRUE(r.GetActionList().IsCurrAction("Test2"));
  EXPECT_EQ(r.GetActionList().GetQueueLength(0), 0);
  EXPECT_EQ(r.GetActionList().GetQueueLength(1), 1);
  EXPECT_EQ(r.GetActionList().GetQueueLength(2), 1);
  EXPECT_EQ(r.GetActionList().GetNumQueues(), 3);
  
  testAction2->_complete = true;
  
  r.GetActionList().Update();
  
  EXPECT_TRUE(r.GetActionList().IsCurrAction("Test3"));
  EXPECT_EQ(r.GetActionList().GetQueueLength(0), 0);
  EXPECT_EQ(r.GetActionList().GetQueueLength(1), 0);
  EXPECT_EQ(r.GetActionList().GetQueueLength(2), 1);
  EXPECT_EQ(r.GetActionList().GetNumQueues(), 3);
  
  testAction3->_complete = true;
  
  r.GetActionList().Update();
  
  EXPECT_FALSE(r.GetActionList().IsCurrAction("Test3"));
  EXPECT_EQ(r.GetActionList().GetQueueLength(0), 0);
  EXPECT_EQ(r.GetActionList().GetQueueLength(1), 0);
  EXPECT_EQ(r.GetActionList().GetQueueLength(2), 0);
  EXPECT_EQ(r.GetActionList().GetNumQueues(), 3);
  
  EXPECT_EQ(numActionsDestroyed, 3);
}

// Tests queueing an action that has sub-actions (ie. action within an action)
TEST(QueueAction, QueueActionWithinAction)
{
  numActionsDestroyed = 0;
  Robot r(0, cozmoContext);
  TestActionWithinAction* testActionWithinAction = new TestActionWithinAction("TestActionWithinAction", RobotActionType::UNKNOWN);
  
  r.GetActionList().QueueAction(QueueActionPosition::AT_END, testActionWithinAction);
  
  EXPECT_TRUE(r.GetActionList().IsCurrAction("TestActionWithinAction"));
  EXPECT_EQ(r.GetActionList().GetQueueLength(0), 1);
  EXPECT_EQ(testActionWithinAction->GetRobot(), &r);
  
  r.GetActionList().Update();
  
  // Sets the subActions of testActionWithinAction to be complete so that testActionWithinAction can complete
  auto subActions = ((TestCompoundActionSequential*)testActionWithinAction->GetAction())->GetActions();
  for(auto action : subActions)
  {
    // Set during Init() when RegisterSubActions() is called
    EXPECT_EQ(((TestAction*)action.second)->GetRobot(), &r);
    ((TestAction*)action.second)->_complete = true;
  }
  
  r.GetActionList().Update();
  
  EXPECT_FALSE(r.GetActionList().IsCurrAction("TestActionWithinAction"));
  EXPECT_EQ(r.GetActionList().GetQueueLength(0), 0);
  EXPECT_EQ(numActionsDestroyed, 4); //TestActionWithinAction has a compound action with 2 actions for a total of 4 actions
}

// Tests queueing a compound action where on of its actions has a FAILURE_RETRY
TEST(QueueAction, ActionFailureRetry)
{
  numActionsDestroyed = 0;
  Robot r(0, cozmoContext);
  TestAction* testAction1 = new TestAction("Test1", RobotActionType::WAIT);
  TestAction* testAction2 = new TestAction("Test2", RobotActionType::WAIT);
  TestCompoundActionSequential* compoundAction = new TestCompoundActionSequential({testAction1, testAction2});
  testAction1->_complete = true;
  testAction2->_complete = true;
  testAction2->SetNumRetries(3);
  testAction2->_numRetries = 1;
  
  EXPECT_NE(testAction1->GetRobot(), &r);
  EXPECT_NE(testAction2->GetRobot(), &r);
  EXPECT_NE(compoundAction->GetRobot(), &r);
  
  r.GetActionList().QueueAction(QueueActionPosition::AT_END, compoundAction);
  
  EXPECT_EQ(r.GetActionList().GetQueueLength(0), 1);
  EXPECT_EQ(compoundAction->GetRobot(), &r);
  
  r.GetActionList().Update();
  
  // Both actions are set to complete but testAction2 is going to retry once
  // so check both actions are still in the compound action
  auto actions = compoundAction->GetActions();
  EXPECT_EQ(actions.size(), 2);
  EXPECT_EQ(actions.front().second->GetName(), "Test1");
  EXPECT_EQ(actions.back().second->GetName(), "Test2");
  
  EXPECT_EQ(r.GetActionList().GetQueueLength(0), 1);
  EXPECT_EQ(compoundAction->GetRobot(), &r);
  EXPECT_EQ(testAction1->GetRobot(), &r);
  EXPECT_EQ(testAction2->GetRobot(), &r);
  
  r.GetActionList().Update();
  
  EXPECT_EQ(r.GetActionList().GetQueueLength(0), 0);
<<<<<<< HEAD
}

// Tests queueing duplicate actions
TEST(QueueAction, QueueDuplicate)
{
  Robot r(0, &msgHandler, nullptr, dataPlatform);
  TestAction* testAction1 = new TestAction("Test1", RobotActionType::WAIT);
  TestAction* testAction2 = new TestAction("Test2", RobotActionType::WAIT);
  
  r.GetActionList().QueueAction(0,QueueActionPosition::AT_END, testAction1);
  
  EXPECT_TRUE(r.GetActionList().IsCurrAction("Test1"));
  EXPECT_EQ(r.GetActionList().GetQueueLength(0), 1);
  
  r.GetActionList().QueueAction(0,QueueActionPosition::AT_END, testAction2);
  
  EXPECT_TRUE(r.GetActionList().IsCurrAction("Test1"));
  EXPECT_EQ(r.GetActionList().GetQueueLength(0), 2);
  
  EXPECT_EQ(r.GetActionList().QueueAction(0,QueueActionPosition::AT_END, testAction1), Anki::RESULT_FAIL);
  
  EXPECT_TRUE(r.GetActionList().IsCurrAction("Test1"));
  EXPECT_EQ(r.GetActionList().GetQueueLength(0), 2);
  
  testAction1->_complete = true;
  
  r.GetActionList().Update();
  
  EXPECT_TRUE(r.GetActionList().IsCurrAction("Test2"));
  EXPECT_EQ(r.GetActionList().GetQueueLength(0), 1);
  
  testAction2->_complete = true;
  
  r.GetActionList().Update();
  
  EXPECT_FALSE(r.GetActionList().IsCurrAction("Test1"));
  EXPECT_EQ(r.GetActionList().GetQueueLength(0), 0);
=======
  EXPECT_EQ(numActionsDestroyed, 3);
>>>>>>> a6d7718d
}<|MERGE_RESOLUTION|>--- conflicted
+++ resolved
@@ -900,7 +900,7 @@
   r.GetActionList().Update();
   
   EXPECT_EQ(r.GetActionList().GetQueueLength(0), 0);
-<<<<<<< HEAD
+  EXPECT_EQ(numActionsDestroyed, 3);
 }
 
 // Tests queueing duplicate actions
@@ -938,7 +938,4 @@
   
   EXPECT_FALSE(r.GetActionList().IsCurrAction("Test1"));
   EXPECT_EQ(r.GetActionList().GetQueueLength(0), 0);
-=======
-  EXPECT_EQ(numActionsDestroyed, 3);
->>>>>>> a6d7718d
 }