/**
 * File: cozmoActions.cpp
 *
 * Author: Andrew Stein
 * Date:   8/29/2014
 *
 * Description: Implements cozmo-specific actions, derived from the IAction interface.
 *
 *
 * Copyright: Anki, Inc. 2014
 **/

#include "anki/cozmo/basestation/cozmoActions.h"

#include "bridge.h"
#include "pathPlanner.h"
#include "anki/cozmo/basestation/ramp.h"

#include "anki/common/basestation/math/poseBase_impl.h"
#include "anki/common/basestation/math/point_impl.h"
#include "anki/common/basestation/utils/timer.h"

#include "anki/cozmo/basestation/robot.h"
#include "anki/cozmo/basestation/signals/cozmoEngineSignals.h"

#include "anki/cozmo/shared/cozmoConfig.h"


namespace Anki {
  
  namespace Cozmo {
    
    // TODO: Define this as a constant parameter elsewhere
    const Radians DEFAULT_PREDOCK_POSE_ANGLE_TOLERANCE(DEG_TO_RAD(7.5));
 
    // Helper function for computing the distance-to-preActionPose threshold,
    // given how far robot is from actionObject
    f32 ComputePreActionPoseDistThreshold(const Robot& robot,
                                          const ActionableObject* actionObject,
                                          const Radians& preActionPoseAngleTolerance)
    {
      assert(actionObject != nullptr);
      
      if(preActionPoseAngleTolerance > 0.f) {
        // Compute distance threshold to preaction pose based on distance to the
        // object: the further away, the more slop we're allowed.
        Pose3d objectWrtRobot;
        if(false == actionObject->GetPose().GetWithRespectTo(robot.GetPose(), objectWrtRobot)) {
          PRINT_NAMED_ERROR("IDockAction.Init.ObjectPoseOriginProblem",
                            "Could not get object %d's pose w.r.t. robot.\n",
                            actionObject->GetID().GetValue());
          return -1.f;
        }
        
        const f32 objectDistance = objectWrtRobot.GetTranslation().Length();
        const f32 preActionPoseDistThresh = objectDistance * std::sin(preActionPoseAngleTolerance.ToFloat());
        
        PRINT_NAMED_INFO("IDockAction.Init.DistThresh",
                         "At a distance of %.1fmm, will use pre-dock pose distance threshold of %.1fmm\n",
                         objectDistance, preActionPoseDistThresh);
        
        return preActionPoseDistThresh;
      } else {
        return -1.f;
      }
    }
    
#pragma mark ---- DriveToPoseAction ----
    
    DriveToPoseAction::DriveToPoseAction(const bool useManualSpeed) //, const Pose3d& pose)
    : _isGoalSet(false)
    , _goalDistanceThreshold(DEFAULT_POSE_EQUAL_DIST_THRESOLD_MM)
    , _goalAngleThreshold(DEFAULT_POSE_EQUAL_ANGLE_THRESHOLD_RAD)
    , _useManualSpeed(useManualSpeed)
    , _startedTraversingPath(false)
    {
      
    }
    
    DriveToPoseAction::DriveToPoseAction(const Pose3d& pose, const bool useManualSpeed)
    : DriveToPoseAction(useManualSpeed)
    {
      SetGoal(pose);
    }
    
    Result DriveToPoseAction::SetGoal(const Anki::Pose3d& pose)
    {
      _goalPose = pose;
      
      PRINT_NAMED_INFO("DriveToPoseAction.SetGoal",
                       "Setting pose goal to (%.1f,%.1f,%.1f) @ %.1fdeg\n",
                       _goalPose.GetTranslation().x(),
                       _goalPose.GetTranslation().y(),
                       _goalPose.GetTranslation().z(),
                       RAD_TO_DEG(_goalPose.GetRotationAngle<'Z'>().ToFloat()));
      
      _isGoalSet = true;
      
      return RESULT_OK;
    }
    
    Result DriveToPoseAction::SetGoal(const Pose3d& pose,
                                      const Point3f& distThreshold,
                                      const Radians& angleThreshold)
    {
      _goalDistanceThreshold = distThreshold;
      _goalAngleThreshold = angleThreshold;
      
      return SetGoal(pose);
    }
    
    const std::string& DriveToPoseAction::GetName() const
    {
      static const std::string name("DriveToPoseAction");
      return name;
    }
    
    IAction::ActionResult DriveToPoseAction::Init(Robot& robot)
    {
      // Wait for robot to be idle before trying to drive to a new pose, to
      // allow previously-added docking/moving actions to finish
      if(robot.IsMoving()) {
        return RUNNING;
      }
      
      ActionResult result = SUCCESS;
      
      _startedTraversingPath = false;
      
      if(!_isGoalSet) {
        PRINT_NAMED_ERROR("DriveToPoseAction.CheckPreconditions.NoGoalSet",
                          "Goal must be set before running this action.\n");
        result = FAILURE_ABORT;
      }
      else {
        Planning::Path p;
        
        // TODO: Make it possible to set the speed/accel somewhere?
        if(robot.MoveHeadToAngle(HEAD_ANGLE_WHILE_FOLLOWING_PATH, 1.f, 3.f) != RESULT_OK) {
          PRINT_NAMED_ERROR("DriveToPoseAction.Init", "Failed to move head to path-following angle.\n");
          result = FAILURE_ABORT;
        }
        else if(robot.GetPathToPose(_goalPose, p) != RESULT_OK) {
          PRINT_NAMED_ERROR("DriveToPoseAction.Init", "Failed to get path to goal pose.\n");
          result = FAILURE_ABORT;
        }
        else if(robot.ExecutePath(p, _useManualSpeed) != RESULT_OK) {
          PRINT_NAMED_ERROR("DriveToPoseAction.Init", "Failed calling execute path.\n");
          result = FAILURE_ABORT;
        }
      }
      
      return result;
    }
    
    IAction::ActionResult DriveToPoseAction::CheckIfDone(Robot& robot)
    {
      IAction::ActionResult result = IAction::RUNNING;
      
      if(!_startedTraversingPath) {
        // Wait until robot reports it has started traversing the path
        _startedTraversingPath = robot.IsTraversingPath();
        
      } else {
        // Wait until robot reports it is no longer traversing a path
        if(robot.IsTraversingPath())
        {
          // If the robot is traversing a path, consider replanning it
          if(robot.GetBlockWorld().DidObjectsChange())
          {
            Planning::Path newPath;
            switch(robot.GetPathPlanner()->GetPlan(newPath, robot.GetPose(), _forceReplanOnNextWorldChange))
            {
              case IPathPlanner::DID_PLAN:
              {
                // clear path, but flag that we are replanning
              robot.ClearPath();
              _forceReplanOnNextWorldChange = false;
              
              PRINT_NAMED_INFO("DriveToPoseAction.CheckIfDone.UpdatePath", "sending new path to robot\n");
              robot.ExecutePath(newPath, _useManualSpeed);
              break;
            } // case DID_PLAN:
              
            case IPathPlanner::PLAN_NEEDED_BUT_GOAL_FAILURE:
            {
              PRINT_NAMED_INFO("DriveToPoseAction.CheckIfDone.NewGoalForReplanNeeded",
                               "Replan failed due to bad goal. Aborting path.\n");
              
              robot.ClearPath();
              break;
            } // PLAN_NEEDED_BUT_GOAL_FAILURE:
              
            case IPathPlanner::PLAN_NEEDED_BUT_START_FAILURE:
            {
              PRINT_NAMED_INFO("DriveToPoseAction.CheckIfDone.NewStartForReplanNeeded",
                               "Replan failed during docking due to bad start. Will try again, and hope robot moves.\n");
              break;
            }
              
            case IPathPlanner::PLAN_NEEDED_BUT_PLAN_FAILURE:
            {
              PRINT_NAMED_INFO("DriveToPoseAction.CheckIfDone.NewEnvironmentForReplanNeeded",
                               "Replan failed during docking due to a planner failure. Will try again, and hope environment changes.\n");
              // clear the path, but don't change the state
              robot.ClearPath();
              _forceReplanOnNextWorldChange = true;
              break;
            }
              
            default:
            {
              // Don't do anything just proceed with the current plan...
              break;
            }
                
              
            } // switch(GetPlan())
          } // if blocks changed
          
        } else {
          // No longer traversing the path, so check to see if we ended up in the right place
          Vec3f Tdiff;
          
          // HACK: Loosen z threshold bigtime:
          const Point3f distanceThreshold(_goalDistanceThreshold.x(),
                                          _goalDistanceThreshold.y(),
                                          robot.GetHeight());
          
          if(robot.GetPose().IsSameAs(_goalPose, distanceThreshold, _goalAngleThreshold, Tdiff))
          {
            PRINT_NAMED_INFO("DriveToPoseAction.CheckIfDone.Success",
                             "Robot %d successfully finished following path (Tdiff=%.1fmm).\n",
                             robot.GetID(), Tdiff.Length());
            
            result = IAction::SUCCESS;
          }
          // The last path sent was definitely received by the robot
          // and it is no longer executing it, but we appear to not be in position
          else if (robot.GetLastSentPathID() == robot.GetLastRecvdPathID()) {
            PRINT_NAMED_INFO("DriveToPoseAction.CheckIfDone.DoneNotInPlace",
                             "Robot is done traversing path, but is not in position (dist=%.1fmm). lastPathID=%d\n",
                             Tdiff.Length(), robot.GetLastRecvdPathID());
            result = IAction::FAILURE_RETRY;
          }
          else {
            // Something went wrong: not in place and robot apparently hasn't
            // received all that it should have
            PRINT_NAMED_INFO("DriveToPoseAction.CheckIfDone.Failure",
                             "Robot's state is FOLLOWING_PATH, but IsTraversingPath() returned false.\n");
            result = IAction::FAILURE_ABORT;
          }
        }
      }
      
      // If we are not running anymore, for any reason, clear the path and its
      // visualization
      if(result != IAction::RUNNING) {
        robot.ClearPath(); // clear path and indicate that we are not replanning
        VizManager::getInstance()->ErasePath(robot.GetID());
        VizManager::getInstance()->EraseAllPlannerObstacles(true);
        VizManager::getInstance()->EraseAllPlannerObstacles(false);
      }
      
      return result;
    } // CheckIfDone()
    
#pragma mark ---- DriveToObjectAction ----
    
    DriveToObjectAction::DriveToObjectAction(const ObjectID& objectID, const PreActionPose::ActionType& actionType, const bool useManualSpeed)
    : DriveToPoseAction(useManualSpeed)
    , _objectID(objectID)
    , _actionType(actionType)
    , _alreadyAtGoal(false)
    {
      // NOTE: _goalPose will be set later, when we check preconditions
    }
    
    
    const std::string& DriveToObjectAction::GetName() const
    {
      static const std::string name("DriveToObjectAction");
      return name;
    }
    
    
    IAction::ActionResult DriveToObjectAction::InitHelper(Robot& robot, ActionableObject* object)
    {
      ActionResult result = RUNNING;
      
      std::vector<PreActionPose> possiblePreActionPoses;
      object->GetCurrentPreActionPoses(possiblePreActionPoses, {_actionType}, std::set<Vision::Marker::Code>(), &robot.GetPose());
      
      if(possiblePreActionPoses.empty()) {
        PRINT_NAMED_ERROR("DriveToObjectAction.CheckPreconditions.NoPreActionPoses",
                          "ActionableObject %d did not return any pre-action poses with action type %d.\n",
                          _objectID.GetValue(), _actionType);
        
        result = FAILURE_ABORT;
        
      } else {
        size_t selectedIndex = 0;
        
        // Check to see if we already close enough to a pre-action pose that we can
        // just skip path planning. In case multiple pre-action poses are close
        // enough, keep the closest one.
        // Also make a vector of just poses (not preaction poses) for call to
        // Robot::ExecutePathToPose() below
        // TODO: Prettier way to handling making the separate vector of Pose3ds?
        std::vector<Pose3d> possiblePoses;
        const PreActionPose* closestPreActionPose = nullptr;
        f32 closestPoseDist = std::numeric_limits<f32>::max();
        Radians closestPoseAngle = M_PI;
        
        const Point3f preActionPoseDistThresh = ComputePreActionPoseDistThreshold(robot, object,
                                                                              DEFAULT_PREDOCK_POSE_ANGLE_TOLERANCE);

        for(auto & preActionPose : possiblePreActionPoses)
        {
          Pose3d possiblePose;
          if(preActionPose.GetPose().GetWithRespectTo(*robot.GetWorldOrigin(), possiblePose) == false) {
            PRINT_NAMED_WARNING("DriveToObjectAction.CheckPreconditions.PreActionPoseOriginProblem",
                                "Could not get pre-action pose w.r.t. robot origin.\n");
            
          } else {
            possiblePoses.emplace_back(possiblePose);
            
            if(preActionPoseDistThresh > 0.f) {
              // Keep track of closest possible pose, in case we are already close
              // enough to it to not bother planning a path at all.
              Vec3f Tdiff;
              Radians angleDiff;
              if(possiblePose.IsSameAs(robot.GetPose(), preActionPoseDistThresh,
                                       DEFAULT_PREDOCK_POSE_ANGLE_TOLERANCE, Tdiff, angleDiff))
              {
                const f32 currentDist = Tdiff.Length();
                if(currentDist < closestPoseDist &&
                   std::abs(angleDiff.ToFloat()) < std::abs(closestPoseAngle.ToFloat()))
                {
                  closestPoseDist = currentDist;
                  closestPoseAngle = angleDiff;
                  closestPreActionPose = &preActionPose;
                }
              }
            }
            
          }
        }
        
        if(possiblePoses.empty()) {
          PRINT_NAMED_ERROR("DriveToObjectAction.CheckPreconditions.NoPossiblePoses",
                            "No pre-action poses survived as possible docking poses.\n");
          result = FAILURE_ABORT;
        }
        else if (closestPreActionPose != nullptr) {
          PRINT_NAMED_INFO("DriveToObjectAction.InitHelper",
                           "Robot's current pose is close enough to a pre-action pose. "
                           "Just using current pose as the goal.\n");
          _alreadyAtGoal = true;
          _finalHeadAngle = closestPreActionPose->GetHeadAngle();
          result = SUCCESS;
        }
        else {
          Planning::Path p;
          if(robot.GetPathToPose(possiblePoses, selectedIndex, p) != RESULT_OK) {
            result = FAILURE_ABORT;
          }
          else if(robot.ExecutePath(p, IsUsingManualSpeed()) != RESULT_OK) {
            result = FAILURE_ABORT;
          }
          else if(robot.MoveHeadToAngle(HEAD_ANGLE_WHILE_FOLLOWING_PATH, 1.f, 3.f) != RESULT_OK) {
            result = FAILURE_ABORT;
          } else {
            //SetGoal(possiblePoses[selectedIndex]);
            SetGoal(possiblePoses[selectedIndex], preActionPoseDistThresh,
                    DEFAULT_POSE_EQUAL_ANGLE_THRESHOLD_RAD);
            
            // Record where we want the head to end up, but don't actually move it
            // there yet. We'll let the path follower use whatever head angle it
            // wants to that's good for driving and then make use of this head
            // angle at the end, once the path is complete.
            _finalHeadAngle = possiblePreActionPoses[selectedIndex].GetHeadAngle();
            
            result = SUCCESS;
          }
        }
        
      } // if/else possiblePreActionPoses.empty()
      
      return result;
      
    } // InitHelper()
    
    
    IAction::ActionResult DriveToObjectAction::Init(Robot& robot)
    {
      ActionResult result = SUCCESS;
      
      ActionableObject* object = dynamic_cast<ActionableObject*>(robot.GetBlockWorld().GetObjectByID(_objectID));
      if(object == nullptr) {
        PRINT_NAMED_ERROR("DriveToObjectAction.CheckPreconditions.NoObjectWithID",
                          "Robot %d's block world does not have an ActionableObject with ID=%d.\n",
                          robot.GetID(), _objectID.GetValue());
        
        result = FAILURE_ABORT;
      } else {
      
        result = InitHelper(robot, object);
        
      } // if/else object==nullptr
      
      return result;
    }
    
    IAction::ActionResult DriveToObjectAction::CheckIfDone(Robot& robot)
    {
      ActionResult result = SUCCESS;
      
      if(!_alreadyAtGoal) {
        result = DriveToPoseAction::CheckIfDone(robot);
      }
      
      if(result == SUCCESS) {
        // Just before returning success when normal DriveToPose action finishes,
        // Set the head angle to the one selected by the pre-action pose.
        // (We don't do this earlier because it may not be a good head angle
        // for path following -- e.g., for the prox sensors to be usable.)
        if(robot.MoveHeadToAngle(_finalHeadAngle.ToFloat(), 1.f, 3.f) != RESULT_OK) {
          result = FAILURE_ABORT;
        }
      }
      
      return result;
    }
    
            
#pragma mark ---- DriveToPlaceCarriedObjectAction ----
    
    DriveToPlaceCarriedObjectAction::DriveToPlaceCarriedObjectAction(const Robot& robot, const Pose3d& placementPose, const bool useManualSpeed)
    : DriveToObjectAction(robot.GetCarryingObject(), PreActionPose::PLACEMENT, useManualSpeed)
    , _placementPose(placementPose)
    {

    }
    
    const std::string& DriveToPlaceCarriedObjectAction::GetName() const
    {
      static const std::string name("DriveToPlaceCarriedObjectAction");
      return name;
    }
    
    IAction::ActionResult DriveToPlaceCarriedObjectAction::Init(Robot& robot)
    {
      ActionResult result = SUCCESS;
      
      if(robot.IsCarryingObject() == false) {
        PRINT_NAMED_ERROR("DriveToPlaceCarriedObjectAction.CheckPreconditions.NotCarryingObject",
                          "Robot %d cannot place an object because it is not carrying anything.\n",
                          robot.GetID());
        result = FAILURE_ABORT;
      } else {
        
        _objectID = robot.GetCarryingObject();
        
        ActionableObject* object = dynamic_cast<ActionableObject*>(robot.GetBlockWorld().GetObjectByID(_objectID));
        if(object == nullptr) {
          PRINT_NAMED_ERROR("DriveToPlaceCarriedObjectAction.CheckPreconditions.NoObjectWithID",
                            "Robot %d's block world does not have an ActionableObject with ID=%d.\n",
                            robot.GetID(), _objectID.GetValue());
          
          result = FAILURE_ABORT;
        } else {
          
          // Temporarily move object to desired pose so we can get placement poses
          // at that position
          const Pose3d origObjectPose(object->GetPose());
          object->SetPose(_placementPose);
          
          // Call parent class's init helper
          result = InitHelper(robot, object);
          
          // Move the object back to where it was (being carried)
          object->SetPose(origObjectPose);
          
        } // if/else object==nullptr
      } // if/else robot is carrying object
      
      return result;
      
    } // CheckPreconditions()
    

#pragma mark ---- TurnInPlaceAction ----
    
    TurnInPlaceAction::TurnInPlaceAction(const Radians& angle)
    : _turnAngle(angle)
    {
      
    }
    
    const std::string& TurnInPlaceAction::GetName() const
    {
      static const std::string name("TurnInPlaceAction");
      return name;
    }
    
    IAction::ActionResult TurnInPlaceAction::Init(Robot &robot)
    {
      // Compute a goal pose rotated by specified angle around robot's
      // _current_ pose
      const Radians heading = robot.GetPose().GetRotationAngle<'Z'>();
      
      Pose3d rotatedPose(heading + _turnAngle, Z_AXIS_3D(),
                         robot.GetPose().GetTranslation(),
                         robot.GetPose().GetParent());
      
      SetGoal(rotatedPose);
      
      // Now that goal is set, call the base class init to send the path, etc.
      return DriveToPoseAction::Init(robot);
    }
    
    
    
#pragma mark ---- MoveHeadToAngleAction ----
    
    MoveHeadToAngleAction::MoveHeadToAngleAction(const Radians& headAngle, const f32 tolerance)
    : _headAngle(headAngle)
    , _angleTolerance(tolerance)
    , _name("MoveHeadTo" + std::to_string(std::round(RAD_TO_DEG(_headAngle.ToFloat()))) + "DegAction")
    {

    }
    
    IActionRunner::ActionResult MoveHeadToAngleAction::Init(Robot &robot)
    {
      // TODO: Add ability to specify speed/accel
      if(robot.MoveHeadToAngle(_headAngle.ToFloat(), 5, 10) != RESULT_OK) {
        return FAILURE_ABORT;
      } else {
        return SUCCESS;
      }
    }
    
    IActionRunner::ActionResult MoveHeadToAngleAction::CheckIfDone(Robot &robot)
    {
      ActionResult result = RUNNING;
      
      // Wait to get a state message back from the physical robot saying its head
      // is in the commanded position
      // TODO: Is this really necessary in practice?
      if(NEAR(robot.GetHeadAngle(), _headAngle.ToFloat(), _angleTolerance.ToFloat())) {
        result = SUCCESS;
      }
      
      return result;
    }
         
    
#pragma mark ---- IDockAction ----
    
    IDockAction::IDockAction(ObjectID objectID, const bool useManualSpeed)
    : _dockObjectID(objectID)
    , _dockMarker(nullptr)
    , _preActionPoseAngleTolerance(DEFAULT_PREDOCK_POSE_ANGLE_TOLERANCE)
    , _wasPickingOrPlacing(false)
    , _useManualSpeed(useManualSpeed)
    {
      
    }
    
    void IDockAction::SetPreActionPoseAngleTolerance(Radians angleTolerance)
    {
      _preActionPoseAngleTolerance = angleTolerance;
    }
    
    IAction::ActionResult IDockAction::Init(Robot& robot)
    {
      _waitToVerifyTime = -1.f;
      
      // Wait for robot to be done moving before trying to dock with a new object, to
      // allow previously-added docking/moving actions to finish
      if(robot.IsMoving()) {
        return RUNNING;
      }
      
      // Make sure the object we were docking with still exists in the world
      ActionableObject* dockObject = dynamic_cast<ActionableObject*>(robot.GetBlockWorld().GetObjectByID(_dockObjectID));
      if(dockObject == nullptr) {
        PRINT_NAMED_ERROR("IDockAction.Init.ActionObjectNotFound",
                          "Action object with ID=%d no longer exists in the world.\n",
                          _dockObjectID.GetValue());
        
        return FAILURE_ABORT;
      }
                 
      // Verify that we ended up near enough a PreActionPose of the right type
      std::vector<PreActionPose> preActionPoses;
      dockObject->GetCurrentPreActionPoses(preActionPoses, {GetPreActionType()});
      
      if(preActionPoses.empty()) {
        PRINT_NAMED_ERROR("IDockAction.Init.NoPreActionPoses",
                          "Action object with ID=%d returned no pre-action poses of the given type.\n",
                          _dockObjectID.GetValue());
        
        return FAILURE_ABORT;
      }

      const Point2f currentXY(robot.GetPose().GetTranslation().x(),
                              robot.GetPose().GetTranslation().y());
      
      //float closestDistSq = std::numeric_limits<float>::max();
      Point2f closestPoint(std::numeric_limits<float>::max());
      size_t closestIndex = preActionPoses.size();
      
      for(size_t index=0; index < preActionPoses.size(); ++index) {
        Pose3d preActionPose;
        if(preActionPoses[index].GetPose().GetWithRespectTo(*robot.GetPose().GetParent(), preActionPose) == false) {
          PRINT_NAMED_WARNING("IDockAction.Init.PreActionPoseOriginProblem",
                              "Could not get pre-action pose w.r.t. robot parent.\n");
        }
        
        const Point2f preActionXY(preActionPose.GetTranslation().x(),
                                  preActionPose.GetTranslation().y());
        //const float distSq = (currentXY - preActionXY).LengthSq();
        const Point2f dist = (currentXY - preActionXY).Abs();
        if(dist < closestPoint) {
          //closestDistSq = distSq;
          closestPoint = dist;
          closestIndex  = index;
        }
      }
      
      //const f32 closestDist = sqrtf(closestDistSq);
      
      f32 preActionPoseDistThresh = ComputePreActionPoseDistThreshold(robot, dockObject,
                                                                      _preActionPoseAngleTolerance);
      
      if(preActionPoseDistThresh > 0.f && closestPoint > preActionPoseDistThresh) {
        PRINT_NAMED_INFO("IDockAction.Init.TooFarFromGoal",
                         "Robot is too far from pre-action pose (%.1fmm, %.1fmm).",
                         closestPoint.x(), closestPoint.y());
        return FAILURE_RETRY;
      }
      else {
        if(SelectDockAction(robot, dockObject) != RESULT_OK) {
          PRINT_NAMED_ERROR("IDockAction.CheckPreconditions.DockActionSelectionFailure",
                            "");
          return FAILURE_ABORT;
        }
        
        PRINT_NAMED_INFO("IDockAction.Init.BeginDocking",
                         "Robot is within (%.1fmm,%.1fmm) of the nearest pre-action pose, "
                         "proceeding with docking.\n", closestPoint.x(), closestPoint.y());
      
        // Set dock markers
        _dockMarker = preActionPoses[closestIndex].GetMarker();
        const Vision::KnownMarker* dockMarker2 = GetDockMarker2(preActionPoses, closestIndex);
        
        PRINT_NAMED_INFO("IDockAction.DockWithObjectHelper.BeginDocking",
                         "Docking with marker %d (%s) using action %d.\n",
                         _dockMarker->GetCode(),
                         Vision::MarkerTypeStrings[_dockMarker->GetCode()], _dockAction);
        
        if(robot.DockWithObject(_dockObjectID, _dockMarker, dockMarker2, _dockAction, _useManualSpeed) == RESULT_OK) {
          _wasPickingOrPlacing = false;
          return SUCCESS;
        } else {
          return FAILURE_ABORT;
        }
      }
      
    } // Init()
    
    
    IAction::ActionResult IDockAction::CheckIfDone(Robot& robot)
    {
      ActionResult actionResult = RUNNING;
      
      if (!_wasPickingOrPlacing) {
        // We have to see the robot went into pick-place mode once before checking
        // to see that it has finished picking or placing below. I.e., we need to
        // know the robot got the DockWithObject command sent in Init().
        _wasPickingOrPlacing = robot.IsPickingOrPlacing();
      }
      else if (!robot.IsPickingOrPlacing() && !robot.IsMoving())
      {
        const f32 currentTime = BaseStationTimer::getInstance()->GetCurrentTimeInSeconds();
        
        // Set the verification time if not already set
        if(_waitToVerifyTime < 0.f) {
          _waitToVerifyTime = currentTime + GetVerifyDelayInSeconds();
        }
        
        // Stopped executing docking path, and should have backed out by now,
        // and have head pointed at an angle to see where we just placed or
        // picked up from. So we will check if we see a block with the same
        // ID/Type as the one we were supposed to be picking or placing, in the
        // right position.
        if(currentTime >= _waitToVerifyTime) {
          PRINT_NAMED_INFO("IDockAction.CheckIfDone",
                           "Robot has stopped moving and picking/placing. Will attempt to verify success.\n");
          
          actionResult = Verify(robot);
          
          // Go back to looking for markers (and stop tracking) when we finish,
          // whether or not we succeeded?
          robot.StartLookingForMarkers();
          robot.StopDocking();
          
          /*
          // If docking fails, go back to looking for markers?
          if(actionResult != SUCCESS) {
            robot.StartLookingForMarkers();
            robot.StopDocking();
          }
           */
        }
      }
      
      return actionResult;
    } // CheckIfDone()
   
    
#pragma mark ---- PickAndPlaceObjectAction ----
    
    PickAndPlaceObjectAction::PickAndPlaceObjectAction(ObjectID objectID, const bool useManualSpeed)
    : IDockAction(objectID, useManualSpeed)
    {
      
    }
    
    const std::string& PickAndPlaceObjectAction::GetName() const
    {
      static const std::string name("PickAndPlaceObjectAction");
      return name;
    }
    
    Result PickAndPlaceObjectAction::SelectDockAction(Robot& robot, ActionableObject* object)
    {
      // Record the object's original pose (before picking it up) so we can
      // verify later whether we succeeded.
      // Make it w.r.t. robot's parent so we can compare heights fairly.
      if(object->GetPose().GetWithRespectTo(*robot.GetPose().GetParent(), _dockObjectOrigPose) == false) {
        PRINT_NAMED_ERROR("PickAndPlaceObjectAction.SelectDockAction.PoseWrtFailed",
                          "Could not get pose of dock object w.r.t. robot parent.\n");
        return RESULT_FAIL;
      }
      
      // Choose docking action based on block's position and whether we are
      // carrying a block
      const f32 dockObjectHeightWrtRobot = _dockObjectOrigPose.GetTranslation().z() - robot.GetPose().GetTranslation().z();
      _dockAction = DA_PICKUP_LOW;
      
      // TODO: Stop using constant ROBOT_BOUNDING_Z for this
      if (dockObjectHeightWrtRobot > 0.5f*ROBOT_BOUNDING_Z) { //  dockObject->GetSize().z()) {
        if(robot.IsCarryingObject()) {
          PRINT_INFO("Already carrying object. Can't dock to high object. Aborting.\n");
          return RESULT_FAIL;
          
        } else {
          _dockAction = DA_PICKUP_HIGH;
        }
      } else if (robot.IsCarryingObject()) {
        _dockAction = DA_PLACE_HIGH;
        
        // Need to record the object we are currently carrying because it
        // will get unset when the robot unattaches it during placement, and
        // we want to be able to verify that we're seeing what we just placed.
        _carryObjectID     = robot.GetCarryingObject();
        _carryObjectMarker = robot.GetCarryingMarker();
      }
      
      return RESULT_OK;
    } // SelectDockAction()
    
    // This helper is used both by PickAndPlaceObjectAction and PlaceObjectOnGroundAction
    // to verify whether they succeeded.
    static IActionRunner::ActionResult VerifyObjectPlacementHelper(Robot& robot, ObjectID objectID,
                                                                   const Vision::KnownMarker* objectMarker)
    {
      if(robot.IsCarryingObject() == true) {
        PRINT_NAMED_ERROR("VerifyObjectPlacementHelper.RobotCarryignObject",
                          "Expecting robot to think it's NOT carrying an object at this point.\n");
        return IActionRunner::FAILURE_ABORT;
      }
      
      // TODO: check to see it ended up in the right place?
      Vision::ObservableObject* object = robot.GetBlockWorld().GetObjectByID(objectID);
      if(object == nullptr) {
        PRINT_NAMED_ERROR("VerifyObjectPlacementHelper.CarryObjectNoLongerExists",
                          "Object %d we were carrying no longer exists in the world.\n",
                          robot.GetCarryingObject().GetValue());
        return IActionRunner::FAILURE_ABORT;
      }
      else if(object->GetLastObservedTime() > (robot.GetLastMsgTimestamp()-500))
      {
        // We've seen the object in the last half second (which could
        // not be true if we were still carrying it)
        PRINT_NAMED_INFO("VerifyObjectPlacementHelper.ObjectPlacementSuccess",
                         "Verification of object placement SUCCEEDED!\n");
        return IActionRunner::SUCCESS;
      } else {
        PRINT_NAMED_INFO("VerifyObjectPlacementHelper.ObjectPlacementFailure",
                         "Verification of object placement FAILED!\n");
        // TODO: correct to assume we are still carrying the object? Maybe object fell out of view?
        robot.SetObjectAsAttachedToLift(objectID, objectMarker); // re-pickup object to attach it to the lift again
        return IActionRunner::FAILURE_RETRY;
      }
    } // VerifyObjectPlacementHelper()

    
    IAction::ActionResult PickAndPlaceObjectAction::Verify(Robot& robot) const
    {
      IAction::ActionResult result = FAILURE_ABORT;
      
      switch(_dockAction)
      {
        case DA_PICKUP_LOW:
        case DA_PICKUP_HIGH:
        {
          if(robot.IsCarryingObject() == false) {
            PRINT_NAMED_ERROR("PickAndPlaceObjectAction.Verify.RobotNotCarryingObject",
                              "Expecting robot to think it's carrying an object at this point.\n");
            result = FAILURE_RETRY;
            break;
          }
          
          BlockWorld& blockWorld = robot.GetBlockWorld();
          
          // We should _not_ still see a object with the
          // same type as the one we were supposed to pick up in that
          // block's original position because we should now be carrying it.
          Vision::ObservableObject* carryObject = blockWorld.GetObjectByID(robot.GetCarryingObject());
          if(carryObject == nullptr) {
            PRINT_NAMED_ERROR("PickAndPlaceObjectAction.Verify.CarryObjectNoLongerExists",
                              "Object %d we were carrying no longer exists in the world.\n",
                              robot.GetCarryingObject().GetValue());
            result = FAILURE_ABORT;
            break;
          }
          
          const BlockWorld::ObjectsMapByID_t& objectsWithType = blockWorld.GetExistingObjectsByType(carryObject->GetType());
          
          Vec3f Tdiff;
          Radians angleDiff;
          Vision::ObservableObject* objectInOriginalPose = nullptr;
          for(auto object : objectsWithType) {
            // TODO: is it safe to always have useAbsRotation=true here?
            Vec3f Tdiff;
            Radians angleDiff;
            if(object.second->GetPose().IsSameAs_WithAmbiguity(_dockObjectOrigPose,
                                                               carryObject->GetRotationAmbiguities(),
<<<<<<< HEAD
                                                               carryObject->GetSameDistanceTolerance(),
                                                               carryObject->GetSameAngleTolerance(), true,
                                                               Tdiff, angleDiff))
            {
              PRINT_INFO("Seeing object %d in original pose (Tdiff %f %f %f, angleDiff %f).\n", object.first.GetValue(),
=======
                                                               carryObject->GetSameDistanceTolerance()*0.5f,
                                                               carryObject->GetSameAngleTolerance(), true,
                                                               Tdiff, angleDiff))
            {
              PRINT_INFO("Seeing object %d in original pose. (Tdiff = (%.1f,%.1f,%.1f), AngleDiff=%.1fdeg\n",
                         object.first.GetValue(),
>>>>>>> 4fd447be
                         Tdiff.x(), Tdiff.y(), Tdiff.z(), angleDiff.getDegrees());
              objectInOriginalPose = object.second;
              break;
            }
          }
          
          if(objectInOriginalPose != nullptr)
          {
            // Must not actually be carrying the object I thought I was!
            // Put the object I thought I was carrying in the position of the
            // object I matched to it above, and then delete that object.
            // (This prevents a new object with different ID being created.)
            if(carryObject->GetID() != objectInOriginalPose->GetID()) {
              PRINT_INFO("Moving carried object to object seen in original pose and clearing that object.\n");
              carryObject->SetPose(objectInOriginalPose->GetPose());
              blockWorld.ClearObject(objectInOriginalPose->GetID());
            }
            robot.UnSetCarryingObject();
            
            PRINT_INFO("Object pick-up FAILED! (Still seeing object in same place.)\n");
            result = FAILURE_RETRY;
          } else {
            //_carryingObjectID = _dockObjectID;  // Already set?
            //_carryingMarker   = _dockMarker;   //   "
            PRINT_INFO("Object pick-up SUCCEEDED!\n");
            result = SUCCESS;
          }
          break;
        } // PICKUP
          
        case DA_PLACE_LOW:
        case DA_PLACE_HIGH:
          if(robot.GetLastPickOrPlaceSucceeded()) {
            // If the physical robot thinks it succeeded, do a verification of the placement:
            result = VerifyObjectPlacementHelper(robot, _carryObjectID, _carryObjectMarker);
            
            if(result != SUCCESS) {
              PRINT_NAMED_ERROR("PickAndPlaceObjectAction.Verify",
                                "Robot thinks it placed the object, but verification of "
                                "placement failed. Not sure where carry object %d is, so deleting it.\n",
                                robot.GetCarryingObject().GetValue());
              robot.GetBlockWorld().ClearObject(robot.GetCarryingObject());
            }
          } else {
            // If the robot thinks it failed last pick-and-place, it is because it
            // failed to dock/track, so we are probably still holding the block
            PRINT_NAMED_ERROR("PickAndPlaceObjectAction.Verify",
                              "Robot reported placement failure. Assuming docking failed "
                              "and robot is still holding same block.\n");
            result = FAILURE_RETRY;
          }
          
          break;
          
        default:
          PRINT_NAMED_ERROR("PickAndPlaceObjectAction.Verify.ReachedDefaultCase",
                            "Don't know how to verify unexpected dockAction %d.\n", _dockAction);
          result = FAILURE_ABORT;
          break;
          
      } // switch(_dockAction)
      
      return result;
      
    } // Verify()
       
    
#pragma mark ---- PlaceObjectOnGroundAction ----
    
    PlaceObjectOnGroundAction::PlaceObjectOnGroundAction()
    {
      
    }
    
    const std::string& PlaceObjectOnGroundAction::GetName() const
    {
      static const std::string name("PlaceObjectOnGroundAction");
      return name;
    }
   
    IAction::ActionResult PlaceObjectOnGroundAction::Init(Robot& robot)
    {
      ActionResult result = RUNNING;
      
      // Wait for robot to stop moving before proceeding with pre-conditions
      if (robot.IsMoving() == false)
      {
        // Robot must be carrying something to put something down!
        if(robot.IsCarryingObject() == false) {
          PRINT_NAMED_ERROR("PlaceObjectOnGroundAction.CheckPreconditions.NotCarryingObject",
                            "Robot %d executing PlaceObjectOnGroundAction but not carrying object.\n", robot.GetID());
          result = FAILURE_ABORT;
        } else {
          
          _carryingObjectID  = robot.GetCarryingObject();
          _carryObjectMarker = robot.GetCarryingMarker();
        
          if(robot.PlaceObjectOnGround() == RESULT_OK)
          {
            result = SUCCESS;
          } else {
            PRINT_NAMED_ERROR("PlaceObjectOnGroundAction.CheckPreconditions.SendPlaceObjectOnGroundFailed",
                              "Robot's SendPlaceObjectOnGround method reported failure.\n");
            result = FAILURE_ABORT;
          }
          
        } // if/else IsCarryingObject()
      } // if robot IsMoving()
      
      return result;
      
    } // CheckPreconditions()
    
    
    
    IAction::ActionResult PlaceObjectOnGroundAction::CheckIfDone(Robot& robot)
    {
      ActionResult actionResult = RUNNING;
      
      // Wait for robot to report it is done picking/placing and that it's not
      // moving
      if (!robot.IsPickingOrPlacing() && !robot.IsMoving())
      {
        // Stopped executing docking path, and should have placed carried block
        // and backed out by now, and have head pointed at an angle to see
        // where we just placed or picked up from.
        // So we will check if we see a block with the same
        // ID/Type as the one we were supposed to be picking or placing, in the
        // right position.

        actionResult = VerifyObjectPlacementHelper(robot, _carryingObjectID, _carryObjectMarker);
        
        if(actionResult != SUCCESS) {
          PRINT_NAMED_ERROR("PlaceObjectOnGroundAction.CheckIfDone",
                            "VerityObjectPlaceHelper reported failure, just deleting object %d.\n",
                            _carryingObjectID.GetValue());
          robot.GetBlockWorld().ClearObject(_carryingObjectID);
        }
        
      } // if robot is not picking/placing or moving
      
      return actionResult;
      
    } // CheckIfDone()
    

    
#pragma mark ---- CrossBridgeAction ----
    
    CrossBridgeAction::CrossBridgeAction(ObjectID bridgeID, const bool useManualSpeed)
    : IDockAction(bridgeID, useManualSpeed)
    {
      
    }
    
    const std::string& CrossBridgeAction::GetName() const
    {
      static const std::string name("CrossBridgeAction");
      return name;
    }
    
    const Vision::KnownMarker* CrossBridgeAction::GetDockMarker2(const std::vector<PreActionPose> &preActionPoses, const size_t closestIndex)
    {
      // Use the unchosen pre-crossing pose marker (the one at the other end of
      // the bridge) as dockMarker2
      assert(preActionPoses.size() == 2);
      size_t indexForOtherEnd = 1 - closestIndex;
      assert(indexForOtherEnd == 0 || indexForOtherEnd == 1);
      return preActionPoses[indexForOtherEnd].GetMarker();
    }
    
    Result CrossBridgeAction::SelectDockAction(Robot& robot, ActionableObject* object)
    {
      _dockAction = DA_CROSS_BRIDGE;
      return RESULT_OK;
    } // SelectDockAction()
    
    IAction::ActionResult CrossBridgeAction::Verify(Robot& robot) const
    {
      // TODO: Need some kind of verificaiton here?
      PRINT_NAMED_INFO("CrossBridgeAction.Verify.BridgeCrossingComplete",
                       "Robot has completed crossing a bridge.\n");
      return SUCCESS;
    } // Verify()
    
    
#pragma mark ---- AscendOrDescendRampAction ----
    
    AscendOrDescendRampAction::AscendOrDescendRampAction(ObjectID rampID, const bool useManualSpeed)
    : IDockAction(rampID, useManualSpeed)
    {

    }
    
    const std::string& AscendOrDescendRampAction::GetName() const
    {
      static const std::string name("AscendOrDescendRampAction");
      return name;
    }
    
    Result AscendOrDescendRampAction::SelectDockAction(Robot& robot, ActionableObject* object)
    {
      Ramp* ramp = dynamic_cast<Ramp*>(object);
      if(ramp == nullptr) {
        PRINT_NAMED_ERROR("AscendOrDescendRampAction.SelectDockAction.NotRampObject",
                          "Could not cast generic ActionableObject into Ramp object.\n");
        return RESULT_FAIL;
      }
      
      Result result = RESULT_OK;
      
      // Choose ascent or descent
      const Ramp::TraversalDirection direction = ramp->WillAscendOrDescend(robot.GetPose());
      switch(direction)
      {
        case Ramp::ASCENDING:
          _dockAction = DA_RAMP_ASCEND;
          break;
          
        case Ramp::DESCENDING:
          _dockAction = DA_RAMP_DESCEND;
          break;
          
        case Ramp::UNKNOWN:
        default:
          result = RESULT_FAIL;
      }
    
      // Tell robot which ramp it will be using, and in which direction
      robot.SetRamp(_dockObjectID, direction);
            
      return result;
      
    } // SelectDockAction()
    
    
    IAction::ActionResult AscendOrDescendRampAction::Verify(Robot& robot) const
    {
      // TODO: Need to do some kind of verification here?
      PRINT_NAMED_INFO("AscendOrDescendRampAction.Verify.RampAscentOrDescentComplete",
                       "Robot has completed going up/down ramp.\n");
      
      return SUCCESS;
    } // Verify()
    
    
#pragma mark ---- TraverseObjectAction ----
    
    TraverseObjectAction::TraverseObjectAction(ObjectID objectID, const bool useManualSpeed)
    : _objectID(objectID)
    , _chosenAction(nullptr)
    , _useManualSpeed(useManualSpeed)
    {
      
    }
    
    TraverseObjectAction::~TraverseObjectAction()
    {
      if(_chosenAction != nullptr) {
        delete _chosenAction;
        _chosenAction = nullptr;
      }
    }
    
    const std::string& TraverseObjectAction::GetName() const
    {
      static const std::string name("TraverseObjectAction");
      return name;
    }
    
    void TraverseObjectAction::Reset()
    {
      if(_chosenAction != nullptr) {
        _chosenAction->Reset();
      }
    }
    
    IActionRunner::ActionResult TraverseObjectAction::UpdateInternal(Robot& robot)
    {
      // Select the chosen action based on the object's type, if we haven't
      // already
      if(_chosenAction == nullptr) {
        ActionableObject* object = dynamic_cast<ActionableObject*>(robot.GetBlockWorld().GetObjectByID(_objectID));
        if(object == nullptr) {
          PRINT_NAMED_ERROR("TraverseObjectAction.Init.ObjectNotFound",
                            "Could not get actionable object with ID = %d from world.\n", _objectID.GetValue());
          return FAILURE_ABORT;
        }
        
        if(object->GetType() == Bridge::Type::LONG_BRIDGE ||
           object->GetType() == Bridge::Type::SHORT_BRIDGE)
        {
          _chosenAction = new CrossBridgeAction(_objectID, _useManualSpeed);
        }
        else if(object->GetType() == Ramp::Type::BASIC_RAMP) {
          _chosenAction = new AscendOrDescendRampAction(_objectID, _useManualSpeed);
        }
        else {
          PRINT_NAMED_ERROR("TraverseObjectAction.Init.CannotTraverseObjectType",
                            "Robot %d was asked to traverse object ID=%d of type %s, but "
                            "that traversal is not defined.\n", robot.GetID(),
                            object->GetID().GetValue(), object->GetType().GetName().c_str());
          
          return FAILURE_ABORT;
        }
      }
      
      // Now just use chosenAction's Update()
      assert(_chosenAction != nullptr);
      return _chosenAction->Update(robot);
      
    } // Update()
    
    
#pragma mark ---- PlayAnimationAction ----
    
    PlayAnimationAction::PlayAnimationAction(const std::string& animName)
    : _animName(animName)
    , _name("PlayAnimation" + animName + "Action")
    {
      
    }
    
    IAction::ActionResult PlayAnimationAction::Init(Robot& robot)
    {
      if(robot.PlayAnimation(_animName.c_str()) == RESULT_OK) {
        return SUCCESS;
      } else {
        return FAILURE_ABORT;
      }
    }
    
    IAction::ActionResult PlayAnimationAction::CheckIfDone(Robot& robot)
    {
      if(robot.IsAnimating()) {
        return RUNNING;
      } else {
        return SUCCESS;
      }
    }
    
#pragma mark ---- PlaySoundAction ----
    
    PlaySoundAction::PlaySoundAction(const std::string& soundName)
    : _soundName(soundName)
    , _name("PlaySound" + soundName + "Action")
    {
      
    }

    IAction::ActionResult PlaySoundAction::CheckIfDone(Robot& robot)
    {
      // TODO: Implement!
      return FAILURE_ABORT;
    }
    
#pragma mark ---- WaitAction ----
    
    WaitAction::WaitAction(f32 waitTimeInSeconds)
    : _waitTimeInSeconds(waitTimeInSeconds)
    , _doneTimeInSeconds(-1.f)
    {
      // Put the wait time with two decimals of precision in the action's name
      char tempBuffer[32];
      snprintf(tempBuffer, 32, "Wait%.2fSecondsAction", _waitTimeInSeconds);
      _name = tempBuffer;
    }
    
    IActionRunner::ActionResult WaitAction::Init(Robot& robot)
    {
      _doneTimeInSeconds = BaseStationTimer::getInstance()->GetCurrentTimeInSeconds() + _waitTimeInSeconds;
      return SUCCESS;
    }
    
    IActionRunner::ActionResult WaitAction::CheckIfDone(Robot& robot)
    {
      assert(_doneTimeInSeconds > 0.f);
      if(BaseStationTimer::getInstance()->GetCurrentTimeInSeconds() > _doneTimeInSeconds) {
        return SUCCESS;
      } else {
        return RUNNING;
      }
    }
    
    /*
    static void TestInstantiation(void)
    {
      Robot robot(7, nullptr);
      ObjectID id;
      id.Set();
      
      PickAndPlaceObjectAction action(robot, id);
      AscendOrDescendRampAction action2(robot, id);
      CrossBridgeAction action3(robot, id);
    }
    */
  } // namespace Cozmo
} // namespace Anki<|MERGE_RESOLUTION|>--- conflicted
+++ resolved
@@ -851,20 +851,12 @@
             Radians angleDiff;
             if(object.second->GetPose().IsSameAs_WithAmbiguity(_dockObjectOrigPose,
                                                                carryObject->GetRotationAmbiguities(),
-<<<<<<< HEAD
-                                                               carryObject->GetSameDistanceTolerance(),
-                                                               carryObject->GetSameAngleTolerance(), true,
-                                                               Tdiff, angleDiff))
-            {
-              PRINT_INFO("Seeing object %d in original pose (Tdiff %f %f %f, angleDiff %f).\n", object.first.GetValue(),
-=======
                                                                carryObject->GetSameDistanceTolerance()*0.5f,
                                                                carryObject->GetSameAngleTolerance(), true,
                                                                Tdiff, angleDiff))
             {
               PRINT_INFO("Seeing object %d in original pose. (Tdiff = (%.1f,%.1f,%.1f), AngleDiff=%.1fdeg\n",
                          object.first.GetValue(),
->>>>>>> 4fd447be
                          Tdiff.x(), Tdiff.y(), Tdiff.z(), angleDiff.getDegrees());
               objectInOriginalPose = object.second;
               break;
