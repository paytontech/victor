--- conflicted
+++ resolved
@@ -33,11 +33,8 @@
     : _isGoalSet(false)
     , _goalDistanceThreshold(DEFAULT_POSE_EQUAL_DIST_THRESOLD_MM)
     , _goalAngleThreshold(DEFAULT_POSE_EQUAL_ANGLE_THRESHOLD_RAD)
-<<<<<<< HEAD
     , _useManualSpeed(useManualSpeed)
-=======
     , _startedTraversingPath(false)
->>>>>>> 27be6342
     {
       
     }
@@ -109,19 +106,23 @@
     {
       IAction::ActionResult result = IAction::RUNNING;
       
-<<<<<<< HEAD
-      // Wait until robot reports it is no longer traversing a path
-      if(robot.IsTraversingPath())
-      {
-        // If the robot is traversing a path, consider replanning it
-        if(robot.GetBlockWorld().DidObjectsChange())
+      if(!_startedTraversingPath) {
+        // Wait until robot reports it has started traversing the path
+        _startedTraversingPath = robot.IsTraversingPath();
+        
+      } else {
+        // Wait until robot reports it is no longer traversing a path
+        if(robot.IsTraversingPath())
         {
-          Planning::Path newPath;
-          switch(robot.GetPathPlanner()->GetPlan(newPath, robot.GetPose(), _forceReplanOnNextWorldChange))
+          // If the robot is traversing a path, consider replanning it
+          if(robot.GetBlockWorld().DidObjectsChange())
           {
-            case IPathPlanner::DID_PLAN:
+            Planning::Path newPath;
+            switch(robot.GetPathPlanner()->GetPlan(newPath, robot.GetPose(), _forceReplanOnNextWorldChange))
             {
-              // clear path, but flag that we are replanning
+              case IPathPlanner::DID_PLAN:
+              {
+                // clear path, but flag that we are replanning
               robot.ClearPath();
               _forceReplanOnNextWorldChange = false;
               
@@ -161,68 +162,8 @@
               // Don't do anything just proceed with the current plan...
               break;
             }
+                
               
-          } // switch(GetPlan())
-        } // if blocks changed
-=======
-      if(!_startedTraversingPath) {
-        // Wait until robot reports it has started traversing the path
-        _startedTraversingPath = robot.IsTraversingPath();
->>>>>>> 27be6342
-        
-      } else {
-        // Wait until robot reports it is no longer traversing a path
-        if(robot.IsTraversingPath())
-        {
-          // If the robot is traversing a path, consider replanning it
-          if(robot.GetBlockWorld().DidObjectsChange())
-          {
-            Planning::Path newPath;
-            switch(robot.GetPathPlanner()->GetPlan(newPath, robot.GetPose(), _forceReplanOnNextWorldChange))
-            {
-              case IPathPlanner::DID_PLAN:
-              {
-                // clear path, but flag that we are replanning
-                robot.ClearPath();
-                _forceReplanOnNextWorldChange = false;
-                
-                PRINT_NAMED_INFO("DriveToPoseAction.CheckIfDone.UpdatePath", "sending new path to robot\n");
-                robot.ExecutePath(newPath);
-                break;
-              } // case DID_PLAN:
-                
-              case IPathPlanner::PLAN_NEEDED_BUT_GOAL_FAILURE:
-              {
-                PRINT_NAMED_INFO("DriveToPoseAction.CheckIfDone.NewGoalForReplanNeeded",
-                                 "Replan failed due to bad goal. Aborting path.\n");
-                
-                robot.ClearPath();
-                break;
-              } // PLAN_NEEDED_BUT_GOAL_FAILURE:
-                
-              case IPathPlanner::PLAN_NEEDED_BUT_START_FAILURE:
-              {
-                PRINT_NAMED_INFO("DriveToPoseAction.CheckIfDone.NewStartForReplanNeeded",
-                                 "Replan failed during docking due to bad start. Will try again, and hope robot moves.\n");
-                break;
-              }
-                
-              case IPathPlanner::PLAN_NEEDED_BUT_PLAN_FAILURE:
-              {
-                PRINT_NAMED_INFO("DriveToPoseAction.CheckIfDone.NewEnvironmentForReplanNeeded",
-                                 "Replan failed during docking due to a planner failure. Will try again, and hope environment changes.\n");
-                // clear the path, but don't change the state
-                robot.ClearPath();
-                _forceReplanOnNextWorldChange = true;
-                break;
-              }
-                
-              default:
-              {
-                // Don't do anything just proceed with the current plan...
-                break;
-              }
-                
             } // switch(GetPlan())
           } // if blocks changed
           
