/**
 * File: pathPlanner.h
 *
 * Author: Kevin Yoon
 * Date:   2/24/2014
 *
 * Description: Interface for path planners
 *
 * Copyright: Anki, Inc. 2014-2015
 **/

#ifndef __PATH_PLANNER_H__
#define __PATH_PLANNER_H__

#include "anki/common/basestation/objectIDs.h"
#include "clad/types/objectFamilies.h"
#include "clad/types/objectTypes.h"
#include <set>


namespace Anki {

class Pose3d;

namespace Planning {
class Path;
}

namespace Cozmo {

class IPathPlanner
{
public:

  IPathPlanner() {}      
  virtual ~IPathPlanner() {}

  // Replan if needed because the environment changed. Returns DID_REPLAN if there is a new path and
  // REPLAN_NOT_NEEDED if no replan was necessary and the path has not changed.  If a new path is needed but
  // could not be computed a corresponding enum value is returned.  Assumes the goal pose didn't change. If
  // forceReplanFromScratch = true, then definitely do a new plan, from scratch.
  // 
  // If the goal hasn't changed, it is better to call the version
  // that doesn't specify a goal
  // 
  // NOTE: Some planners may never attempt to replan unless you set forceReplanFromScratch
  enum EPlanStatus {
    PLAN_NOT_NEEDED,
    DID_PLAN,
    PLAN_NEEDED_BUT_START_FAILURE,
    PLAN_NEEDED_BUT_GOAL_FAILURE,
    PLAN_NEEDED_BUT_PLAN_FAILURE
  };

  virtual EPlanStatus GetPlan(Planning::Path &path,
                              const Pose3d& startPose,
                              bool forceReplanFromScratch = false) {return PLAN_NOT_NEEDED;};

  // A simple planner that doesn't really support replanning can just implement this
  // function. forceReplanFromScratch is implied to be true because we are changing both the start and the
  // goal
  virtual EPlanStatus GetPlan(Planning::Path &path,
                              const Pose3d& startPose,
                              const Pose3d& targetPose) = 0;
     
  // This version gets a plan to the closest of the goals you supply. It is up to the planner implementation
  // to override and choose based on other criteria. The index of the selected target pose is returned in the
  // last argument.
  virtual EPlanStatus GetPlan(Planning::Path &path,
                              const Pose3d& startPose,
                              const std::vector<Pose3d>& targetPoses,
                              size_t& selectedIndex);

  // return a test path
  virtual void GetTestPath(const Pose3d& startPose, Planning::Path &path) {}
      
  void AddIgnoreFamily(const ObjectFamily objFamily)    { _ignoreFamilies.insert(objFamily); }
  void RemoveIgnoreFamily(const ObjectFamily objFamily) { _ignoreFamilies.erase(objFamily); }
  void ClearIgnoreFamilies()                                          { _ignoreFamilies.clear(); }
      
  void AddIgnoreType(const ObjectType objType)    { _ignoreTypes.insert(objType); }
  void RemoveIgnoreType(const ObjectType objType) { _ignoreTypes.erase(objType); }
  void ClearIgnoreTypes()                           { _ignoreTypes.clear(); }
      
  void AddIgnoreID(const ObjectID objID)          { _ignoreIDs.insert(objID); }
  void RemoveIgnoreID(const ObjectID objID)       { _ignoreIDs.erase(objID); }
  void ClearIgnoreIDs()                             { _ignoreIDs.clear(); }
      
protected:
      
  std::set<ObjectFamily>             _ignoreFamilies;
  std::set<ObjectType>               _ignoreTypes;
  std::set<ObjectID>                 _ignoreIDs;
      
<<<<<<< HEAD
}; // Interface IPathPlanner

// A stub class that never plans
class PathPlannerStub : public IPathPlanner
{
public:
  PathPlannerStub() { }

  virtual EPlanStatus GetPlan(Planning::Path &path,
                              const Pose3d& startPose,
                              const Pose3d& targetPose) override {
    return PLAN_NOT_NEEDED;
  }
};
=======
    }; // class PathPlanner

    // This make a plan that turns and drives towards the goal you give it
    class FaceAndApproachPlanner : public IPathPlanner
    {
    public:

      virtual EPlanStatus GetPlan(Planning::Path &path,
                                  const Pose3d& startPose,
                                  bool forceReplanFromScratch = false) override;

      virtual EPlanStatus GetPlan(Planning::Path &path,
                                  const Pose3d& startPose,
                                  const Pose3d& targetPose) override;
    protected:
      Vec3f _targetVec;
      float _finalTargetAngle;
    };

    class LatticePlannerImpl;

    class LatticePlanner : public IPathPlanner
    {
      friend LatticePlannerImpl;
    public:
      LatticePlanner(const Robot* robot, const Json::Value& mprims);
      virtual ~LatticePlanner();
      
      virtual EPlanStatus GetPlan(Planning::Path &path,
                                    const Pose3d& startPose,
                                    bool forceReplanFromScratch = false) override;

      virtual EPlanStatus GetPlan(Planning::Path &path,
                                    const Pose3d& startPose,
                                    const Pose3d& targetPose) override;

      // This version gets a plan to any of the goals you supply. It
      // is up to the planner implementation to decide 
      virtual EPlanStatus GetPlan(Planning::Path &path,
                                  const Pose3d& startPose,
                                  const std::vector<Pose3d>& targetPoses,
                                  size_t& selectedIndex) override;

      virtual void GetTestPath(const Pose3d& startPose, Planning::Path &path) override;

    protected:
      LatticePlannerImpl* impl_;
    };
    
    class PathPlannerStub : public IPathPlanner
    {
    public:
      PathPlannerStub() { }

      virtual EPlanStatus GetPlan(Planning::Path &path,
                                    const Pose3d& startPose,
                                    const Pose3d& targetPose) override {
        return PLAN_NOT_NEEDED;
      }
    }; // class PathPlannerStub
>>>>>>> e7ac6792
    
    
} // namespace Cozmo
} // namespace Anki


#endif // PATH_PLANNER_H<|MERGE_RESOLUTION|>--- conflicted
+++ resolved
@@ -72,7 +72,7 @@
                               size_t& selectedIndex);
 
   // return a test path
-  virtual void GetTestPath(const Pose3d& startPose, Planning::Path &path) {}
+  virtual void GetTestPath(const Pose3d& startPose, Planning::Path &path) override {}
       
   void AddIgnoreFamily(const ObjectFamily objFamily)    { _ignoreFamilies.insert(objFamily); }
   void RemoveIgnoreFamily(const ObjectFamily objFamily) { _ignoreFamilies.erase(objFamily); }
@@ -92,7 +92,6 @@
   std::set<ObjectType>               _ignoreTypes;
   std::set<ObjectID>                 _ignoreIDs;
       
-<<<<<<< HEAD
 }; // Interface IPathPlanner
 
 // A stub class that never plans
@@ -107,68 +106,6 @@
     return PLAN_NOT_NEEDED;
   }
 };
-=======
-    }; // class PathPlanner
-
-    // This make a plan that turns and drives towards the goal you give it
-    class FaceAndApproachPlanner : public IPathPlanner
-    {
-    public:
-
-      virtual EPlanStatus GetPlan(Planning::Path &path,
-                                  const Pose3d& startPose,
-                                  bool forceReplanFromScratch = false) override;
-
-      virtual EPlanStatus GetPlan(Planning::Path &path,
-                                  const Pose3d& startPose,
-                                  const Pose3d& targetPose) override;
-    protected:
-      Vec3f _targetVec;
-      float _finalTargetAngle;
-    };
-
-    class LatticePlannerImpl;
-
-    class LatticePlanner : public IPathPlanner
-    {
-      friend LatticePlannerImpl;
-    public:
-      LatticePlanner(const Robot* robot, const Json::Value& mprims);
-      virtual ~LatticePlanner();
-      
-      virtual EPlanStatus GetPlan(Planning::Path &path,
-                                    const Pose3d& startPose,
-                                    bool forceReplanFromScratch = false) override;
-
-      virtual EPlanStatus GetPlan(Planning::Path &path,
-                                    const Pose3d& startPose,
-                                    const Pose3d& targetPose) override;
-
-      // This version gets a plan to any of the goals you supply. It
-      // is up to the planner implementation to decide 
-      virtual EPlanStatus GetPlan(Planning::Path &path,
-                                  const Pose3d& startPose,
-                                  const std::vector<Pose3d>& targetPoses,
-                                  size_t& selectedIndex) override;
-
-      virtual void GetTestPath(const Pose3d& startPose, Planning::Path &path) override;
-
-    protected:
-      LatticePlannerImpl* impl_;
-    };
-    
-    class PathPlannerStub : public IPathPlanner
-    {
-    public:
-      PathPlannerStub() { }
-
-      virtual EPlanStatus GetPlan(Planning::Path &path,
-                                    const Pose3d& startPose,
-                                    const Pose3d& targetPose) override {
-        return PLAN_NOT_NEEDED;
-      }
-    }; // class PathPlannerStub
->>>>>>> e7ac6792
     
     
 } // namespace Cozmo
