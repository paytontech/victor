/**
 * File: visionSystem.cpp [Basestation]
 *
 * Author: Andrew Stein
 * Date:   (various)
 *
 * Description: High-level module that controls the basestation vision system
 *              Runs on its own thread inside VisionProcessingThread.
 *
 *  NOTE: Current implementation is basically a copy of the Embedded vision system
 *    on the robot, so we can first see if vision-over-WiFi is feasible before a
 *    native Basestation implementation of everything.
 *
 * Copyright: Anki, Inc. 2014
 **/

#include "visionSystem.h"
#include "anki/cozmo/basestation/robot.h"
#include "anki/vision/basestation/image_impl.h"
#include "anki/common/basestation/math/point_impl.h"
#include "anki/common/basestation/math/quad_impl.h"
#include "anki/common/basestation/math/rect_impl.h"
#include "anki/common/basestation/math/linearAlgebra_impl.h"

#include "clad/vizInterface/messageViz.h"
#include "clad/robotInterface/messageEngineToRobot.h"
#include "clad/types/robotStatusAndActions.h"

#include "util/helpers/templateHelpers.h"
#include "util/helpers/cleanupHelper.h"
#include "util/console/consoleInterface.h"

//
// Embedded implementation holdovers:
//  (these should probably all go away once basestation vision is natively implemented)

#include "anki/common/robot/config.h"
// Coretech Vision Includes
#include "anki/vision/MarkerCodeDefinitions.h"
#include "anki/vision/robot/fiducialDetection.h"
#include "anki/vision/robot/fiducialMarkers.h"
#include "anki/vision/robot/imageProcessing.h"
#include "anki/vision/robot/perspectivePoseEstimation.h"
#include "anki/vision/robot/classifier.h"
#include "anki/vision/robot/lbpcascade_frontalface.h"
#include "anki/vision/robot/cameraImagingPipeline.h"
#include "opencv2/calib3d/calib3d.hpp"

// CoreTech Common Includes
#include "anki/common/shared/radians.h"
#include "anki/common/robot/benchmarking.h"
#include "anki/common/robot/memory.h"
#include "anki/common/robot/utilities.h"

// Cozmo-Specific Library Includes
#include "anki/cozmo/shared/cozmoConfig.h"

#define DEBUG_MOTION_DETECTION 0
#define DEBUG_FACE_DETECTION   0

#define USE_CONNECTED_COMPONENTS_FOR_MOTION_CENTROID 0
#define USE_THREE_FRAME_MOTION_DETECTION 0

#define DRAW_TOOL_CODE_DEBUG 0
#define DRAW_CALIB_IMAGES 0

#if USE_MATLAB_TRACKER || USE_MATLAB_DETECTOR
#include "matlabVisionProcessor.h"
#endif

namespace Anki {
namespace Cozmo {
  
  CONSOLE_VAR(bool, kUseCLAHE,      "Vision.PreProcessing", false);
  CONSOLE_VAR(s32, kClaheClipLimit, "Vision.PreProcessing", 2); // Change requires re-Init()
  CONSOLE_VAR(s32, kClaheTileSize,  "Vision.PreProcessing", 8);  // Change requires re-Init()
  
  CONSOLE_VAR(f32, kEdgeThreshold,  "Vision.OverheadEdges", 50.f);
  CONSOLE_VAR(u32, kMinChainLength, "Vision.OverheadEdges", 3); // in number of edge pixels
  
  CONSOLE_VAR(f32, kCalibDotSearchSize_mm,    "Vision.ToolCode",  4.5f);
  CONSOLE_VAR(f32, kCalibDotMinContrastRatio, "Vision.ToolCode",  1.1f);
  
  // For speed, compute motion detection on half-resolution images
  CONSOLE_VAR(bool, kUseHalfResMotionDetection,       "Vision.MotionDetection", true);
  // How long we have to wait between motion detections. This may be reduce-able, but can't get
  // too small or we'll hallucinate image change (i.e. "motion") due to the robot moving.
  CONSOLE_VAR(u32,  kLastMotionDelay_ms,              "Vision.MotionDetection", 500);
  // Affects sensitivity (darker pixels are inherently noisier and should be ignored for
  // change detection). Range is [0,255]
  CONSOLE_VAR(u8,   kMinBrightnessForMotionDetection, "Vision.MotionDetection", 10);
  // This is the main sensitivity parameter: higher means more image difference is required
  // to register a change and thus report motion.
  CONSOLE_VAR(f32,  kMotionDetectRatioThreshold,      "Vision.MotionDetection", 1.25f);
  // NOTE: This has no effect with USE_CONNECTED_COMPONENTS_FOR_MOTION_CENTROID turned off
  CONSOLE_VAR(f32,  kMinMotionAreaFraction,           "Vision.MotionDetection", 1.f/225.f); // 1/15 of each image dimension
  // For computing robust "centroid" of motion
  CONSOLE_VAR(f32,  kMotionCentroidPercentileX,       "Vision.MotionDetection", 0.5f);  // In image coordinates
  CONSOLE_VAR(f32,  kMotionCentroidPercentileY,       "Vision.MotionDetection", 0.5f);  // In image coordinates
  CONSOLE_VAR(f32,  kGroundMotionCentroidPercentileX, "Vision.MotionDetection", 0.05f); // In robot coordinates (Most important for pounce: distance from robot)
  CONSOLE_VAR(f32,  kGroundMotionCentroidPercentileY, "Vision.MotionDetection", 0.50f); // In robot coordinates
  
  // Min/max size of calibration pattern blobs and distance between them
  CONSOLE_VAR(float, kMaxCalibBlobPixelArea,         "Vision.Calibration", 800.f);
  CONSOLE_VAR(float, kMinCalibBlobPixelArea,         "Vision.Calibration", 20.f);
  CONSOLE_VAR(float, kMinCalibPixelDistBetweenBlobs, "Vision.Calibration", 5.f);
  
  using namespace Embedded;
  
  VisionSystem::VisionSystem(const std::string& dataPath, VizManager* vizMan)
  : _rollingShutterCorrector()
  , _dataPath(dataPath)
  , _vizManager(vizMan)
  , _clahe(cv::createCLAHE())
  {
    
  } // VisionSystem()
  
  
  Result VisionSystem::Init(const Json::Value& config)
  {
    _isInitialized = false;
    
#   if RECOGNITION_METHOD == RECOGNITION_METHOD_NEAREST_NEIGHBOR
    // Force the NN library to load _now_, not on first use
    PRINT_NAMED_INFO("VisionSystem.Constructor.LoadNearestNeighborLibrary",
                     "Markers generated on %s", Vision::MarkerDefinitionVersionString);
    VisionMarker::GetNearestNeighborLibrary();
#   endif
    
    Profiler::SetProfileGroupName("VisionSystem");
    
    VisionMarker::SetDataPath(_dataPath);
    
    // Default processing modes to enable (first hard-coded, then overrides from config file)
    EnableMode(VisionMode::DetectingMarkers, true);
    EnableMode(VisionMode::DetectingMotion,  true);
    EnableMode(VisionMode::DetectingFaces,   true);
    //EnableMode(VisionMode::DetectingOverheadEdges, true);
    
    if(config.isMember("InitialVisionModes"))
    {
      const Json::Value& configModes = config["InitialVisionModes"];
      for(auto & modeName : configModes.getMemberNames())
      {
        VisionMode mode = GetModeFromString(modeName);
        if(mode == VisionMode::Idle) {
          PRINT_NAMED_WARNING("VisionSystem.Init.BadVisionMode",
                              "Ignoring initial Idle mode for string '%s' in vision config",
                              modeName.c_str());
        } else {
          EnableMode(mode, configModes[modeName].asBool());
        }
      }
    }
 
    PRINT_NAMED_INFO("VisionSystem.Constructor.InstantiatingFaceTracker",
                     "With model path %s.", _dataPath.c_str());
    _faceTracker = new Vision::FaceTracker(_dataPath, config);
    PRINT_NAMED_INFO("VisionSystem.Constructor.DoneInstantiatingFaceTracker", "");
    
    _markerToTrack.Clear();
    _newMarkerToTrack.Clear();
    
    _clahe->setClipLimit(kClaheClipLimit);
    _clahe->setTilesGridSize(cv::Size(kClaheTileSize, kClaheTileSize));
    
    Result initMemoryResult = _memory.Initialize();
    if(initMemoryResult != RESULT_OK) {
      PRINT_NAMED_ERROR("VisionSystem.Init.MemoryInitFailed", "");
      return RESULT_FAIL_MEMORY;
    }
    
#   if USE_MATLAB_TRACKER || USE_MATLAB_DETECTOR
    {
      Result matlabInitResult = MatlabVisionProcessor::Initialize();
      if(RESULT_OK != matlabInitResult) {
        PRINT_NAMED_WARNING("VisionSystem.Constructor.MatlabInitFail", "");
        // We'll still mark as initialized -- can proceed without
      }
    }
#   endif
    
    _isInitialized = true;
    return RESULT_OK;
  }
  
  Result VisionSystem::UpdateCameraCalibration(Vision::CameraCalibration& camCalib)
  {
    Result result = RESULT_OK;
    if(_camera.IsCalibrated() && *_camera.GetCalibration() == camCalib)
    {
      // Camera already calibrated with same settings, no need to do anything
      return result;
    }
    
    bool calibSizeValid = false;
    switch(camCalib.GetNcols())
    {
      case 640:
        calibSizeValid = camCalib.GetNrows() == 480;
        _captureResolution = ImageResolution::VGA;
        break;
      case 400:
        calibSizeValid = camCalib.GetNrows() == 296;
        _captureResolution = ImageResolution::CVGA;
        break;
      case 320:
        calibSizeValid = camCalib.GetNrows() == 240;
        _captureResolution = ImageResolution::QVGA;
        break;
    }
    
    if(!calibSizeValid)
    {
      PRINT_NAMED_ERROR("VisionSystem.Init.InvalidCalibrationResolution",
                        "Unexpected calibration resolution (%dx%d)\n",
                        camCalib.GetNcols(), camCalib.GetNrows());
      return RESULT_FAIL_INVALID_SIZE;
    }
    
    // Just make all the vision parameters' resolutions match capture resolution:
    _detectionParameters.Initialize(_captureResolution);
    _trackerParameters.Initialize(_captureResolution,
                                  _detectionParameters.fiducialThicknessFraction,
                                  _detectionParameters.roundedCornersFraction);
    
    // NOTE: we do NOT want to give our bogus camera its own calibration, b/c the camera
    // gets copied out in Vision::ObservedMarkers we leave in the mailbox for
    // the main engine thread. We don't want it referring to any memory allocated
    // here.
    _camera.SetSharedCalibration(&camCalib);
    
    return result;
  } // Init()

  
  
  VisionSystem::~VisionSystem()
  {
    Util::SafeDelete(_faceTracker);
  }
  
  
  // WARNING: ResetBuffers should be used with caution
  Result VisionSystem::VisionMemory::ResetBuffers()
  {
    _offchipScratch = MemoryStack(_offchipBuffer, OFFCHIP_BUFFER_SIZE);
    _onchipScratch  = MemoryStack(_onchipBuffer, ONCHIP_BUFFER_SIZE);
    _ccmScratch     = MemoryStack(_ccmBuffer, CCM_BUFFER_SIZE);
    
    if(!_offchipScratch.IsValid() || !_onchipScratch.IsValid() || !_ccmScratch.IsValid()) {
      PRINT_STREAM_INFO("VisionSystem.VisionMemory.ResetBuffers", "Error: InitializeScratchBuffers");
      return RESULT_FAIL;
    }
    
    _markers = FixedLengthList<VisionMarker>(VisionMemory::MAX_MARKERS, _offchipScratch);
    
    return RESULT_OK;
  }
  
  Result VisionSystem::VisionMemory::Initialize()
  {
    return ResetBuffers();
  }
  
  
  //
  // Implementation of MarkerToTrack methods:
  //
  
  VisionSystem::MarkerToTrack::MarkerToTrack()
  {
    Clear();
  }
  
  void VisionSystem::MarkerToTrack::Clear() {
    type        = Anki::Vision::MARKER_UNKNOWN;
    size_mm     = 0;
    imageCenter = Embedded::Point2f(-1.f, -1.f);
    imageSearchRadius = -1.f;
    checkAngleX = true;
  }
  
  bool VisionSystem::MarkerToTrack::Matches(const VisionMarker& marker) const
  {
    bool doesMatch = false;
    
    if(marker.markerType == this->type) {
      if(this->imageCenter.x >= 0.f && this->imageCenter.y >= 0.f &&
         this->imageSearchRadius > 0.f)
      {
        // There is an image position specified, check to see if the
        // marker's centroid is close enough to it
        Embedded::Point2f centroid = marker.corners.ComputeCenter<f32>();
        if( (centroid - this->imageCenter).Length() < this->imageSearchRadius ) {
          doesMatch = true;
        }
      } else {
        // No image position specified, just return true since the
        // types match
        doesMatch = true;
      }
    }
    
    return doesMatch;
  } // MarkerToTrack::Matches()
  
#if 0
#pragma mark --- Mode Controls ---
#endif
  
  Result VisionSystem::EnableMode(VisionMode whichMode, bool enabled)
  {
    if(whichMode == VisionMode::Tracking) {
      // Tracking enable/disable is a special case
      if(enabled) {
        if(!_markerToTrack.IsSpecified()) {
          PRINT_NAMED_ERROR("VisionSystem.EnableMode.NoMarkerToTrack",
                            "Cannot enable Tracking mode without MarkerToTrack specified.");
          return RESULT_FAIL;
        }
        
        // store the current mode so we can put it back when done tracking
        _modeBeforeTracking = _mode;
        
        // TODO: Log or issue message?
        // NOTE: this disables any other modes so we are *only* tracking
        _mode = static_cast<u32>(whichMode);
      } else {
        StopTracking();
      }
    } else if(whichMode == VisionMode::Idle) {
      if(enabled) {
        // "Enabling" idle means to turn everything off
        PRINT_NAMED_INFO("VisionSystem.EnableMode.Idle",
                         "Disabling all vision modes");
        _mode = static_cast<u32>(VisionMode::Idle);
      } else {
        PRINT_NAMED_WARNING("VisionSystem.EnableMode.InvalidRequest", "Ignoring request to 'disable' idle mode.");
      }
    }else {
      if(enabled) {
        const bool modeAlreadyEnabled = _mode & static_cast<u32>(whichMode);
        if(!modeAlreadyEnabled) {
          PRINT_NAMED_INFO("VisionSystem.EnablingMode",
                           "Adding mode %s to current mode %s.",
                           VisionSystem::GetModeName(whichMode).c_str(),
                           VisionSystem::GetModeName(static_cast<VisionMode>(_mode)).c_str());
          
          _mode |= static_cast<u32>(whichMode);
        }
      } else {
        const bool modeAlreadyDisabled = !(_mode & static_cast<u32>(whichMode));
        if(!modeAlreadyDisabled) {
          PRINT_NAMED_INFO("VisionSystem.DisablingMode",
                           "Removing mode %s from current mode %s.",
                           VisionSystem::GetModeName(whichMode).c_str(),
                           VisionSystem::GetModeName(static_cast<VisionMode>(_mode)).c_str());
          _mode &= ~static_cast<u32>(whichMode);
        }
      }
    }
    return RESULT_OK;
  } // EnableMode()
  
  Result VisionSystem::EnableToolCodeCalibration(bool enable)
  {
    if(IsModeEnabled(VisionMode::ReadingToolCode)) {
      PRINT_NAMED_WARNING("VisionSystem.EnableToolCodeCalibration.AlreadyReadingToolCode",
                          "Cannot enable/disable tool code calibration while in the middle "
                          "of reading tool code.");
      return RESULT_FAIL;
    }
    
    _calibrateFromToolCode = enable;
    return RESULT_OK;
  }
  
  void VisionSystem::StopTracking()
  {
    SetMarkerToTrack(Vision::MARKER_UNKNOWN, 0.f, true);
    RestoreNonTrackingMode();
  }
  
  void VisionSystem::RestoreNonTrackingMode()
  {
    // Restore whatever we were doing before tracking
    if(IsModeEnabled(VisionMode::Tracking))
    {
      _mode = _modeBeforeTracking;
      
      if(IsModeEnabled(VisionMode::Tracking))
      {
        PRINT_NAMED_ERROR("VisionSystem.StopTracking","Restored mode before tracking but it still includes tracking!");
      }
    }
  }
  
  
  Embedded::Quadrilateral<f32> VisionSystem::GetTrackerQuad(MemoryStack scratch)
  {
#if USE_MATLAB_TRACKER
    return MatlabVisionProcessor::GetTrackerQuad();
#else
    return _tracker.get_transformation().get_transformedCorners(scratch);
#endif
  } // GetTrackerQuad()
  
  Result VisionSystem::UpdatePoseData(const VisionPoseData& poseData)
  {
    std::swap(_prevPoseData, _poseData);
    _poseData = poseData;
    
    if(_wasCalledOnce) {
      _havePrevPoseData = true;
    } else {
      _wasCalledOnce = true;
    }
    
    return RESULT_OK;
  } // UpdateRobotState()
  
  
  void VisionSystem::GetPoseChange(f32& xChange, f32& yChange, Radians& angleChange)
  {
    AnkiAssert(_havePrevPoseData);
    
    const Pose3d& crntPose = _poseData.poseStamp.GetPose();
    const Pose3d& prevPose = _prevPoseData.poseStamp.GetPose();
    const Radians crntAngle = crntPose.GetRotation().GetAngleAroundZaxis();
    const Radians prevAngle = prevPose.GetRotation().GetAngleAroundZaxis();
    const Vec3f& crntT = crntPose.GetTranslation();
    const Vec3f& prevT = prevPose.GetTranslation();
    
    angleChange = crntAngle - prevAngle;
    
    //PRINT_STREAM_INFO("angleChange = %.1f", angleChange.getDegrees());
    
    // Position change in world (mat) coordinates
    const f32 dx = crntT.x() - prevT.x();
    const f32 dy = crntT.y() - prevT.y();
    
    // Get change in robot coordinates
    const f32 cosAngle = cosf(-prevAngle.ToFloat());
    const f32 sinAngle = sinf(-prevAngle.ToFloat());
    xChange = dx*cosAngle - dy*sinAngle;
    yChange = dx*sinAngle + dy*cosAngle;
  } // GetPoseChange()
  
  
  // This function actually swaps in the new marker to track, and should
  // not be made available as part of the public API since it could get
  // interrupted by main and we want all this stuff updated at once.
  Result VisionSystem::UpdateMarkerToTrack()
  {
    if(_newMarkerToTrackWasProvided) {
      
      RestoreNonTrackingMode();
      EnableMode(VisionMode::DetectingMarkers, true); // Make sure we enable marker detection
      _numTrackFailures  =  0;
      
      _markerToTrack = _newMarkerToTrack;
      
      if(_markerToTrack.IsSpecified()) {
        
        AnkiConditionalErrorAndReturnValue(_markerToTrack.size_mm > 0.f,
                                           RESULT_FAIL_INVALID_PARAMETER,
                                           "VisionSystem::UpdateMarkerToTrack()",
                                           "Invalid marker size specified.");
        
        // Set canonical 3D marker's corner coordinates)
        const Anki::Point<2,P3P_PRECISION> markerHalfSize = _markerToTrack.size_mm * P3P_PRECISION(0.5);
        _canonicalMarker3d[0] = Embedded::Point3<P3P_PRECISION>(-markerHalfSize.x(), -markerHalfSize.y(), 0);
        _canonicalMarker3d[1] = Embedded::Point3<P3P_PRECISION>(-markerHalfSize.x(),  markerHalfSize.y(), 0);
        _canonicalMarker3d[2] = Embedded::Point3<P3P_PRECISION>( markerHalfSize.x(), -markerHalfSize.y(), 0);
        _canonicalMarker3d[3] = Embedded::Point3<P3P_PRECISION>( markerHalfSize.x(),  markerHalfSize.y(), 0);
      } // if markerToTrack is valid
      
      _newMarkerToTrack.Clear();
      _newMarkerToTrackWasProvided = false;
    } // if newMarker provided
    
    return RESULT_OK;
    
  } // UpdateMarkerToTrack()
  
  
  Radians VisionSystem::GetCurrentHeadAngle()
  {
    return _poseData.poseStamp.GetHeadAngle();
  }
  
  
  Radians VisionSystem::GetPreviousHeadAngle()
  {
    return _prevPoseData.poseStamp.GetHeadAngle();
  }
  
  bool VisionSystem::CheckMailbox(VisionProcessingResult& result)
  {
    std::lock_guard<std::mutex> lock(_mutex);
    if(_results.empty()) {
      return false;
    } else {
      std::swap(result, _results.front());
      _results.pop();
      return true;
    }
  }
  
  bool VisionSystem::IsInitialized() const
  {
    bool retVal = _isInitialized;
#   if ANKI_COZMO_USE_MATLAB_VISION
    retVal &= _matlab.ep != NULL;
#   endif
    return retVal;
  }
  
  Result VisionSystem::DetectMarkers(const Vision::Image& inputImageGray,
                                      std::vector<Quad2f>& markerQuads)
  {
    Result lastResult = RESULT_OK;
    
    BeginBenchmark("VisionSystem_LookForMarkers");
    
    AnkiAssert(_detectionParameters.isInitialized);
    
    _memory.ResetBuffers();
    
    // Convert to an Embedded::Array<u8> so the old embedded methods can use the
    // image data.
    const s32 captureHeight = Vision::CameraResInfo[static_cast<size_t>(_captureResolution)].height;
    const s32 captureWidth  = Vision::CameraResInfo[static_cast<size_t>(_captureResolution)].width;
    
    Array<u8> grayscaleImage(captureHeight, captureWidth,
                             _memory._onchipScratch, Flags::Buffer(false,false,false));
    
    std::list<bool> imageInversions;
    switch(_detectionParameters.markerAppearance)
    {
      case VisionMarkerAppearance::BLACK_ON_WHITE:
        // "Normal" appearance
        imageInversions.push_back(false);
        break;
        
      case VisionMarkerAppearance::WHITE_ON_BLACK:
        // Use same code as for black-on-white, but invert the image first
        imageInversions.push_back(true);
        break;
        
      case VisionMarkerAppearance::BOTH:
        // Will run detection twice, with and without inversion
        imageInversions.push_back(false);
        imageInversions.push_back(true);
        break;
        
      default:
        PRINT_NAMED_WARNING("VisionSystem.DetectMarkers.BadMarkerAppearanceSetting",
                            "Will use normal processing without inversion.");
        imageInversions.push_back(false);
        break;
    }
    
    for(auto invertImage : imageInversions)
    {
      if(invertImage) {
        GetImageHelper(inputImageGray.GetNegative(), grayscaleImage);
      } else {
        GetImageHelper(inputImageGray, grayscaleImage);
      }
      
      PreprocessImage(grayscaleImage);
      
      Embedded::FixedLengthList<Embedded::VisionMarker>& markers = _memory._markers;
      const s32 maxMarkers = markers.get_maximumSize();
      
      markers.set_size(maxMarkers);
      for(s32 i=0; i<maxMarkers; i++) {
        Array<f32> newArray(3, 3, _memory._ccmScratch);
        markers[i].homography = newArray;
      }

      // TODO: Re-enable DebugStream for Basestation
      //MatlabVisualization::ResetFiducialDetection(grayscaleImage);
      
#     if USE_MATLAB_DETECTOR
      const Result result = MatlabVisionProcessor::DetectMarkers(grayscaleImage, markers, homographies, ccmScratch);
#     else
      const CornerMethod cornerMethod = CORNER_METHOD_LINE_FITS; // {CORNER_METHOD_LAPLACIAN_PEAKS, CORNER_METHOD_LINE_FITS};
      
      ASSERT_NAMED(_detectionParameters.fiducialThicknessFraction.x() > 0 &&
                   _detectionParameters.fiducialThicknessFraction.y(),
                   "VisionSystem.DetectMarkers.FiducialThicknessFractionParameterNotInitialized");
      
      // Convert "basestation" detection parameters to "embedded" parameters
      // TODO: Merge the fiducial detection parameters structs
      Embedded::FiducialDetectionParameters embeddedParams;
      embeddedParams.useIntegralImageFiltering = true;
      embeddedParams.useIlluminationNormalization = !kUseCLAHE;
      embeddedParams.scaleImage_numPyramidLevels = _detectionParameters.scaleImage_numPyramidLevels;
      embeddedParams.scaleImage_thresholdMultiplier = _detectionParameters.scaleImage_thresholdMultiplier;
      embeddedParams.component1d_minComponentWidth = _detectionParameters.component1d_minComponentWidth;
      embeddedParams.component1d_maxSkipDistance =  _detectionParameters.component1d_maxSkipDistance;
      embeddedParams.component_minimumNumPixels = _detectionParameters.component_minimumNumPixels;
      embeddedParams.component_maximumNumPixels = _detectionParameters.component_maximumNumPixels;
      embeddedParams.component_sparseMultiplyThreshold = _detectionParameters.component_sparseMultiplyThreshold;
      embeddedParams.component_solidMultiplyThreshold = _detectionParameters.component_solidMultiplyThreshold;
      embeddedParams.component_minHollowRatio = _detectionParameters.component_minHollowRatio;
      embeddedParams.cornerMethod = cornerMethod;
      embeddedParams.minLaplacianPeakRatio = _detectionParameters.minLaplacianPeakRatio;
      embeddedParams.quads_minQuadArea = _detectionParameters.quads_minQuadArea;
      embeddedParams.quads_quadSymmetryThreshold = _detectionParameters.quads_quadSymmetryThreshold;
      embeddedParams.quads_minDistanceFromImageEdge = _detectionParameters.quads_minDistanceFromImageEdge;
      embeddedParams.decode_minContrastRatio = _detectionParameters.decode_minContrastRatio;
      embeddedParams.maxConnectedComponentSegments = _detectionParameters.maxConnectedComponentSegments;
      embeddedParams.maxExtractedQuads = _detectionParameters.maxExtractedQuads;
      embeddedParams.refine_quadRefinementIterations = _detectionParameters.quadRefinementIterations;
      embeddedParams.refine_numRefinementSamples = _detectionParameters.numRefinementSamples;
      embeddedParams.refine_quadRefinementMaxCornerChange = _detectionParameters.quadRefinementMaxCornerChange;
      embeddedParams.refine_quadRefinementMinCornerChange = _detectionParameters.quadRefinementMinCornerChange;
      embeddedParams.fiducialThicknessFraction.x = _detectionParameters.fiducialThicknessFraction.x();
      embeddedParams.fiducialThicknessFraction.y = _detectionParameters.fiducialThicknessFraction.y();
      embeddedParams.roundedCornersFraction.x = _detectionParameters.roundedCornersFraction.x();
      embeddedParams.roundedCornersFraction.y = _detectionParameters.roundedCornersFraction.y();
      embeddedParams.returnInvalidMarkers = _detectionParameters.keepUnverifiedMarkers;
      embeddedParams.doCodeExtraction = true;
      
      const Result result = DetectFiducialMarkers(grayscaleImage,
                                                  markers,
                                                  embeddedParams,
                                                  _memory._ccmScratch,
                                                  _memory._onchipScratch,
                                                  _memory._offchipScratch);
#     endif // USE_MATLAB_DETECTOR
      
      if(result != RESULT_OK) {
        return result;
      }
      
      EndBenchmark("VisionSystem_LookForMarkers");
      
      // TODO: Re-enable DebugStream for Basestation
      /*
       DebugStream::SendFiducialDetection(grayscaleImage, markers, ccmScratch, onchipScratch, offchipScratch);
       
       for(s32 i_marker = 0; i_marker < markers.get_size(); ++i_marker) {
       const VisionMarker crntMarker = markers[i_marker];
       
       MatlabVisualization::SendFiducialDetection(crntMarker.corners, crntMarker.markerType);
       }
       
       MatlabVisualization::SendDrawNow();
       */
      
      const s32 numMarkers = _memory._markers.get_size();
      markerQuads.reserve(numMarkers);
      
      for(s32 i_marker = 0; i_marker < numMarkers; ++i_marker)
      {
        const VisionMarker& crntMarker = _memory._markers[i_marker];
        
        // Construct a basestation quad from an embedded one:
        Quad2f quad({crntMarker.corners[Embedded::Quadrilateral<f32>::TopLeft].x,
                      crntMarker.corners[Embedded::Quadrilateral<f32>::TopLeft].y},
                    {crntMarker.corners[Embedded::Quadrilateral<f32>::BottomLeft].x,
                      crntMarker.corners[Embedded::Quadrilateral<f32>::BottomLeft].y},
                    {crntMarker.corners[Embedded::Quadrilateral<f32>::TopRight].x,
                      crntMarker.corners[Embedded::Quadrilateral<f32>::TopRight].y},
                    {crntMarker.corners[Embedded::Quadrilateral<f32>::BottomRight].x,
                      crntMarker.corners[Embedded::Quadrilateral<f32>::BottomRight].y});
        
        // Instead of correcting the entire image only correct the quads
        // Apply the appropriate shift to each of the corners of the quad to get a shifted quad
        if(_doRollingShutterCorrection)
        {
          for(auto iter = quad.begin(); iter != quad.end(); iter++)
          {
            int warpIndex = floor(iter->y() / (inputImageGray.GetNumRows() / _rollingShutterCorrector.GetNumDivisions()));
            iter->x() -= _rollingShutterCorrector.GetPixelShifts()[warpIndex].x();
            iter->y() -= _rollingShutterCorrector.GetPixelShifts()[warpIndex].y();
          }
        }
        
        // The warped quad is drawn in red in the simulator
        markerQuads.emplace_back(quad);
        Vision::ObservedMarker obsMarker(inputImageGray.GetTimestamp(),
                                         crntMarker.markerType,
                                         quad, _camera);
        _currentResult.observedMarkers.push_back(std::move(obsMarker));
        
        // Was the desired marker found? If so, start tracking it -- if not already in tracking mode!
        if(!IsModeEnabled(VisionMode::Tracking)     &&
           _markerToTrack.IsSpecified() &&
           _markerToTrack.Matches(crntMarker))
        {
          // Switch to tracking mode
          EnableMode(VisionMode::Tracking, true);
          
          Anki::Embedded::Quadrilateral<f32> quad = crntMarker.corners;
          
          if(_doRollingShutterCorrection)
          {
            // The tracker needs corrected images and since we were doing marker detection (ie not warping images)
            // we need to warp the image and the marker's quad that get passed into InitTemplate
            Vision::Image warpedImage = _rollingShutterCorrector.WarpImage(inputImageGray);
            
            GetImageHelper(warpedImage, grayscaleImage);
            PreprocessImage(grayscaleImage);
            
            for(int i=0; i<4; i++)
            {
              int warpIndex = floor(quad.corners[i].y / (inputImageGray.GetNumRows() / _rollingShutterCorrector.GetNumDivisions()));
              quad.corners[i].x -= _rollingShutterCorrector.GetPixelShifts()[warpIndex].x();
              quad.corners[i].y -= _rollingShutterCorrector.GetPixelShifts()[warpIndex].y();
              
              if(quad.corners[i].x >= inputImageGray.GetNumCols() ||
                 quad.corners[i].y >= inputImageGray.GetNumRows() ||
                 quad.corners[i].x < 0 ||
                 quad.corners[i].y < 0)
              {
                quad = crntMarker.corners;
                PRINT_NAMED_INFO("VisionSystem.DetectMarkers", "Reiniting tracker and warping quad put it off the image using unwarped quad");
                break;
              }
            }
          }
          
          if((lastResult = InitTemplate(grayscaleImage, quad)) != RESULT_OK) {
            PRINT_NAMED_ERROR("VisionSystem.LookForMarkers.InitTemplateFailed","");
            // If InitTemplate failed then make sure to disable tracking mode
            EnableMode(VisionMode::Tracking, false);
            return lastResult;
          }
        } // if(isTrackingMarkerSpecified && !isTrackingMarkerFound && markerType == markerToTrack)
      } // for(each marker)
    } // for(invertImage)
    
    return RESULT_OK;
  } // DetectMarkers()
  
  
  
  // Divide image by mean of whatever is inside the trackingQuad
  Result VisionSystem::BrightnessNormalizeImage(Embedded::Array<u8>& image,
                                         const Embedded::Quadrilateral<f32>& quad)
  {
    //Debug: image.Show("OriginalImage", false);
    
#   define USE_VARIANCE 0
    
    // Compute mean of data inside the bounding box of the tracking quad
    const Embedded::Rectangle<s32> bbox = quad.ComputeBoundingRectangle<s32>();
    
    ConstArraySlice<u8> imageROI = image(bbox.top, bbox.bottom, bbox.left, bbox.right);
    
#   if USE_VARIANCE
    // Playing with normalizing using std. deviation as well
    s32 mean, var;
    Matrix::MeanAndVar<u8, s32>(imageROI, mean, var);
    const f32 stddev = sqrt(static_cast<f32>(var));
    const f32 oneTwentyEightOverStdDev = 128.f / stddev;
    //PRINT("Initial mean/std = %d / %.2f", mean, sqrt(static_cast<f32>(var)));
#   else
    const u8 mean = Embedded::Matrix::Mean<u8, u32>(imageROI);
    //PRINT("Initial mean = %d", mean);
#   endif
    
    //PRINT("quad mean = %d", mean);
    //const f32 oneOverMean = 1.f / static_cast<f32>(mean);
    
    // Remove mean (and variance) from image
    for(s32 i=0; i<image.get_size(0); ++i)
    {
      u8 * restrict img_i = image.Pointer(i, 0);
      
      for(s32 j=0; j<image.get_size(1); ++j)
      {
        f32 value = static_cast<f32>(img_i[j]);
        value -= static_cast<f32>(mean);
#       if USE_VARIANCE
        value *= oneTwentyEightOverStdDev;
#       endif
        value += 128.f;
        img_i[j] = saturate_cast<u8>(value) ;
      }
    }
    
    // Debug:
    /*
     #if USE_VARIANCE
     Matrix::MeanAndVar<u8, s32>(imageROI, mean, var);
     PRINT("Final mean/std = %d / %.2f", mean, sqrt(static_cast<f32>(var)));
     #else
     PRINT("Final mean = %d", Matrix::Mean<u8,u32>(imageROI));
     #endif
     */
    
    //Debug: image.Show("NormalizedImage", true);
    
#   undef USE_VARIANCE
    return RESULT_OK;
    
  } // BrightnessNormalizeImage()
  
  
  Result VisionSystem::BrightnessNormalizeImage(Array<u8>& image, const Embedded::Quadrilateral<f32>& quad,
                                         const f32 filterWidthFraction,
                                         MemoryStack scratch)
  {
    if(filterWidthFraction > 0.f) {
      //Debug:
      image.Show("OriginalImage", false);
      
      // TODO: Add the ability to only normalize within the vicinity of the quad
      // Note that this requires templateQuad to be sorted!
      const s32 filterWidth = static_cast<s32>(filterWidthFraction*((quad[3] - quad[0]).Length()));
      AnkiAssert(filterWidth > 0.f);
      
      Array<u8> imageNormalized(image.get_size(0), image.get_size(1), scratch);
      
      AnkiConditionalErrorAndReturnValue(imageNormalized.IsValid(),
                                         RESULT_FAIL_OUT_OF_MEMORY,
                                         "VisionSystem::BrightnessNormalizeImage",
                                         "Out of memory allocating imageNormalized.");
      
      BeginBenchmark("BoxFilterNormalize");
      
      ImageProcessing::BoxFilterNormalize(image, filterWidth, static_cast<u8>(128),
                                          imageNormalized, scratch);
      
      EndBenchmark("BoxFilterNormalize");
      
      { // DEBUG
        /*
         static Matlab matlab(false);
         matlab.PutArray(grayscaleImage, "grayscaleImage");
         matlab.PutArray(grayscaleImageNormalized, "grayscaleImageNormalized");
         matlab.EvalString("subplot(121), imagesc(grayscaleImage), axis image, colorbar, "
         "subplot(122), imagesc(grayscaleImageNormalized), colorbar, axis image, "
         "colormap(gray)");
         */
        
        //image.Show("GrayscaleImage", false);
        //imageNormalized.Show("GrayscaleImageNormalized", false);
      }
      
      image.Set(imageNormalized);
      
      //Debug:
      //image.Show("NormalizedImage", true);
      
    } // if(filterWidthFraction > 0)
    
    return RESULT_OK;
  } // BrightnessNormalizeImage()
  
  Result VisionSystem::InitTemplate(Array<u8> &grayscaleImage,
                                    const Embedded::Quadrilateral<f32> &trackingQuad)
  {
    Result lastResult = RESULT_OK;
    
    AnkiAssert(_trackerParameters.isInitialized);
    AnkiAssert(_markerToTrack.size_mm > 0);

    MemoryStack ccmScratch = _memory._ccmScratch;
    MemoryStack &onchipMemory = _memory._onchipScratch; //< NOTE: onchip is a reference
    MemoryStack &offchipMemory = _memory._offchipScratch;
    
    // We will start tracking the _first_ marker of the right type that
    // we see.
    // TODO: Something smarter to track the one closest to the image center or to the expected location provided by the basestation?
    _isTrackingMarkerFound = true;
    
    // Normalize the image
    // NOTE: This will change grayscaleImage!
    if(_trackerParameters.normalizationFilterWidthFraction < 0.f) {
      // Faster: normalize using mean of quad
      lastResult = BrightnessNormalizeImage(grayscaleImage, trackingQuad);
    } else {
      // Slower: normalize using local averages
      // NOTE: This is currently off-chip for memory reasons, so it's slow!
      lastResult = BrightnessNormalizeImage(grayscaleImage, trackingQuad,
                                            _trackerParameters.normalizationFilterWidthFraction,
                                            offchipMemory);
    }
    
    AnkiConditionalErrorAndReturnValue(lastResult == RESULT_OK, lastResult,
                                       "VisionSystem::Update::BrightnessNormalizeImage",
                                       "BrightnessNormalizeImage failed.\n");
    
    _trackingIteration = 0;
    
#   if USE_MATLAB_TRACKER
    
    return MatlabVisionProcessor::InitTemplate(grayscaleImage, trackingQuad, ccmScratch);
    
#   else
    
    AnkiConditionalErrorAndReturnValue(_camera.IsCalibrated(), RESULT_FAIL, "VisionSystem.Update.", "Camera not calibrated");
    
    auto calib = _camera.GetCalibration();
    
    AnkiConditionalErrorAndReturnValue(calib != nullptr, RESULT_FAIL, "VisionSystem.Update", "Camera calib is nullptr");
    
    _tracker = TemplateTracker::LucasKanadeTracker_SampledPlanar6dof(grayscaleImage,
                                                                    trackingQuad,
                                                                    _trackerParameters.scaleTemplateRegionPercent,
                                                                    _trackerParameters.numPyramidLevels,
                                                                    Transformations::TRANSFORM_PROJECTIVE,
                                                                    _trackerParameters.numFiducialEdgeSamples,
                                                                     Embedded::Point<f32>(_detectionParameters.fiducialThicknessFraction.x(),
                                                                                          _detectionParameters.fiducialThicknessFraction.y()),
                                                                     Embedded::Point<f32>(_trackerParameters.roundedCornersFraction.x(),
                                                                                          _trackerParameters.roundedCornersFraction.y()),
                                                                    _trackerParameters.numInteriorSamples,
                                                                    _trackerParameters.numSamplingRegions,
                                                                    calib->GetFocalLength_x(),
                                                                    calib->GetFocalLength_y(),
                                                                    calib->GetCenter_x(),
                                                                    calib->GetCenter_y(),
                                                                    Embedded::Point2f(_markerToTrack.size_mm.x(),
                                                                                      _markerToTrack.size_mm.y()),
                                                                     ccmScratch,
                                                                    onchipMemory,
                                                                    offchipMemory);
    
    /*
     // TODO: Set this elsewhere
     const f32 Kp_min = 0.05f;
     const f32 Kp_max = 0.75f;
     const f32 tz_min = 30.f;
     const f32 tz_max = 150.f;
     tracker.SetGainScheduling(tz_min, tz_max, Kp_min, Kp_max);
     */
    
    if(!_tracker.IsValid()) {
      PRINT_NAMED_ERROR("VisionSystem.InitTemplate", "Failed to initialize valid tracker.");
      return RESULT_FAIL;
    }
    
#   endif // USE_MATLAB_TRACKER
    
    /*
     // TODO: Re-enable visualization/debugstream on basestation
     MatlabVisualization::SendTrackInit(grayscaleImage, tracker, onchipMemory);
     
     #if DOCKING_ALGORITHM == DOCKING_BINARY_TRACKER
     DebugStream::SendBinaryTracker(tracker, ccmScratch, onchipMemory, offchipMemory);
     #endif
     */
    
    _trackingQuad = trackingQuad;
    _trackerJustInitialized = true;
    
    return RESULT_OK;
  } // InitTemplate()
  
  template<typename T>
  static void GetVizQuad(const Embedded::Quadrilateral<T>&  embeddedQuad,
                         Anki::Quadrilateral<2, T>&         vizQuad)
  {
    vizQuad[Quad::TopLeft].x() = embeddedQuad[Quad::TopLeft].x;
    vizQuad[Quad::TopLeft].y() = embeddedQuad[Quad::TopLeft].y;
    
    vizQuad[Quad::TopRight].x() = embeddedQuad[Quad::TopRight].x;
    vizQuad[Quad::TopRight].y() = embeddedQuad[Quad::TopRight].y;
    
    vizQuad[Quad::BottomLeft].x() = embeddedQuad[Quad::BottomLeft].x;
    vizQuad[Quad::BottomLeft].y() = embeddedQuad[Quad::BottomLeft].y;
    
    vizQuad[Quad::BottomRight].x() = embeddedQuad[Quad::BottomRight].x;
    vizQuad[Quad::BottomRight].y() = embeddedQuad[Quad::BottomRight].y;
  }
  
  Result VisionSystem::TrackTemplate(const Vision::Image& inputImageGray)
  {
    Result lastResult = RESULT_OK;
    
    MemoryStack ccmScratch = _memory._ccmScratch;
    MemoryStack onchipScratch(_memory._onchipScratch);
    MemoryStack offchipScratch(_memory._offchipScratch);

    // Convert to an Embedded::Array<u8> so the old embedded methods can use the
    // image data.
    const s32 captureHeight = Vision::CameraResInfo[static_cast<size_t>(_captureResolution)].height;
    const s32 captureWidth  = Vision::CameraResInfo[static_cast<size_t>(_captureResolution)].width;
    
    Array<u8> grayscaleImage(captureHeight, captureWidth,
                             onchipScratch, Flags::Buffer(false,false,false));
    
    GetImageHelper(inputImageGray, grayscaleImage);
    
    PreprocessImage(grayscaleImage);

    bool trackingSucceeded = false;
    if(_trackerJustInitialized)
    {
      trackingSucceeded = true;
    } else {
      
      // Normalize the image
      // NOTE: This will change grayscaleImage!
      if(_trackerParameters.normalizationFilterWidthFraction < 0.f) {
        // Faster: normalize using mean of quad
        lastResult = BrightnessNormalizeImage(grayscaleImage, _trackingQuad);
      } else {
        // Slower: normalize using local averages
        // NOTE: This is currently off-chip for memory reasons, so it's slow!
        lastResult = BrightnessNormalizeImage(grayscaleImage, _trackingQuad,
                                              _trackerParameters.normalizationFilterWidthFraction,
                                              offchipScratch);
      }
      
      AnkiConditionalErrorAndReturnValue(lastResult == RESULT_OK, lastResult,
                                         "VisionSystem::Update::BrightnessNormalizeImage",
                                         "BrightnessNormalizeImage failed.\n");
      
      //
      // Tracker Prediction
      //
      // Adjust the tracker transformation by approximately how much we
      // think we've moved since the last tracking call.
      //
      
      if((lastResult =TrackerPredictionUpdate(grayscaleImage, onchipScratch)) != RESULT_OK) {
        PRINT_STREAM_INFO("VisionSystem.Update", " TrackTemplate() failed.\n");
        return lastResult;
      }
      
      BeginBenchmark("VisionSystem_TrackTemplate");
      
      AnkiAssert(_trackerParameters.isInitialized);
      
#     if USE_MATLAB_TRACKER
      return MatlabVisionProcessor::TrackTemplate(grayscaleImage, converged, ccmScratch);
#     endif
      
      trackingSucceeded = false;
      s32 verify_meanAbsoluteDifference;
      s32 verify_numInBounds;
      s32 verify_numSimilarPixels;
      
      const Radians initAngleX(_tracker.get_angleX());
      const Radians initAngleY(_tracker.get_angleY());
      const Radians initAngleZ(_tracker.get_angleZ());
      const Embedded::Point3<f32>& initTranslation = _tracker.GetTranslation();
      
      bool converged = false;
      ++_trackingIteration;

      const Result trackerResult = _tracker.UpdateTrack(grayscaleImage,
                                                        _trackerParameters.maxIterations,
                                                        _trackerParameters.convergenceTolerance_angle,
                                                        _trackerParameters.convergenceTolerance_distance,
                                                        _trackerParameters.verify_maxPixelDifference,
                                                        converged,
                                                        verify_meanAbsoluteDifference,
                                                        verify_numInBounds,
                                                        verify_numSimilarPixels,
                                                        onchipScratch);

      // TODO: Do we care if converged == false?
      
      //
      // Go through a bunch of checks to see whether the tracking succeeded
      //
      
      if(fabs((initAngleX - _tracker.get_angleX()).ToFloat()) > _trackerParameters.successTolerance_angle ||
         fabs((initAngleY - _tracker.get_angleY()).ToFloat()) > _trackerParameters.successTolerance_angle ||
         fabs((initAngleZ - _tracker.get_angleZ()).ToFloat()) > _trackerParameters.successTolerance_angle)
      {
        PRINT_STREAM_INFO("VisionSystem.TrackTemplate", "Tracker failed: angle(s) changed too much.");
        trackingSucceeded = false;
      }
      else if(_tracker.GetTranslation().z < TrackerParameters::MIN_TRACKER_DISTANCE)
      {
        PRINT_STREAM_INFO("VisionSystem.TrackTemplate", "Tracker failed: final distance too close.");
        trackingSucceeded = false;
      }
      else if(_tracker.GetTranslation().z > TrackerParameters::MAX_TRACKER_DISTANCE)
      {
        PRINT_STREAM_INFO("VisionSystem.TrackTemplate", "Tracker failed: final distance too far away.");
        trackingSucceeded = false;
      }
      else if((initTranslation - _tracker.GetTranslation()).Length() > _trackerParameters.successTolerance_distance)
      {
        PRINT_STREAM_INFO("VisionSystem.TrackTemplate", "Tracker failed: position changed too much.");
        trackingSucceeded = false;
      }
      else if(_markerToTrack.checkAngleX && fabs(_tracker.get_angleX()) > TrackerParameters::MAX_BLOCK_DOCKING_ANGLE)
      {
        PRINT_STREAM_INFO("VisionSystem.TrackTemplate", "Tracker failed: target X angle too large.");
        trackingSucceeded = false;
      }
      else if(fabs(_tracker.get_angleY()) > TrackerParameters::MAX_BLOCK_DOCKING_ANGLE)
      {
        PRINT_STREAM_INFO("VisionSystem.TrackTemplate", "Tracker failed: target Y angle too large.");
        trackingSucceeded = false;
      }
      else if(fabs(_tracker.get_angleZ()) > TrackerParameters::MAX_BLOCK_DOCKING_ANGLE)
      {
        PRINT_STREAM_INFO("VisionSystem.TrackTemplate", "Tracker failed: target Z angle too large.");
        trackingSucceeded = false;
      }
      else if(atan(fabs(_tracker.GetTranslation().x) / _tracker.GetTranslation().z) > TrackerParameters::MAX_DOCKING_FOV_ANGLE)
      {
        PRINT_STREAM_INFO("VisionSystem.TrackTemplate", "Tracker failed: FOV angle too large.");
        trackingSucceeded = false;
      }
      else if( (static_cast<f32>(verify_numSimilarPixels) /
                static_cast<f32>(verify_numInBounds)) < _trackerParameters.successTolerance_matchingPixelsFraction)
      {
        PRINT_STREAM_INFO("VisionSystem.TrackTemplate", "Tracker failed: too many in-bounds pixels failed intensity verification (" << verify_numSimilarPixels << " / " << verify_numInBounds << " < " << _trackerParameters.successTolerance_matchingPixelsFraction << ").");
        trackingSucceeded = false;
      }
      else {
        // Everything seems ok!
        PRINT_STREAM_INFO("Tracker succeeded", _trackingIteration);
        trackingSucceeded = true;
      }
      
      if(trackerResult != RESULT_OK) {
        return RESULT_FAIL;
      }
      
      EndBenchmark("VisionSystem_TrackTemplate");
      
      // TODO: Re-enable tracker debugstream/vizualization on basestation
      /*
       MatlabVisualization::SendTrack(grayscaleImage, tracker, trackingSucceeded, offchipScratch);
       
       //MatlabVisualization::SendTrackerPrediction_Compare(tracker, offchipScratch);
       
       DebugStream::SendTrackingUpdate(grayscaleImage, tracker, parameters, verify_meanAbsoluteDifference, static_cast<f32>(verify_numSimilarPixels) / static_cast<f32>(verify_numInBounds), ccmScratch, onchipScratch, offchipScratch);
       */
    } // if(_trackingJustInitialized)
    
    // Draw the converged tracker quad in either cyan or magenta
    Embedded::Quadrilateral<f32> quad = GetTrackerQuad(onchipScratch);
    Anki::Quad2f vizQuad;
    GetVizQuad(quad, vizQuad);
    _vizManager->DrawCameraQuad(vizQuad, (trackingSucceeded ? Anki::NamedColors::CYAN : Anki::NamedColors::MAGENTA));
    
    if(trackingSucceeded)
    {
      Embedded::Quadrilateral<f32> currentQuad = GetTrackerQuad(onchipScratch);
      
      
      //FillDockErrMsg(currentQuad, dockErrMsg, _memory._onchipScratch);
      
      // Convert to Pose3d and put it in the docking mailbox for the robot to
      // get and send off to the real robot for docking. Note the pose should
      // really have the camera pose as its parent, but we'll let the robot
      // take care of that, since the vision system is running off on its own
      // thread.
      Array<f32> R(3,3,_memory._onchipScratch);
      lastResult = _tracker.GetRotationMatrix(R);
      if(RESULT_OK != lastResult) {
        PRINT_NAMED_ERROR("VisionSystem.Update.TrackerRotationFail",
                          "Could not get Rotation matrix from 6DoF tracker.");
        return lastResult;
      }
      RotationMatrix3d Rmat{
        R[0][0], R[0][1], R[0][2],
        R[1][0], R[1][1], R[1][2],
        R[2][0], R[2][1], R[2][2]
      };
      Pose3d markerPoseWrtCamera(Rmat, {
        _tracker.GetTranslation().x, _tracker.GetTranslation().y, _tracker.GetTranslation().z
      });
      
      // Add docking offset:
      if(_markerToTrack.postOffsetAngle_rad != 0.f ||
         _markerToTrack.postOffsetX_mm != 0.f ||
         _markerToTrack.postOffsetY_mm != 0.f)
      {
        // Note that the tracker effectively uses camera coordinates for the
        // marker, so the requested "X" offset (which is distance away from
        // the marker's face) is along its negative "Z" axis.
        Pose3d offsetPoseWrtMarker(_markerToTrack.postOffsetAngle_rad, Y_AXIS_3D(),
                                   {-_markerToTrack.postOffsetY_mm, 0.f, -_markerToTrack.postOffsetX_mm});
        markerPoseWrtCamera *= offsetPoseWrtMarker;
      }
      
      // Send tracker quad if image streaming
      if (_imageSendMode == ImageSendMode::Stream) {
        f32 scale = 1.f;
        for (u8 s = (u8)ImageResolution::CVGA; s<(u8)_nextSendImageResolution; ++s) {
          scale *= 0.5f;
        }
        
        VizInterface::TrackerQuad m;
        m.topLeft_x     = static_cast<u16>(currentQuad[Embedded::Quadrilateral<f32>::TopLeft].x * scale);
        m.topLeft_y     = static_cast<u16>(currentQuad[Embedded::Quadrilateral<f32>::TopLeft].y * scale);
        m.topRight_x    = static_cast<u16>(currentQuad[Embedded::Quadrilateral<f32>::TopRight].x * scale);
        m.topRight_y    = static_cast<u16>(currentQuad[Embedded::Quadrilateral<f32>::TopRight].y * scale);
        m.bottomRight_x = static_cast<u16>(currentQuad[Embedded::Quadrilateral<f32>::BottomRight].x * scale);
        m.bottomRight_y = static_cast<u16>(currentQuad[Embedded::Quadrilateral<f32>::BottomRight].y * scale);
        m.bottomLeft_x  = static_cast<u16>(currentQuad[Embedded::Quadrilateral<f32>::BottomLeft].x * scale);
        m.bottomLeft_y  = static_cast<u16>(currentQuad[Embedded::Quadrilateral<f32>::BottomLeft].y * scale);
        
        _currentResult.trackerQuads.push_back(std::move(m));
      }
      
      // Reset the failure counter
      _numTrackFailures = 0;
      
      _currentResult.dockingPoses.push_back(std::move(markerPoseWrtCamera));
    }
    else {
      _numTrackFailures += 1;
      
      if(_numTrackFailures == MAX_TRACKING_FAILURES)
      {
        PRINT_NAMED_INFO("VisionSystem.Update", "Reached max number of tracking "
                         "failures (%d). Switching back to looking for markers.\n",
                         MAX_TRACKING_FAILURES);
        
        // This resets docking, puttings us back in VISION_MODE_DETECTING_MARKERS mode
        SetMarkerToTrack(_markerToTrack.type,
                         _markerToTrack.size_mm,
                         _markerToTrack.imageCenter,
                         _markerToTrack.imageSearchRadius,
                         _markerToTrack.checkAngleX,
                         _markerToTrack.postOffsetX_mm,
                         _markerToTrack.postOffsetY_mm,
                         _markerToTrack.postOffsetAngle_rad);
      }
    }
    
    return RESULT_OK;
  } // TrackTemplate()
  
  
  //
  // Tracker Prediction
  //
  // Adjust the tracker transformation by approximately how much we
  // think we've moved since the last tracking call.
  //
  Result VisionSystem::TrackerPredictionUpdate(const Array<u8>& grayscaleImage, MemoryStack scratch)
  {
    Result result = RESULT_OK;

    const Embedded::Quadrilateral<f32> currentQuad = GetTrackerQuad(scratch);
    
    // TODO: Re-enable tracker prediction viz on Basestation
    // MatlabVisualization::SendTrackerPrediction_Before(grayscaleImage, currentQuad);
    Anki::Quad2f vizQuad;
    GetVizQuad(currentQuad, vizQuad);
    _vizManager->DrawCameraQuad(vizQuad, ::Anki::NamedColors::BLUE);
    
    // Ask VisionState how much we've moved since last call (in robot coordinates)
    Radians theta_robot;
    f32 T_fwd_robot, T_hor_robot;

    GetPoseChange(T_fwd_robot, T_hor_robot, theta_robot);

#   if USE_MATLAB_TRACKER
    MatlabVisionProcessor::UpdateTracker(T_fwd_robot, T_hor_robot,
                                         theta_robot, theta_head);
#   else
    Radians theta_head2 = GetCurrentHeadAngle();
    Radians theta_head1 = GetPreviousHeadAngle();
    
    const f32 cH1 = cosf(theta_head1.ToFloat());
    const f32 sH1 = sinf(theta_head1.ToFloat());
    
    const f32 cH2 = cosf(theta_head2.ToFloat());
    const f32 sH2 = sinf(theta_head2.ToFloat());
    
    const f32 cR = cosf(theta_robot.ToFloat());
    const f32 sR = sinf(theta_robot.ToFloat());

    // NOTE: these "geometry" entries were computed symbolically with Sage
    // In the derivation, it was assumed the head and neck positions' Y
    // components are zero.
    //
    // From Sage:
    // [cos(thetaR)                 sin(thetaH1)*sin(thetaR)       cos(thetaH1)*sin(thetaR)]
    // [-sin(thetaH2)*sin(thetaR)   cos(thetaR)*sin(thetaH1)*sin(thetaH2) + cos(thetaH1)*cH2  cos(thetaH1)*cos(thetaR)*sin(thetaH2) - cos(thetaH2)*sin(thetaH1)]
    // [-cos(thetaH2)*sin(thetaR)   cos(thetaH2)*cos(thetaR)*sin(thetaH1) - cos(thetaH1)*sin(thetaH2) cos(thetaH1)*cos(thetaH2)*cos(thetaR) + sin(thetaH1)*sin(thetaH2)]
    //
    // T_blockRelHead_new =
    // [T_hor*cos(thetaR) + (Hx*cos(thetaH1) - Hz*sin(thetaH1) + Nx)*sin(thetaR) - T_fwd*sin(thetaR)]
    // [(Hx*cos(thetaH1) - Hz*sin(thetaH1) + Nx)*cos(thetaR)*sin(thetaH2) - (Hz*cos(thetaH1) + Hx*sin(thetaH1) + Nz)*cos(thetaH2) + (Hz*cos(thetaH2) + Hx*sin(thetaH2) + Nz)*cos(thetaH2) - (Hx*cos(thetaH2) - Hz*sin(thetaH2) + Nx)*sin(thetaH2) - (T_fwd*cos(thetaR) + T_hor*sin(thetaR))*sin(thetaH2)]
    // [(Hx*cos(thetaH1) - Hz*sin(thetaH1) + Nx)*cos(thetaH2)*cos(thetaR) - (Hx*cos(thetaH2) - Hz*sin(thetaH2) + Nx)*cos(thetaH2) - (T_fwd*cos(thetaR) + T_hor*sin(thetaR))*cos(thetaH2) + (Hz*cos(thetaH1) + Hx*sin(thetaH1) + Nz)*sin(thetaH2) - (Hz*cos(thetaH2) + Hx*sin(thetaH2) + Nz)*sin(thetaH2)]
    
    AnkiAssert(HEAD_CAM_POSITION[1] == 0.f && NECK_JOINT_POSITION[1] == 0.f);
    Array<f32> R_geometry = Array<f32>(3,3,scratch);
    R_geometry[0][0] = cR;     R_geometry[0][1] = sH1*sR;             R_geometry[0][2] = cH1*sR;
    R_geometry[1][0] = -sH2*sR; R_geometry[1][1] = cR*sH1*sH2 + cH1*cH2;  R_geometry[1][2] = cH1*cR*sH2 - cH2*sH1;
    R_geometry[2][0] = -cH2*sR; R_geometry[2][1] = cH2*cR*sH1 - cH1*sH2;  R_geometry[2][2] = cH1*cH2*cR + sH1*sH2;
    
    const f32 term1 = (HEAD_CAM_POSITION[0]*cH1 - HEAD_CAM_POSITION[2]*sH1 + NECK_JOINT_POSITION[0]);
    const f32 term2 = (HEAD_CAM_POSITION[2]*cH1 + HEAD_CAM_POSITION[0]*sH1 + NECK_JOINT_POSITION[2]);
    const f32 term3 = (HEAD_CAM_POSITION[2]*cH2 + HEAD_CAM_POSITION[0]*sH2 + NECK_JOINT_POSITION[2]);
    const f32 term4 = (HEAD_CAM_POSITION[0]*cH2 - HEAD_CAM_POSITION[2]*sH2 + NECK_JOINT_POSITION[0]);
    const f32 term5 = (T_fwd_robot*cR + T_hor_robot*sR);
    
    Embedded::Point3<f32> T_geometry(T_hor_robot*cR + term1*sR - T_fwd_robot*sR,
                                     term1*cR*sH2 - term2*cH2 + term3*cH2 - term4*sH2 - term5*sH2,
                                     term1*cH2*cR - term4*cH2 - term5*cH2 + term2*sH2 - term3*sH2);
    
    Array<f32> R_blockRelHead = Array<f32>(3,3,scratch);
    _tracker.GetRotationMatrix(R_blockRelHead);
    const Embedded::Point3<f32>& T_blockRelHead = _tracker.GetTranslation();
    
    Array<f32> R_blockRelHead_new = Array<f32>(3,3,scratch);
    Embedded::Matrix::Multiply(R_geometry, R_blockRelHead, R_blockRelHead_new);
    
    Embedded::Point3<f32> T_blockRelHead_new = R_geometry*T_blockRelHead + T_geometry;
    
    if(_tracker.UpdateRotationAndTranslation(R_blockRelHead_new,
                                             T_blockRelHead_new,
                                             scratch) == RESULT_OK)
    {
      result = RESULT_OK;
    }
    
#   endif // #if USE_MATLAB_TRACKER
    
    // TODO: Re-enable tracker prediction viz on basestation
    //MatlabVisualization::SendTrackerPrediction_After(GetTrackerQuad(scratch));
    GetVizQuad(GetTrackerQuad(scratch), vizQuad);
    _vizManager->DrawCameraQuad(vizQuad, ::Anki::NamedColors::GREEN);
    
    return result;
  } // TrackerPredictionUpdate()

  Result VisionSystem::AssignNameToFace(Vision::FaceID_t faceID, const std::string& name)
  {
    if(!_isInitialized) {
      PRINT_NAMED_WARNING("VisionSystem.AssignNameToFace.NotInitialized",
                          "Cannot assign name '%s' to face ID %d before being initialized",
                          name.c_str(), faceID);
      return RESULT_FAIL;
    }
    
    ASSERT_NAMED(_faceTracker != nullptr, "VisionSystem.AssignNameToFace.NullFaceTracker");
    
    return _faceTracker->AssignNameToID(faceID, name);
  }

  Vision::FaceID_t VisionSystem::EraseFace(const std::string& name)
  {
    return _faceTracker->EraseFace(name);
  }

  Result VisionSystem::EraseFace(Vision::FaceID_t faceID)
  {
    return _faceTracker->EraseFace(faceID);
  }
  
  void VisionSystem::SetFaceEnrollmentMode(Vision::FaceEnrollmentPose pose,
 																						  Vision::FaceID_t forFaceID,
																						  s32 numEnrollments)
  {
    _faceTracker->SetFaceEnrollmentMode(pose, forFaceID, numEnrollments);
  }
  
  void VisionSystem::EraseAllFaces()
  {
    _faceTracker->EraseAllFaces();
  }
  
  Result VisionSystem::DetectFaces(const Vision::Image& grayImage,
                                   const std::vector<Quad2f>& markerQuads)
  {
    ASSERT_NAMED(_faceTracker != nullptr, "VisionSystem.DetectFaces.NullFaceTracker");
   
    /*
    // Periodic printouts of face tracker timings
    static TimeStamp_t lastProfilePrint = 0;
    if(grayImage.GetTimestamp() - lastProfilePrint > 2000) {
      _faceTracker->PrintTiming();
      lastProfilePrint = grayImage.GetTimestamp();
    }
     */
    
    if(_faceTracker == nullptr) {
      PRINT_NAMED_ERROR("VisionSystem.Update.NullFaceTracker",
                        "In detecting faces mode, but face tracker is null.");
      return RESULT_FAIL;
    }
    
    if(!markerQuads.empty())
    {
      // Black out detected markers so we don't find faces in them
      Vision::Image maskedImage = grayImage;
      ASSERT_NAMED(maskedImage.GetTimestamp() == grayImage.GetTimestamp(),
                   "VisionSystem.DetectFaces.BadImageTimestamp");
      
      const cv::Rect_<f32> imgRect(0,0,grayImage.GetNumCols(),grayImage.GetNumRows());
      
      for(auto & quad : markerQuads)
      {
        Anki::Rectangle<f32> rect(quad);
        cv::Mat roi = maskedImage.get_CvMat_()(rect.get_CvRect_() & imgRect);
        roi.setTo(0);
      }
      
#     if DEBUG_FACE_DETECTION
      //_currentResult.debugImages.push_back({"MaskedFaceImage", maskedImage});
#     endif
      
      _faceTracker->Update(maskedImage, _currentResult.faces, _currentResult.updatedFaceIDs);
    } else {
      // No markers were detected, so nothing to black out before looking
      // for faces
      _faceTracker->Update(grayImage, _currentResult.faces, _currentResult.updatedFaceIDs);
    }
    
    for(auto & currentFace : _currentResult.faces)
    {
      ASSERT_NAMED(currentFace.GetTimeStamp() == grayImage.GetTimestamp(),
                   "VisionSystem.DetectFaces.BadFaceTimestamp");
      
      // Use a camera from the robot's pose history to estimate the head's
      // 3D translation, w.r.t. that camera. Also puts the face's pose in
      // the camera's pose chain.
      currentFace.UpdateTranslation(_camera);
      
      // Make head pose w.r.t. the historical world origin
      Pose3d headPose = currentFace.GetHeadPose();
      headPose.SetParent(&_poseData.cameraPose);
      headPose = headPose.GetWithRespectToOrigin();
      currentFace.SetHeadPose(headPose);
    }
    
    return RESULT_OK;
  } // DetectFaces()
  
  
#if USE_CONNECTED_COMPONENTS_FOR_MOTION_CENTROID
  static size_t FindLargestRegionCentroid(const std::vector<std::vector<Anki::Point2i>>& regionPoints,
                                        size_t minArea, Anki::Point2f& centroid)
  {
    size_t largestRegion = 0;
    
    for(auto & region : regionPoints) {
      //PRINT_NAMED_INFO("VisionSystem.Update.FoundMotionRegion",
      //                 "Area=%lu", (unsigned long)region.size());
      if(region.size() > minArea && region.size() > largestRegion) {
        centroid = 0.f;
        for(auto & point : region) {
          centroid += point;
        }
        centroid /= static_cast<f32>(region.size());
        largestRegion = region.size();
      }
    } // for each region
    
    return largestRegion;
  }
#endif
  
  // Computes "centroid" at specified percentiles in X and Y
  size_t GetCentroid(const Vision::Image& motionImg, size_t minArea, Anki::Point2f& centroid,
                     f32 xPercentile, f32 yPercentile)
  {
#   if USE_CONNECTED_COMPONENTS_FOR_MOTION_CENTROID
    Array2d<s32> motionRegions(motionImg.GetNumRows(), motionImg.GetNumCols());
    std::vector<std::vector<Point2<s32>>> regionPoints;
    motionImg.GetConnectedComponents(motionRegions, regionPoints);
    
    return FindLargestRegionCentroid(regionPoints, minArea, centroid);
#   else
    std::vector<s32> xValues, yValues;
    
    for(s32 y=0; y<motionImg.GetNumRows(); ++y)
    {
      const u8* motionData_y = motionImg.GetRow(y);
      for(s32 x=0; x<motionImg.GetNumCols(); ++x) {
        if(motionData_y[x] != 0) {
          xValues.push_back(x);
          yValues.push_back(y);
        }
      }
    }
    
    ASSERT_NAMED(xValues.size() == yValues.size(), "VisionSystem.GetCentroid.xyValuesSizeMismatch");
    
    if(xValues.empty()) {
      centroid = 0.f;
      return 0;
    } else {
      ASSERT_NAMED(xPercentile >= 0.f && xPercentile <= 1.f, "VisionSystem.GetCentroid.xPercentileOOR");
      ASSERT_NAMED(yPercentile >= 0.f && yPercentile <= 1.f, "VisionSystem.GetCentroid.yPercentileOOR");
      const size_t area = xValues.size();
      auto xcen = xValues.begin() + std::round(xPercentile * (f32)area);
      auto ycen = yValues.begin() + std::round(yPercentile * (f32)area);
      std::nth_element(xValues.begin(), xcen, xValues.end());
      std::nth_element(yValues.begin(), ycen, yValues.end());
      centroid.x() = *xcen;
      centroid.y() = *ycen;
      return area;
    }
#   endif // USE_CONNECTED_COMPONENTS_FOR_MOTION_CENTROID
  } // GetCentroid()
  
  
  Result VisionSystem::DetectMotion(const Vision::ImageRGB &imageIn)
  {
    const bool headSame =  NEAR(_poseData.poseStamp.GetHeadAngle(),
                                _prevPoseData.poseStamp.GetHeadAngle(), DEG_TO_RAD_F32(0.1));
    
    const bool poseSame = (NEAR(_poseData.poseStamp.GetPose().GetTranslation().x(),
                                _prevPoseData.poseStamp.GetPose().GetTranslation().x(), .5f) &&
                           NEAR(_poseData.poseStamp.GetPose().GetTranslation().y(),
                                _prevPoseData.poseStamp.GetPose().GetTranslation().y(), .5f) &&
                           NEAR(_poseData.poseStamp.GetPose().GetRotation().GetAngleAroundZaxis().ToFloat(),
                                _prevPoseData.poseStamp.GetPose().GetRotation().GetAngleAroundZaxis().ToFloat(),
                                DEG_TO_RAD_F32(0.1)));
    Vision::ImageRGB image;
    f32 scaleMultiplier = 1.f;
    if(kUseHalfResMotionDetection) {
      image = Vision::ImageRGB(imageIn.GetNumRows()/2,imageIn.GetNumCols()/2);
      imageIn.Resize(image, Vision::ResizeMethod::NearestNeighbor);
      scaleMultiplier = 2.f;
    } else {
      image = imageIn;
    }
    //PRINT_STREAM_INFO("pose_angle diff = %.1f\n", RAD_TO_DEG(std::abs(_robotState.pose_angle - _prevRobotState.pose_angle)));
    
    if(headSame && poseSame && !_poseData.isMoving && !_prevImage.IsEmpty() &&
#      if USE_THREE_FRAME_MOTION_DETECTION
       !_prevPrevImage.IsEmpty() &&
#      endif
       image.GetTimestamp() - _lastMotionTime > kLastMotionDelay_ms)
    {
      s32 numAboveThresh = 0;
      
      std::function<u8(const Vision::PixelRGB& thisElem, const Vision::PixelRGB& otherElem)> ratioTest = [&numAboveThresh](const Vision::PixelRGB& p1, const Vision::PixelRGB& p2)
      {
        auto ratioTestHelper = [](u8 value1, u8 value2)
        {
          if(value1 > value2) {
            return static_cast<f32>(value1) / std::max(1.f, static_cast<f32>(value2));
          } else {
            return static_cast<f32>(value2) / std::max(1.f, static_cast<f32>(value1));
          }
        };
        
        u8 retVal = 0;
        if(p1.IsBrighterThan(kMinBrightnessForMotionDetection) &&
           p2.IsBrighterThan(kMinBrightnessForMotionDetection))
        {
          const f32 ratioR = ratioTestHelper(p1.r(), p2.r());
          const f32 ratioG = ratioTestHelper(p1.g(), p2.g());
          const f32 ratioB = ratioTestHelper(p1.b(), p2.b());
          if(ratioR > kMotionDetectRatioThreshold || ratioG > kMotionDetectRatioThreshold || ratioB > kMotionDetectRatioThreshold) {
            ++numAboveThresh;
            retVal = 255; // use 255 because it will actually display
          }
        } // if both pixels are bright enough
        
        return retVal;
      };
      
      Vision::Image ratio12(image.GetNumRows(), image.GetNumCols());
      image.ApplyScalarFunction(ratioTest, _prevImage, ratio12);
      
#     if USE_THREE_FRAME_MOTION_DETECTION
      Vision::Image ratio01(image.GetNumRows(), image.GetNumCols());
      _prevImage.ApplyScalarFunction(ratioTest, _prevPrevImage, ratio01);
#     endif
      
      static const cv::Matx<u8, 3, 3> kernel(cv::Matx<u8, 3, 3>::ones());
      cv::morphologyEx(ratio12.get_CvMat_(), ratio12.get_CvMat_(), cv::MORPH_OPEN, kernel);
      
#     if USE_THREE_FRAME_MOTION_DETECTION
      cv::morphologyEx(ratio01.get_CvMat_(), ratio01.get_CvMat_(), cv::MORPH_OPEN, kernel);
      cv::Mat_<u8> cvAND(255*(ratio01.get_CvMat_() & ratio12.get_CvMat_()));
      cv::Mat_<u8> cvDIFF(ratio12.get_CvMat_() - cvAND);
      Vision::Image foregroundMotion(cvDIFF);
#     else
      Vision::Image foregroundMotion = ratio12;
#     endif
      
      Anki::Point2f centroid(0.f,0.f); // Not Embedded::
      Anki::Point2f groundPlaneCentroid(0.f,0.f);
      
      // Get overall image centroid
      const size_t minArea = (f32)image.GetNumElements() * kMinMotionAreaFraction;
      f32 imgRegionArea    = 0.f;
      f32 groundRegionArea = 0.f;
      if(numAboveThresh > minArea) {
        imgRegionArea = GetCentroid(foregroundMotion, minArea, centroid,
                                    kMotionCentroidPercentileX, kMotionCentroidPercentileY);
      }
      
      // Get centroid of all the motion within the ground plane, if we have one to reason about
      if(_poseData.groundPlaneVisible && _prevPoseData.groundPlaneVisible)
      {
        Quad2f imgQuad;
        _poseData.groundPlaneROI.GetImageQuad(_poseData.groundPlaneHomography,
                                              image.GetNumCols(), image.GetNumRows(),
                                              imgQuad);
        
        imgQuad *= 1.f / scaleMultiplier;
        
        Anki::Rectangle<s32> boundingRect(imgQuad); // Not Embedded::
        Vision::Image groundPlaneForegroundMotion;
        foregroundMotion.GetROI(boundingRect).CopyTo(groundPlaneForegroundMotion);
        
        // Zero out everything in the ratio image that's not inside the ground plane quad
        imgQuad -= boundingRect.GetTopLeft();
        Vision::Image mask(groundPlaneForegroundMotion.GetNumRows(),
                           groundPlaneForegroundMotion.GetNumCols());
        mask.FillWith(0);
        cv::fillConvexPoly(mask.get_CvMat_(), std::vector<cv::Point>{
          imgQuad[Quad::CornerName::TopLeft].get_CvPoint_(),
          imgQuad[Quad::CornerName::TopRight].get_CvPoint_(),
          imgQuad[Quad::CornerName::BottomRight].get_CvPoint_(),
          imgQuad[Quad::CornerName::BottomLeft].get_CvPoint_(),
        }, 255);
        
        for(s32 i=0; i<mask.GetNumRows(); ++i) {
          const u8* maskData_i = mask.GetRow(i);
          u8* fgMotionData_i = groundPlaneForegroundMotion.GetRow(i);
          for(s32 j=0; j<mask.GetNumCols(); ++j) {
            if(maskData_i[j] == 0) {
              fgMotionData_i[j] = 0;
            }
          }
        }
        
        // Find centroid of motion inside the ground plane
        // NOTE!! We swap X and Y for the percentiles because the ground centroid
        //        gets mapped to the ground plane in robot coordinates later, but
        //        small x on the ground corresponds to large y in the *image*, where
        //        the centroid is actually being computed here.
        const f32 imgQuadArea = imgQuad.ComputeArea();
        groundRegionArea = GetCentroid(groundPlaneForegroundMotion,
                                       imgQuadArea*kMinMotionAreaFraction,
                                       groundPlaneCentroid,
                                       kGroundMotionCentroidPercentileY,
                                       (1.f - kGroundMotionCentroidPercentileX));
        
        // Move back to image coordinates from ROI coordinates
        groundPlaneCentroid += boundingRect.GetTopLeft();
        
        /* Experimental: Try computing moments in an overhead warped view of the ratio image
         groundPlaneRatioImg = _poseData.groundPlaneROI.GetOverheadImage(ratioImg, _poseData.groundPlaneHomography);
         
         cv::Moments moments = cv::moments(groundPlaneRatioImg.get_CvMat_(), true);
         if(moments.m00 > 0) {
         groundMotionAreaFraction = moments.m00 / static_cast<f32>(groundPlaneRatioImg.GetNumElements());
         groundPlaneCentroid.x() = moments.m10 / moments.m00;
         groundPlaneCentroid.y() = moments.m01 / moments.m00;
         groundPlaneCentroid += _poseData.groundPlaneROI.GetOverheadImageOrigin();
         
         // TODO: return other moments?
         }
         */
        
        if(groundRegionArea > 0.f)
        {
          // Switch centroid back to original resolution, since that's where the
          // homography information is valid
          groundPlaneCentroid *= scaleMultiplier;
          
          // Make ground region area into a fraction of the ground ROI area
          groundRegionArea /= imgQuadArea;
          
          // Map the centroid onto the ground plane, by doing inv(H) * centroid
          Point3f temp;
          Result solveResult = LeastSquares(_poseData.groundPlaneHomography,
                                            Point3f{groundPlaneCentroid.x(), groundPlaneCentroid.y(), 1.f},
                                            temp);
          if(RESULT_OK != solveResult) {
            PRINT_NAMED_WARNING("VisionSystem.DetectMotion.LeastSquaresFailed",
                                "Failed to project centroid (%.1f,%.1f) to ground plane",
                                groundPlaneCentroid.x(), groundPlaneCentroid.y());
            // Don't report this centroid
            groundRegionArea = 0.f;
            groundPlaneCentroid = 0.f;
          } else if(temp.z() <= 0.f) {
            PRINT_NAMED_WARNING("VisionSystem.DetectMotion.BadProjectedZ",
                                "z<=0 (%f) when projecting motion centroid to ground. Bad homography at head angle %.3fdeg?",
                                temp.z(), RAD_TO_DEG(_poseData.poseStamp.GetHeadAngle()));
            // Don't report this centroid
            groundRegionArea = 0.f;
            groundPlaneCentroid = 0.f;
          } else {
            const f32 divisor = 1.f/temp.z();
            groundPlaneCentroid.x() = temp.x() * divisor;
            groundPlaneCentroid.y() = temp.y() * divisor;

            if(!Quad2f(_poseData.groundPlaneROI.GetGroundQuad()).Contains(groundPlaneCentroid)) {
              PRINT_NAMED_WARNING("VisionSystem.DetectMotion.BadGroundPlaneCentroid",
                                  "Centroid=(%.2f,%.2f)", centroid.x(), centroid.y());
            }
          }
        }
      } // if(groundPlaneVisible)
      
      if(imgRegionArea > 0 || groundRegionArea > 0.f)
      {
        PRINT_NAMED_INFO("VisionSystem.DetectMotion.FoundCentroid",
                         "Found motion centroid for %.1f-pixel area region at (%.1f,%.1f) "
                         "-- %.1f%% of ground area at (%.1f,%.1f)",
                         imgRegionArea, centroid.x(), centroid.y(),
                         groundRegionArea*100.f, groundPlaneCentroid.x(), groundPlaneCentroid.y());
        
        _lastMotionTime = image.GetTimestamp();
        
        ExternalInterface::RobotObservedMotion msg;
        msg.timestamp = image.GetTimestamp();
        
        if(imgRegionArea > 0)
        {
          ASSERT_NAMED(centroid.x() > 0.f && centroid.x() < image.GetNumCols() &&
                       centroid.y() > 0.f && centroid.y() < image.GetNumRows(),
                       "VisionSystem.DetectMotion.CentroidOOB");
          
          // make relative to image center *at processing resolution*
          ASSERT_NAMED(_camera.IsCalibrated(), "Camera must be calibrated");
          centroid -= _camera.GetCalibration()->GetCenter() * (1.f/scaleMultiplier);
          
          // Filter so as not to move too much from last motion detection,
          // IFF we observed motion in the previous check
          if(_prevCentroidFilterWeight > 0.f) {
            centroid = (centroid * (1.f-_prevCentroidFilterWeight) +
                        _prevMotionCentroid * _prevCentroidFilterWeight);
            _prevMotionCentroid = centroid;
          } else {
            _prevCentroidFilterWeight = 0.1f;
          }
          
          // Convert area to fraction of image area (to be resolution-independent)
          // Using scale multiplier to return the coordinates in original image coordinates
          msg.img_x = centroid.x() * scaleMultiplier;
          msg.img_y = centroid.y() * scaleMultiplier;
          msg.img_area = imgRegionArea / static_cast<f32>(image.GetNumElements());
        } else {
          msg.img_area = 0;
          msg.img_x = 0;
          msg.img_y = 0;
          _prevCentroidFilterWeight = 0.f;
        }
        
        if(groundRegionArea > 0.f)
        {
          // Filter so as not to move too much from last motion detection,
          // IFF we observed motion in the previous check
          if(_prevGroundCentroidFilterWeight > 0.f) {
            groundPlaneCentroid = (groundPlaneCentroid * (1.f - _prevGroundCentroidFilterWeight) +
                                   _prevGroundMotionCentroid * _prevGroundCentroidFilterWeight);
            _prevGroundMotionCentroid = groundPlaneCentroid;
          } else {
            _prevGroundCentroidFilterWeight = 0.1f;
          }
          
          msg.ground_x = std::round(groundPlaneCentroid.x());
          msg.ground_y = std::round(groundPlaneCentroid.y());
          msg.ground_area = groundRegionArea;
        } else {
          msg.ground_area = 0;
          msg.ground_x = 0;
          msg.ground_y = 0;
          _prevGroundCentroidFilterWeight = 0.f;
        }
        
        _currentResult.observedMotions.push_back(std::move(msg));
      
        if(DEBUG_MOTION_DETECTION)
        {
          char tempText[128];
          Vision::ImageRGB ratioImgDisp(foregroundMotion);
          ratioImgDisp.DrawPoint(centroid + (_camera.GetCalibration()->GetCenter() * (1.f/scaleMultiplier)), NamedColors::RED, 4);
          snprintf(tempText, 127, "Area:%.2f X:%d Y:%d", imgRegionArea, msg.img_x, msg.img_y);
          cv::putText(ratioImgDisp.get_CvMat_(), std::string(tempText),
                      cv::Point(0,ratioImgDisp.GetNumRows()), CV_FONT_NORMAL, .4f, CV_RGB(0,255,0));
          _currentResult.debugImageRGBs.push_back({"RatioImg", ratioImgDisp});
          
          //_currentResult.debugImages.push_back({"PrevRatioImg", _prevRatioImg});
          //_currentResult.debugImages.push_back({"ForegroundMotion", foregroundMotion});
          //_currentResult.debugImages.push_back({"AND", cvAND});
          
          Vision::Image foregroundMotionFullSize(imageIn.GetNumRows(), imageIn.GetNumCols());;
          foregroundMotion.Resize(foregroundMotionFullSize, Vision::ResizeMethod::NearestNeighbor);
          Vision::ImageRGB ratioImgDispGround(_poseData.groundPlaneROI.GetOverheadImage(foregroundMotionFullSize,
                                                                                        _poseData.groundPlaneHomography));
          if(groundRegionArea > 0.f) {
            Anki::Point2f dispCentroid(groundPlaneCentroid.x(), -groundPlaneCentroid.y()); // Negate Y for display
            ratioImgDispGround.DrawPoint(dispCentroid - _poseData.groundPlaneROI.GetOverheadImageOrigin(), NamedColors::RED, 2);
            snprintf(tempText, 127, "Area:%.2f X:%d Y:%d", groundRegionArea, msg.ground_x, msg.ground_y);
            cv::putText(ratioImgDispGround.get_CvMat_(), std::string(tempText),
                        cv::Point(0,_poseData.groundPlaneROI.GetWidthFar()), CV_FONT_NORMAL, .4f,
                        CV_RGB(0,255,0));
          }
          _currentResult.debugImageRGBs.push_back({"RatioImgGround", ratioImgDispGround});
          
          //
          //_currentResult.debugImageRGBs.push_back({"CurrentImg", image});
        }
      }
      
      //_prevRatioImg = ratio12;
      
    } // if(headSame && poseSame)
    
    // Store a copy of the current image for next time (at correct resolution!)
    // NOTE: Now _prevImage should correspond to _prevRobotState
    // TODO: switch to just swapping pointers between current and previous image
#   if USE_THREE_FRAME_MOTION_DETECTION
    _prevImage.CopyTo(_prevPrevImage);
#   endif
    image.CopyTo(_prevImage);
    
    return RESULT_OK;
  } // DetectMotion()
  

  
  // - - - - - - - - - - - - - - - - - - - - - - - - - - - - - - - - - - - - - - - - - - - - - - - - - - - - - - - - - -
  void AddEdgePoint(const OverheadEdgePoint& pointInfo, bool isBorder, std::vector<OverheadEdgePointChain>& imageChains )
  {
    const f32 kMaxDistBetweenEdges_mm = 5.f; // start new chain after this distance seen
    
    // can we add to the current image chain?
    bool addToCurrentChain = false;
    if ( !imageChains.empty() )
    {
      OverheadEdgePointChain& currentChain = imageChains.back();
      if ( currentChain.points.empty() )
      {
        // current chain does not have points yet, we can add this one as the first one
        addToCurrentChain = true;
      }
      else
      {
        // there are points, does the chain and this point match border vs no_border flag?
        if ( isBorder == currentChain.isBorder )
        {
          // they do, is the new point close enough to the last point in the current chain?
          const f32 distToPrevPoint = ComputeDistanceBetween(pointInfo.position, imageChains.back().points.back().position);
          if ( distToPrevPoint <= kMaxDistBetweenEdges_mm )
          {
            // it is close, this point should be added to the current chain
            addToCurrentChain = true;
          }
        }
      }
    }
    
    // if we don't want to add the point to the current chain, then we need to start a new chain
    if ( !addToCurrentChain )
    {
      imageChains.emplace_back();
      imageChains.back().isBorder = isBorder;
    }
    
    // add to current chain (can be the newly created for this border)
    OverheadEdgePointChain& newCurrentChain = imageChains.back();
    
    // if we have an empty chain, set isBorder now
    if ( newCurrentChain.points.empty() ) {
      newCurrentChain.isBorder = isBorder;
    } else {
      ASSERT_NAMED(newCurrentChain.isBorder == isBorder, "VisionSystem.AddEdgePoint.BadBorderFlag");
    }
    
    // now add this point
    newCurrentChain.points.emplace_back( pointInfo );
  }
  
  // - - - - - - - - - - - - - - - - - - - - - - - - - - - - - - - - - - - - - - - - - - - - - - - - - - - - - - - - - -
 
#define DRAW_OVERHEAD_IMAGE_EDGES_DEBUG 0
  
  namespace {
    
    inline bool SetEdgePosition(const Matrix_3x3f& invH,
                                s32 i, s32 j,
                                OverheadEdgePoint& edgePoint)
    {
      // Project point onto ground plane
      // Note that b/c we are working transposed, i is x and j is y in the
      // original image.
      Point3f temp = invH * Point3f(i, j, 1.f);
      if(temp.z() <= 0.f) {
        PRINT_NAMED_WARNING("VisionSystem.SetEdgePositionHelper.BadProjectedZ", "z=%f", temp.z());
        return false;
      }
      
      const f32 divisor = 1.f / temp.z();
      
      edgePoint.position.x() = temp.x() * divisor;
      edgePoint.position.y() = temp.y() * divisor;
      return true;
    }
    
  } // anonymous namespace
  
  Result VisionSystem::DetectOverheadEdges(const Vision::ImageRGB &image)
  {
    // if the ground plane is not currently visible, do not detect edges
    if ( !_poseData.groundPlaneVisible )
    {
      OverheadEdgeFrame edgeFrame;
      edgeFrame.timestamp = image.GetTimestamp();
      edgeFrame.groundPlaneValid = false;
      _currentResult.overheadEdges.push_back(std::move(edgeFrame));
      return RESULT_OK;
    }
    
    // Get ROI around ground plane quad in image
    const Matrix_3x3f& H = _poseData.groundPlaneHomography;
    const GroundPlaneROI& roi = _poseData.groundPlaneROI;
    Quad2f groundInImage;
    roi.GetImageQuad(H, image.GetNumCols(), image.GetNumRows(), groundInImage);
    
    Anki::Rectangle<s32> bbox(groundInImage);
    Vision::ImageRGB imageROI = image.GetROI(bbox);
    
    // Find edges in that ROI
    // Custom Gaussian derivative in x direction, sigma=1, with a little extra space
    // in the middle to help detect soft edges
    // (scaled such that each half has absolute sum of 1.0, so it's normalized)
    Tic("EdgeDetection");
    const SmallMatrix<7,5, f32> kernel{
      0.0168,    0.0754,    0.1242,   0.0754,  0.0168,
      0.0377,    0.1689,    0.2784,   0.1689,  0.0377,
      0,0,0,0,0,
      0,0,0,0,0,
      0,0,0,0,0,
      -0.0377,  -0.1689,   -0.2784,  -0.1689, -0.0377,
      -0.0168,  -0.0754,   -0.1242,  -0.0754, -0.0168,
    };
    
    /*
    const SmallMatrix<7, 5, s16> kernel{
      9,    39,    64,    39,     9,
      19,    86,   143,    86,    19,
      0,0,0,0,0,
      0,0,0,0,0,
      0,0,0,0,0,
      -19,   -86,  -143,   -86,   -19,
      -9,   -39,   -64,   -39,    -9
    };
    */
    
    Array2d<Vision::PixelRGB_<s16>> edgeImgX(image.GetNumRows(), image.GetNumCols());
    cv::filter2D(imageROI.get_CvMat_(), edgeImgX.GetROI(bbox).get_CvMat_(), CV_16S, kernel.get_CvMatx_());
    Toc("EdgeDetection");
    
    Tic("GroundQuadEdgeMasking");
    // Remove edges that aren't in the ground plane quad (as opposed to its bounding rectangle)
    Vision::Image mask(edgeImgX.GetNumRows(), edgeImgX.GetNumCols());
    mask.FillWith(255);
    cv::fillConvexPoly(mask.get_CvMat_(), std::vector<cv::Point>{
        groundInImage[Quad::CornerName::TopLeft].get_CvPoint_(),
        groundInImage[Quad::CornerName::TopRight].get_CvPoint_(),
        groundInImage[Quad::CornerName::BottomRight].get_CvPoint_(),
        groundInImage[Quad::CornerName::BottomLeft].get_CvPoint_(),
      }, 0);
    
    edgeImgX.SetMaskTo(mask, 0);
    Toc("GroundQuadEdgeMasking");
    
    std::vector<OverheadEdgePointChain> candidateChains;
    
    // Find first strong edge in each column, in the ground plane mask, working
    // upward from bottom.
    // Note: looping only over the ROI portion of full image, but working in
    //       full-image coordinates so that H directly applies
    // Note: transposing so we can work along rows, which is more efficient.
    //       (this also means using bbox.X for transposed rows and bbox.Y for transposed cols)
    Tic("FindingGroundEdgePoints");
    Matrix_3x3f invH;
    H.GetInverse(invH);
    Array2d<Vision::PixelRGB_<f32>> edgeTrans(edgeImgX.get_CvMat_().t());
    OverheadEdgePoint edgePoint;
    for(s32 i=bbox.GetX(); i<bbox.GetXmax(); ++i)
    {
      bool foundBorder = false;
      const Vision::PixelRGB_<f32>* edgeTrans_i = edgeTrans.GetRow(i);
      
      // Right to left in transposed image ==> bottom to top in original image
      for(s32 j=bbox.GetYmax()-1; j>=bbox.GetY(); --j)
      {
        auto & edgePixelX = edgeTrans_i[j];
        if(std::abs(edgePixelX.r()) > kEdgeThreshold ||
           std::abs(edgePixelX.g()) > kEdgeThreshold ||
           std::abs(edgePixelX.b()) > kEdgeThreshold)
        {
          // Project point onto ground plane
          // Note that b/c we are working transposed, i is x and j is y in the
          // original image.
          const bool success = SetEdgePosition(invH, i, j, edgePoint);
          if(success) {
            edgePoint.gradient = {edgePixelX.r(), edgePixelX.g(), edgePixelX.b()};
            foundBorder = true;
            AddEdgePoint(edgePoint, foundBorder, candidateChains);
          }
          break; // only keep first edge found in each row (working right to left)
        }
      }
      
      // if we did not find border, report lack of border for this row
      if ( !foundBorder )
      {
        const bool isInsideGroundQuad = (i >= groundInImage[Quad::TopLeft].x() &&
                                         i <= groundInImage[Quad::TopRight].x());
        
        if(isInsideGroundQuad)
        {
          // Project point onto ground plane
          // Note that b/c we are working transposed, i is x and j is y in the
          // original image.
          const bool success = SetEdgePosition(invH, i, bbox.GetY(), edgePoint);
          if(success) {
            edgePoint.gradient = 0;
            AddEdgePoint(edgePoint, foundBorder, candidateChains);
          }
        }
      }
      
    }
    Toc("FindingGroundEdgePoints");
    
    if(DRAW_OVERHEAD_IMAGE_EDGES_DEBUG)
    {
      Vision::ImageRGB overheadImg = roi.GetOverheadImage(image, H);
      
      static const std::vector<ColorRGBA> lineColorList = {
        NamedColors::RED, NamedColors::GREEN, NamedColors::BLUE,
        NamedColors::ORANGE, NamedColors::CYAN, NamedColors::YELLOW,
      };
      auto color = lineColorList.begin();
      Vision::ImageRGB dispImg(overheadImg.GetNumRows(), overheadImg.GetNumCols());
      overheadImg.CopyTo(dispImg);
      static const Anki::Point2f dispOffset(-roi.GetDist(), roi.GetWidthFar()*0.5f);
      Quad2f tempQuad(roi.GetGroundQuad());
      tempQuad += dispOffset;
      dispImg.DrawQuad(tempQuad, NamedColors::RED, 1);
      
      for(auto & chain : candidateChains)
      {
        if(chain.points.size() >= kMinChainLength)
        {
          for(s32 i=1; i<chain.points.size(); ++i) {
            Anki::Point2f startPoint(chain.points[i-1].position);
            startPoint.y() = -startPoint.y();
            startPoint += dispOffset;
            Anki::Point2f endPoint(chain.points[i].position);
            endPoint.y() = -endPoint.y();
            endPoint += dispOffset;
            dispImg.DrawLine(startPoint, endPoint, *color, 1);
          }
          ++color;
          if(color == lineColorList.end()) {
            color = lineColorList.begin();
          }
        }
      }
      Vision::ImageRGB dispEdgeImg(edgeImgX.GetNumRows(), edgeImgX.GetNumCols());
      std::function<Vision::PixelRGB(const Vision::PixelRGB_<s16>&)> fcn = [](const Vision::PixelRGB_<s16>& pixelS16)
      {
        return Vision::PixelRGB((u8)std::abs(pixelS16.r()),
                                (u8)std::abs(pixelS16.g()),
                                (u8)std::abs(pixelS16.b()));
      };
      edgeImgX.ApplyScalarFunction(fcn, dispEdgeImg);
      
      // Project edges on the ground back into image for display
      for(auto & chain : candidateChains)
      {
        for(s32 i=0; i<chain.points.size(); ++i) {
          const Anki::Point2f& groundPoint = chain.points[i].position;
          Point3f temp = H * Anki::Point3f(groundPoint.x(), groundPoint.y(), 1.f);
          ASSERT_NAMED(temp.z() > 0.f, "VisionSystem.DetectOverheadEdges.BadDisplayZ");
          const f32 divisor = 1.f / temp.z();
          dispEdgeImg.DrawPoint({temp.x()*divisor, temp.y()*divisor}, NamedColors::RED, 1);
        }
      }
      dispEdgeImg.DrawQuad(groundInImage, NamedColors::GREEN, 1);
      //dispImg.Display("OverheadImage", 1);
      //dispEdgeImg.Display("OverheadEdgeImage");
      _currentResult.debugImageRGBs.push_back({"OverheadImage", dispImg});
      _currentResult.debugImageRGBs.push_back({"EdgeImage", dispEdgeImg});
    } // if(DRAW_OVERHEAD_IMAGE_EDGES_DEBUG)
    
    // create edge frame info to send
    OverheadEdgeFrame edgeFrame;
    edgeFrame.timestamp = image.GetTimestamp();
    edgeFrame.groundPlaneValid = true;
    
    roi.GetVisibleGroundQuad(H, image.GetNumCols(), image.GetNumRows(), edgeFrame.groundplane);
    
    // Copy only the chains with at least k points (less is considered noise)
    for(auto& chain : candidateChains)
    {
      // filter chains that don't have a minimum number of points
      if ( chain.points.size() >= kMinChainLength ) {
        edgeFrame.chains.emplace_back( std::move(chain) );
      }
    }
    candidateChains.clear(); // some chains are in undefined state after std::move, clear them now
    
    // put in mailbox
    _currentResult.overheadEdges.push_back(std::move(edgeFrame));
    
    return RESULT_OK;
  }
  
#if 0
#pragma mark --- Public VisionSystem API Implementations ---
#endif
  
  u32 VisionSystem::DownsampleHelper(const Array<u8>& in,
                                     Array<u8>& out,
                                     MemoryStack scratch)
  {
    const s32 inWidth  = in.get_size(1);
    //const s32 inHeight = in.get_size(0);
    
    const s32 outWidth  = out.get_size(1);
    //const s32 outHeight = out.get_size(0);
    
    const u32 downsampleFactor = inWidth / outWidth;
    
    const u32 downsamplePower = Log2u32(downsampleFactor);
    
    if(downsamplePower > 0) {
      //PRINT("Downsampling [%d x %d] frame by %d.\n", inWidth, inHeight, (1 << downsamplePower));
      
      ImageProcessing::DownsampleByPowerOfTwo<u8,u32,u8>(in,
                                                         downsamplePower,
                                                         out,
                                                         scratch);
    } else {
      // No need to downsample, just copy the buffer
      out.Set(in);
    }
    
    return downsampleFactor;
  }
  
  const Anki::Point2f& VisionSystem::GetTrackingMarkerSize() {
    return _markerToTrack.size_mm;
  }
  
  std::string VisionSystem::GetCurrentModeName() const {
    return VisionSystem::GetModeName(static_cast<VisionMode>(_mode));
  }
  
  std::string VisionSystem::GetModeName(VisionMode mode) const
  {
    
    static const std::map<VisionMode, std::string> LUT{
      {VisionMode::Idle,                     "IDLE"}
      ,{VisionMode::DetectingMarkers,        "MARKERS"}
      ,{VisionMode::Tracking,                "TRACKING"}
      ,{VisionMode::DetectingFaces,          "FACES"}
      ,{VisionMode::DetectingMotion,         "MOTION"}
      ,{VisionMode::ReadingToolCode,         "READTOOLCODE"}
      ,{VisionMode::ComputingCalibration,    "CALIBRATION"}
      ,{VisionMode::DetectingOverheadEdges,  "OVERHEADEDGES"}
    };

    std::string retStr("");
    
    if(mode == VisionMode::Idle) {
      return LUT.at(VisionMode::Idle);
    } else {
      for(auto possibleMode : LUT) {
        if(possibleMode.first != VisionMode::Idle &&
           static_cast<u32>(mode) & static_cast<u32>(possibleMode.first))
        {
          if(!retStr.empty()) {
            retStr += "+";
          }
          retStr += possibleMode.second;
        }
      }
      return retStr;
    }
    
  } // GetModeName()
  
  VisionMode VisionSystem::GetModeFromString(const std::string& str) const
  {
    // NOTE: Can't use StringToEnumMapper because VisionModes are bit flags, not simple enumeration
    static const std::map<std::string, VisionMode> LUT{
      {"Idle",                         VisionMode::Idle},
      {"DetectingMarkers",             VisionMode::DetectingMarkers},
      {"DetectingFaces",               VisionMode::DetectingFaces},
      {"DetectingMotion",              VisionMode::DetectingMotion},
      {"Tracking",                     VisionMode::Tracking},
      {"ReadingToolCode",              VisionMode::ReadingToolCode},
      {"DetectingOverheadEdges",       VisionMode::DetectingOverheadEdges},
      {"ComputingCalibration",         VisionMode::ComputingCalibration},
    };
    
    auto iter = LUT.find(str);
    if(iter == LUT.end()) {
      PRINT_NAMED_WARNING("VisionSystem.GetModeFromString.UnknownMode",
                          "No string for mode '%s'. Returning Idle mode", str.c_str());
      return VisionMode::Idle;
    } else {
      return iter->second;
    }
  }
  
  
  Result VisionSystem::SetMarkerToTrack(const Vision::MarkerType& markerTypeToTrack,
                                        const Anki::Point2f& markerSize_mm,
                                        const bool checkAngleX)
  {
    const Embedded::Point2f imageCenter(-1.f, -1.f);
    const f32     searchRadius = -1.f;
    return SetMarkerToTrack(markerTypeToTrack, markerSize_mm,
                            imageCenter, searchRadius, checkAngleX);
  }
  
  Result VisionSystem::SetMarkerToTrack(const Vision::MarkerType& markerTypeToTrack,
                                        const Anki::Point2f& markerSize_mm,
                                        const Embedded::Point2f& atImageCenter,
                                        const f32 imageSearchRadius,
                                        const bool checkAngleX,
                                        const f32 postOffsetX_mm,
                                        const f32 postOffsetY_mm,
                                        const f32 postOffsetAngle_rad)
  {
    _newMarkerToTrack.type              = markerTypeToTrack;
    _newMarkerToTrack.size_mm           = markerSize_mm;
    _newMarkerToTrack.imageCenter       = atImageCenter;
    _newMarkerToTrack.imageSearchRadius = imageSearchRadius;
    _newMarkerToTrack.checkAngleX       = checkAngleX;
    _newMarkerToTrack.postOffsetX_mm    = postOffsetX_mm;
    _newMarkerToTrack.postOffsetY_mm    = postOffsetY_mm;
    _newMarkerToTrack.postOffsetAngle_rad = postOffsetAngle_rad;
    
    // Next call to Update(), we will call UpdateMarkerToTrack() and
    // actually replace the current _markerToTrack with the one set here.
    _newMarkerToTrackWasProvided = true;
    
    return RESULT_OK;
  }
  
  const Embedded::FixedLengthList<Embedded::VisionMarker>& VisionSystem::GetObservedMarkerList()
  {
    return _memory._markers;
  } // GetObservedMarkerList()
  
  
  Result VisionSystem::GetVisionMarkerPose(const Embedded::VisionMarker& marker,
                                           const bool ignoreOrientation,
                                           Embedded::Array<f32>&  rotation,
                                           Embedded::Point3<f32>& translation)
  {
    Embedded::Quadrilateral<f32> sortedQuad;
    if(ignoreOrientation) {
      sortedQuad = marker.corners.ComputeClockwiseCorners<f32>();
    } else {
      sortedQuad = marker.corners;
    }
    
    ASSERT_NAMED(_camera.IsCalibrated(), "VisionSystem.GetVisionMarkerPose.CameraNotCalibrated");
    auto calib = _camera.GetCalibration();
    ASSERT_NAMED(calib != nullptr, "VisionSystem.GetVisionMarkerPose.NullCalibration");
    
    return P3P::computePose(sortedQuad,
                            _canonicalMarker3d[0], _canonicalMarker3d[1],
                            _canonicalMarker3d[2], _canonicalMarker3d[3],
                            calib->GetFocalLength_x(), calib->GetFocalLength_y(),
                            calib->GetCenter_x(), calib->GetCenter_y(),
                            rotation, translation);
  } // GetVisionMarkerPose()
  
#if defined(SEND_IMAGE_ONLY)
#  error SEND_IMAGE_ONLY doesn't really make sense for Basestation vision system.
#elif defined(RUN_GROUND_TRUTHING_CAPTURE)
#  error RUN_GROUND_TRUTHING_CAPTURE not implemented in Basestation vision system.
#endif
  
  Result VisionSystem::GetImageHelper(const Vision::Image& srcImage,
                      Array<u8>& destArray)
  {
    const s32 captureHeight = destArray.get_size(0);
    const s32 captureWidth  = destArray.get_size(1);
    
    if(srcImage.GetNumRows() != captureHeight || srcImage.GetNumCols() != captureWidth) {
      PRINT_NAMED_ERROR("VisionSystem.GetImageHelper.MismatchedImageSizes",
                        "Source Vision::Image and destination Embedded::Array should "
                        "be the same size (source is %dx%d and destinatinon is %dx%d\n",
                        srcImage.GetNumRows(), srcImage.GetNumCols(),
                        captureHeight, captureWidth);
      return RESULT_FAIL_INVALID_SIZE;
    }
    
    memcpy(reinterpret_cast<u8*>(destArray.get_buffer()),
           srcImage.GetDataPointer(),
           captureHeight*captureWidth*sizeof(u8));
    
    return RESULT_OK;
    
  } // GetImageHelper()

  Result VisionSystem::PreprocessImage(Array<u8>& grayscaleImage)
  {
    
    if(_vignettingCorrection == VignettingCorrection_Software) {
      BeginBenchmark("VisionSystem_CameraImagingPipeline_Vignetting");
      
      MemoryStack _onchipScratchlocal = _memory._onchipScratch;
      FixedLengthList<f32> polynomialParameters(5, _onchipScratchlocal, Flags::Buffer(false, false, true));
      
      for(s32 i=0; i<5; i++)
        polynomialParameters[i] = _vignettingCorrectionParameters[i];
      
      CorrectVignetting(grayscaleImage, polynomialParameters);
      
      EndBenchmark("VisionSystem_CameraImagingPipeline_Vignetting");
    } // if(_vignettingCorrection == VignettingCorrection_Software)
    
    if(_autoExposure_enabled && (_frameNumber % _autoExposure_adjustEveryNFrames) == 0) {
      BeginBenchmark("VisionSystem_CameraImagingPipeline_AutoExposure");
      
      ComputeBestCameraParameters(grayscaleImage,
                                  Embedded::Rectangle<s32>(0, grayscaleImage.get_size(1)-1, 0, grayscaleImage.get_size(0)-1),
                                  _autoExposure_integerCountsIncrement,
                                  _autoExposure_highValue,
                                  _autoExposure_percentileToMakeHigh,
                                  _autoExposure_minExposureTime,
                                  _autoExposure_maxExposureTime,
                                  _autoExposure_tooHighPercentMultiplier,
                                  _exposureTime,
                                  _memory._ccmScratch);
      
      EndBenchmark("VisionSystem_CameraImagingPipeline_AutoExposure");
    }
    
    return RESULT_OK;
  } // PreprocessImage()
  
  Result VisionSystem::AddCalibrationImage(const Vision::Image& calibImg, const Anki::Rectangle<s32>& targetROI)
  {
    if(_isCalibrating) {
      PRINT_NAMED_INFO("VisionSystem.AddCalibrationImage.AlreadyCalibrating",
                       "Cannot add calibration image while already in the middle of doing calibration.");
      return RESULT_FAIL;
    }
    
    _calibImages.push_back({.img = calibImg, .roiRect = targetROI, .dotsFound = false});
    PRINT_NAMED_INFO("VisionSystem.AddCalibrationImage",
                     "Num images including this: %u", (u32)_calibImages.size());
    return RESULT_OK;
  } // AddCalibrationImage()
  
  Result VisionSystem::ClearCalibrationImages()
  {
    if(_isCalibrating) {
      PRINT_NAMED_INFO("VisionSystem.ClearCalibrationImages.AlreadyCalibrating",
                       "Cannot clear calibration images while already in the middle of doing calibration.");
      return RESULT_FAIL;
    }
    
    _calibImages.clear();
    return RESULT_OK;
  }
  
  // This is the regular Update() call
  Result VisionSystem::Update(const VisionPoseData&      poseData,
                              const Vision::ImageRGB&    inputImage)
  {
    Result lastResult = RESULT_OK;
    
    if(!_isInitialized || !_camera.IsCalibrated())
    {
      PRINT_NAMED_WARNING("VisionSystem.Update.NotReady",
                          "Must be initialized and have calibrated camera to Update");
      return RESULT_FAIL;
    }
    
    _frameNumber++;
    
    // Store the new robot state and keep a copy of the previous one
    UpdatePoseData(poseData);
    
    // prevent us from trying to update a tracker we just initialized in the same
    // frame
    _trackerJustInitialized = false;
    
    // If SetMarkerToTrack() was called by main() during previous Update(),
    // actually swap in the new marker now.
    lastResult = UpdateMarkerToTrack();
    AnkiConditionalErrorAndReturnValue(lastResult == RESULT_OK, lastResult,
                                       "VisionSystem::Update()", "UpdateMarkerToTrack failed.\n");
    

    
    // Lots of the processing below needs a grayscale version of the image:
    //const Vision::Image inputImageGray = inputImage.ToGray();
    
    Vision::Image inputImageGray = inputImage.ToGray();
    
    // Apply CLAHE:
    if(kUseCLAHE) {
      _clahe->apply(inputImageGray.get_CvMat_(), inputImageGray.get_CvMat_());
      
      // DEBUG!
      //_currentResult.debugImageRGBs.push_back({"ImageCLAHE", inputImageGray});
    }
    
    // Rolling shutter correction
    if(_doRollingShutterCorrection)
    {
      Tic("RollingShutterComputePixelShifts");
      _rollingShutterCorrector.ComputePixelShifts(poseData, _prevPoseData);
      Toc("RollingShutterComputePixelShifts");
      
      if(IsModeEnabled(VisionMode::Tracking))
      {
        Tic("RollingShutterWarpImage");
        inputImageGray = _rollingShutterCorrector.WarpImage(inputImageGray);
        Toc("RollingShutterWarpImage");
      }
    }
    
    // Set up the results for this frame:
    VisionProcessingResult result;
    result.timestamp = inputImage.GetTimestamp();
    std::swap(result, _currentResult);
    
    // TODO: Provide a way to specify camera parameters from basestation
    //HAL::CameraSetParameters(_exposureTime, _vignettingCorrection == VignettingCorrection_CameraHardware);
    
    EndBenchmark("VisionSystem_CameraImagingPipeline");
    
    std::vector<Quad2f> markerQuads;

    if(IsModeEnabled(VisionMode::DetectingMarkers)) {
      Tic("TotalDetectingMarkers");
      if((lastResult = DetectMarkers(inputImageGray, markerQuads)) != RESULT_OK) {
        PRINT_NAMED_ERROR("VisionSystem.Update.LookForMarkersFailed", "");
        return lastResult;
      }
      Toc("TotalDetectingMarkers");
    }
    
    if(IsModeEnabled(VisionMode::Tracking)) {
      // Update the tracker transformation using this image
      if((lastResult = TrackTemplate(inputImageGray)) != RESULT_OK) {
        PRINT_NAMED_ERROR("VisionSystem.Update.TrackTemplateFailed", "");
        return lastResult;
      }
    }
    
    if(IsModeEnabled(VisionMode::DetectingFaces)) {
      Tic("TotalDetectingFaces");
      if((lastResult = DetectFaces(inputImageGray, markerQuads)) != RESULT_OK) {
        PRINT_NAMED_ERROR("VisionSystem.Update.DetectFacesFailed", "");
        return lastResult;
      }
      Toc("TotalDetectingFaces");
    }
    
    // DEBUG!!!!
    //EnableMode(VisionMode::DetectingMotion, true);
    
    if(IsModeEnabled(VisionMode::DetectingMotion))
    {
      Tic("TotalDetectingMotion");
      if((lastResult = DetectMotion(inputImage)) != RESULT_OK) {
        PRINT_NAMED_ERROR("VisionSystem.Update.DetectMotionFailed", "");
        return lastResult;
      }
      Toc("TotalDetectingMotion");
    }
    
    if(IsModeEnabled(VisionMode::DetectingOverheadEdges))
    {
      Tic("TotalDetectingOverheadEdges");
      if((lastResult = DetectOverheadEdges(inputImage)) != RESULT_OK) {
        PRINT_NAMED_ERROR("VisionSystem.Update.DetectOverheadEdgesFailed", "");
        return lastResult;
      }
      Toc("TotalDetectingOverheadEdges");
    }
    
    if(IsModeEnabled(VisionMode::ReadingToolCode))
    {
      if((lastResult = ReadToolCode(inputImageGray)) != RESULT_OK) {
        PRINT_NAMED_ERROR("VisionSystem.Update.ReadToolCodeFailed", "");
        return lastResult;
      }
    }
    
    if(IsModeEnabled(VisionMode::ComputingCalibration) && _calibImages.size() >= _kMinNumCalibImagesRequired)
    {
      if((lastResult = ComputeCalibration()) != RESULT_OK) {
        PRINT_NAMED_ERROR("VisionSystem.Update.ComputeCalibrationFailed", "");
        return lastResult;
      }
    }

    static s32 profilePrintCtr = 600;
    if(--profilePrintCtr == 0) {
      Profiler::PrintAverageTiming();
      profilePrintCtr = 60;
    }

    /*
    // Store a copy of the current image for next time
    // NOTE: Now _prevImage should correspond to _prevRobotState
    // TODO: switch to just swapping pointers between current and previous image
#   if USE_THREE_FRAME_MOTION_DETECTION
    _prevImage.CopyTo(_prevPrevImage);
#   endif
    inputImage.CopyTo(_prevImage);
    */
    
    // We've computed everything from this image that we're gonna compute.
    // Push it onto the queue of results all together.
    _mutex.lock();
    _results.push(_currentResult);
    _mutex.unlock();
    
    return lastResult;
  } // Update()
  
  
  void VisionSystem::SetParams(const bool autoExposureOn,
                     const f32 exposureTime,
                     const s32 integerCountsIncrement,
                     const f32 minExposureTime,
                     const f32 maxExposureTime,
                     const u8 highValue,
                     const f32 percentileToMakeHigh)
  {
    _autoExposure_enabled = autoExposureOn;
    _exposureTime = exposureTime;
    _autoExposure_integerCountsIncrement = integerCountsIncrement;
    _autoExposure_minExposureTime = minExposureTime;
    _autoExposure_maxExposureTime = maxExposureTime;
    _autoExposure_highValue = highValue;
    _autoExposure_percentileToMakeHigh = percentileToMakeHigh;
    
    PRINT_NAMED_INFO("VisionSystem.SetParams", "Changed VisionSystem params: autoExposureOn %d exposureTime %f integerCountsInc %d, minExpTime %f, maxExpTime %f, highVal %d, percToMakeHigh %f\n",
               _autoExposure_enabled,
               _exposureTime,
               _autoExposure_integerCountsIncrement,
               _autoExposure_minExposureTime,
               _autoExposure_maxExposureTime,
               _autoExposure_highValue,
               _autoExposure_percentileToMakeHigh);
  }
  
  Result VisionSystem::ReadToolCode(const Vision::Image& image)
  {
    //    // DEBUG!
    //    Vision::Image image;
    //    //image.Load("/Users/andrew/Dropbox (Anki, Inc)/ToolCode/cozmo1_151585ms_0.jpg");
    //    //image.Load("/Users/andrew/Dropbox (Anki, Inc)/ToolCode/cozmo1_251585ms_1.jpg");
    //    image.Load("/Users/andrew/Dropbox (Anki, Inc)/ToolCode/cozmo1_366670ms_0.jpg");
    //    if(image.IsEmpty()) {
    //      PRINT_NAMED_ERROR("VisionSystem.ReadToolCode.ReadImageFileFail", "");
    //      return RESULT_FAIL;
    //    }
    //    _clahe->apply(image.get_CvMat_(), image.get_CvMat_());
    
    ToolCodeInfo readToolCodeMessage;
    readToolCodeMessage.code = ToolCode::UnknownTool;
<<<<<<< HEAD

    auto cleanupLambda = [this,&readToolCodeMessage]() {
      this->_toolCodeMailbox.putMessage(readToolCodeMessage);
=======
    
    // Guarantee CheckingToolCode mode gets disabled and code read gets sent,
    // no matter how we return from this function
    Util::CleanupHelper disableCheckToolCode([this,&readToolCodeMessage]() {
      this->_currentResult.toolCodes.push_back(readToolCodeMessage);
>>>>>>> 3e34068a
      this->EnableMode(VisionMode::ReadingToolCode, false);
      this->_firstReadToolCodeTime_ms = 0;
      PRINT_NAMED_INFO("VisionSystem.ReadToolCode.DisabledReadingToolCode", "");
    };
    
    if(_firstReadToolCodeTime_ms == 0) {
      _firstReadToolCodeTime_ms = image.GetTimestamp();
    }
    else if(image.GetTimestamp() - _firstReadToolCodeTime_ms > kToolCodeMotionTimeout_ms) {
      PRINT_NAMED_WARNING("VisionSystem.ReadToolCode.TimeoutWaitingForHeadOrLift",
                          "start: %d, current: %d, timeout=%dms",
                          _firstReadToolCodeTime_ms, image.GetTimestamp(), kToolCodeMotionTimeout_ms);
      cleanupLambda();
      return RESULT_FAIL;
    }
    
    // All the conditions that must be met to bother trying to read the tool code:
    const bool headMoving = !NEAR(_poseData.poseStamp.GetHeadAngle(), _prevPoseData.poseStamp.GetHeadAngle(), DEG_TO_RAD_F32(0.1));
    
    const bool liftMoving = !NEAR(_poseData.poseStamp.GetLiftAngle(), _prevPoseData.poseStamp.GetLiftAngle(), DEG_TO_RAD_F32(0.1));

    const bool headDown = _poseData.poseStamp.GetHeadAngle() <= MIN_HEAD_ANGLE + DEG_TO_RAD(1.5);
    
    const bool liftDown = Robot::ConvertLiftAngleToLiftHeightMM(_poseData.poseStamp.GetLiftAngle()) <= LIFT_HEIGHT_LOWDOCK + 2.f; // 2mm fudge
    
    // Sanity checks: we should not even be calling ReadToolCode if everybody
    // hasn't done their job and got us into position
    if(headMoving || liftMoving || !headDown || !liftDown)
    {
      PRINT_NAMED_INFO("VisionSystem.ReadToolCode.NotInPosition",
                       "Waiting for head / lift (headMoving %d, lifMoving %d, headDown %d, liftDown %d",
                       headMoving, liftMoving, headDown, liftDown);
      return RESULT_OK;
    }
    
    // Guarantee CheckingToolCode mode gets disabled and code read gets sent,
    // no matter how we return from this function
    Util::CleanupHelper disableCheckToolCode(cleanupLambda);
    
    // Center points of the calibration dots, in lift coordinate frame
    // TODO: Move these to be defined elsewhere
    const s32 LEFT_DOT = 0, RIGHT_DOT = 1;
    const std::vector<Point3f> toolCodeDotsWrtLift = {
      {1.5f,  10.f, LIFT_XBAR_HEIGHT_WRT_WRIST_JOINT}, // Left in image
      {1.5f, -10.f, LIFT_XBAR_HEIGHT_WRT_WRIST_JOINT}, // Right in image
    };
    
    const Pose3d liftBasePose(0.f, Y_AXIS_3D(), {LIFT_BASE_POSITION[0], LIFT_BASE_POSITION[1], LIFT_BASE_POSITION[2]}, &_poseData.poseStamp.GetPose(), "RobotLiftBase");
    
    Pose3d liftPose(0.f, Y_AXIS_3D(), {LIFT_ARM_LENGTH, 0.f, 0.f}, &liftBasePose, "RobotLift");
    
    Robot::ComputeLiftPose(_poseData.poseStamp.GetLiftAngle(), liftPose);
    
    Pose3d liftPoseWrtCam;
    if(false == liftPose.GetWithRespectTo(_poseData.cameraPose, liftPoseWrtCam)) {
      PRINT_NAMED_ERROR("VisionSystem.ReadToolCode.PoseTreeError",
                        "Could not get lift pose w.r.t. camera pose.");
      return RESULT_FAIL;
    }
    
    // Put tool code dots in camera coordinate frame
    std::vector<Point3f> toolCodeDotsWrtCam;
    liftPoseWrtCam.ApplyTo(toolCodeDotsWrtLift, toolCodeDotsWrtCam);
    
    // Project into camera
    std::vector<Anki::Point2f> projectedToolCodeDots;
    _camera.Project3dPoints(toolCodeDotsWrtCam, projectedToolCodeDots);
    
    // Only proceed if all dots are visible with the current head/lift pose
    for(auto & point : projectedToolCodeDots) {
      if(!_camera.IsWithinFieldOfView(point)) {
        PRINT_NAMED_ERROR("VisionSystem.ReadToolCode.DotsNotInFOV", "");
        return RESULT_FAIL;
      }
    }
    
    readToolCodeMessage.expectedCalibDotLeft_x  = projectedToolCodeDots[LEFT_DOT].x();
    readToolCodeMessage.expectedCalibDotLeft_y  = projectedToolCodeDots[LEFT_DOT].y();
    readToolCodeMessage.expectedCalibDotRight_x = projectedToolCodeDots[RIGHT_DOT].x();
    readToolCodeMessage.expectedCalibDotRight_y = projectedToolCodeDots[RIGHT_DOT].y();
    
#   if DRAW_TOOL_CODE_DEBUG
    Vision::ImageRGB dispImg(image);
#   endif
    
    // Tool code calibration dot parameters
    const f32 kDotWidth_mm = 2.5f;
    const f32 kDotHole_mm  = 2.5f/3.f;
    const s32 kBinarizeKernelSize = 11;
    const f32 kBinarizeKernelSigma = 7.f;
    const bool kIsCircularDot = true; // false for square dot with rounded corners
    const f32 holeArea = kDotHole_mm*kDotHole_mm * (kIsCircularDot ? 0.25f*M_PI : 1.f);
    const f32 filledDotArea = kDotWidth_mm*kDotWidth_mm * (kIsCircularDot ? 0.25f*M_PI : 1.f);
    const f32 kDotAreaFrac =  (filledDotArea - holeArea) /
                              (4.f*kCalibDotSearchSize_mm * kCalibDotSearchSize_mm);
    const f32 kMinDotAreaFrac   = 0.25f * kDotAreaFrac;
    const f32 kMaxDotAreaFrac   = 2.00f * kDotAreaFrac;
    const f32 kHoleAreaFrac     = holeArea / filledDotArea;
    const f32 kMaxHoleAreaFrac  = 4.f * kHoleAreaFrac;
    //const f32 kMinSolidity      = 0.5f*(filledDotArea - holeArea) * (kIsCircularDot ? 1.f/(kDotWidth_mm*kDotWidth_mm) : 1.f);
    
    Anki::Point2f camCen;
    std::vector<Anki::Point2f> observedPoints;
    for(size_t iDot=0; iDot<projectedToolCodeDots.size(); ++iDot)
    {
      // Get an ROI around where we expect to see the dot in the image
      const Point3f& dotWrtLift3d = toolCodeDotsWrtLift[iDot];
      Quad3f dotQuadRoi3d = {
        {dotWrtLift3d.x() - kCalibDotSearchSize_mm, dotWrtLift3d.y() - kCalibDotSearchSize_mm, dotWrtLift3d.z()},
        {dotWrtLift3d.x() - kCalibDotSearchSize_mm, dotWrtLift3d.y() + kCalibDotSearchSize_mm, dotWrtLift3d.z()},
        {dotWrtLift3d.x() + kCalibDotSearchSize_mm, dotWrtLift3d.y() - kCalibDotSearchSize_mm, dotWrtLift3d.z()},
        {dotWrtLift3d.x() + kCalibDotSearchSize_mm, dotWrtLift3d.y() + kCalibDotSearchSize_mm, dotWrtLift3d.z()},
      };
      
      Quad3f dotQuadRoi3dWrtCam;
      liftPoseWrtCam.ApplyTo(dotQuadRoi3d, dotQuadRoi3dWrtCam);
      
      if(DRAW_TOOL_CODE_DEBUG)
      {
        Quad3f dotQuadRoi3dWrtWorld;
        liftPose.GetWithRespectToOrigin().ApplyTo(dotQuadRoi3d, dotQuadRoi3dWrtWorld);
        dotQuadRoi3dWrtWorld += Point3f(0,0,0.5f);
        _vizManager->DrawQuad(VizQuadType::VIZ_QUAD_GENERIC_3D, 9324+(u32)iDot, dotQuadRoi3dWrtWorld, NamedColors::RED);
        
        Quad3f dotQuad3d = {
          {dotWrtLift3d.x() - kDotWidth_mm*0.5f, dotWrtLift3d.y() - kDotWidth_mm*0.5f, dotWrtLift3d.z()},
          {dotWrtLift3d.x() - kDotWidth_mm*0.5f, dotWrtLift3d.y() + kDotWidth_mm*0.5f, dotWrtLift3d.z()},
          {dotWrtLift3d.x() + kDotWidth_mm*0.5f, dotWrtLift3d.y() - kDotWidth_mm*0.5f, dotWrtLift3d.z()},
          {dotWrtLift3d.x() + kDotWidth_mm*0.5f, dotWrtLift3d.y() + kDotWidth_mm*0.5f, dotWrtLift3d.z()},
        };
        Quad3f dotQuadWrtWorld;
        liftPose.GetWithRespectToOrigin().ApplyTo(dotQuad3d, dotQuadWrtWorld);
        dotQuadWrtWorld += Point3f(0,0,0.5f);
        _vizManager->DrawQuad(VizQuadType::VIZ_QUAD_GENERIC_3D, 9337+(u32)iDot, dotQuadWrtWorld, NamedColors::GREEN);
      }
      
      Quad2f dotQuadRoi2d;
      _camera.Project3dPoints(dotQuadRoi3dWrtCam, dotQuadRoi2d);
      
      Anki::Rectangle<s32> dotRectRoi(dotQuadRoi2d);
      const Vision::Image dotRoi = image.GetROI(dotRectRoi);
      
      // Simple global threshold for binarization
      //Vision::Image invertedDotRoi = dotRoi.GetNegative();
      //double maxVal = 0, minVal = 0;
      //cv::minMaxIdx(invertedDotRoi.get_CvMat_(), &minVal, &maxVal);
      //invertedDotRoi.Threshold((maxVal + minVal)*0.5);
      
      // Perform local binarization:
      Vision::Image dotRoi_blurred;
      cv::GaussianBlur(dotRoi.get_CvMat_(), dotRoi_blurred.get_CvMat_(),
                       cv::Size(kBinarizeKernelSize,kBinarizeKernelSize), kBinarizeKernelSigma);
      Vision::Image binarizedDotRoi(dotRoi.GetNumRows(), dotRoi.GetNumCols());
      const u8 roiMean = cv::saturate_cast<u8>(1.5 * cv::mean(dotRoi.get_CvMat_())[0]); // 1.5 = fudge factor
      binarizedDotRoi.get_CvMat_() = ((dotRoi.get_CvMat_() < dotRoi_blurred.get_CvMat_()) &
                                      (dotRoi.get_CvMat_() < roiMean));
      
      if(false && DRAW_TOOL_CODE_DEBUG) {
<<<<<<< HEAD
        _debugImageMailbox.putMessage({(iDot==0 ? "dotRoi0" : "dotRoi1"), dotRoi});
        _debugImageMailbox.putMessage({(iDot==0 ? "dotRoi0_blurred" : "dotRoi1_blurred"), dotRoi_blurred});
        _debugImageMailbox.putMessage({(iDot==0 ? "BinarizedDotROI0" : "BinarizedDotRoi1"), binarizedDotRoi});
=======
        _currentResult.debugImages.push_back({(iDot==0 ? "dotRoi0" : "dotRoi1"), dotRoi});
        _currentResult.debugImages.push_back({(iDot==0 ? "dotRoi0_blurred" : "dotRoi1_blurred"), dotRoi_blurred});
        _currentResult.debugImages.push_back({(iDot==0 ? "InvertedDotROI0" : "InvertedDotRoi1"), binarizedDotRoi});
>>>>>>> 3e34068a
      }
      
      // Get connected components in the ROI
      Array2d<s32> labels;
      cv::Mat stats, centroids;
      const s32 numComponents = cv::connectedComponentsWithStats(binarizedDotRoi.get_CvMat_(), labels.get_CvMat_(), stats, centroids);
      
      s32 dotLabel = -1;
      
      // Filter out components based on a variety of checks:
      //  area, solidity, existence and size of a hole that is fully surrounded
      Anki::Point2f roiCen(binarizedDotRoi.GetNumCols(), binarizedDotRoi.GetNumRows());
      roiCen *= 0.5f;
      f32 distToCenterSq = FLT_MAX;
      for(s32 iComp=1; iComp < numComponents; ++iComp)
      {
        const s32* compStats = stats.ptr<s32>(iComp);
        const s32 compArea = compStats[cv::CC_STAT_AREA];
        //const s32 bboxArea = compStats[cv::CC_STAT_HEIGHT]*compStats[cv::CC_STAT_WIDTH];
        //const f32 solidity = (f32)compArea/(f32)bboxArea;
        
        //        // DEBUG!!!
        //        {
        //          Vision::Image temp;
        //          temp.get_CvMat_() = (labels.get_CvMat_() == iComp);
        //          PRINT_NAMED_DEBUG("Component", "iComp: %d, Area: %d, solidity: %.3f",
        //                            iComp, compArea, -1.f);
        //          temp.Display("Component", 0);
        //        }
        
        if(compArea > kMinDotAreaFrac*binarizedDotRoi.GetNumElements() &&
           compArea < kMaxDotAreaFrac*binarizedDotRoi.GetNumElements()
           /* && solidity > kMinSolidity */)
        {
          const f64* dotCentroid = centroids.ptr<f64>(iComp);
          const f32 distSq = (Anki::Point2f(dotCentroid[0], dotCentroid[1]) - roiCen).LengthSq();
          if(distSq < distToCenterSq)
          {
            // Check to see if center point is "empty" (has background label)
            // Note the x/y vs. row/col switch here
            const s32 centerLabel = labels(std::round(dotCentroid[1]),
                                           std::round(dotCentroid[0]));
            
            if(centerLabel == 0)
            {
              Anki::Rectangle<s32> compRect(compStats[cv::CC_STAT_LEFT],  compStats[cv::CC_STAT_TOP],
                                            compStats[cv::CC_STAT_WIDTH], compStats[cv::CC_STAT_HEIGHT]);
              
              Vision::Image compBrightnessROI = dotRoi.GetROI(compRect);
              Array2d<s32> labelROI;
              labels.GetROI(compRect).CopyTo(labelROI); // need copy!
              
              // Verify if we flood fill from center that we get a hole of
              // reasonable size that doesn't "leak" outside of this component
              cv::floodFill(labelROI.get_CvMat_(), cv::Point(dotCentroid[0]-compRect.GetX(), dotCentroid[1]-compRect.GetY()),
                            numComponents+1);
              
              //              // DEBUG!!!
              //              //if(iDot == 1){
              //              {
              //                Vision::Image temp;
              //                temp.get_CvMat_() = (labels.get_CvMat_() == iComp);
              //                PRINT_NAMED_DEBUG("Component", "iComp: %d, Area: %d, solidity: %.3f",
              //                                  iComp, compArea, -1.f);
              //                temp.Display("Component");
              //
              //                Vision::Image tempFill;
              //                tempFill.get_CvMat_() = (labelROI.get_CvMat_() == numComponents+1);
              //                tempFill.Display("FloodFill", 0);
              //              }
              
              // Loop over an even smaller ROI right around the component to
              // compute the hole size, the brightness of that hole vs.
              // the component itself, and whether the hole is completely
              // surrounded by the component or touches the edge of ROI.
              s32 avgDotBrightness = 0;
              s32 avgHoleBrightness = 0;
              s32 holeArea = 0;
              bool touchesEdge = false;
              for(s32 i=0; i<labelROI.GetNumRows() && !touchesEdge; ++i)
              {
                const u8* brightness_i = compBrightnessROI.GetRow(i);
                const s32* label_i = labelROI.GetRow(i);
                
                for(s32 j=0; j<labelROI.GetNumCols() && !touchesEdge; ++j)
                {
                  if(label_i[j] == numComponents+1)
                  {
                    ++holeArea;
                    avgHoleBrightness += brightness_i[j];
                    
                    if(i==0 || i==labelROI.GetNumRows()-1 ||
                       j==0 || j==labelROI.GetNumCols()-1)
                    {
                      touchesEdge = true;
                    }
                  }
                  else if(label_i[j] == iComp)  {
                    avgDotBrightness += brightness_i[j];
                  }
                }
              }
              
              if(!touchesEdge)
              {
                avgHoleBrightness /= holeArea;
                avgDotBrightness  /= compArea;
                
                // Hole should neither leak to the outside, nor should it be too big,
                // and its brightness should be sufficiently brighter than the dot
                const bool holeSmallEnough = holeArea < compArea * kMaxHoleAreaFrac;
                const bool enoughContrast = (f32)avgHoleBrightness > kCalibDotMinContrastRatio * (f32)avgDotBrightness;
                if(holeSmallEnough && enoughContrast)
                {
                  // Yay, passed all checks! Thus "must" be a tool code.
                  dotLabel = iComp;
                  distToCenterSq = distSq;
                } else if(!enoughContrast) {
                  PRINT_NAMED_INFO("VisionSystem.ReadToolCode.BadContrast",
                                   "Dot %lu: Contrast for comp %d = %f",
                                   (unsigned long)iDot, iComp, (f32)avgHoleBrightness / (f32)avgDotBrightness);
                } else if(!holeSmallEnough) {
                  PRINT_NAMED_INFO("VisionSystem.ReadToolCode.HoleTooLarge",
                                   "Dot %lu: hole too large %d > %f*%d (=%f)",
                                   (unsigned long)iDot, holeArea, kMaxHoleAreaFrac, compArea,
                                   kMaxHoleAreaFrac*compArea);
                }
              }
            }
          } // dist to center check
        } // area check
      } // for each component iComp
      
      if(DRAW_TOOL_CODE_DEBUG) {
        Vision::ImageRGB roiImgDisp(binarizedDotRoi);
        // Function to color component with dotLabel green, and white for all others
        std::function<Vision::PixelRGB(const s32&)> fcn = [dotLabel](const s32& label)
        {
          if(label == dotLabel) {
            return Vision::PixelRGB(0,255,0);
          } else if(label == 0) {
            return Vision::PixelRGB(0,0,0);
          } else {
            return Vision::PixelRGB(255,255,255);
          }
        };
        labels.ApplyScalarFunction(fcn, roiImgDisp);
        if(dotLabel != -1) {
          const f64* dotCentroid = centroids.ptr<f64>(dotLabel);
          roiImgDisp.DrawPoint(Anki::Point2f(dotCentroid[0], dotCentroid[1]), NamedColors::RED, 1);
          
          const s32* compStats = stats.ptr<s32>(dotLabel);
          Anki::Rectangle<f32> compRect(compStats[cv::CC_STAT_LEFT],  compStats[cv::CC_STAT_TOP],
                                        compStats[cv::CC_STAT_WIDTH], compStats[cv::CC_STAT_HEIGHT]);
          roiImgDisp.DrawRect(compRect, NamedColors::RED, 1);
        }
        _currentResult.debugImageRGBs.push_back({(iDot==0 ? "DotROI0withCentroid" : "DotROI1withCentroid"), roiImgDisp});
      } // if(DRAW_TOOL_CODE_DEBUG)
      
      if(dotLabel == -1) {
        // TODO: Return failure instead?
        PRINT_NAMED_WARNING("VisionSystem.ReadToolCode.DotsNotFound",
                            "Failed to find valid dot");
        return RESULT_OK;
      }
      
      ASSERT_NAMED(centroids.type() == CV_64F, "VisionSystem.ReadToolCode.CentroidTypeNotDouble");
      const f64* dotCentroid = centroids.ptr<f64>(dotLabel);
      observedPoints.push_back(Anki::Point2f(dotCentroid[0] + dotRectRoi.GetX(),
                                             dotCentroid[1] + dotRectRoi.GetY()));
      
#     if DRAW_TOOL_CODE_DEBUG
      dispImg.DrawPoint(observedPoints.back(), NamedColors::ORANGE, 1);
      dispImg.DrawPoint(projectedToolCodeDots[iDot], NamedColors::BLUE,   2);
      dispImg.DrawQuad(dotQuadRoi2d, NamedColors::CYAN, 1);
#     endif
    } // for each tool code dot iDot
    
    ASSERT_NAMED(observedPoints.size() == 2,
                 "VisionSystem.ReadToolCode.WrongNumDotsObserved");
    
    readToolCodeMessage.observedCalibDotLeft_x  = observedPoints[LEFT_DOT].x();
    readToolCodeMessage.observedCalibDotLeft_y  = observedPoints[LEFT_DOT].y();
    readToolCodeMessage.observedCalibDotRight_x = observedPoints[RIGHT_DOT].x();
    readToolCodeMessage.observedCalibDotRight_y = observedPoints[RIGHT_DOT].y();
    
    // TODO: Actually read the code and put corresponding result in the mailbox (once we have more than one)
    // NOTE: This gets put in the mailbox by the Cleanup object defined at the top of the function
    readToolCodeMessage.code = ToolCode::CubeLiftingTool;
    
    if(_calibrateFromToolCode)
    {
      // Solve for camera center and focal length as a system of equations
      //
      // Let:
      //   (x_i, y_i, z_i) = 3D location of tool code dot i
      //   (u_i, v_i)      = observed 2D projection tool code dot i
      //   (cx,cy)         = calibration center point
      //   f               = calibration focal length
      //
      // Then:
      //
      //   [z_i  0   x_i] [cx]   [z_i * u_i]
      //   [0   z_i  y_i] [cy] = [z_i * v_i]
      //                  [f ]
      
      SmallMatrix<4, 3, f32> A;
      Anki::Point<4, f32> b;
      Anki::Point<3, f32> calibParams;
      
      for(s32 iDot=0; iDot<2; ++iDot)
      {
        A(iDot*2,0)   = toolCodeDotsWrtCam[iDot].z();
        A(iDot*2,1)   = 0.f;
        A(iDot*2,2)   = toolCodeDotsWrtCam[iDot].x();
        b[iDot*2]     = toolCodeDotsWrtCam[iDot].z() * observedPoints[iDot].x();
        
        A(iDot*2+1,0) = 0.f;
        A(iDot*2+1,1) = toolCodeDotsWrtCam[iDot].z();
        A(iDot*2+1,2) = toolCodeDotsWrtCam[iDot].y();
        b[iDot*2+1]   = toolCodeDotsWrtCam[iDot].z() * observedPoints[iDot].y();
      }
      
      Result lsqResult = LeastSquares(A,b,calibParams);
      ASSERT_NAMED(lsqResult == RESULT_OK, "LeastSquares failed");
      
      camCen.x()  = calibParams[0];
      camCen.y()  = calibParams[1];
      const f32 f = calibParams[2];
      
#     if DRAW_TOOL_CODE_DEBUG
      {
        char dispStr[256];
        snprintf(dispStr, 255, "f=%.1f, cen=(%.1f,%.1f)",
                 f, camCen.x(), camCen.y());
        dispImg.DrawText(Anki::Point2f(0, 15), dispStr, NamedColors::RED, 0.6);
        _currentResult.debugImageRGBs.push_back({"ToolCode", dispImg});
      }
#     endif
      
      if(std::isnan(camCen.x()) || std::isnan(camCen.y())) {
        PRINT_NAMED_ERROR("VisionSystem.ReadToolCode.CamCenNaN", "");
        return RESULT_FAIL;
      } else if(std::isnan(f) || f <= 0.f) {
        PRINT_NAMED_ERROR("VisionSystem.ReadToolCode.BadFocalLength", "");
        return RESULT_FAIL;
      } else {
        // Make sure we're not changing too drastically
        const f32 kMaxChangeFraction = 0.25f;
        const f32 fChangeFrac = f/_camera.GetCalibration()->GetFocalLength_x();
        const f32 xChangeFrac = camCen.x() / _camera.GetCalibration()->GetCenter_x();
        const f32 yChangeFrac = camCen.y() / _camera.GetCalibration()->GetCenter_y();
        if(!NEAR(fChangeFrac, 1.f, kMaxChangeFraction) ||
           !NEAR(xChangeFrac, 1.f, kMaxChangeFraction) ||
           !NEAR(yChangeFrac, 1.f, kMaxChangeFraction))
        {
          PRINT_NAMED_ERROR("VisionSystem.ReadToolCode.ChangeTooLarge",
                            "Calibration change too large from current: f=%f vs %f, "
                            "cen=(%f,%f) vs (%f,%f)",
                            f, _camera.GetCalibration()->GetFocalLength_x(),
                            xChangeFrac, yChangeFrac,
                            _camera.GetCalibration()->GetCenter_x(),
                            _camera.GetCalibration()->GetCenter_y());
          return RESULT_FAIL;
        }
        
        
        // Sanity check the new calibration:
        if(true) // TODO: Only in debug?
        {
          Vision::Camera tempCamera;
          Vision::CameraCalibration tempCalib(_camera.GetCalibration()->GetNrows(),
                                              _camera.GetCalibration()->GetNcols(),
                                              _camera.GetCalibration()->GetFocalLength_x(),
                                              _camera.GetCalibration()->GetFocalLength_y(),
                                              _camera.GetCalibration()->GetCenter_x(),
                                              _camera.GetCalibration()->GetCenter_y());
          tempCalib.SetFocalLength(f,f);
          tempCalib.SetCenter(camCen);
          tempCamera.SetCalibration(tempCalib);
          std::vector<Anki::Point2f> sanityCheckPoints;
          tempCamera.Project3dPoints(toolCodeDotsWrtCam, sanityCheckPoints);
          for(s32 i=0; i<2; ++i)
          {
            const f32 reprojErrorSq = (sanityCheckPoints[i] - observedPoints[i]).LengthSq();
            if(reprojErrorSq > 5*5)
            {
              if(DRAW_TOOL_CODE_DEBUG)
              {
                Vision::ImageRGB dispImg(image);
                dispImg.DrawPoint(sanityCheckPoints[0], NamedColors::RED, 1);
                dispImg.DrawPoint(sanityCheckPoints[1], NamedColors::RED, 1);
                dispImg.DrawPoint(observedPoints[0], NamedColors::GREEN, 1);
                dispImg.DrawPoint(observedPoints[1], NamedColors::GREEN, 1);
                _currentResult.debugImageRGBs.push_back({"SanityCheck", dispImg});
              }
              PRINT_NAMED_ERROR("VisionSystem.ReadToolCode.BadProjection",
                                "Reprojection error of point %d = %f",
                                i, std::sqrtf(reprojErrorSq));
              return RESULT_FAIL;
            }
          }
        } // if sanity checking the new calibration
        
        // Update the camera calibration
        PRINT_NAMED_INFO("VisionSystem.ReadToolCode.CameraCalibUpdated",
                         "OldCen=(%f,%f), NewCen=(%f,%f), OldF=(%f,%f), NewF=(%f,%f), t=%dms",
                         _camera.GetCalibration()->GetCenter_x(),
                         _camera.GetCalibration()->GetCenter_y(),
                         camCen.x(), camCen.y(),
                         _camera.GetCalibration()->GetFocalLength_x(),
                         _camera.GetCalibration()->GetFocalLength_y(),
                         f, f,
                         image.GetTimestamp());
        
        _camera.GetCalibration()->SetCenter(camCen);
        _camera.GetCalibration()->SetFocalLength(f, f);
    
      } // if(new calib values pass sanity / nan checks)
    } // if tool code calibration is enabled
  
    return RESULT_OK;
  } // ReadToolCode()
  
  
  // Helper function for computing "corner" positions of the calibration board
  void CalcBoardCornerPositions(cv::Size boardSize, float squareSize, std::vector<cv::Point3f>& corners)
  {
    corners.clear();
    
    //    switch(patternType)
    //    {
    //      case Settings::CHESSBOARD:
    //      case Settings::CIRCLES_GRID:
    //        for( int i = 0; i < boardSize.height; ++i )
    //          for( int j = 0; j < boardSize.width; ++j )
    //            corners.push_back(Point3f(float( j*squareSize ), float( i*squareSize ), 0));
    //        break;
    //
    //      case Settings::ASYMMETRIC_CIRCLES_GRID:
    for( int i = 0; i < boardSize.height; i++ )
      for( int j = 0; j < boardSize.width; j++ )
        corners.push_back(cv::Point3f(float((2*j + i % 2)*squareSize), float(i*squareSize), 0));
    //        break;
    //    }
  }

  
  Result VisionSystem::ComputeCalibration()
  {
    Vision::CameraCalibration calibration;
    _isCalibrating = true;
    
    // Guarantee ComputingCalibration mode gets disabled and computed calibration gets sent
    // no matter how we return from this function
    Util::CleanupHelper disableComputingCalibration([this,&calibration]() {
      _currentResult.cameraCalibrations.push_back(calibration);
      this->EnableMode(VisionMode::ComputingCalibration, false);
      _isCalibrating = false;
    });
    
    // Check that there are enough images
    if (_calibImages.size() < _kMinNumCalibImagesRequired) {
      PRINT_NAMED_INFO("VisionSystem.ComputeCalibration.NotEnoughImages", "Got %u. Need %u.", (u32)_calibImages.size(), _kMinNumCalibImagesRequired);
      return RESULT_FAIL;
    }
    PRINT_NAMED_INFO("VisionSystem.ComputeCalibration.NumImages", "%u.", (u32)_calibImages.size());
    
    
    // Description of asymmetric circles calibration target
    cv::Size boardSize(4,11);
    static constexpr f32 squareSize = 0.005;
    const Vision::Image& firstImg = _calibImages.front().img;
    cv::Size imageSize(firstImg.GetNumCols(), firstImg.GetNumRows());
    
    std::vector<std::vector<cv::Point2f> > imagePoints;
    std::vector<std::vector<cv::Point3f> > objectPoints(1);
    
    // Parameters for circle grid search
    cv::SimpleBlobDetector::Params params;
    params.maxArea = kMaxCalibBlobPixelArea;
    params.minArea = kMinCalibBlobPixelArea;
    params.minDistBetweenBlobs = kMinCalibPixelDistBetweenBlobs;
    cv::Ptr<cv::SimpleBlobDetector> blobDetector = cv::SimpleBlobDetector::create(params);
    int findCirclesFlags = cv::CALIB_CB_ASYMMETRIC_GRID | cv::CALIB_CB_CLUSTERING;
    
    int imgCnt = 0;
    Vision::Image img(firstImg.GetNumRows(), firstImg.GetNumCols());
    for (auto & calibImage : _calibImages)
    {
      // Extract the ROI (leaveing the rest as zeros)
      img.FillWith(0);
      Vision::Image imgROI = img.GetROI(calibImage.roiRect);
      calibImage.img.GetROI(calibImage.roiRect).CopyTo(imgROI);
      
      // Get image points
      std::vector<cv::Point2f> pointBuf;
      calibImage.dotsFound = cv::findCirclesGrid(img.get_CvMat_(), boardSize, pointBuf, findCirclesFlags, blobDetector);

      if (calibImage.dotsFound) {
        PRINT_NAMED_INFO("VisionSystem.ComputeCalibration.FoundPoints", "");
        imagePoints.push_back(pointBuf);
      } else {
        PRINT_NAMED_INFO("VisionSystem.ComputeCalibration.NoPointsFound", "");
      }
      
      
      // Draw image
      if (DRAW_CALIB_IMAGES) {
        Vision::ImageRGB dispImg;
        cv::cvtColor(img.get_CvMat_(), dispImg.get_CvMat_(), cv::COLOR_GRAY2BGR);
        if (calibImage.dotsFound) {
          cv::drawChessboardCorners(dispImg.get_CvMat_(), boardSize, cv::Mat(pointBuf), calibImage.dotsFound);
        }
        _currentResult.debugImageRGBs.push_back({std::string("CalibImage") + std::to_string(imgCnt), dispImg});
      }
      ++imgCnt;
    }
    
    // Were points found in enough of the images?
    if (imagePoints.size() < _kMinNumCalibImagesRequired) {
      PRINT_NAMED_INFO("VisionSystem.ComputeCalibration.InsufficientImagesWithPoints",
                       "Points detected in only %u images. Need %u.",
                       (u32)imagePoints.size(), _kMinNumCalibImagesRequired);
      return RESULT_FAIL;
    }
    
    
    // Get object points
    CalcBoardCornerPositions(boardSize, squareSize, objectPoints[0]);
    objectPoints.resize(imagePoints.size(), objectPoints[0]);
    

    // Compute calibration
    const s32 kNumDistCoeffs = 8;
    std::vector<cv::Vec3d> rvecs, tvecs;
    cv::Mat_<f64> cameraMatrix = cv::Mat_<f64>::eye(3, 3);
    cv::Mat_<f64> distCoeffs   = cv::Mat_<f64>::zeros(1, kNumDistCoeffs);
    
    const f64 rms = cv::calibrateCamera(objectPoints, imagePoints, imageSize, cameraMatrix, distCoeffs, rvecs, tvecs);

    // Copy distortion coefficients into a f32 vector to set CameraCalibration
    const f64* distCoeffs_data = distCoeffs[0];
    std::vector<f32> distCoeffsVec(kNumDistCoeffs);
    std::copy(distCoeffs_data, distCoeffs_data+kNumDistCoeffs, distCoeffsVec.begin());

    calibration = Vision::CameraCalibration(imageSize.height, imageSize.width,
                                            cameraMatrix(0,0), cameraMatrix(1,1),
                                            cameraMatrix(0,2), cameraMatrix(1,2),
                                            0.f, // skew
                                            distCoeffsVec);
    
    ASSERT_NAMED_EVENT(rvecs.size() == tvecs.size(),
                       "VisionSystem.ComputeCalibration.BadCalibPoseData",
                       "Got %zu rotations and %zu translations",
                       rvecs.size(), tvecs.size());
    
    _calibPoses.reserve(rvecs.size());
    for(s32 iPose=0; iPose<rvecs.size(); ++iPose)
    {  
      auto rvec = rvecs[iPose];
      auto tvec = tvecs[iPose];
      RotationVector3d R(Vec3f(rvec[0], rvec[1], rvec[2]));
      Vec3f T(tvec[0], tvec[1], tvec[2]);
      
      _calibPoses.emplace_back(Pose3d(R, T));
    }

    PRINT_NAMED_INFO("VisionSystem.ComputeCalibration.CalibValues",
                     "fx: %f, fy: %f, cx: %f, cy: %f (rms %f)",
                     calibration.GetFocalLength_x(), calibration.GetFocalLength_y(),
                     calibration.GetCenter_x(), calibration.GetCenter_y(), rms);
    
                          
    // Check if average reprojection error is too high
    const f64 reprojErrThresh_pix = 1.0;
    if (rms > reprojErrThresh_pix) {
      PRINT_NAMED_INFO("VisionSystem.ComputeCalibration.ReprojectionErrorTooHigh",
                       "%f > %f", rms, reprojErrThresh_pix);
      return RESULT_FAIL;
    }
    
    return RESULT_OK;
  }
  
  void VisionSystem::GetSerializedFaceData(std::vector<u8>& albumData,
                                           std::vector<u8>& enrollData) const
  {
    ASSERT_NAMED(nullptr != _faceTracker, "VisionSystem.GetSerializedFaceData.NullFaceTracker");
    _faceTracker->GetSerializedData(albumData, enrollData);
  }
  
  Result VisionSystem::SetSerializedFaceData(const std::vector<u8>& albumData,
                                             const std::vector<u8>& enrollData,
                                             std::list<Vision::FaceNameAndID>& namesAndIDs)
  {
    ASSERT_NAMED(nullptr != _faceTracker, "VisionSystem.SetSerializedFaceData.NullFaceTracker");
    return _faceTracker->SetSerializedData(albumData, enrollData, namesAndIDs);
  }
  
  Result VisionSystem::LoadFaceAlbum(const std::string& albumName, std::list<Vision::FaceNameAndID> &namesAndIDs)
  {
    ASSERT_NAMED(nullptr != _faceTracker, "VisionSystem.LoadFaceAlbum.NullFaceTracker");
    return _faceTracker->LoadAlbum(albumName, namesAndIDs);
  }
  
  Result VisionSystem::SaveFaceAlbum(const std::string& albumName)
  {
    ASSERT_NAMED(nullptr != _faceTracker, "VisionSystem.SaveFaceAlbum.NullFaceTracker");
    return _faceTracker->SaveAlbum(albumName);
  }

  
} // namespace Cozmo
} // namespace Anki<|MERGE_RESOLUTION|>--- conflicted
+++ resolved
@@ -2568,17 +2568,10 @@
     
     ToolCodeInfo readToolCodeMessage;
     readToolCodeMessage.code = ToolCode::UnknownTool;
-<<<<<<< HEAD
+    
 
     auto cleanupLambda = [this,&readToolCodeMessage]() {
-      this->_toolCodeMailbox.putMessage(readToolCodeMessage);
-=======
-    
-    // Guarantee CheckingToolCode mode gets disabled and code read gets sent,
-    // no matter how we return from this function
-    Util::CleanupHelper disableCheckToolCode([this,&readToolCodeMessage]() {
       this->_currentResult.toolCodes.push_back(readToolCodeMessage);
->>>>>>> 3e34068a
       this->EnableMode(VisionMode::ReadingToolCode, false);
       this->_firstReadToolCodeTime_ms = 0;
       PRINT_NAMED_INFO("VisionSystem.ReadToolCode.DisabledReadingToolCode", "");
@@ -2737,15 +2730,9 @@
                                       (dotRoi.get_CvMat_() < roiMean));
       
       if(false && DRAW_TOOL_CODE_DEBUG) {
-<<<<<<< HEAD
-        _debugImageMailbox.putMessage({(iDot==0 ? "dotRoi0" : "dotRoi1"), dotRoi});
-        _debugImageMailbox.putMessage({(iDot==0 ? "dotRoi0_blurred" : "dotRoi1_blurred"), dotRoi_blurred});
-        _debugImageMailbox.putMessage({(iDot==0 ? "BinarizedDotROI0" : "BinarizedDotRoi1"), binarizedDotRoi});
-=======
         _currentResult.debugImages.push_back({(iDot==0 ? "dotRoi0" : "dotRoi1"), dotRoi});
         _currentResult.debugImages.push_back({(iDot==0 ? "dotRoi0_blurred" : "dotRoi1_blurred"), dotRoi_blurred});
         _currentResult.debugImages.push_back({(iDot==0 ? "InvertedDotROI0" : "InvertedDotRoi1"), binarizedDotRoi});
->>>>>>> 3e34068a
       }
       
       // Get connected components in the ROI
