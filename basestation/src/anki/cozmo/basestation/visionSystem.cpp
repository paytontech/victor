/**
 * File: visionSystem.cpp [Basestation]
 *
 * Author: Andrew Stein
 * Date:   (various)
 *
 * Description: High-level module that controls the basestation vision system
 *              Runs on its own thread inside VisionProcessingThread.
 *
 *  NOTE: Current implementation is basically a copy of the Embedded vision system
 *    on the robot, so we can first see if vision-over-WiFi is feasible before a
 *    native Basestation implementation of everything.
 *
 * Copyright: Anki, Inc. 2014
 **/

#include "visionSystem.h"
#include "anki/cozmo/basestation/robot.h"
#include "anki/common/basestation/mailbox_impl.h"
#include "anki/vision/basestation/image_impl.h"
#include "anki/common/basestation/math/point_impl.h"
#include "anki/common/basestation/math/quad_impl.h"
#include "clad/vizInterface/messageViz.h"
#include "clad/robotInterface/messageEngineToRobot.h"
#include "clad/types/robotStatusAndActions.h"

//
// Embedded implementation holdovers:
//  (these should probably all go away once basestation vision is natively implemented)

#include "anki/common/robot/config.h"
// Coretech Vision Includes
#include "anki/vision/MarkerCodeDefinitions.h"
#include "anki/vision/robot/fiducialDetection.h"
#include "anki/vision/robot/fiducialMarkers.h"
#include "anki/vision/robot/imageProcessing.h"
#include "anki/vision/robot/perspectivePoseEstimation.h"
#include "anki/vision/robot/classifier.h"
#include "anki/vision/robot/lbpcascade_frontalface.h"
#include "anki/vision/robot/cameraImagingPipeline.h"

// CoreTech Common Includes
#include "anki/common/shared/radians.h"
#include "anki/common/robot/benchmarking.h"
#include "anki/common/robot/memory.h"
#include "anki/common/robot/utilities.h"

// Cozmo-Specific Library Includes
#include "anki/cozmo/shared/cozmoConfig.h"
//#include "anki/cozmo/robot/hal.h"

// Local Cozmo Includes
//#include "headController.h"
//#include "imuFilter.h"
//#include "matlabVisualization.h"
//#include "localization.h"
//#include "visionDebugStream.h"



#if USE_MATLAB_TRACKER || USE_MATLAB_DETECTOR
#include "matlabVisionProcessor.h"
#endif

namespace Anki {
namespace Cozmo {
  
  using namespace Embedded;
  
  VisionSystem::VisionSystem(const std::string& dataPath)
  : _isInitialized(false)
  , _dataPath(dataPath)
  , _headCamInfo(nullptr)
  , _faceTracker(nullptr)
  {
    PRINT_NAMED_INFO("VisionSystem.Constructor", "");
   
  } // VisionSystem()
  
  VisionSystem::~VisionSystem()
  {
    if(_headCamInfo != nullptr) {
      delete _headCamInfo;
    }
    if(_faceTracker != nullptr) {
      delete _faceTracker;
    }
  }
  
  
  // WARNING: ResetBuffers should be used with caution
  Result VisionSystem::VisionMemory::ResetBuffers()
  {
    _offchipScratch = MemoryStack(offchipBuffer, OFFCHIP_BUFFER_SIZE);
    _onchipScratch  = MemoryStack(onchipBuffer, ONCHIP_BUFFER_SIZE);
    _ccmScratch     = MemoryStack(ccmBuffer, CCM_BUFFER_SIZE);
    
    if(!_offchipScratch.IsValid() || !_onchipScratch.IsValid() || !_ccmScratch.IsValid()) {
      PRINT_STREAM_INFO("VisionSystem.VisionMemory.ResetBuffers", "Error: InitializeScratchBuffers");
      return RESULT_FAIL;
    }
    
    _markers = FixedLengthList<VisionMarker>(VisionMemory::MAX_MARKERS, _offchipScratch);
    
    return RESULT_OK;
  }
  
  Result VisionSystem::VisionMemory::Initialize()
  {
    return ResetBuffers();
  }
  
  
  //
  // Implementation of MarkerToTrack methods:
  //
  
  VisionSystem::MarkerToTrack::MarkerToTrack()
  {
    Clear();
  }
  
  void VisionSystem::MarkerToTrack::Clear() {
    type        = Anki::Vision::MARKER_UNKNOWN;
    width_mm    = 0;
    imageCenter = Embedded::Point2f(-1.f, -1.f);
    imageSearchRadius = -1.f;
    checkAngleX = true;
  }
  
  bool VisionSystem::MarkerToTrack::Matches(const VisionMarker& marker) const
  {
    bool doesMatch = false;
    
    if(marker.markerType == this->type) {
      if(this->imageCenter.x >= 0.f && this->imageCenter.y >= 0.f &&
         this->imageSearchRadius > 0.f)
      {
        // There is an image position specified, check to see if the
        // marker's centroid is close enough to it
        Embedded::Point2f centroid = marker.corners.ComputeCenter<f32>();
        if( (centroid - this->imageCenter).Length() < this->imageSearchRadius ) {
          doesMatch = true;
        }
      } else {
        // No image position specified, just return true since the
        // types match
        doesMatch = true;
      }
    }
    
    return doesMatch;
  } // MarkerToTrack::Matches()
  
#if 0
#pragma mark --- Mode Controls ---
#endif
  
  void VisionSystem::EnableModeHelper(Mode mode)
  {
    const bool modeAlreadyEnabled = _mode & mode;
    if(!modeAlreadyEnabled) {
      PRINT_NAMED_INFO("VisionSystem.EnableModeHelper",
                       "Adding mode %s to current mode %s.",
                       VisionSystem::GetModeName(static_cast<Mode>(mode)).c_str(),
                       VisionSystem::GetModeName(static_cast<Mode>(_mode)).c_str());
      
      _mode |= mode;
    }
  }
  
  void VisionSystem::DisableModeHelper(Mode mode)
  {
    _mode &= ~mode;
  }
  
  void VisionSystem::StartMarkerDetection()
  {
    EnableModeHelper(LOOKING_FOR_MARKERS);
  }
  
  void VisionSystem::StopMarkerDetection()
  {
    DisableModeHelper(LOOKING_FOR_MARKERS);
  }
  
  void VisionSystem::StopTracking()
  {
    SetMarkerToTrack(Vision::MARKER_UNKNOWN, 0.f, true);
    RestoreNonTrackingMode();
  }
  
  void VisionSystem::RestoreNonTrackingMode()
  {
    // Restore whatever we were doing before tracking
    if (TRACKING == (_mode & TRACKING))
    {
      _mode = _modeBeforeTracking;
      
      if (TRACKING == (_mode & TRACKING))
      {
        PRINT_NAMED_ERROR("VisionSystem.StopTracking","Restored mode before tracking but it still includes tracking!");
      }
    }
  }
  
  Result VisionSystem::StartDetectingFaces()
  {
    EnableModeHelper(DETECTING_FACES);
    
    if(_faceTracker == nullptr) {
      PRINT_NAMED_INFO("VisionSystem.Constructor.InstantiatingFaceTracker",
                       "With model path %s.", _dataPath.c_str());
      _faceTracker = new Vision::FaceTracker(_dataPath);
      PRINT_NAMED_INFO("VisionSystem.Constructor.DoneInstantiatingFaceTracker", "");
    }
    
    return RESULT_OK;
  }
  
  Result VisionSystem::StopDetectingFaces()
  {
    DisableModeHelper(DETECTING_FACES);
    return RESULT_OK;
  }
  
#if 0
#pragma mark --- Simulator-Related Definitions ---
#endif
  // This little namespace is just for simulated processing time for
  // tracking and detection (since those run far faster in simulation on
  // a PC than they do on embedded hardware. Basically, this is used by
  // Update() below to wait until a frame is ready before proceeding.
  namespace Simulator {

    static Result Initialize() { return RESULT_OK; }
    static bool IsFrameReady() { return true; }
    static void SetDetectionReadyTime() { }
    static void SetTrackingReadyTime() { }
    static void SetFaceDetectionReadyTime() {}

  } // namespace Simulator
  
  
  Embedded::Quadrilateral<f32> VisionSystem::GetTrackerQuad(MemoryStack scratch)
  {
#if USE_MATLAB_TRACKER
    return MatlabVisionProcessor::GetTrackerQuad();
#else
    return _tracker.get_transformation().get_transformedCorners(scratch);
#endif
  } // GetTrackerQuad()
  
  Result VisionSystem::UpdateRobotState(const RobotState newRobotState)
  {
    _prevRobotState = _robotState;
    _robotState     = newRobotState;
    
    if(_wasCalledOnce) {
      _havePreviousRobotState = true;
    } else {
      _wasCalledOnce = true;
    }
    
    return RESULT_OK;
  } // UpdateRobotState()
  
  
  void VisionSystem::GetPoseChange(f32& xChange, f32& yChange, Radians& angleChange)
  {
    AnkiAssert(_havePreviousRobotState);
    
    angleChange = Radians(_robotState.pose.angle) - Radians(_prevRobotState.pose.angle);
    
    //PRINT_STREAM_INFO("angleChange = %.1f", angleChange.getDegrees());
    
    // Position change in world (mat) coordinates
    const f32 dx = _robotState.pose.x - _prevRobotState.pose.x;
    const f32 dy = _robotState.pose.y - _prevRobotState.pose.y;
    
    // Get change in robot coordinates
    const f32 cosAngle = cosf(-_prevRobotState.pose.angle);
    const f32 sinAngle = sinf(-_prevRobotState.pose.angle);
    xChange = dx*cosAngle - dy*sinAngle;
    yChange = dx*sinAngle + dy*cosAngle;
  } // GetPoseChange()
  
  
  // This function actually swaps in the new marker to track, and should
  // not be made available as part of the public API since it could get
  // interrupted by main and we want all this stuff updated at once.
  Result VisionSystem::UpdateMarkerToTrack()
  {
    if(_newMarkerToTrackWasProvided) {
      
      RestoreNonTrackingMode();
      _mode              |= LOOKING_FOR_MARKERS;
      _numTrackFailures  =  0;
      
      _markerToTrack = _newMarkerToTrack;
      
      if(_markerToTrack.IsSpecified()) {
        
        AnkiConditionalErrorAndReturnValue(_markerToTrack.width_mm > 0.f,
                                           RESULT_FAIL_INVALID_PARAMETER,
                                           "VisionSystem::UpdateMarkerToTrack()",
                                           "Invalid marker width specified.");
        
        // Set canonical 3D marker's corner coordinates
        const P3P_PRECISION markerHalfWidth = _markerToTrack.width_mm * P3P_PRECISION(0.5);
        _canonicalMarker3d[0] = Embedded::Point3<P3P_PRECISION>(-markerHalfWidth, -markerHalfWidth, 0);
        _canonicalMarker3d[1] = Embedded::Point3<P3P_PRECISION>(-markerHalfWidth,  markerHalfWidth, 0);
        _canonicalMarker3d[2] = Embedded::Point3<P3P_PRECISION>( markerHalfWidth, -markerHalfWidth, 0);
        _canonicalMarker3d[3] = Embedded::Point3<P3P_PRECISION>( markerHalfWidth,  markerHalfWidth, 0);
      } // if markerToTrack is valid
      
      _newMarkerToTrack.Clear();
      _newMarkerToTrackWasProvided = false;
    } // if newMarker provided
    
    return RESULT_OK;
    
  } // UpdateMarkerToTrack()
  
  
  Radians VisionSystem::GetCurrentHeadAngle()
  {
    return _robotState.headAngle;
  }
  
  
  Radians VisionSystem::GetPreviousHeadAngle()
  {
    return _prevRobotState.headAngle;
  }
  

<<<<<<< HEAD
  bool VisionSystem::CheckMailbox(DockingErrorSignal&  msg)
=======
  bool VisionSystem::CheckMailbox(std::pair<Pose3d, TimeStamp_t>& markerPoseWrtCamera)
>>>>>>> c5e7746d
  {
    bool retVal = false;
    if(IsInitialized()) {
      retVal = _dockingMailbox.getMessage(markerPoseWrtCamera);
    }
    return retVal;
  }
  
  /*
  bool VisionSystem::CheckMailbox(Viz::FaceDetection&       msg)
  {
    bool retVal = false;
    if(IsInitialized()) {
      retVal = _faceDetectMailbox.getMessage(msg);
    }
    return retVal;
  }
   */
  
  bool VisionSystem::CheckMailbox(Vision::ObservedMarker&        msg)
  {
    bool retVal = false;
    if(IsInitialized()) {
      retVal = _visionMarkerMailbox.getMessage(msg);
    }
    return retVal;
  }
  
  bool VisionSystem::CheckMailbox(VizInterface::TrackerQuad&         msg)
  {
    bool retVal = false;
    if(IsInitialized()) {
      retVal = _trackerMailbox.getMessage(msg);
    }
    return retVal;
  }
  
  bool VisionSystem::CheckMailbox(RobotInterface::PanAndTilt&         msg)
  {
    bool retVal = false;
    if(IsInitialized()) {
      retVal = _panTiltMailbox.getMessage(msg);
    }
    return retVal;
  }
  
  bool VisionSystem::CheckMailbox(Vision::TrackedFace&      msg)
  {
    bool retVal = false;
    if(IsInitialized()) {
      retVal = _faceMailbox.getMessage(msg);
    }
    return retVal;
  }
  
  bool VisionSystem::IsInitialized() const
  {
    bool retVal = _isInitialized;
#   if ANKI_COZMO_USE_MATLAB_VISION
    retVal &= _matlab.ep != NULL;
#   endif
    return retVal;
  }
  
  Result VisionSystem::LookForMarkers(
                                      const Array<u8> &grayscaleImage,
                                      const DetectFiducialMarkersParameters &parameters,
                                      FixedLengthList<VisionMarker> &markers,
                                      MemoryStack ccmScratch,
                                      MemoryStack onchipScratch,
                                      MemoryStack offchipScratch)
  {
    BeginBenchmark("VisionSystem_LookForMarkers");
    
    AnkiAssert(parameters.isInitialized);
    
    const s32 maxMarkers = markers.get_maximumSize();
    
    FixedLengthList<Array<f32> > homographies(maxMarkers, ccmScratch);
    
    markers.set_size(maxMarkers);
    homographies.set_size(maxMarkers);
    
    for(s32 i=0; i<maxMarkers; i++) {
      Array<f32> newArray(3, 3, ccmScratch);
      homographies[i] = newArray;
    }
    
    // TODO: Re-enable DebugStream for Basestation
    //MatlabVisualization::ResetFiducialDetection(grayscaleImage);
    
#if USE_MATLAB_DETECTOR
    const Result result = MatlabVisionProcessor::DetectMarkers(grayscaleImage, markers, homographies, ccmScratch);
#else
    const CornerMethod cornerMethod = CORNER_METHOD_LAPLACIAN_PEAKS; // {CORNER_METHOD_LAPLACIAN_PEAKS, CORNER_METHOD_LINE_FITS};
    
    // TODO: Merge the fiducial detectio parameters structs
    Embedded::FiducialDetectionParameters embeddedParams;
    embeddedParams.useIntegralImageFiltering = true;
    embeddedParams.scaleImage_numPyramidLevels = parameters.scaleImage_numPyramidLevels;
    embeddedParams.scaleImage_thresholdMultiplier = parameters.scaleImage_thresholdMultiplier;
    embeddedParams.component1d_minComponentWidth = parameters.component1d_minComponentWidth;
    embeddedParams.component1d_maxSkipDistance =  parameters.component1d_maxSkipDistance;
    embeddedParams.component_minimumNumPixels = parameters.component_minimumNumPixels;
    embeddedParams.component_maximumNumPixels = parameters.component_maximumNumPixels;
    embeddedParams.component_sparseMultiplyThreshold = parameters.component_sparseMultiplyThreshold;
    embeddedParams.component_solidMultiplyThreshold = parameters.component_solidMultiplyThreshold;
    embeddedParams.component_minHollowRatio = parameters.component_minHollowRatio;
    embeddedParams.cornerMethod = cornerMethod;
    embeddedParams.minLaplacianPeakRatio = parameters.minLaplacianPeakRatio;
    embeddedParams.quads_minQuadArea = parameters.quads_minQuadArea;
    embeddedParams.quads_quadSymmetryThreshold = parameters.quads_quadSymmetryThreshold;
    embeddedParams.quads_minDistanceFromImageEdge = parameters.quads_minDistanceFromImageEdge;
    embeddedParams.decode_minContrastRatio = parameters.decode_minContrastRatio;
    embeddedParams.maxConnectedComponentSegments = parameters.maxConnectedComponentSegments;
    embeddedParams.maxExtractedQuads = parameters.maxExtractedQuads;
    embeddedParams.refine_quadRefinementIterations = parameters.quadRefinementIterations;
    embeddedParams.refine_numRefinementSamples = parameters.numRefinementSamples;
    embeddedParams.refine_quadRefinementMaxCornerChange = parameters.quadRefinementMaxCornerChange;
    embeddedParams.refine_quadRefinementMinCornerChange = parameters.quadRefinementMinCornerChange;
    embeddedParams.returnInvalidMarkers = parameters.keepUnverifiedMarkers;
    embeddedParams.doCodeExtraction = true;
    
    const Result result = DetectFiducialMarkers(grayscaleImage,
                                                markers,
                                                homographies,
                                                embeddedParams,
                                                ccmScratch, onchipScratch, offchipScratch);
#endif
    
    if(result != RESULT_OK) {
      return result;
    }
    
    EndBenchmark("VisionSystem_LookForMarkers");
    
    // TODO: Re-enable DebugStream for Basestation
    /*
     DebugStream::SendFiducialDetection(grayscaleImage, markers, ccmScratch, onchipScratch, offchipScratch);
     
     for(s32 i_marker = 0; i_marker < markers.get_size(); ++i_marker) {
     const VisionMarker crntMarker = markers[i_marker];
     
     MatlabVisualization::SendFiducialDetection(crntMarker.corners, crntMarker.markerType);
     }
     
     MatlabVisualization::SendDrawNow();
     */
    
    return RESULT_OK;
  } // LookForMarkers()
  
  
  
  // Divide image by mean of whatever is inside the trackingQuad
  static Result BrightnessNormalizeImage(Embedded::Array<u8>& image,
                                         const Embedded::Quadrilateral<f32>& quad)
  {
    //Debug: image.Show("OriginalImage", false);
    
#define USE_VARIANCE 0
    
    // Compute mean of data inside the bounding box of the tracking quad
    const Embedded::Rectangle<s32> bbox = quad.ComputeBoundingRectangle<s32>();
    
    ConstArraySlice<u8> imageROI = image(bbox.top, bbox.bottom, bbox.left, bbox.right);
    
#if USE_VARIANCE
    // Playing with normalizing using std. deviation as well
    s32 mean, var;
    Matrix::MeanAndVar<u8, s32>(imageROI, mean, var);
    const f32 stddev = sqrt(static_cast<f32>(var));
    const f32 oneTwentyEightOverStdDev = 128.f / stddev;
    //PRINT("Initial mean/std = %d / %.2f", mean, sqrt(static_cast<f32>(var)));
#else
    const u8 mean = Embedded::Matrix::Mean<u8, u32>(imageROI);
    //PRINT("Initial mean = %d", mean);
#endif
    
    //PRINT("quad mean = %d", mean);
    //const f32 oneOverMean = 1.f / static_cast<f32>(mean);
    
    // Remove mean (and variance) from image
    for(s32 i=0; i<image.get_size(0); ++i)
    {
      u8 * restrict img_i = image.Pointer(i, 0);
      
      for(s32 j=0; j<image.get_size(1); ++j)
      {
        f32 value = static_cast<f32>(img_i[j]);
        value -= static_cast<f32>(mean);
#if USE_VARIANCE
        value *= oneTwentyEightOverStdDev;
#endif
        value += 128.f;
        img_i[j] = saturate_cast<u8>(value) ;
      }
    }
    
    // Debug:
    /*
     #if USE_VARIANCE
     Matrix::MeanAndVar<u8, s32>(imageROI, mean, var);
     PRINT("Final mean/std = %d / %.2f", mean, sqrt(static_cast<f32>(var)));
     #else
     PRINT("Final mean = %d", Matrix::Mean<u8,u32>(imageROI));
     #endif
     */
    
    //Debug: image.Show("NormalizedImage", true);
    
#undef USE_VARIANCE
    return RESULT_OK;
    
  } // BrightnessNormalizeImage()
  
  
  static Result BrightnessNormalizeImage(Array<u8>& image, const Embedded::Quadrilateral<f32>& quad,
                                         const f32 filterWidthFraction,
                                         MemoryStack scratch)
  {
    if(filterWidthFraction > 0.f) {
      //Debug:
      image.Show("OriginalImage", false);
      
      // TODO: Add the ability to only normalize within the vicinity of the quad
      // Note that this requires templateQuad to be sorted!
      const s32 filterWidth = static_cast<s32>(filterWidthFraction*((quad[3] - quad[0]).Length()));
      AnkiAssert(filterWidth > 0.f);
      
      Array<u8> imageNormalized(image.get_size(0), image.get_size(1), scratch);
      
      AnkiConditionalErrorAndReturnValue(imageNormalized.IsValid(),
                                         RESULT_FAIL_OUT_OF_MEMORY,
                                         "VisionSystem::BrightnessNormalizeImage",
                                         "Out of memory allocating imageNormalized.");
      
      BeginBenchmark("BoxFilterNormalize");
      
      ImageProcessing::BoxFilterNormalize(image, filterWidth, static_cast<u8>(128),
                                          imageNormalized, scratch);
      
      EndBenchmark("BoxFilterNormalize");
      
      { // DEBUG
        /*
         static Matlab matlab(false);
         matlab.PutArray(grayscaleImage, "grayscaleImage");
         matlab.PutArray(grayscaleImageNormalized, "grayscaleImageNormalized");
         matlab.EvalString("subplot(121), imagesc(grayscaleImage), axis image, colorbar, "
         "subplot(122), imagesc(grayscaleImageNormalized), colorbar, axis image, "
         "colormap(gray)");
         */
        
        //image.Show("GrayscaleImage", false);
        //imageNormalized.Show("GrayscaleImageNormalized", false);
      }
      
      image.Set(imageNormalized);
      
      //Debug:
      //image.Show("NormalizedImage", true);
      
    } // if(filterWidthFraction > 0)
    
    return RESULT_OK;
  } // BrightnessNormalizeImage()
  
  Result VisionSystem::InitTemplate(const Array<u8> &grayscaleImage,
                                    const Embedded::Quadrilateral<f32> &trackingQuad,
                                    const TrackerParameters &parameters,
                                    Tracker &tracker,
                                    MemoryStack ccmScratch,
                                    MemoryStack &onchipMemory, //< NOTE: onchip is a reference
                                    MemoryStack &offchipMemory)
  {
    AnkiAssert(parameters.isInitialized);
    AnkiAssert(_markerToTrack.width_mm > 0);
    
    _trackingIteration = 0;
    
#if USE_MATLAB_TRACKER
    return MatlabVisionProcessor::InitTemplate(grayscaleImage, trackingQuad, ccmScratch);
#endif
    
    tracker = TemplateTracker::LucasKanadeTracker_SampledPlanar6dof(grayscaleImage,
                                                                    trackingQuad,
                                                                    parameters.scaleTemplateRegionPercent,
                                                                    parameters.numPyramidLevels,
                                                                    Transformations::TRANSFORM_PROJECTIVE,
                                                                    parameters.numFiducialEdgeSamples,
                                                                    FIDUCIAL_SQUARE_WIDTH_FRACTION,
                                                                    parameters.numInteriorSamples,
                                                                    parameters.numSamplingRegions,
                                                                    _headCamInfo->focalLength_x,
                                                                    _headCamInfo->focalLength_y,
                                                                    _headCamInfo->center_x,
                                                                    _headCamInfo->center_y,
                                                                    _markerToTrack.width_mm,
                                                                    ccmScratch,
                                                                    onchipMemory,
                                                                    offchipMemory);
    
    /*
     // TODO: Set this elsewhere
     const f32 Kp_min = 0.05f;
     const f32 Kp_max = 0.75f;
     const f32 tz_min = 30.f;
     const f32 tz_max = 150.f;
     tracker.SetGainScheduling(tz_min, tz_max, Kp_min, Kp_max);
     */
    
    if(!tracker.IsValid()) {
      PRINT_NAMED_ERROR("VisionSystem.InitTemplate", "Failed to initialize valid tracker.");
      return RESULT_FAIL;
    }
    
    /*
     // TODO: Re-enable visualization/debugstream on basestation
     MatlabVisualization::SendTrackInit(grayscaleImage, tracker, onchipMemory);
     
     #if DOCKING_ALGORITHM == DOCKING_BINARY_TRACKER
     DebugStream::SendBinaryTracker(tracker, ccmScratch, onchipMemory, offchipMemory);
     #endif
     */
    
    return RESULT_OK;
  } // InitTemplate()
  
  
  
  Result VisionSystem::TrackTemplate(const Array<u8> &grayscaleImage,
                                     const Embedded::Quadrilateral<f32> &trackingQuad,
                                     const TrackerParameters &parameters,
                                     Tracker &tracker,
                                     bool &trackingSucceeded,
                                     MemoryStack ccmScratch,
                                     MemoryStack onchipScratch,
                                     MemoryStack offchipScratch)
  {
    BeginBenchmark("VisionSystem_TrackTemplate");
    
    AnkiAssert(parameters.isInitialized);
    
#if USE_MATLAB_TRACKER
    return MatlabVisionProcessor::TrackTemplate(grayscaleImage, converged, ccmScratch);
#endif
    
    trackingSucceeded = false;
    s32 verify_meanAbsoluteDifference;
    s32 verify_numInBounds;
    s32 verify_numSimilarPixels;
        
    const Radians initAngleX(tracker.get_angleX());
    const Radians initAngleY(tracker.get_angleY());
    const Radians initAngleZ(tracker.get_angleZ());
    const Embedded::Point3<f32>& initTranslation = tracker.GetTranslation();
    
    bool converged = false;
    ++_trackingIteration;
    const Result trackerResult = tracker.UpdateTrack(grayscaleImage,
                                                     parameters.maxIterations,
                                                     parameters.convergenceTolerance_angle,
                                                     parameters.convergenceTolerance_distance,
                                                     parameters.verify_maxPixelDifference,
                                                     converged,
                                                     verify_meanAbsoluteDifference,
                                                     verify_numInBounds,
                                                     verify_numSimilarPixels,
                                                     onchipScratch);
    
    // TODO: Do we care if converged == false?
    
    //
    // Go through a bunch of checks to see whether the tracking succeeded
    //
    
    if(fabs((initAngleX - tracker.get_angleX()).ToFloat()) > parameters.successTolerance_angle ||
       fabs((initAngleY - tracker.get_angleY()).ToFloat()) > parameters.successTolerance_angle ||
       fabs((initAngleZ - tracker.get_angleZ()).ToFloat()) > parameters.successTolerance_angle)
    {
      PRINT_STREAM_INFO("VisionSystem.TrackTemplate", "Tracker failed: angle(s) changed too much.");
      trackingSucceeded = false;
    }
    else if(tracker.GetTranslation().z < TrackerParameters::MIN_TRACKER_DISTANCE)
    {
      PRINT_STREAM_INFO("VisionSystem.TrackTemplate", "Tracker failed: final distance too close.");
      trackingSucceeded = false;
    }
    else if(tracker.GetTranslation().z > TrackerParameters::MAX_TRACKER_DISTANCE)
    {
      PRINT_STREAM_INFO("VisionSystem.TrackTemplate", "Tracker failed: final distance too far away.");
      trackingSucceeded = false;
    }
    else if((initTranslation - tracker.GetTranslation()).Length() > parameters.successTolerance_distance)
    {
      PRINT_STREAM_INFO("VisionSystem.TrackTemplate", "Tracker failed: position changed too much.");
      trackingSucceeded = false;
    }
    else if(_markerToTrack.checkAngleX && fabs(tracker.get_angleX()) > TrackerParameters::MAX_BLOCK_DOCKING_ANGLE)
    {
      PRINT_STREAM_INFO("VisionSystem.TrackTemplate", "Tracker failed: target X angle too large.");
      trackingSucceeded = false;
    }
    else if(fabs(tracker.get_angleY()) > TrackerParameters::MAX_BLOCK_DOCKING_ANGLE)
    {
      PRINT_STREAM_INFO("VisionSystem.TrackTemplate", "Tracker failed: target Y angle too large.");
      trackingSucceeded = false;
    }
    else if(fabs(tracker.get_angleZ()) > TrackerParameters::MAX_BLOCK_DOCKING_ANGLE)
    {
      PRINT_STREAM_INFO("VisionSystem.TrackTemplate", "Tracker failed: target Z angle too large.");
      trackingSucceeded = false;
    }
    else if(atan_fast(fabs(tracker.GetTranslation().x) / tracker.GetTranslation().z) > TrackerParameters::MAX_DOCKING_FOV_ANGLE)
    {
      PRINT_STREAM_INFO("VisionSystem.TrackTemplate", "Tracker failed: FOV angle too large.");
      trackingSucceeded = false;
    }
    else if( (static_cast<f32>(verify_numSimilarPixels) /
              static_cast<f32>(verify_numInBounds)) < parameters.successTolerance_matchingPixelsFraction)
    {
      PRINT_STREAM_INFO("VisionSystem.TrackTemplate", "Tracker failed: too many in-bounds pixels failed intensity verification (" << verify_numSimilarPixels << " / " << verify_numInBounds << " < " << parameters.successTolerance_matchingPixelsFraction << ").");
      trackingSucceeded = false;
    }
    else {
      // Everything seems ok!
      PRINT_STREAM_INFO("Tracker succeeded", _trackingIteration);
      trackingSucceeded = true;
    }
    
    if(trackerResult != RESULT_OK) {
      return RESULT_FAIL;
    }

    EndBenchmark("VisionSystem_TrackTemplate");
    
    // TODO: Re-enable tracker debugstream/vizualization on basestation
    /*
     MatlabVisualization::SendTrack(grayscaleImage, tracker, trackingSucceeded, offchipScratch);
     
     //MatlabVisualization::SendTrackerPrediction_Compare(tracker, offchipScratch);
     
     DebugStream::SendTrackingUpdate(grayscaleImage, tracker, parameters, verify_meanAbsoluteDifference, static_cast<f32>(verify_numSimilarPixels) / static_cast<f32>(verify_numInBounds), ccmScratch, onchipScratch, offchipScratch);
     */
    
    return RESULT_OK;
  } // TrackTemplate()
  
  template<typename T>
  static void GetVizQuad(const Embedded::Quadrilateral<T>&  embeddedQuad,
                         Anki::Quadrilateral<2, T>&         vizQuad)
  {
    vizQuad[Quad::TopLeft].x() = embeddedQuad[Quad::TopLeft].x;
    vizQuad[Quad::TopLeft].y() = embeddedQuad[Quad::TopLeft].y;
    
    vizQuad[Quad::TopRight].x() = embeddedQuad[Quad::TopRight].x;
    vizQuad[Quad::TopRight].y() = embeddedQuad[Quad::TopRight].y;
    
    vizQuad[Quad::BottomLeft].x() = embeddedQuad[Quad::BottomLeft].x;
    vizQuad[Quad::BottomLeft].y() = embeddedQuad[Quad::BottomLeft].y;
    
    vizQuad[Quad::BottomRight].x() = embeddedQuad[Quad::BottomRight].x;
    vizQuad[Quad::BottomRight].y() = embeddedQuad[Quad::BottomRight].y;
  }
  
  
  //
  // Tracker Prediction
  //
  // Adjust the tracker transformation by approximately how much we
  // think we've moved since the last tracking call.
  //
  Result VisionSystem::TrackerPredictionUpdate(const Array<u8>& grayscaleImage, MemoryStack scratch)
  {
    Result result = RESULT_OK;
    
    const Embedded::Quadrilateral<f32> currentQuad = GetTrackerQuad(scratch);
    
    // TODO: Re-enable tracker prediction viz on Basestation
    // MatlabVisualization::SendTrackerPrediction_Before(grayscaleImage, currentQuad);
    Anki::Quad2f vizQuad;
    GetVizQuad(currentQuad, vizQuad);
    VizManager::getInstance()->DrawCameraQuad(vizQuad, ::Anki::NamedColors::BLUE);
    
    // Ask VisionState how much we've moved since last call (in robot coordinates)
    Radians theta_robot;
    f32 T_fwd_robot, T_hor_robot;
    
    GetPoseChange(T_fwd_robot, T_hor_robot, theta_robot);
    
#   if USE_MATLAB_TRACKER
    MatlabVisionProcessor::UpdateTracker(T_fwd_robot, T_hor_robot,
                                         theta_robot, theta_head);
#   else
    Radians theta_head2 = GetCurrentHeadAngle();
    Radians theta_head1 = GetPreviousHeadAngle();
    
    const f32 cH1 = cosf(theta_head1.ToFloat());
    const f32 sH1 = sinf(theta_head1.ToFloat());
    
    const f32 cH2 = cosf(theta_head2.ToFloat());
    const f32 sH2 = sinf(theta_head2.ToFloat());
    
    const f32 cR = cosf(theta_robot.ToFloat());
    const f32 sR = sinf(theta_robot.ToFloat());
    
    // NOTE: these "geometry" entries were computed symbolically with Sage
    // In the derivation, it was assumed the head and neck positions' Y
    // components are zero.
    //
    // From Sage:
    // [cos(thetaR)                 sin(thetaH1)*sin(thetaR)       cos(thetaH1)*sin(thetaR)]
    // [-sin(thetaH2)*sin(thetaR)   cos(thetaR)*sin(thetaH1)*sin(thetaH2) + cos(thetaH1)*cH2  cos(thetaH1)*cos(thetaR)*sin(thetaH2) - cos(thetaH2)*sin(thetaH1)]
    // [-cos(thetaH2)*sin(thetaR)   cos(thetaH2)*cos(thetaR)*sin(thetaH1) - cos(thetaH1)*sin(thetaH2) cos(thetaH1)*cos(thetaH2)*cos(thetaR) + sin(thetaH1)*sin(thetaH2)]
    //
    // T_blockRelHead_new =
    // [T_hor*cos(thetaR) + (Hx*cos(thetaH1) - Hz*sin(thetaH1) + Nx)*sin(thetaR) - T_fwd*sin(thetaR)]
    // [(Hx*cos(thetaH1) - Hz*sin(thetaH1) + Nx)*cos(thetaR)*sin(thetaH2) - (Hz*cos(thetaH1) + Hx*sin(thetaH1) + Nz)*cos(thetaH2) + (Hz*cos(thetaH2) + Hx*sin(thetaH2) + Nz)*cos(thetaH2) - (Hx*cos(thetaH2) - Hz*sin(thetaH2) + Nx)*sin(thetaH2) - (T_fwd*cos(thetaR) + T_hor*sin(thetaR))*sin(thetaH2)]
    // [(Hx*cos(thetaH1) - Hz*sin(thetaH1) + Nx)*cos(thetaH2)*cos(thetaR) - (Hx*cos(thetaH2) - Hz*sin(thetaH2) + Nx)*cos(thetaH2) - (T_fwd*cos(thetaR) + T_hor*sin(thetaR))*cos(thetaH2) + (Hz*cos(thetaH1) + Hx*sin(thetaH1) + Nz)*sin(thetaH2) - (Hz*cos(thetaH2) + Hx*sin(thetaH2) + Nz)*sin(thetaH2)]
    
    AnkiAssert(HEAD_CAM_POSITION[1] == 0.f && NECK_JOINT_POSITION[1] == 0.f);
    Array<f32> R_geometry = Array<f32>(3,3,scratch);
    R_geometry[0][0] = cR;     R_geometry[0][1] = sH1*sR;             R_geometry[0][2] = cH1*sR;
    R_geometry[1][0] = -sH2*sR; R_geometry[1][1] = cR*sH1*sH2 + cH1*cH2;  R_geometry[1][2] = cH1*cR*sH2 - cH2*sH1;
    R_geometry[2][0] = -cH2*sR; R_geometry[2][1] = cH2*cR*sH1 - cH1*sH2;  R_geometry[2][2] = cH1*cH2*cR + sH1*sH2;
    
    const f32 term1 = (HEAD_CAM_POSITION[0]*cH1 - HEAD_CAM_POSITION[2]*sH1 + NECK_JOINT_POSITION[0]);
    const f32 term2 = (HEAD_CAM_POSITION[2]*cH1 + HEAD_CAM_POSITION[0]*sH1 + NECK_JOINT_POSITION[2]);
    const f32 term3 = (HEAD_CAM_POSITION[2]*cH2 + HEAD_CAM_POSITION[0]*sH2 + NECK_JOINT_POSITION[2]);
    const f32 term4 = (HEAD_CAM_POSITION[0]*cH2 - HEAD_CAM_POSITION[2]*sH2 + NECK_JOINT_POSITION[0]);
    const f32 term5 = (T_fwd_robot*cR + T_hor_robot*sR);
    
    Embedded::Point3<f32> T_geometry(T_hor_robot*cR + term1*sR - T_fwd_robot*sR,
                                     term1*cR*sH2 - term2*cH2 + term3*cH2 - term4*sH2 - term5*sH2,
                                     term1*cH2*cR - term4*cH2 - term5*cH2 + term2*sH2 - term3*sH2);
    
    Array<f32> R_blockRelHead = Array<f32>(3,3,scratch);
    _tracker.GetRotationMatrix(R_blockRelHead);
    const Embedded::Point3<f32>& T_blockRelHead = _tracker.GetTranslation();
    
    Array<f32> R_blockRelHead_new = Array<f32>(3,3,scratch);
    Embedded::Matrix::Multiply(R_geometry, R_blockRelHead, R_blockRelHead_new);
    
    Embedded::Point3<f32> T_blockRelHead_new = R_geometry*T_blockRelHead + T_geometry;
    
    if(_tracker.UpdateRotationAndTranslation(R_blockRelHead_new,
                                             T_blockRelHead_new,
                                             scratch) == RESULT_OK)
    {
      result = RESULT_OK;
    }
    
#   endif // #if USE_MATLAB_TRACKER
    
    // TODO: Re-enable tracker prediction viz on basestation
    //MatlabVisualization::SendTrackerPrediction_After(GetTrackerQuad(scratch));
    GetVizQuad(GetTrackerQuad(scratch), vizQuad);
    VizManager::getInstance()->DrawCameraQuad(vizQuad, ::Anki::NamedColors::GREEN);
    
    return result;
  } // TrackerPredictionUpdate()
  
<<<<<<< HEAD
  void VisionSystem::FillDockErrMsg(const Embedded::Quadrilateral<f32>& currentQuad,
                                    DockingErrorSignal& dockErrMsg,
                                    MemoryStack scratch)
  {
    dockErrMsg.isApproximate = false;
    
#if USE_APPROXIMATE_DOCKING_ERROR_SIGNAL
    dockErrMsg.isApproximate = true;
    
    const bool useTopBar = false; // TODO: pass in? make a docker parameter?
    const f32 focalLength_x = _headCamInfo->focalLength_x;
    const f32 imageResolutionWidth_pix = _detectionParameters.detectionWidth;
    
    Quadrilateral<f32> sortedQuad = currentQuad.ComputeClockwiseCorners<f32>();
    const Point<f32>& lineLeft  = (useTopBar ? sortedQuad[0] : sortedQuad[3]); // topLeft  or bottomLeft
    const Point<f32>& lineRight = (useTopBar ? sortedQuad[1] : sortedQuad[2]); // topRight or bottomRight
    
    AnkiAssert(lineRight.x > lineLeft.x);
    
    //L = sqrt(sum( (upperRight-upperLeft).^2) );
    const f32 lineDx = lineRight.x - lineLeft.x;
    const f32 lineDy = lineRight.y - lineLeft.y;
    const f32 lineLength = sqrtf(lineDx*lineDx + lineDy*lineDy);
    
    // Get the angle from vertical of the top or bottom bar of the marker
    //we're tracking
    
    //angleError = -asin( (upperRight(2)-upperLeft(2)) / L);
    //const f32 angleError = -asinf( (upperRight.y-upperLeft.y) / lineLength);
    const f32 angleError = -asinf( (lineRight.y-lineLeft.y) / lineLength) * 4;  // Multiply by scalar which makes angleError a little more accurate.  TODO: Something smarter than this.
    
    //currentDistance = BlockMarker3D.ReferenceWidth * this.calibration.fc(1) / L;
    const f32 distanceError = trackingMarkerWidth_mm * focalLength_x / lineLength;
    
    //ANS: now returning error in terms of camera. mainExecution converts to robot coords
    // //distError = currentDistance - CozmoDocker.LIFT_DISTANCE;
    // const f32 distanceError = currentDistance - cozmoLiftDistanceInMM;
    
    // TODO: should I be comparing to ncols/2 or calibration center?
    
    //midPointErr = -( (upperRight(1)+upperLeft(1))/2 - this.trackingResolution(1)/2 );
    f32 midpointError = ( (lineRight.x+lineLeft.x)/2 - imageResolutionWidth_pix/2 );
    
    //midPointErr = midPointErr * currentDistance / this.calibration.fc(1);
    midpointError *= distanceError / focalLength_x;
    
    // Go ahead and put the errors in the robot centric coordinates (other
    // than taking head angle into account)
    dockErrMsg.x_distErr = distanceError;
    dockErrMsg.y_horErr  = -midpointError;
    dockErrMsg.angleErr  = angleError;
    dockErrMsg.z_height  = -1.f; // unknown for approximate error signal
    
#elif DOCKING_ALGORITHM == DOCKING_LUCAS_KANADE_SAMPLED_PLANAR6DOF
    
#if USE_MATLAB_TRACKER
    MatlabVisionProcessor::ComputeProjectiveDockingSignal(currentQuad,
                                                          dockErrMsg.x_distErr,
                                                          dockErrMsg.y_horErr,
                                                          dockErrMsg.z_height,
                                                          dockErrMsg.angleErr);
#else
    // Despite the names, fill the elements of the message with camera-centric coordinates
    dockErrMsg.x_distErr = _tracker.GetTranslation().x;
    dockErrMsg.y_horErr  = _tracker.GetTranslation().y;
    dockErrMsg.z_height  = _tracker.GetTranslation().z;
    
    dockErrMsg.angleErr  = _tracker.get_angleY();
    
#endif // if USE_MATLAB_TRACKER
    
#elif DOCKING_ALGORITHM == DOCKING_LUCAS_KANADE_PROJECTIVE || DOCKING_ALGORITHM == DOCKING_LUCAS_KANADE_SAMPLED_PROJECTIVE || DOCKING_ALGORITHM == DOCKING_BINARY_TRACKER
    
#if USE_MATLAB_TRACKER
    MatlabVisionProcessor::ComputeProjectiveDockingSignal(currentQuad,
                                                          dockErrMsg.x_distErr,
                                                          dockErrMsg.y_horErr,
                                                          dockErrMsg.z_height,
                                                          dockErrMsg.angleErr);
#else
    
    // Compute the current pose of the block relative to the camera:
    Array<P3P_PRECISION> R = Array<P3P_PRECISION>(3,3, scratch);
    Point3<P3P_PRECISION> T;
    Quadrilateral<P3P_PRECISION> currentQuad_atPrecision(Point<P3P_PRECISION>(currentQuad[0].x, currentQuad[0].y),
                                                         Point<P3P_PRECISION>(currentQuad[1].x, currentQuad[1].y),
                                                         Point<P3P_PRECISION>(currentQuad[2].x, currentQuad[2].y),
                                                         Point<P3P_PRECISION>(currentQuad[3].x, currentQuad[3].y));
    
#warning broken
    /*P3P::computePose(currentQuad_atPrecision,
     _canonicalMarker3d[0], _canonicalMarker3d[1],
     _canonicalMarker3d[2], _canonicalMarker3d[3],
     _headCamInfo->focalLength_x, _headCamInfo->focalLength_y,
     _headCamInfo->center_x, _headCamInfo->center_y,
     R, T, scratch);*/
    
    // Extract what we need for the docking error signal from the block's pose:
    dockErrMsg.x_distErr = T.x;
    dockErrMsg.y_horErr  = T.y;
    dockErrMsg.z_height  = T.z;
    dockErrMsg.angleErr  = asinf(R[2][0]);
    
#endif // if USE_MATLAB_TRACKER
    
#endif // if USE_APPROXIMATE_DOCKING_ERROR_SIGNAL
  } // FillDockErrMsg()
=======
>>>>>>> c5e7746d
  
#if 0
#pragma mark --- Public VisionSystem API Implementations ---
#endif
  
  u32 VisionSystem::DownsampleHelper(const Array<u8>& in,
                                     Array<u8>& out,
                                     MemoryStack scratch)
  {
    const s32 inWidth  = in.get_size(1);
    //const s32 inHeight = in.get_size(0);
    
    const s32 outWidth  = out.get_size(1);
    //const s32 outHeight = out.get_size(0);
    
    const u32 downsampleFactor = inWidth / outWidth;
    
    const u32 downsamplePower = Log2u32(downsampleFactor);
    
    if(downsamplePower > 0) {
      //PRINT("Downsampling [%d x %d] frame by %d.\n", inWidth, inHeight, (1 << downsamplePower));
      
      ImageProcessing::DownsampleByPowerOfTwo<u8,u32,u8>(in,
                                                         downsamplePower,
                                                         out,
                                                         scratch);
    } else {
      // No need to downsample, just copy the buffer
      out.Set(in);
    }
    
    return downsampleFactor;
  }
  
  /*
   const HAL::CameraInfo* VisionSystem::GetCameraCalibration() {
   // TODO: is just returning the pointer to HAL's camera info struct kosher?
   return _headCamInfo;
   }
   */
  
  f32 VisionSystem::GetTrackingMarkerWidth() {
    return _markerToTrack.width_mm;
  }
  
  f32 VisionSystem::GetVerticalFOV() {
    return _headCamFOV_ver;
  }
  
  f32 VisionSystem::GetHorizontalFOV() {
    return _headCamFOV_hor;
  }
  
  const FaceDetectionParameters& VisionSystem::GetFaceDetectionParams() {
    return _faceDetectionParameters;
  }
  
  std::string VisionSystem::GetCurrentModeName() const {
    return VisionSystem::GetModeName(static_cast<Mode>(_mode));
  }
  
  std::string VisionSystem::GetModeName(Mode mode) const
  {
    
    static const std::map<Mode, std::string> LUT = {
      {IDLE,                  "IDLE"}
      ,{LOOKING_FOR_MARKERS,  "LOOKING_FOR_MARKERS"}
      ,{TRACKING,             "TRACKING"}
      ,{DETECTING_FACES,      "DETECTING_FACES"}
      ,{TAKING_SNAPSHOT,      "TAKING_SNAPSHOT"}
      ,{LOOKING_FOR_SALIENCY, "LOOKING_FOR_SALIENCY"}
    };
    
    if(mode == 0) {
      return LUT.at(IDLE);
    } else {
      std::string retStr("");
      
      for(auto possibleMode : LUT) {
        if(possibleMode.first != IDLE &&
           mode & possibleMode.first)
        {
          if(!retStr.empty()) {
            retStr += "+";
          }
          retStr += possibleMode.second;
        }
      }
      
      return retStr;
    }
  } // GetModeName()
  
  VisionSystem::CameraInfo::CameraInfo(const Vision::CameraCalibration& camCalib)
  : focalLength_x(camCalib.GetFocalLength_x())
  , focalLength_y(camCalib.GetFocalLength_y())
  , center_x(camCalib.GetCenter_x())
  , center_y(camCalib.GetCenter_y())
  , skew(camCalib.GetSkew())
  , nrows(camCalib.GetNrows())
  , ncols(camCalib.GetNcols())
  {
    
    // TODO: Set distortion coefficients too
    
  }
  
  Result VisionSystem::Init(const Vision::CameraCalibration& camCalib)
  {
    Result result = RESULT_OK;
    
    bool gotNewCalibration = true;
    if(_isInitialized) {
      gotNewCalibration = (camCalib.GetFocalLength_x() != _headCamInfo->focalLength_x ||
                           camCalib.GetFocalLength_y() != _headCamInfo->focalLength_y ||
                           camCalib.GetCenter_x()      != _headCamInfo->center_x      ||
                           camCalib.GetCenter_y()      != _headCamInfo->center_y      ||
                           camCalib.GetSkew()          != _headCamInfo->skew          ||
                           camCalib.GetNrows()         != _headCamInfo->nrows         ||
                           camCalib.GetNcols()         != _headCamInfo->ncols);
    }
    
    if(gotNewCalibration) {
      bool calibSizeValid = false;
      switch(camCalib.GetNcols())
      {
        case 640:
          calibSizeValid = camCalib.GetNrows() == 480;
          _captureResolution = Vision::CAMERA_RES_VGA;
          break;
        case 400:
          calibSizeValid = camCalib.GetNrows() == 296;
          _captureResolution = Vision::CAMERA_RES_CVGA;
          break;
        case 320:
          calibSizeValid = camCalib.GetNrows() == 240;
          _captureResolution = Vision::CAMERA_RES_QVGA;
          break;
      }
      AnkiConditionalErrorAndReturnValue(calibSizeValid, RESULT_FAIL_INVALID_SIZE,
                                         "VisionSystem.InvalidCalibrationResolution",
                                         "Unexpected calibration resolution (%dx%d)\n",
                                         camCalib.GetNcols(), camCalib.GetNrows());
      
      // WARNING: the order of these initializations matter!
      
      //
      // Initialize the VisionSystem's state (i.e. its "private member variables")
      //
      
      _mode                      = LOOKING_FOR_MARKERS | DETECTING_FACES;
      _markerToTrack.Clear();
      _numTrackFailures          = 0;
      
      _wasCalledOnce             = false;
      _havePreviousRobotState    = false;
      
      //_headCamInfo = HAL::GetHeadCamInfo();
      if(_headCamInfo == nullptr) {
        delete _headCamInfo;
      }
      _headCamInfo = new CameraInfo(camCalib);
      if(_headCamInfo == nullptr) {
        PRINT_STREAM_INFO("VisionSystem.Init", "Initialize() - HeadCam Info pointer is NULL!");
        return RESULT_FAIL;
      }
      
      if ((_mode & DETECTING_FACES) == DETECTING_FACES)
      {
        Result startFacesResult = StartDetectingFaces();
        if (Result::RESULT_OK != startFacesResult)
        {
          PRINT_NAMED_ERROR("VisionSystem.Init.StartDetectingFaces", "Face tracker not initialized!");
          return startFacesResult;
        }
      }
      
      // Compute FOV from focal length (currently used for tracker prediciton)
      _headCamFOV_ver = 2.f * atanf(static_cast<f32>(_headCamInfo->nrows) /
                                    (2.f * _headCamInfo->focalLength_y));
      _headCamFOV_hor = 2.f * atanf(static_cast<f32>(_headCamInfo->ncols) /
                                    (2.f * _headCamInfo->focalLength_x));
      
      _exposureTime = 0.2f; // TODO: pick a reasonable start value
      _frameNumber = 0;
      
      // Just make all the vision parameters' resolutions match capture resolution:
      _detectionParameters.Initialize(_captureResolution);
      _trackerParameters.Initialize(_captureResolution);
      _faceDetectionParameters.Initialize(_captureResolution);
      
      Simulator::Initialize();
      
#ifdef RUN_SIMPLE_TRACKING_TEST
      Anki::Cozmo::VisionSystem::SetMarkerToTrack(Vision::MARKER_FIRE, DEFAULT_BLOCK_MARKER_WIDTH_MM);
#endif
      
      result = _memory.Initialize();
      if(result != RESULT_OK) { return result; }
      
      // TODO: Re-enable debugstream/MatlabViz on Basestation visionSystem
      /*
       result = DebugStream::Initialize();
       if(result != RESULT_OK) { return result; }
       
       result = MatlabVisualization::Initialize();
       if(result != RESULT_OK) { return result; }
       */
      
#if USE_MATLAB_TRACKER || USE_MATLAB_DETECTOR
      result = MatlabVisionProcessor::Initialize();
      if(result != RESULT_OK) { return result; }
#endif
      
      _RcamWrtRobot = Array<f32>(3,3,_memory._onchipScratch);
      
      _markerToTrack.Clear();
      _newMarkerToTrack.Clear();
      _newMarkerToTrackWasProvided = false;
      
      _isWaitingOnSnapShot = false;
      _isSnapshotReady = NULL;
      _snapshotROI = Embedded::Rectangle<s32>(-1, -1, -1, -1);
      _snapshot = NULL;
      
      // NOTE: we do NOT want to give our bogus camera its own calibration, b/c the camera
      // gets copied out in Vision::ObservedMarkers we leave in the mailbox for
      // the main engine thread. We don't want it referring to any memory allocated
      // here.
      _camera.SetSharedCalibration(&camCalib);
      
      VisionMarker::SetDataPath(_dataPath);
      
      _isInitialized = true;
    }
    
    return result;
  } // Init()
  
  
  Result VisionSystem::SetMarkerToTrack(const Vision::MarkerType& markerTypeToTrack,
                                        const f32 markerWidth_mm,
                                        const bool checkAngleX)
  {
    const Embedded::Point2f imageCenter(-1.f, -1.f);
    const f32     searchRadius = -1.f;
    return SetMarkerToTrack(markerTypeToTrack, markerWidth_mm,
                            imageCenter, searchRadius, checkAngleX);
  }
  
  Result VisionSystem::SetMarkerToTrack(const Vision::MarkerType& markerTypeToTrack,
                                        const f32 markerWidth_mm,
                                        const Embedded::Point2f& atImageCenter,
                                        const f32 imageSearchRadius,
                                        const bool checkAngleX,
                                        const f32 postOffsetX_mm,
                                        const f32 postOffsetY_mm,
                                        const f32 postOffsetAngle_rad)
  {
    _newMarkerToTrack.type              = markerTypeToTrack;
    _newMarkerToTrack.width_mm          = markerWidth_mm;
    _newMarkerToTrack.imageCenter       = atImageCenter;
    _newMarkerToTrack.imageSearchRadius = imageSearchRadius;
    _newMarkerToTrack.checkAngleX       = checkAngleX;
    _newMarkerToTrack.postOffsetX_mm    = postOffsetX_mm;
    _newMarkerToTrack.postOffsetY_mm    = postOffsetY_mm;
    _newMarkerToTrack.postOffsetAngle_rad = postOffsetAngle_rad;
    
    // Next call to Update(), we will call UpdateMarkerToTrack() and
    // actually replace the current _markerToTrack with the one set here.
    _newMarkerToTrackWasProvided = true;
    
    return RESULT_OK;
  }
  
  
  
  const Embedded::FixedLengthList<Embedded::VisionMarker>& VisionSystem::GetObservedMarkerList()
  {
    return _memory._markers;
  } // GetObservedMarkerList()
  
  
  Result VisionSystem::GetVisionMarkerPose(const Embedded::VisionMarker& marker,
                                           const bool ignoreOrientation,
                                           Embedded::Array<f32>&  rotation,
                                           Embedded::Point3<f32>& translation)
  {
    Embedded::Quadrilateral<f32> sortedQuad;
    if(ignoreOrientation) {
      sortedQuad = marker.corners.ComputeClockwiseCorners<f32>();
    } else {
      sortedQuad = marker.corners;
    }
    
    return P3P::computePose(sortedQuad,
                            _canonicalMarker3d[0], _canonicalMarker3d[1],
                            _canonicalMarker3d[2], _canonicalMarker3d[3],
                            _headCamInfo->focalLength_x, _headCamInfo->focalLength_y,
                            _headCamInfo->center_x, _headCamInfo->center_y,
                            rotation, translation);
  } // GetVisionMarkerPose()
  
  
  Result VisionSystem::TakeSnapshot(const Embedded::Rectangle<s32> roi, const s32 subsample,
                                    Embedded::Array<u8>& snapshot, bool& readyFlag)
  {
    if(!_isWaitingOnSnapShot)
    {
      _snapshotROI = roi;
      
      _snapshotSubsample = subsample;
      AnkiConditionalErrorAndReturnValue(_snapshotSubsample >= 1,
                                         RESULT_FAIL_INVALID_PARAMETER,
                                         "VisionSystem::TakeSnapshot()",
                                         "Subsample must be >= 1. %d was specified!\n", _snapshotSubsample);
      
      _snapshot = &snapshot;
      
      AnkiConditionalErrorAndReturnValue(_snapshot != NULL, RESULT_FAIL_INVALID_OBJECT,
                                         "VisionSystem::TakeSnapshot()", "NULL snapshot pointer!\n");
      
      AnkiConditionalErrorAndReturnValue(_snapshot->IsValid(),
                                         RESULT_FAIL_INVALID_OBJECT,
                                         "VisionSystem::TakeSnapshot()", "Invalid snapshot array!\n");
      
      const s32 nrowsSnap = _snapshot->get_size(0);
      const s32 ncolsSnap = _snapshot->get_size(1);
      
      AnkiConditionalErrorAndReturnValue(nrowsSnap*_snapshotSubsample == _snapshotROI.get_height() &&
                                         ncolsSnap*_snapshotSubsample == _snapshotROI.get_width(),
                                         RESULT_FAIL_INVALID_SIZE,
                                         "VisionSystem::TakeSnapshot()",
                                         "Snapshot ROI size (%dx%d) subsampled by %d doesn't match snapshot array size (%dx%d)!\n",
                                         _snapshotROI.get_height(), _snapshotROI.get_width(), _snapshotSubsample, nrowsSnap, ncolsSnap);
      
      _isSnapshotReady = &readyFlag;
      
      AnkiConditionalErrorAndReturnValue(_isSnapshotReady != NULL,
                                         RESULT_FAIL_INVALID_OBJECT,
                                         "VisionSystem::TakeSnapshot()",
                                         "NULL isSnapshotReady pointer!\n");
      
      _isWaitingOnSnapShot = true;
      
    } // if !_isWaitingOnSnapShot
    
    return RESULT_OK;
  } // TakeSnapshot()
  
  
  Result VisionSystem::TakeSnapshotHelper(const Embedded::Array<u8>& grayscaleImage)
  {
    if(_isWaitingOnSnapShot) {
      
      const s32 nrowsFull = grayscaleImage.get_size(0);
      const s32 ncolsFull = grayscaleImage.get_size(1);
      
      if(_snapshotROI.top    < 0 || _snapshotROI.top    >= nrowsFull-1 ||
         _snapshotROI.bottom < 0 || _snapshotROI.bottom >= nrowsFull-1 ||
         _snapshotROI.left   < 0 || _snapshotROI.left   >= ncolsFull-1 ||
         _snapshotROI.right  < 0 || _snapshotROI.right  >= ncolsFull-1)
      {
        PRINT_STREAM_INFO("VisionSystem.TakeSnapshotHelper", "VisionSystem::TakeSnapshotHelper(): Snapshot ROI out of bounds!");
        return RESULT_FAIL_INVALID_SIZE;
      }
      
      const s32 nrowsSnap = _snapshot->get_size(0);
      const s32 ncolsSnap = _snapshot->get_size(1);
      
      for(s32 iFull=_snapshotROI.top, iSnap=0;
          iFull<_snapshotROI.bottom && iSnap<nrowsSnap;
          iFull+= _snapshotSubsample, ++iSnap)
      {
        const u8 * restrict pImageRow = grayscaleImage.Pointer(iFull,0);
        u8 * restrict pSnapRow = _snapshot->Pointer(iSnap, 0);
        
        for(s32 jFull=_snapshotROI.left, jSnap=0;
            jFull<_snapshotROI.right && jSnap<ncolsSnap;
            jFull+= _snapshotSubsample, ++jSnap)
        {
          pSnapRow[jSnap] = pImageRow[jFull];
        }
      }
      
      _isWaitingOnSnapShot = false;
      *_isSnapshotReady = true;
      
    } // if _isWaitingOnSnapShot
    
    return RESULT_OK;
    
  } // TakeSnapshotHelper()
  
  
  
#if defined(SEND_IMAGE_ONLY)
#  error SEND_IMAGE_ONLY doesn't really make sense for Basestation vision system.
#elif defined(RUN_GROUND_TRUTHING_CAPTURE)
#  error RUN_GROUND_TRUTHING_CAPTURE not implemented in Basestation vision system.
#endif
  
  Result GetImageHelper(const Vision::Image& srcImage,
                      Array<u8>& destArray)
  {
    const s32 captureHeight = destArray.get_size(0);
    const s32 captureWidth  = destArray.get_size(1);
    
    if(srcImage.GetNumRows() != captureHeight || srcImage.GetNumCols() != captureWidth) {
      PRINT_NAMED_ERROR("VisionSystem.GetImageHelper.MismatchedImageSizes",
                        "Source Vision::Image and destination Embedded::Array should "
                        "be the same size (source is %dx%d and destinatinon is %dx%d\n",
                        srcImage.GetNumRows(), srcImage.GetNumCols(),
                        captureHeight, captureWidth);
      return RESULT_FAIL_INVALID_SIZE;
    }
    
    memcpy(reinterpret_cast<u8*>(destArray.get_buffer()),
           srcImage.GetDataPointer(),
           captureHeight*captureWidth*sizeof(u8));
    
    return RESULT_OK;
    
  } // GetImageHelper()

  
  // This is the regular Update() call
  Result VisionSystem::Update(const RobotState robotState,
                              const Vision::Image&    inputImage)
  {
    Result lastResult = RESULT_OK;
    
    AnkiConditionalErrorAndReturnValue(IsInitialized(), RESULT_FAIL,
                                       "VisionSystem.Update", "VisionSystem not initialized.\n");
    
    _frameNumber++;
    
    // no-op on real hardware
    if(!Simulator::IsFrameReady()) {
      return RESULT_OK;
    }
    
    /* Not necessary on basestation
     // Make sure that we send the robot state message associated with the
     // image we are about to process.
     Messages::SendRobotStateMsg(&robotState);
     */
    
    UpdateRobotState(robotState);
    
    // prevent us from trying to update a tracker we just initialized in the same
    // frame
    bool trackerJustInitialzed = false;
    
    // If SetMarkerToTrack() was called by main() during previous Update(),
    // actually swap in the new marker now.
    lastResult = UpdateMarkerToTrack();
    AnkiConditionalErrorAndReturnValue(lastResult == RESULT_OK, lastResult,
                                       "VisionSystem::Update()", "UpdateMarkerToTrack failed.\n");
    
    // Use the timestamp of passed-in robot state as our frame capture's
    // timestamp.  This is not totally correct, since the image will be
    // grabbed some (trivial?) number of cycles later, once we get to the
    // CameraGetFrame() calls below.  But this enforces, for now, that we
    // always send a RobotState message off to basestation with a matching
    // timestamp to every VisionMarker message.
    //const TimeStamp_t imageTimeStamp = HAL::GetTimeStamp();
    const TimeStamp_t imageTimeStamp = inputImage.GetTimestamp(); // robotState.timestamp;
    
    if(_mode & TAKING_SNAPSHOT) {
      // Nothing to do, unless a snapshot was requested
      
      if(_isWaitingOnSnapShot) {
        const s32 captureHeight = Vision::CameraResInfo[_captureResolution].height;
        const s32 captureWidth  = Vision::CameraResInfo[_captureResolution].width;
        
        
        Array<u8> grayscaleImage(captureHeight, captureWidth,
                                 _memory._offchipScratch, Flags::Buffer(false,false,false));
        
        GetImageHelper(inputImage, grayscaleImage);
        
        if((lastResult = TakeSnapshotHelper(grayscaleImage)) != RESULT_OK) {
          PRINT_STREAM_INFO("VisionSystem.Update", "TakeSnapshotHelper() failed.\n");
          return lastResult;
        }
      }
      
    } // if(_mode & TAKING_SNAPSHOT)
    
    
    if(_mode & LOOKING_FOR_MARKERS) {
      Simulator::SetDetectionReadyTime(); // no-op on real hardware
      
      _memory.ResetBuffers();
      
      //MemoryStack _offchipScratchlocal(VisionMemory::_offchipScratch);
      
      const s32 captureHeight = Vision::CameraResInfo[_captureResolution].height;
      const s32 captureWidth  = Vision::CameraResInfo[_captureResolution].width;
      
      Array<u8> grayscaleImage(captureHeight, captureWidth,
                               _memory._offchipScratch, Flags::Buffer(false,false,false));
      
      GetImageHelper(inputImage, grayscaleImage);
      
      if((lastResult = TakeSnapshotHelper(grayscaleImage)) != RESULT_OK) {
        PRINT_STREAM_INFO("VisionSystem.Update", "TakeSnapshotHelper() failed.\n");
        return lastResult;
      }
      
      BeginBenchmark("VisionSystem_CameraImagingPipeline");
      
      if(_vignettingCorrection == VignettingCorrection_Software) {
        BeginBenchmark("VisionSystem_CameraImagingPipeline_Vignetting");
        
        MemoryStack _onchipScratchlocal = _memory._onchipScratch;
        FixedLengthList<f32> polynomialParameters(5, _onchipScratchlocal, Flags::Buffer(false, false, true));
        
        for(s32 i=0; i<5; i++)
          polynomialParameters[i] = _vignettingCorrectionParameters[i];
        
        CorrectVignetting(grayscaleImage, polynomialParameters);
        
        EndBenchmark("VisionSystem_CameraImagingPipeline_Vignetting");
      } // if(_vignettingCorrection == VignettingCorrection_Software)
      
      if(_autoExposure_enabled && (_frameNumber % _autoExposure_adjustEveryNFrames) == 0) {
        BeginBenchmark("VisionSystem_CameraImagingPipeline_AutoExposure");
        
        ComputeBestCameraParameters(
                                    grayscaleImage,
                                    Embedded::Rectangle<s32>(0, grayscaleImage.get_size(1)-1, 0, grayscaleImage.get_size(0)-1),
                                    _autoExposure_integerCountsIncrement,
                                    _autoExposure_highValue,
                                    _autoExposure_percentileToMakeHigh,
                                    _autoExposure_minExposureTime,
                                    _autoExposure_maxExposureTime,
                                    _autoExposure_tooHighPercentMultiplier,
                                    _exposureTime,
                                    _memory._ccmScratch);
        
        EndBenchmark("VisionSystem_CameraImagingPipeline_AutoExposure");
      }
      
      // TODO: Provide a way to specify camera parameters from basestation
      //HAL::CameraSetParameters(_exposureTime, _vignettingCorrection == VignettingCorrection_CameraHardware);
      
      EndBenchmark("VisionSystem_CameraImagingPipeline");
      
      // TODO: Re-enable sending of images from basestation vision
      //DownsampleAndSendImage(grayscaleImage);
      
      if((lastResult = LookForMarkers(grayscaleImage,
                                      _detectionParameters,
                                      _memory._markers,
                                      _memory._ccmScratch,
                                      _memory._onchipScratch,
                                      _memory._offchipScratch)) != RESULT_OK)
      {
        return lastResult;
      }
      
      const s32 numMarkers = _memory._markers.get_size();
      
      bool isTrackingMarkerFound = false;
      for(s32 i_marker = 0; i_marker < numMarkers; ++i_marker)
      {
        const VisionMarker& crntMarker = _memory._markers[i_marker];
        
        // Construct a basestation quad from an embedded one:
        Quad2f quad({crntMarker.corners[Embedded::Quadrilateral<f32>::TopLeft].x,
          crntMarker.corners[Embedded::Quadrilateral<f32>::TopLeft].y},
                    {crntMarker.corners[Embedded::Quadrilateral<f32>::BottomLeft].x,
                      crntMarker.corners[Embedded::Quadrilateral<f32>::BottomLeft].y},
                    {crntMarker.corners[Embedded::Quadrilateral<f32>::TopRight].x,
                      crntMarker.corners[Embedded::Quadrilateral<f32>::TopRight].y},
                    {crntMarker.corners[Embedded::Quadrilateral<f32>::BottomRight].x,
                      crntMarker.corners[Embedded::Quadrilateral<f32>::BottomRight].y});
        
        Vision::ObservedMarker obsMarker(imageTimeStamp, crntMarker.markerType,
                                         quad, _camera);
        
        _visionMarkerMailbox.putMessage(obsMarker);
        
        
        // Was the desired marker found? If so, start tracking it -- if not already in tracking mode!
        if(!(_mode & TRACKING)          &&
           _markerToTrack.IsSpecified() &&
           !isTrackingMarkerFound       &&
           _markerToTrack.Matches(crntMarker))
        {
          // We will start tracking the _first_ marker of the right type that
          // we see.
          // TODO: Something smarter to track the one closest to the image center or to the expected location provided by the basestation?
          isTrackingMarkerFound = true;
          
          // I'd rather only initialize _trackingQuad if InitTemplate() succeeds, but
          // InitTemplate downsamples it for the time being, since we're still doing template
          // initialization at tracking resolution instead of the eventual goal of doing it at
          // full detection resolution.
          _trackingQuad = crntMarker.corners;
          
          // Normalize the image
          // NOTE: This will change grayscaleImage!
          if(_trackerParameters.normalizationFilterWidthFraction < 0.f) {
            // Faster: normalize using mean of quad
            lastResult = BrightnessNormalizeImage(grayscaleImage, _trackingQuad);
          } else {
            // Slower: normalize using local averages
            // NOTE: This is currently off-chip for memory reasons, so it's slow!
            lastResult = BrightnessNormalizeImage(grayscaleImage, _trackingQuad,
                                                  _trackerParameters.normalizationFilterWidthFraction,
                                                  _memory._offchipScratch);
          }
          
          AnkiConditionalErrorAndReturnValue(lastResult == RESULT_OK, lastResult,
                                             "VisionSystem::Update::BrightnessNormalizeImage",
                                             "BrightnessNormalizeImage failed.\n");
          
          if((lastResult = InitTemplate(grayscaleImage,
                                        _trackingQuad,
                                        _trackerParameters,
                                        _tracker,
                                        _memory._ccmScratch,
                                        _memory._onchipScratch, //< NOTE: onchip is a reference
                                        _memory._offchipScratch)) != RESULT_OK)
          {
            return lastResult;
          }
          
          trackerJustInitialzed = true;
          
          // store the current mode so we can put it back when done tracking
          _modeBeforeTracking = _mode;
          
          // Template initialization succeeded, switch to tracking mode:
          // TODO: Log or issue message?
          // NOTE: this disables any other modes so we are *only* tracking
          _mode = IDLE;
          EnableModeHelper(TRACKING);
          
        } // if(isTrackingMarkerSpecified && !isTrackingMarkerFound && markerType == markerToTrack)
      } // for(each marker)
    } // if(_mode & LOOKING_FOR_MARKERS)
    
    
    if(_mode & TRACKING) {
      Simulator::SetTrackingReadyTime(); // no-op on real hardware
      
      //
      // Capture image for tracking
      //
      bool converged = false;
      if(!trackerJustInitialzed)
      {
        MemoryStack _offchipScratchlocal(_memory._offchipScratch);
        MemoryStack _onchipScratchlocal(_memory._onchipScratch);
        
        const s32 captureHeight = Vision::CameraResInfo[_captureResolution].height;
        const s32 captureWidth  = Vision::CameraResInfo[_captureResolution].width;
        
        Array<u8> grayscaleImage(captureHeight, captureWidth,
                                 _onchipScratchlocal, Flags::Buffer(false,false,false));
        
        GetImageHelper(inputImage, grayscaleImage);
        //memcpy(reinterpret_cast<u8*>(grayscaleImage.get_buffer()), inputImage, captureWidth*captureHeight*sizeof(u8));
        //HAL::CameraGetFrame(),
        //  _captureResolution, false);
        
        if((lastResult = TakeSnapshotHelper(grayscaleImage)) != RESULT_OK) {
          PRINT_STREAM_INFO("VisionSystem.Update", "TakeSnapshotHelper() failed.\n");
          return lastResult;
        }
        
        BeginBenchmark("VisionSystem_CameraImagingPipeline");
        
        if(_vignettingCorrection == VignettingCorrection_Software) {
          BeginBenchmark("VisionSystem_CameraImagingPipeline_Vignetting");
          
          MemoryStack _onchipScratchlocal = _memory._onchipScratch;
          FixedLengthList<f32> polynomialParameters(5, _onchipScratchlocal, Flags::Buffer(false, false, true));
          
          for(s32 i=0; i<5; i++)
            polynomialParameters[i] = _vignettingCorrectionParameters[i];
          
          CorrectVignetting(grayscaleImage, polynomialParameters);
          
          EndBenchmark("VisionSystem_CameraImagingPipeline_Vignetting");
        } // if(_vignettingCorrection == VignettingCorrection_Software)
        
        // TODO: allow tracking to work with exposure changes
        /*if(_autoExposure_enabled && (_frameNumber % _autoExposure_adjustEveryNFrames) == 0) {
         BeginBenchmark("VisionSystem_CameraImagingPipeline_AutoExposure");
         
         ComputeBestCameraParameters(
         grayscaleImage,
         Rectangle<s32>(0, grayscaleImage.get_size(1)-1, 0, grayscaleImage.get_size(0)-1),
         _autoExposure_integerCountsIncrement,
         _autoExposure_highValue,
         _autoExposure_percentileToMakeHigh,
         _autoExposure_minExposureTime, _autoExposure_maxExposureTime,
         _autoExposure_tooHighPercentMultiplier,
         _exposureTime,
         VisionMemory::_ccmScratch);
         
         EndBenchmark("VisionSystem_CameraImagingPipeline_AutoExposure");
         }*/
        
        EndBenchmark("VisionSystem_CameraImagingPipeline");
        
        // TODO: Re-enable setting camera parameters from basestation vision
        //HAL::CameraSetParameters(_exposureTime, _vignettingCorrection == VignettingCorrection_CameraHardware);
        
        // TODO: Re-enable sending of images from basestation vision
        //DownsampleAndSendImage(grayscaleImage);
        
        // Normalize the image
        // NOTE: This will change grayscaleImage!
        if(_trackerParameters.normalizationFilterWidthFraction < 0.f) {
          // Faster: normalize using mean of quad
          lastResult = BrightnessNormalizeImage(grayscaleImage, _trackingQuad);
        } else {
          // Slower: normalize using local averages
          // NOTE: This is currently off-chip for memory reasons, so it's slow!
          lastResult = BrightnessNormalizeImage(grayscaleImage, _trackingQuad,
                                                _trackerParameters.normalizationFilterWidthFraction,
                                                _memory._offchipScratch);
        }
        
        AnkiConditionalErrorAndReturnValue(lastResult == RESULT_OK, lastResult,
                                           "VisionSystem::Update::BrightnessNormalizeImage",
                                           "BrightnessNormalizeImage failed.\n");
        
        //
        // Tracker Prediction
        //
        // Adjust the tracker transformation by approximately how much we
        // think we've moved since the last tracking call.
        //
        
        if((lastResult =TrackerPredictionUpdate(grayscaleImage, _onchipScratchlocal)) != RESULT_OK) {
          PRINT_STREAM_INFO("VisionSystem.Update", " TrackTemplate() failed.\n");
          return lastResult;
        }
        
        //
        // Update the tracker transformation using this image
        //
        
        // Set by TrackTemplate() call
        if((lastResult = TrackTemplate(grayscaleImage,
                                       _trackingQuad,
                                       _trackerParameters,
                                       _tracker,
                                       converged,
                                       _memory._ccmScratch,
                                       _onchipScratchlocal,
                                       _offchipScratchlocal)) != RESULT_OK) {
          PRINT_STREAM_INFO("VisionSystem.Update", "TrackTemplate() failed.\n");
          return lastResult;
        }
      } else {
        converged = true;
      } // if(!trackerJustInitialzed)
      
      //
      // Create docking error signal from tracker
      //
      
<<<<<<< HEAD
      DockingErrorSignal dockErrMsg;
      dockErrMsg.timestamp = imageTimeStamp;
      dockErrMsg.didTrackingSucceed = static_cast<u8>(converged);
      
=======
>>>>>>> c5e7746d
      if(converged)
      {
        Embedded::Quadrilateral<f32> currentQuad = GetTrackerQuad(_memory._onchipScratch);
       
        //FillDockErrMsg(currentQuad, dockErrMsg, _memory._onchipScratch);
        
        // Convert to Pose3d and put it in the docking mailbox for the robot to
        // get and send off to the real robot for docking. Note the pose should
        // really have the camera pose as its parent, but we'll let the robot
        // take care of that, since the vision system is running off on its own
        // thread.
        Array<f32> R(3,3,_memory._onchipScratch);
        lastResult = _tracker.GetRotationMatrix(R);
        if(RESULT_OK != lastResult) {
          PRINT_NAMED_ERROR("VisionSystem.Update.TrackerRotationFail",
                            "Could not get Rotation matrix from 6DoF tracker.");
          return lastResult;
        }
        RotationMatrix3d Rmat{
          R[0][0], R[0][1], R[0][2],
          R[1][0], R[1][1], R[1][2],
          R[2][0], R[2][1], R[2][2]
        };
        Pose3d markerPoseWrtCamera(Rmat, {
          _tracker.GetTranslation().x, _tracker.GetTranslation().y, _tracker.GetTranslation().z
        });
        
        // Add docking offset:
        if(_markerToTrack.postOffsetAngle_rad != 0.f ||
           _markerToTrack.postOffsetX_mm != 0.f ||
           _markerToTrack.postOffsetY_mm != 0.f)
        {
          // Note that the tracker effectively uses camera coordinates for the
          // marker, so the requested "X" offset (which is distance away from
          // the marker's face) is along its negative "Z" axis.
          Pose3d offsetPoseWrtMarker(_markerToTrack.postOffsetAngle_rad, Y_AXIS_3D(),
                                     {-_markerToTrack.postOffsetY_mm, 0.f, -_markerToTrack.postOffsetX_mm});
          markerPoseWrtCamera *= offsetPoseWrtMarker;
        }
        
        // Send tracker quad if image streaming
        if (_imageSendMode == ImageSendMode::Stream) {
          f32 scale = 1.f;
          for (u8 s = (u8)Vision::CAMERA_RES_CVGA; s<(u8)_nextSendImageResolution; ++s) {
            scale *= 0.5f;
          }
          
          VizInterface::TrackerQuad m;
          m.topLeft_x     = static_cast<u16>(currentQuad[Embedded::Quadrilateral<f32>::TopLeft].x * scale);
          m.topLeft_y     = static_cast<u16>(currentQuad[Embedded::Quadrilateral<f32>::TopLeft].y * scale);
          m.topRight_x    = static_cast<u16>(currentQuad[Embedded::Quadrilateral<f32>::TopRight].x * scale);
          m.topRight_y    = static_cast<u16>(currentQuad[Embedded::Quadrilateral<f32>::TopRight].y * scale);
          m.bottomRight_x = static_cast<u16>(currentQuad[Embedded::Quadrilateral<f32>::BottomRight].x * scale);
          m.bottomRight_y = static_cast<u16>(currentQuad[Embedded::Quadrilateral<f32>::BottomRight].y * scale);
          m.bottomLeft_x  = static_cast<u16>(currentQuad[Embedded::Quadrilateral<f32>::BottomLeft].x * scale);
          m.bottomLeft_y  = static_cast<u16>(currentQuad[Embedded::Quadrilateral<f32>::BottomLeft].y * scale);
          
          //HAL::RadioSendMessage(GET_MESSAGE_ID(Messages::TrackerQuad), &m);
          _trackerMailbox.putMessage(m);
        }
        
        // Reset the failure counter
        _numTrackFailures = 0;
        
        _dockingMailbox.putMessage({markerPoseWrtCamera, imageTimeStamp});
      }
      else {
        _numTrackFailures += 1;
        
        if(_numTrackFailures == MAX_TRACKING_FAILURES)
        {          
          PRINT_NAMED_INFO("VisionSystem.Update", "Reached max number of tracking "
                           "failures (%d). Switching back to looking for markers.\n",
                           MAX_TRACKING_FAILURES);
          
          // This resets docking, puttings us back in VISION_MODE_LOOKING_FOR_MARKERS mode
          SetMarkerToTrack(_markerToTrack.type,
                           _markerToTrack.width_mm,
                           _markerToTrack.imageCenter,
                           _markerToTrack.imageSearchRadius,
                           _markerToTrack.checkAngleX,
                           _markerToTrack.postOffsetX_mm,
                           _markerToTrack.postOffsetY_mm,
                           _markerToTrack.postOffsetAngle_rad);
        }
      }
      
      //Messages::ProcessDockingErrorSignalMessage(dockErrMsg);
      
      
    } // if(_mode & TRACKING)
    
    
    if(_mode & DETECTING_FACES) {
      Simulator::SetFaceDetectionReadyTime();
  
      if(_faceTracker == nullptr) {
        PRINT_NAMED_ERROR("VisionSystem.Update.NullFaceTracker",
                          "In detecting faces mode, but face tracker is null.");
        return RESULT_FAIL;
      }
      
      _faceTracker->Update(inputImage);
      
      for(auto & currentFace : _faceTracker->GetFaces())
      {
        _faceMailbox.putMessage(currentFace);

      } // for each face detection
      
    } // if(_mode & DETECTING_FACES)
    
    // DEBUG!!!!
    //_mode |= LOOKING_FOR_SALIENCY;
    
    if(_mode & LOOKING_FOR_SALIENCY)
    {
      const bool headSame =  NEAR(_robotState.headAngle, _prevRobotState.headAngle, DEG_TO_RAD(1));
      const bool poseSame = (NEAR(_robotState.pose.x,    _prevRobotState.pose.x,    1.f) &&
                             NEAR(_robotState.pose.y,    _prevRobotState.pose.y,    1.f) &&
                             NEAR(_robotState.pose.angle,_prevRobotState.pose.angle, DEG_TO_RAD(1)));
      
      //PRINT_STREAM_INFO("pose_angle diff = %.1f\n", RAD_TO_DEG(std::abs(_robotState.pose_angle - _prevRobotState.pose_angle)));
      
      if(headSame && poseSame && !_prevImage.IsEmpty()) {
        /*
        Vision::Image diffImage(*inputImage);
        diffImage -= _prevImage;
        diffImage.Abs();
        */
#       if ANKI_COZMO_USE_MATLAB_VISION
        //_matlab.PutOpencvMat(diffImage.get_CvMat_(), "diffImage");
        //_matlab.EvalString("imagesc(diffImage), axis image, drawnow");
        
        _matlab.PutOpencvMat(inputImage->get_CvMat_(), "inputImage");
        _matlab.PutOpencvMat(_prevImage.get_CvMat_(), "prevImage");
        
        
        _matlab.EvalString("[nrows,ncols,~] = size(inputImage); "
                           "[xgrid,ygrid] = meshgrid(1:ncols,1:nrows); "
                           "logImg1 = log(max(1,double(prevImage))); "
                           "logImg2 = log(max(1,double(inputImage))); "
                           "diff = imabsdiff(logImg1, logImg2); "
                           "diffThresh = diff > log(1.5); "
                           "if any(diffThresh(:)), "
                           "  diff(~diffThresh) = 0; "
                           "  sumDiff = sum(diff(:)); "
                           "  x = sum(xgrid(:).*diff(:))/sumDiff; "
                           "  y = sum(ygrid(:).*diff(:))/sumDiff; "
                           "  centroid = [x y]; "
/*                           "stats = regionprops(diffThresh, 'Area', 'Centroid', 'PixelIdxList'); "
                           "areas = [stats.Area]; "
                           "keep = areas > .01*nrows*ncols & areas < .5*nrows*ncols; "
                           "diffThresh(vertcat(stats(~keep).PixelIdxList)) = false; "
                           "keep = find(keep); "
                           "if ~isempty(keep), "
                           "  [~,toTrack] = max(areas(keep)); "
                           "  centroid = stats(keep(toTrack)).Centroid; "
  */                         "else, "
                           "  clear centroid; "
                           "end");
        
        if(_matlab.DoesVariableExist("centroid")) {
          
          _matlab.EvalString("hold off, imagesc(diff), axis image, colormap(gray), "
                             "title(%d), "
                             "hold on, plot(centroid(1), centroid(2), 'go', 'MarkerSize', 10, 'LineWidth', 2); drawnow",
                             inputImage->GetTimestamp());
          
          mxArray* mxCentroid = _matlab.GetArray("centroid");
          
          CORETECH_ASSERT(mxGetNumberOfElements(mxCentroid) == 2);
          const f32 xCen = mxGetPr(mxCentroid)[0];
          const f32 yCen = mxGetPr(mxCentroid)[1];
          
          MessagePanAndTiltHead msg;
          
          // Convert image positions to desired angles
          const f32 yError_pix = static_cast<f32>(inputImage->GetNumRows())*0.5f - yCen;
          msg.relativeHeadTiltAngle_rad = atan_fast(yError_pix / _headCamInfo->focalLength_y);
          
          const f32 xError_pix = static_cast<f32>(inputImage->GetNumCols())*0.5f - xCen;
          msg.relativePanAngle_rad = atan_fast(xError_pix / _headCamInfo->focalLength_x);
          
          _panTiltMailbox.putMessage(msg);
        }
        
        _matlab.EvalString("imagesc(imabsdiff(inputImage, prevImage)), axis image, colormap(gray), drawnow");
        _matlab.EvalString("title(%d)", inputImage->GetTimestamp());
#       endif

        
      } // if(headSame && poseSame)
      
      // Store a copy of the current image for next time
      // TODO: switch to just swapping pointers between current and previous image
      inputImage.CopyDataTo(_prevImage);
      _prevImage.SetTimestamp(inputImage.GetTimestamp());
      
    } // if(_mode & LOOKING_FOR_SALIENCY)
    
    return lastResult;
  } // Update() [Real]
  
  
  void VisionSystem::SetParams(const bool autoExposureOn,
                     const f32 exposureTime,
                     const s32 integerCountsIncrement,
                     const f32 minExposureTime,
                     const f32 maxExposureTime,
                     const u8 highValue,
                     const f32 percentileToMakeHigh)
  {
    _autoExposure_enabled = autoExposureOn;
    _exposureTime = exposureTime;
    _autoExposure_integerCountsIncrement = integerCountsIncrement;
    _autoExposure_minExposureTime = minExposureTime;
    _autoExposure_maxExposureTime = maxExposureTime;
    _autoExposure_highValue = highValue;
    _autoExposure_percentileToMakeHigh = percentileToMakeHigh;
    
    PRINT_NAMED_INFO("VisionSystem.SetParams", "Changed VisionSystem params: autoExposureOn %d exposureTime %f integerCountsInc %d, minExpTime %f, maxExpTime %f, highVal %d, percToMakeHigh %f\n",
               _autoExposure_enabled,
               _exposureTime,
               _autoExposure_integerCountsIncrement,
               _autoExposure_minExposureTime,
               _autoExposure_maxExposureTime,
               _autoExposure_highValue,
               _autoExposure_percentileToMakeHigh);
  }
  
  void VisionSystem::SetFaceDetectParams(const f32 scaleFactor,
                                         const s32 minNeighbors,
                                         const s32 minObjectHeight,
                                         const s32 minObjectWidth,
                                         const s32 maxObjectHeight,
                                         const s32 maxObjectWidth)
  {
    PRINT_STREAM_INFO("VisionSystem::SetFaceDetectParams", "Updated VisionSystem FaceDetect params");
    _faceDetectionParameters.scaleFactor = scaleFactor;
    _faceDetectionParameters.minNeighbors = minNeighbors;
    _faceDetectionParameters.minHeight = minObjectHeight;
    _faceDetectionParameters.minWidth = minObjectWidth;
    _faceDetectionParameters.maxHeight = maxObjectHeight;
    _faceDetectionParameters.maxWidth = maxObjectWidth;
  }
    
} // namespace Cozmo
} // namespace Anki<|MERGE_RESOLUTION|>--- conflicted
+++ resolved
@@ -335,11 +335,7 @@
   }
   
 
-<<<<<<< HEAD
-  bool VisionSystem::CheckMailbox(DockingErrorSignal&  msg)
-=======
   bool VisionSystem::CheckMailbox(std::pair<Pose3d, TimeStamp_t>& markerPoseWrtCamera)
->>>>>>> c5e7746d
   {
     bool retVal = false;
     if(IsInitialized()) {
@@ -903,116 +899,6 @@
     return result;
   } // TrackerPredictionUpdate()
   
-<<<<<<< HEAD
-  void VisionSystem::FillDockErrMsg(const Embedded::Quadrilateral<f32>& currentQuad,
-                                    DockingErrorSignal& dockErrMsg,
-                                    MemoryStack scratch)
-  {
-    dockErrMsg.isApproximate = false;
-    
-#if USE_APPROXIMATE_DOCKING_ERROR_SIGNAL
-    dockErrMsg.isApproximate = true;
-    
-    const bool useTopBar = false; // TODO: pass in? make a docker parameter?
-    const f32 focalLength_x = _headCamInfo->focalLength_x;
-    const f32 imageResolutionWidth_pix = _detectionParameters.detectionWidth;
-    
-    Quadrilateral<f32> sortedQuad = currentQuad.ComputeClockwiseCorners<f32>();
-    const Point<f32>& lineLeft  = (useTopBar ? sortedQuad[0] : sortedQuad[3]); // topLeft  or bottomLeft
-    const Point<f32>& lineRight = (useTopBar ? sortedQuad[1] : sortedQuad[2]); // topRight or bottomRight
-    
-    AnkiAssert(lineRight.x > lineLeft.x);
-    
-    //L = sqrt(sum( (upperRight-upperLeft).^2) );
-    const f32 lineDx = lineRight.x - lineLeft.x;
-    const f32 lineDy = lineRight.y - lineLeft.y;
-    const f32 lineLength = sqrtf(lineDx*lineDx + lineDy*lineDy);
-    
-    // Get the angle from vertical of the top or bottom bar of the marker
-    //we're tracking
-    
-    //angleError = -asin( (upperRight(2)-upperLeft(2)) / L);
-    //const f32 angleError = -asinf( (upperRight.y-upperLeft.y) / lineLength);
-    const f32 angleError = -asinf( (lineRight.y-lineLeft.y) / lineLength) * 4;  // Multiply by scalar which makes angleError a little more accurate.  TODO: Something smarter than this.
-    
-    //currentDistance = BlockMarker3D.ReferenceWidth * this.calibration.fc(1) / L;
-    const f32 distanceError = trackingMarkerWidth_mm * focalLength_x / lineLength;
-    
-    //ANS: now returning error in terms of camera. mainExecution converts to robot coords
-    // //distError = currentDistance - CozmoDocker.LIFT_DISTANCE;
-    // const f32 distanceError = currentDistance - cozmoLiftDistanceInMM;
-    
-    // TODO: should I be comparing to ncols/2 or calibration center?
-    
-    //midPointErr = -( (upperRight(1)+upperLeft(1))/2 - this.trackingResolution(1)/2 );
-    f32 midpointError = ( (lineRight.x+lineLeft.x)/2 - imageResolutionWidth_pix/2 );
-    
-    //midPointErr = midPointErr * currentDistance / this.calibration.fc(1);
-    midpointError *= distanceError / focalLength_x;
-    
-    // Go ahead and put the errors in the robot centric coordinates (other
-    // than taking head angle into account)
-    dockErrMsg.x_distErr = distanceError;
-    dockErrMsg.y_horErr  = -midpointError;
-    dockErrMsg.angleErr  = angleError;
-    dockErrMsg.z_height  = -1.f; // unknown for approximate error signal
-    
-#elif DOCKING_ALGORITHM == DOCKING_LUCAS_KANADE_SAMPLED_PLANAR6DOF
-    
-#if USE_MATLAB_TRACKER
-    MatlabVisionProcessor::ComputeProjectiveDockingSignal(currentQuad,
-                                                          dockErrMsg.x_distErr,
-                                                          dockErrMsg.y_horErr,
-                                                          dockErrMsg.z_height,
-                                                          dockErrMsg.angleErr);
-#else
-    // Despite the names, fill the elements of the message with camera-centric coordinates
-    dockErrMsg.x_distErr = _tracker.GetTranslation().x;
-    dockErrMsg.y_horErr  = _tracker.GetTranslation().y;
-    dockErrMsg.z_height  = _tracker.GetTranslation().z;
-    
-    dockErrMsg.angleErr  = _tracker.get_angleY();
-    
-#endif // if USE_MATLAB_TRACKER
-    
-#elif DOCKING_ALGORITHM == DOCKING_LUCAS_KANADE_PROJECTIVE || DOCKING_ALGORITHM == DOCKING_LUCAS_KANADE_SAMPLED_PROJECTIVE || DOCKING_ALGORITHM == DOCKING_BINARY_TRACKER
-    
-#if USE_MATLAB_TRACKER
-    MatlabVisionProcessor::ComputeProjectiveDockingSignal(currentQuad,
-                                                          dockErrMsg.x_distErr,
-                                                          dockErrMsg.y_horErr,
-                                                          dockErrMsg.z_height,
-                                                          dockErrMsg.angleErr);
-#else
-    
-    // Compute the current pose of the block relative to the camera:
-    Array<P3P_PRECISION> R = Array<P3P_PRECISION>(3,3, scratch);
-    Point3<P3P_PRECISION> T;
-    Quadrilateral<P3P_PRECISION> currentQuad_atPrecision(Point<P3P_PRECISION>(currentQuad[0].x, currentQuad[0].y),
-                                                         Point<P3P_PRECISION>(currentQuad[1].x, currentQuad[1].y),
-                                                         Point<P3P_PRECISION>(currentQuad[2].x, currentQuad[2].y),
-                                                         Point<P3P_PRECISION>(currentQuad[3].x, currentQuad[3].y));
-    
-#warning broken
-    /*P3P::computePose(currentQuad_atPrecision,
-     _canonicalMarker3d[0], _canonicalMarker3d[1],
-     _canonicalMarker3d[2], _canonicalMarker3d[3],
-     _headCamInfo->focalLength_x, _headCamInfo->focalLength_y,
-     _headCamInfo->center_x, _headCamInfo->center_y,
-     R, T, scratch);*/
-    
-    // Extract what we need for the docking error signal from the block's pose:
-    dockErrMsg.x_distErr = T.x;
-    dockErrMsg.y_horErr  = T.y;
-    dockErrMsg.z_height  = T.z;
-    dockErrMsg.angleErr  = asinf(R[2][0]);
-    
-#endif // if USE_MATLAB_TRACKER
-    
-#endif // if USE_APPROXIMATE_DOCKING_ERROR_SIGNAL
-  } // FillDockErrMsg()
-=======
->>>>>>> c5e7746d
   
 #if 0
 #pragma mark --- Public VisionSystem API Implementations ---
@@ -1779,17 +1665,6 @@
         converged = true;
       } // if(!trackerJustInitialzed)
       
-      //
-      // Create docking error signal from tracker
-      //
-      
-<<<<<<< HEAD
-      DockingErrorSignal dockErrMsg;
-      dockErrMsg.timestamp = imageTimeStamp;
-      dockErrMsg.didTrackingSucceed = static_cast<u8>(converged);
-      
-=======
->>>>>>> c5e7746d
       if(converged)
       {
         Embedded::Quadrilateral<f32> currentQuad = GetTrackerQuad(_memory._onchipScratch);
