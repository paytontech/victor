/**
 * File: rollBlockHelper.h
 *
 * Author: Kevin M. Karol
 * Created: 2/1/17
 *
 * Description: Handles rolling a block
 *
 * Copyright: Anki, Inc. 2017
 *
 **/



#include "anki/cozmo/basestation/behaviorSystem/behaviorHelpers/rollBlockHelper.h"

#include "anki/cozmo/basestation/behaviorSystem/AIWhiteboard.h"
#include "anki/cozmo/basestation/behaviorSystem/aiComponent.h"
#include "anki/cozmo/basestation/behaviorSystem/behaviorHelpers/behaviorHelperComponent.h"
#include "anki/cozmo/basestation/behaviorSystem/behaviorHelpers/pickupBlockHelper.h"
#include "anki/cozmo/basestation/behaviorSystem/behaviorHelpers/placeBlockHelper.h"
#include "anki/cozmo/basestation/blockWorld/blockWorld.h"
#include "anki/cozmo/basestation/robot.h"

namespace Anki {
namespace Cozmo {
  
namespace{
static const int kMaxNumRetrys = 3;
}
  
// - - - - - - - - - - - - - - - - - - - - - - - - - - - - - - - - - - - - - - - - - - - - - - - - - - - - - - - - - - -
RollBlockHelper::RollBlockHelper(Robot& robot,
                                 IBehavior& behavior,
                                 BehaviorHelperFactory& helperFactory,
                                 const ObjectID& targetID,
                                 bool rollToUpright,
                                 const RollBlockParameters& parameters)
: IHelper("RollBlock", robot, behavior, helperFactory)
, _targetID(targetID)
, _params(parameters)
, _shouldUpright(rollToUpright)
, _tmpRetryCounter(0)
{

}


// - - - - - - - - - - - - - - - - - - - - - - - - - - - - - - - - - - - - - - - - - - - - - - - - - - - - - - - - - - -
RollBlockHelper::~RollBlockHelper()
{
  
}

// - - - - - - - - - - - - - - - - - - - - - - - - - - - - - - - - - - - - - - - - - - - - - - - - - - - - - - - - - - -
bool RollBlockHelper::ShouldCancelDelegates(const Robot& robot) const
{
  return false;
}


// - - - - - - - - - - - - - - - - - - - - - - - - - - - - - - - - - - - - - - - - - - - - - - - - - - - - - - - - - - -
BehaviorStatus RollBlockHelper::Init(Robot& robot)
{
  // do first update immediately
  _shouldRoll = true;
  _tmpRetryCounter = 0;
  DetermineAppropriateAction(robot);
  return _status;
}


// - - - - - - - - - - - - - - - - - - - - - - - - - - - - - - - - - - - - - - - - - - - - - - - - - - - - - - - - - - -
BehaviorStatus RollBlockHelper::UpdateWhileActiveInternal(Robot& robot)
{
  return _status;
}
  
  
// - - - - - - - - - - - - - - - - - - - - - - - - - - - - - - - - - - - - - - - - - - - - - - - - - - - - - - - - - - -
void RollBlockHelper::DetermineAppropriateAction(Robot& robot)
{
  // If the robot is carrying a block, put it down
  if(robot.IsCarryingObject()){
    DelegateToPutDown(robot);
  }else{
    // If the block can't be accessed, pick it up and move it so it can be rolled
<<<<<<< HEAD
    const ObservableObject* obj = robot.GetBlockWorld().GetLocatedObjectByID(_targetID);
    if(obj != nullptr){
      const bool canRoll = robot.GetAIComponent().GetWhiteboard().IsObjectValidForAction(
        AIWhiteboard::ObjectUseIntention::RollObjectNoAxisCheck,
        obj->GetID());
=======
    const ObservableObject* obj = robot.GetBlockWorld().GetObjectByID(_targetID);
    if(obj != nullptr &&
       !obj->IsPoseStateUnknown()){
      auto& whiteboard = robot.GetAIComponent().GetWhiteboard();
      const bool canRoll = whiteboard.IsObjectValidForAction(
                               AIWhiteboard::ObjectUseIntention::RollObjectNoAxisCheck,
                               obj->GetID());
>>>>>>> ab629d7c
      if(canRoll){
        PRINT_CH_INFO("Behaviors", "RollBlockHelper.Update.Rolling", "Doing roll action");
        const ActionResult isAtPreAction = IsAtPreActionPoseWithVisualVerification(
                                   robot, _targetID, PreActionPose::ActionType::ROLLING);
        
        if(isAtPreAction != ActionResult::SUCCESS){
          DriveToParameters params;
          params.actionType = PreActionPose::ActionType::ROLLING;
          DelegateProperties delegateProperties;
          delegateProperties.SetDelegateToSet(CreateDriveToHelper(robot, _targetID, params));
          delegateProperties.SetOnSuccessFunction([this](Robot& robot){StartRollingAction(robot); return _status;});
          DelegateAfterUpdate(delegateProperties);
        }else{
          StartRollingAction(robot);
        }
      }else{
        // If we can't roll the cube, pick it up so we can put it somewhere we can roll it
        auto pickupHelper = CreatePickupBlockHelper(robot, _targetID);
        DelegateProperties delegateProperties;
        delegateProperties.SetDelegateToSet(pickupHelper);
        delegateProperties.SetOnFailureFunction( [](Robot& robot)
                                                {return BehaviorStatus::Failure;});
        DelegateAfterUpdate(delegateProperties);
      }
      
    }else{
      PRINT_CH_INFO("Behaviors", "RollBlockHelper.Update.NoObj", "Failing helper, object %d is invalid",
                    _targetID.GetValue());
      _status = BehaviorStatus::Failure;
    }
  }
}
  
  
// - - - - - - - - - - - - - - - - - - - - - - - - - - - - - - - - - - - - - - - - - - - - - - - - - - - - - - - - - - -
void RollBlockHelper::DelegateToPutDown(Robot& robot)
{
  DelegateProperties delegateProperties;
  delegateProperties.SetDelegateToSet(CreatePlaceBlockHelper(robot));
  delegateProperties.SetOnSuccessFunction(
                                          [this](Robot& robot) {
                                            _shouldRoll = true;
                                            return BehaviorStatus::Running;
                                          });
  delegateProperties.SetOnFailureFunction([](Robot& robot)
                                          { return BehaviorStatus::Failure;});
  DelegateAfterUpdate(delegateProperties);
}

  
// - - - - - - - - - - - - - - - - - - - - - - - - - - - - - - - - - - - - - - - - - - - - - - - - - - - - - - - - - - -
void RollBlockHelper::StartRollingAction(Robot& robot)
{
  if(_tmpRetryCounter >= kMaxNumRetrys){
    _status = BehaviorStatus::Failure;
    return;
  }
  _tmpRetryCounter++;
  
  _shouldRoll = false;
  DriveToRollObjectAction* rollAction = new DriveToRollObjectAction(robot, _targetID);
  if( _shouldUpright ) {
    rollAction->RollToUpright();
  }
  if(_params.preDockCallback != nullptr){
    rollAction->SetPreDockCallback(_params.preDockCallback);
  }
  
  rollAction->SetSayNameAnimationTrigger(_params.sayNameAnimationTrigger);
  rollAction->SetNoNameAnimationTrigger(_params.noNameAnimationTrigger);
  rollAction->SetMaxTurnTowardsFaceAngle(_params.maxTurnToFaceAngle);
  

  StartActingWithResponseAnim(rollAction, &RollBlockHelper::RespondToRollingResult, [] (ActionResult result){
    switch(result){
      case ActionResult::SUCCESS:
      {
        return UserFacingActionResult::Success;
        break;
      }
      case ActionResult::LAST_PICK_AND_PLACE_FAILED:
      {
        return UserFacingActionResult::InteractWithBlockDockingIssue;
        break;
      }
      default:
      {
        return UserFacingActionResult::DriveToBlockIssue;
        break;
      }
    }
  });
}

  
// - - - - - - - - - - - - - - - - - - - - - - - - - - - - - - - - - - - - - - - - - - - - - - - - - - - - - - - - - - -
void RollBlockHelper::RespondToRollingResult(ActionResult result, Robot& robot)
{
  switch(result){
    case ActionResult::SUCCESS:
    {
      _status = BehaviorStatus::Complete;
      break;
    }
    case ActionResult::CANCELLED:
      // leave the helper running, since it's about to be canceled
      break;
    default:
    {
      StartRollingAction(robot);
      break;
    }
  }
}

  
} // namespace Cozmo
} // namespace Anki
<|MERGE_RESOLUTION|>--- conflicted
+++ resolved
@@ -85,21 +85,12 @@
     DelegateToPutDown(robot);
   }else{
     // If the block can't be accessed, pick it up and move it so it can be rolled
-<<<<<<< HEAD
     const ObservableObject* obj = robot.GetBlockWorld().GetLocatedObjectByID(_targetID);
     if(obj != nullptr){
-      const bool canRoll = robot.GetAIComponent().GetWhiteboard().IsObjectValidForAction(
-        AIWhiteboard::ObjectUseIntention::RollObjectNoAxisCheck,
-        obj->GetID());
-=======
-    const ObservableObject* obj = robot.GetBlockWorld().GetObjectByID(_targetID);
-    if(obj != nullptr &&
-       !obj->IsPoseStateUnknown()){
       auto& whiteboard = robot.GetAIComponent().GetWhiteboard();
       const bool canRoll = whiteboard.IsObjectValidForAction(
                                AIWhiteboard::ObjectUseIntention::RollObjectNoAxisCheck,
                                obj->GetID());
->>>>>>> ab629d7c
       if(canRoll){
         PRINT_CH_INFO("Behaviors", "RollBlockHelper.Update.Rolling", "Doing roll action");
         const ActionResult isAtPreAction = IsAtPreActionPoseWithVisualVerification(
