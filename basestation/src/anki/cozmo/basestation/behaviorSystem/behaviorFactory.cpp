/**
 * File: behaviorFactory
 *
 * Author: Mark Wesley
 * Created: 11/20/15
 *
 * Description: Factory for creating behaviors from data / messages
 *
 * Copyright: Anki, Inc. 2015
 *
 **/


#include "anki/cozmo/basestation/behaviorSystem/behaviorFactory.h"
#include "anki/cozmo/basestation/behaviorSystem/behaviorTypesHelpers.h"

// Behaviors:
#include "../behaviors/exploration/behaviorExploreCliff.h"
#include "../behaviors/exploration/behaviorExploreLookAroundInPlace.h"
#include "../behaviors/exploration/behaviorExploreMarkedCube.h"
#include "anki/cozmo/basestation/behaviors/behaviorFidget.h"
#include "anki/cozmo/basestation/behaviors/behaviorFindFaces.h"
#include "anki/cozmo/basestation/behaviors/behaviorFollowMotion.h"
#include "anki/cozmo/basestation/behaviors/behaviorGatherBlocks.h"
#include "anki/cozmo/basestation/behaviors/behaviorInteractWithFaces.h"
#include "anki/cozmo/basestation/behaviors/behaviorLookAround.h"
#include "anki/cozmo/basestation/behaviors/behaviorNone.h"
#include "anki/cozmo/basestation/behaviors/behaviorOCD.h"
#include "anki/cozmo/basestation/behaviors/behaviorPlayAnim.h"
#include "anki/cozmo/basestation/behaviors/behaviorPounceOnMotion.h"
#include "anki/cozmo/basestation/behaviors/behaviorReactToCliff.h"
#include "anki/cozmo/basestation/behaviors/behaviorReactToPickup.h"
#include "anki/cozmo/basestation/behaviors/behaviorReactToPoke.h"
#include "anki/cozmo/basestation/behaviors/behaviorRollBlock.h"
#include "anki/cozmo/basestation/behaviors/behaviorUnityDriven.h"
<<<<<<< HEAD
#include "anki/cozmo/basestation/behaviors/behaviorGatherBlocks.h"
#include "anki/cozmo/basestation/behaviors/behaviorFactoryTest.h"
=======
>>>>>>> 86d43b26
#include "anki/cozmo/basestation/behaviors/gameRequest/behaviorRequestGameSimple.h"

namespace Anki {
namespace Cozmo {


BehaviorFactory::BehaviorFactory()
{
}


BehaviorFactory::~BehaviorFactory()
{
  // Delete all behaviors owned by the factory
  
  for (auto& it : _nameToBehaviorMap)
  {
    IBehavior* behavior = it.second;
    // we delete rather than destroy to avoid invalidating the map - it's emptied at the end anyway
    assert(behavior->IsOwnedByFactory());
    DeleteBehaviorInternal(behavior);
  }
  
  _nameToBehaviorMap.clear();
}


IBehavior* BehaviorFactory::CreateBehavior(BehaviorType behaviorType, Robot& robot, const Json::Value& config, NameCollisionRule nameCollisionRule)
{
  IBehavior* newBehavior = nullptr;
  
  switch (behaviorType)
  {
    case BehaviorType::NoneBehavior:
    {
      newBehavior = new BehaviorNone(robot, config);
      break;
    }
    case BehaviorType::LookAround:
    {
      newBehavior = new BehaviorLookAround(robot, config);
      break;
    }
    case BehaviorType::OCD:
    {
      newBehavior = new BehaviorOCD(robot, config);
      break;
    }
    case BehaviorType::Fidget:
    {
      newBehavior = new BehaviorFidget(robot, config);
      break;
    }
    case BehaviorType::InteractWithFaces:
    {
      newBehavior = new BehaviorInteractWithFaces(robot, config);
      break;
    }
    case BehaviorType::ReactToPickup:
    {
      newBehavior = new BehaviorReactToPickup(robot, config);
      break;
    }
    case BehaviorType::ReactToCliff:
    {
      newBehavior = new BehaviorReactToCliff(robot, config);
      break;
    }
    case BehaviorType::ReactToPoke:
    {
      newBehavior = new BehaviorReactToPoke(robot, config);
      break;
    }
    case BehaviorType::FollowMotion:
    {
      newBehavior = new BehaviorFollowMotion(robot, config);
      break;
    }
    case BehaviorType::PlayAnim:
    {
      newBehavior = new BehaviorPlayAnim(robot, config);
      break;
    }
    case BehaviorType::UnityDriven:
    {
      newBehavior = new BehaviorUnityDriven(robot, config);
      break;
    }
    case BehaviorType::PounceOnMotion:
    {
      newBehavior = new BehaviorPounceOnMotion(robot, config);
      break;
    }
    case BehaviorType::FindFaces:
    {
      newBehavior = new BehaviorFindFaces(robot, config);
      break;
    }
    case BehaviorType::GatherBlocks:
    {
      newBehavior = new BehaviorGatherBlocks(robot, config);
      break;
    }
    case BehaviorType::ExploreMarkedCube:
    {
      newBehavior = new BehaviorExploreMarkedCube(robot, config);
      break;
    }
    case BehaviorType::ExploreCliff:
    {
      newBehavior = new BehaviorExploreCliff(robot, config);
      break;
    }
    case BehaviorType::RequestGameSimple:
    {
      newBehavior = new BehaviorRequestGameSimple(robot, config);
      break;
    }
    case BehaviorType::ExploreLookAroundInPlace:
    {
      newBehavior = new BehaviorExploreLookAroundInPlace(robot, config);
      break;
    }
<<<<<<< HEAD
    case BehaviorType::FactoryTest:
    {
      newBehavior = new BehaviorFactoryTest(robot, config);
=======
    case BehaviorType::RollBlock:
    {
      newBehavior = new BehaviorRollBlock(robot, config);
>>>>>>> 86d43b26
      break;
    }
   case BehaviorType::Count:
    {
      PRINT_NAMED_ERROR("BehaviorFactory.CreateBehavior.BadType", "Unexpected type '%s'", EnumToString(behaviorType));
      break;
    }
  }
  
  if (newBehavior)
  {
    newBehavior = AddToFactory(newBehavior, nameCollisionRule);
  }
  
  if (newBehavior == nullptr)
  {
    PRINT_NAMED_ERROR("BehaviorFactory.CreateBehavior.Failed",
                      "Failed to create Behavior of type '%s'", BehaviorTypeToString(behaviorType));
  }
  
  return newBehavior;
}
  
  
IBehavior* BehaviorFactory::AddToFactory(IBehavior* newBehavior, NameCollisionRule nameCollisionRule)
{
  assert(newBehavior);
  assert(!newBehavior->_isOwnedByFactory);
  
  newBehavior->_isOwnedByFactory = true;
  const std::string& newBehaviorName = newBehavior->GetName();
  
  auto newEntry = _nameToBehaviorMap.insert( NameToBehaviorMap::value_type(newBehaviorName, newBehavior) );
  const bool addedNewEntry = newEntry.second;
  
  if (addedNewEntry)
  {
    PRINT_NAMED_INFO("BehaviorFactory::AddToFactory", "Added new behavior '%s' %p", newBehaviorName.c_str(), newBehavior);
  }
  else
  {
    // map insert failed (found an existing entry), handle this name collision
    
    IBehavior* oldBehavior = newEntry.first->second;
    
    switch(nameCollisionRule)
    {
      case NameCollisionRule::ReuseOld:
      {
        PRINT_NAMED_INFO("BehaviorFactory.AddToFactory.ReuseOld",
                         "Behavior '%s' already exists (%p) - reusing!", newBehaviorName.c_str(), oldBehavior);
        
        // use DeleteBehaviorInternal instead of Destroy - we never added newBehavior to the map
        DeleteBehaviorInternal(newBehavior);
        newBehavior = oldBehavior;
        break;
      }
      case NameCollisionRule::OverwriteWithNew:
      {
        PRINT_NAMED_INFO("BehaviorFactory.AddToFactory.Overwrite",
                         "Behavior '%s' already exists (%p) - overwriting with %p", newBehaviorName.c_str(), oldBehavior, newBehavior);
        
        // use DeleteBehaviorInternal instead of Destroy - we are replacing oldBehavior's map entry
        DeleteBehaviorInternal(oldBehavior);
        newEntry.first->second = newBehavior;
        break;
      }
      case NameCollisionRule::Fail:
      {
        PRINT_NAMED_ERROR("BehaviorFactory.AddToFactory.NameClashFail",
                          "Behavior '%s' already exists (%p) - fail!", newBehaviorName.c_str(), oldBehavior);
        
        // use DeleteBehaviorInternal instead of Destroy - we never added newBehavior to the map
        DeleteBehaviorInternal(newBehavior);
        newBehavior = nullptr;
        break;
      }
    }
  }
  
  return newBehavior;
}


static const char* kBehaviorTypeKey = "behaviorType";
  
  
IBehavior* BehaviorFactory::CreateBehavior(const Json::Value& behaviorJson, Robot& robot, NameCollisionRule nameCollisionRule)
{
  // Find the behavior type
  
  const Json::Value& behaviorTypeJson = behaviorJson[kBehaviorTypeKey];
  const char* behaviorTypeString = behaviorTypeJson.isString() ? behaviorTypeJson.asCString() : "";
  
  const BehaviorType behaviorType = BehaviorTypeFromString(behaviorTypeString);
  
  if (behaviorType == BehaviorType::Count)
  {
    PRINT_NAMED_WARNING("BehaviorFactory.CreateBehavior.UnknownType", "Unknown type '%s'", behaviorTypeString);
    return nullptr;
  }
  
  IBehavior* newBehavior = CreateBehavior(behaviorType, robot, behaviorJson, nameCollisionRule);
  
  return newBehavior;
}
 
  
void BehaviorFactory::DestroyBehavior(IBehavior* behavior)
{
  assert(behavior->IsOwnedByFactory()); // we assume all behaviors are created and owned by factory so this should always be true

  RemoveBehaviorFromMap(behavior);
  DeleteBehaviorInternal(behavior);
}

  
void BehaviorFactory::SafeDestroyBehavior(IBehavior*& behaviorPtrRef)
{
  DestroyBehavior(behaviorPtrRef);
  behaviorPtrRef = nullptr;
}
  

void BehaviorFactory::DeleteBehaviorInternal(IBehavior* behavior)
{
  behavior->_isOwnedByFactory = false;
  delete behavior;
}

  
bool BehaviorFactory::RemoveBehaviorFromMap(IBehavior* behavior)
{
  const auto& it = _nameToBehaviorMap.find(behavior->GetName());
  if (it != _nameToBehaviorMap.end())
  {
    // check it's the same pointer
    IBehavior* existingBehavior = it->second;
    if (existingBehavior == behavior)
    {
      _nameToBehaviorMap.erase(it);
      return true;
    }
  }
  
  return false;
}


IBehavior* BehaviorFactory::FindBehaviorByName(const std::string& inName)
{
  IBehavior* foundBehavior = nullptr;
  
  auto it = _nameToBehaviorMap.find(inName);
  if (it != _nameToBehaviorMap.end())
  {
    foundBehavior = it->second;
  }
  
  return foundBehavior;
}

  
} // namespace Cozmo
} // namespace Anki
<|MERGE_RESOLUTION|>--- conflicted
+++ resolved
@@ -33,11 +33,8 @@
 #include "anki/cozmo/basestation/behaviors/behaviorReactToPoke.h"
 #include "anki/cozmo/basestation/behaviors/behaviorRollBlock.h"
 #include "anki/cozmo/basestation/behaviors/behaviorUnityDriven.h"
-<<<<<<< HEAD
 #include "anki/cozmo/basestation/behaviors/behaviorGatherBlocks.h"
 #include "anki/cozmo/basestation/behaviors/behaviorFactoryTest.h"
-=======
->>>>>>> 86d43b26
 #include "anki/cozmo/basestation/behaviors/gameRequest/behaviorRequestGameSimple.h"
 
 namespace Anki {
@@ -161,15 +158,14 @@
       newBehavior = new BehaviorExploreLookAroundInPlace(robot, config);
       break;
     }
-<<<<<<< HEAD
+    case BehaviorType::RollBlock:
+    {
+      newBehavior = new BehaviorRollBlock(robot, config);
+      break;
+    }
     case BehaviorType::FactoryTest:
     {
       newBehavior = new BehaviorFactoryTest(robot, config);
-=======
-    case BehaviorType::RollBlock:
-    {
-      newBehavior = new BehaviorRollBlock(robot, config);
->>>>>>> 86d43b26
       break;
     }
    case BehaviorType::Count:
