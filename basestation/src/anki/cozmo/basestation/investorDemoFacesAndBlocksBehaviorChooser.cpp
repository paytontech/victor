--- conflicted
+++ resolved
@@ -88,20 +88,7 @@
   BehaviorFactory& behaviorFactory = robot.GetBehaviorFactory();
   
   super::AddBehavior( behaviorFactory.CreateBehavior(BehaviorType::NoneBehavior, robot, config) );
-  
-<<<<<<< HEAD
-  {
-    BehaviorLookAround_investorDemo* lookAround = new BehaviorLookAround_investorDemo(robot, config);
-    lookAround->SetLookAroundHeadAngle( DEG_TO_RAD( 17.5f ) );
     
-    IBehavior* newBehavior = lookAround;
-    behaviorFactory.DEMO_HACK_AddToFactory(newBehavior);
-    super::AddBehavior( newBehavior );
-  }
-=======
-  super::AddBehavior( new BehaviorInteractWithFaces_investorDemo(robot, config) );
->>>>>>> 00b6077c
-  
   {
     IBehavior* newBehavior = new BehaviorInteractWithFaces_investorDemo(robot, config);
     behaviorFactory.DEMO_HACK_AddToFactory(newBehavior);
