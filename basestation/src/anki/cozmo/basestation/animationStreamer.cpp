--- conflicted
+++ resolved
@@ -602,7 +602,7 @@
       
       const f32 normDist = 5.f;
       ProceduralFace procFace;
-      procFace.GetParams().LookAt(xDart, yDart, normDist, normDist,
+      procFace.LookAt(xDart, yDart, normDist, normDist,
                                   GetParam<f32>(Param::EyeDartUpMaxScale),
                                   GetParam<f32>(Param::EyeDartDownMinScale),
                                   GetParam<f32>(Param::EyeDartOuterEyeScaleIncrease));
@@ -695,17 +695,10 @@
       
       // Note that shouldReplace==false here because face layers do not replace
       // what's on the face, by definition, they layer on top of what's already there.
-<<<<<<< HEAD
-      faceUpdated |= GetFaceHelper(faceLayerIter->track, faceLayerIter->startTime_ms,
-                                   faceLayerIter->streamTime_ms, procFace, false);
-      
-      faceLayerIter->streamTime_ms += RobotAudioKeyFrame::SAMPLE_LENGTH_MS;
-=======
       faceUpdated |= GetFaceHelper(faceLayer.track, faceLayer.startTime_ms,
-                                   faceLayer.streamTime_ms, faceParams, false);
+                                   faceLayer.streamTime_ms, procFace, false);
 
       faceLayer.streamTime_ms += RobotAudioKeyFrame::SAMPLE_LENGTH_MS;
->>>>>>> 30256680
       
       if(!faceLayer.track.HasFramesLeft()) {
         
@@ -1390,7 +1383,7 @@
 #         endif
           
           ProceduralFace procFace;
-          procFace.GetParams().LookAt(x, y, ProceduralFace::WIDTH/2, ProceduralFace::HEIGHT/2);
+          procFace.LookAt(x, y, ProceduralFace::WIDTH/2, ProceduralFace::HEIGHT/2);
           FaceTrack faceTrack;
           faceTrack.AddKeyFrameToBack(ProceduralFaceKeyFrame(procFace, IKeyFrame::SAMPLE_LENGTH_MS));
           AddFaceLayer("LiveIdleTurn", std::move(faceTrack));
