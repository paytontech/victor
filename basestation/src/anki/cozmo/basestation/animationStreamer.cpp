
#include "anki/cozmo/basestation/animation/animationStreamer.h"
#include "anki/cozmo/basestation/robot.h"
#include "anki/cozmo/basestation/events/ankiEvent.h"
#include "anki/cozmo/shared/cozmoEngineConfig.h"
#include "anki/cozmo/basestation/externalInterface/externalInterface.h"
#include "clad/externalInterface/messageGameToEngine.h"
#include "clad/types/animationKeyFrames.h"
#include "anki/cozmo/basestation/utils/hasSettableParameters_impl.h"
#include "anki/cozmo/basestation/audio/robotAudioClient.h"
#include "util/logging/logging.h"
#include "anki/common/basestation/utils/timer.h"

#define DEBUG_ANIMATION_STREAMING 0


namespace Anki {
namespace Cozmo {
  
  const std::string AnimationStreamer::LiveAnimation = "_LIVE_";
  const std::string AnimationStreamer::AnimToolAnimation = "_ANIM_TOOL_";

  const s32 AnimationStreamer::MAX_BYTES_FOR_RELIABLE_TRANSPORT = (1000/2) * BS_TIME_STEP; // Don't send more than 1000 bytes every 2ms
  
  AnimationStreamer::AnimationStreamer(IExternalInterface* externalInterface,
                                       CannedAnimationContainer& container)
  : HasSettableParameters(externalInterface)
  , _animationContainer(container)
  , _idleAnimation(nullptr)
  , _streamingAnimation(nullptr)
  , _timeSpentIdling_ms(0)
  , _isIdling(false)
  , _numLoops(1)
  , _loopCtr(0)
  , _tagCtr(0)
  , _liveAnimation(LiveAnimation)
  , _isLiveTwitchEnabled(false)
  , _nextBlink_ms(0)
  , _nextLookAround_ms(0)
  , _bodyMoveDuration_ms(0)
  , _liftMoveDuration_ms(0)
  , _headMoveDuration_ms(0)
  , _bodyMoveSpacing_ms(0)
  , _liftMoveSpacing_ms(0)
  , _headMoveSpacing_ms(0)
  , _audioClient( nullptr )
  {

  }

  u8 AnimationStreamer::SetStreamingAnimation(const std::string& name, u32 numLoops)
  {
    // Special case: stop streaming the current animation
    if(name.empty()) {
#     if DEBUG_ANIMATION_STREAMING
      PRINT_NAMED_INFO("AnimationStreamer.SetStreamingAnimation",
                       "Stopping streaming of animation '%s'.\n",
                       GetStreamingAnimationName().c_str());
#     endif
      
      _streamingAnimation = nullptr;
      return 0;
    }
    
    _streamingAnimation = _animationContainer.GetAnimation(name);
    if(_streamingAnimation == nullptr) {
      return 0;
    } else {
      
      // Incrememnt the tag counter and keep it from being one of the "special"
      // values used to indicate "not animating" or "idle animation"
      ++_tagCtr;
      while(_tagCtr == 0 || _tagCtr == IdleAnimationTag) {
        ++_tagCtr;
      }
    
      // Get the animation ready to play
      InitStream(_streamingAnimation, _tagCtr);
      
      _numLoops = numLoops;
      _loopCtr = 0;
      
#     if DEBUG_ANIMATION_STREAMING
      PRINT_NAMED_INFO("AnimationStreamer.SetStreamingAnimation",
                       "Will start streaming '%s' animation %d times with tag=%d.\n",
                       name.c_str(), numLoops, _tagCtr);
#     endif
    
      return _tagCtr;
    }
  }

  
  Result AnimationStreamer::SetIdleAnimation(const std::string &name)
  {
    // Special cases for disabling, animation tool, or "live"
    if(name.empty() || name == "NONE") {
#     if DEBUG_ANIMATION_STREAMING
      PRINT_NAMED_INFO("AnimationStreamer.SetIdleAnimation",
                       "Disabling idle animation.\n");
#     endif
      _idleAnimation = nullptr;
      return RESULT_OK;
    } else if(name == LiveAnimation) {
      _idleAnimation = &_liveAnimation;
      _isLiveTwitchEnabled = true;
      return RESULT_OK;
    } else if(name == AnimToolAnimation) {
      _idleAnimation = &_liveAnimation;
      _isLiveTwitchEnabled = false;
      return RESULT_OK;
    }
    
    // Otherwise find the specified name and use that as the idle
    _idleAnimation = _animationContainer.GetAnimation(name);
    if(_idleAnimation == nullptr) {
      return RESULT_FAIL;
    }
    
#   if DEBUG_ANIMATION_STREAMING
    PRINT_NAMED_INFO("AnimationStreamer.SetIdleAnimation",
                     "Setting idle animation to '%s'.\n",
                     name.c_str());
#   endif

    return RESULT_OK;
  }
  
  Result AnimationStreamer::InitStream(Animation* anim, u8 withTag)
  {
    Result lastResult = anim->Init();
    if(lastResult == RESULT_OK)
    {
      _tag = withTag;
      
      _startTime_ms = BaseStationTimer::getInstance()->GetCurrentTimeStamp();
      
      // Initialize "fake" streaming time to the same start time so we can compare
      // to it for determining when its time to stream out a keyframe
      _streamingTime_ms = _startTime_ms;
      
      if(!_sendBuffer.empty()) {
        PRINT_NAMED_WARNING("Animation.Init", "Expecting SendBuffer to be empty. Will clear.");
        _sendBuffer.clear();
      }
      
      // If this is an empty (e.g. live) animation, there is no need to
      // send end of animation keyframe until we actually send a keyframe
      _endOfAnimationSent = anim->IsEmpty();
      _startOfAnimationSent = false;
      
#     if PLAY_ROBOT_AUDIO_ON_DEVICE
      // This prevents us from replaying the same keyframe
      _playedRobotAudio_ms = 0;
      _onDeviceRobotAudioKeyFrameQueue.clear();
      _lastPlayedOnDeviceRobotAudioKeyFrame = nullptr;
#     endif
    }
    return lastResult;
  }
  
<<<<<<< HEAD
=======
  Result AnimationStreamer::AddFaceLayer(const FaceTrack& faceTrack, TimeStamp_t delay_ms)
  {
    Result lastResult = RESULT_OK;
    
    FaceLayer newLayer;
    newLayer.track = faceTrack; // COPY the track in
    newLayer.track.Init();
    newLayer.startTime_ms = BaseStationTimer::getInstance()->GetCurrentTimeStamp() + delay_ms;
    newLayer.streamTime_ms = newLayer.startTime_ms;
    
    _faceLayers.emplace_back(std::move(newLayer));
    
    return lastResult;
  }
  
>>>>>>> f38cdf79
  bool AnimationStreamer::BufferMessageToSend(RobotInterface::EngineToRobot* msg)
  {
    if(msg != nullptr) {
      _sendBuffer.push_back(msg);
      return true;
    }
    return false;
  }
  
  Result AnimationStreamer::SendBufferedMessages(Robot& robot)
  {
<<<<<<< HEAD
#   if DEBUG_ANIMATIONS
=======
#   if DEBUG_ANIMATION_STREAMING
>>>>>>> f38cdf79
    s32 numSent = 0;
#   endif
    
    // Empty out anything waiting in the send buffer:
    RobotInterface::EngineToRobot* msg = nullptr;
    while(!_sendBuffer.empty()) {
<<<<<<< HEAD
#     if DEBUG_ANIMATIONS
=======
#     if DEBUG_ANIMATION_STREAMING
>>>>>>> f38cdf79
      PRINT_NAMED_INFO("Animation.SendBufferedMessages",
                       "Send buffer length=%lu.", _sendBuffer.size());
#     endif
      
      msg = _sendBuffer.front();
      const size_t numBytesRequired = msg->Size();
      if(numBytesRequired <= _numBytesToSend) {
        Result sendResult = robot.SendMessage(*msg);
        if(sendResult != RESULT_OK) {
          return sendResult;
        }
        
<<<<<<< HEAD
#       if DEBUG_ANIMATIONS
=======
#       if DEBUG_ANIMATION_STREAMING
>>>>>>> f38cdf79
        ++numSent;
#       endif
        
        _numBytesToSend -= numBytesRequired;
        
        // Increment total number of bytes streamed to robot
        robot.IncrementNumAnimationBytesStreamed((int32_t)numBytesRequired);
        
        _sendBuffer.pop_front();
        delete msg;
      } else {
        // Out of bytes to send, continue on next Update()
<<<<<<< HEAD
#       if DEBUG_ANIMATIONS
=======
#       if DEBUG_ANIMATION_STREAMING
>>>>>>> f38cdf79
        PRINT_NAMED_INFO("Animation.SendBufferedMessages",
                         "Sent %d messages, but ran out of bytes to send from "
                         "buffer. %lu remain, so will continue next Update().",
                         numSent, _sendBuffer.size());
#       endif
        return RESULT_OK;
      }
    }
    
    // Sanity check
    // If we got here, we've finished streaming out everything in the send
    // buffer -- i.e., all the frames associated with the last audio keyframe
    assert(_numBytesToSend >= 0);
    assert(_sendBuffer.empty());
    
<<<<<<< HEAD
#   if DEBUG_ANIMATIONS
=======
#   if DEBUG_ANIMATION_STREAMING
>>>>>>> f38cdf79
    if(numSent > 0) {
      PRINT_NAMED_INFO("Animation.SendBufferedMessages.Sent",
                       "Sent %d messages, %lu remain in buffer.",
                       numSent, _sendBuffer.size());
    }
#   endif
    
    return RESULT_OK;
  } // SendBufferedMessages()

  Result AnimationStreamer::BufferAudioToSend(bool sendSilence)
  {
<<<<<<< HEAD
    if ( nullptr != _audioClient && _audioClient->IsPlugInActive() ) {
      if ( _audioClient->HasKeyFrameAudioSample() ) {
        // Give audio sample memory ownership to engine message
        AnimKeyFrame::AudioSample* audioSample = _audioClient->PopAudioSample();
        BufferMessageToSend( new RobotInterface::EngineToRobot( std::move( *audioSample ) ) );
      }
    }

    else if(sendSilence) {
=======
    AnimKeyFrame::AudioSample audioSample;
    const s32 numBytes = AudioManager::GetBufferedData(static_cast<size_t>(AnimConstants::AUDIO_SAMPLE_SIZE),
                                                       &(audioSample.sample[0]));
    if(numBytes > 0)
    {
      // If we didn't get the requested number of bytes, fill the rest of the sample
      // with zeros
      if(numBytes < static_cast<s32>(AnimConstants::AUDIO_SAMPLE_SIZE)) {
        std::fill(audioSample.sample.begin()+numBytes, audioSample.sample.end(), 0);
      }
      BufferMessageToSend(new RobotInterface::EngineToRobot(std::move(audioSample)));
    } else if(sendSilence) {
>>>>>>> f38cdf79
      // No audio sample available, so send silence
      BufferMessageToSend(new RobotInterface::EngineToRobot(AnimKeyFrame::AudioSilence()));
    }
       
    return RESULT_OK;
  } // UpdateAudio()
  
<<<<<<< HEAD
  Result AnimationStreamer::UpdateStream(Robot& robot, Animation* anim)
=======
  bool AnimationStreamer::GetFaceHelper(Animations::Track<ProceduralFaceKeyFrame>& track,
                                        TimeStamp_t startTime_ms, TimeStamp_t currTime_ms,
                                        ProceduralFaceParams& faceParams,
                                        bool shouldReplace /* = false */)
  {
    bool paramsSet = false;
    
    if(track.HasFramesLeft()) {
      ProceduralFaceKeyFrame& currentKeyFrame = track.GetCurrentKeyFrame();
      if(currentKeyFrame.IsTimeToPlay(startTime_ms, currTime_ms))
      {
        ProceduralFaceKeyFrame* nextFrame = track.GetNextKeyFrame();
        const ProceduralFaceParams interpolatedFrame = currentKeyFrame.GetInterpolatedFaceParams(nextFrame);
        if (shouldReplace)
        {
          faceParams = interpolatedFrame;
        }
        else
        {
          faceParams.Combine(interpolatedFrame);
        }
        
        paramsSet = true;
      }
      
      if(currentKeyFrame.IsDone()) {
        track.MoveToNextKeyFrame();
      }
    }
    
    return paramsSet;
  } // GetFaceHelper()
  
  
  void AnimationStreamer::UpdateFace(Robot& robot, Animation* anim, bool storeFace)
  {
    bool faceUpdated = false;
    
    // Combine the robot's current face with anything the currently-streaming
    // animation does to the face, plus anything present in any face "layers".
    ProceduralFaceParams faceParams = robot.GetProceduralFace().GetParams();
    
    if(nullptr != anim) {
      faceUpdated = GetFaceHelper(anim->GetTrack<ProceduralFaceKeyFrame>(), _startTime_ms, _streamingTime_ms, faceParams, true);
    }
    
    for(auto faceLayerIter = _faceLayers.begin(); faceLayerIter != _faceLayers.end(); )
    {
      faceUpdated |= GetFaceHelper(faceLayerIter->track, faceLayerIter->startTime_ms,
                                   faceLayerIter->streamTime_ms, faceParams);
      
      faceLayerIter->streamTime_ms += RobotAudioKeyFrame::SAMPLE_LENGTH_MS;
      
      if(!faceLayerIter->track.HasFramesLeft()) {
        // This layer is done, delete it
        faceLayerIter = _faceLayers.erase(faceLayerIter);
      } else {
        ++faceLayerIter;
      }
    }
    
    // If we actually made changes to the face...
    if(faceUpdated) {
      // ...turn the final procedural face into an RLE-encoded image suitable for
      // streaming to the robot
      AnimKeyFrame::FaceImage faceImageMsg;
      ProceduralFace procFace(robot.GetProceduralFace());
      procFace.SetParams(faceParams);
      Result rleResult = FaceAnimationManager::CompressRLE(procFace.GetFace(), faceImageMsg.image);
      
      if(RESULT_OK != rleResult) {
        PRINT_NAMED_ERROR("ProceduralFaceKeyFrame.GetStreamMesssageHelper",
                          "Failed to get RLE frame from procedural face.");
      } else {
#       if DEBUG_ANIMATION_STREAMING
        PRINT_NAMED_INFO("AnimationStreamer.UpdateFace",
                         "Streaming ProceduralFaceKeyFrame at t=%dms.",
                         _streamingTime_ms - _startTime_ms);
#       endif
        BufferMessageToSend(new RobotInterface::EngineToRobot(std::move(faceImageMsg)));
      }
      
      if (storeFace)
      {
        // Also store the updated face in the robot
        robot.SetProceduralFace(procFace);
      }
    }
  } // UpdateFace()
  
  Result AnimationStreamer::SendStartOfAnimation()
  {
#   if DEBUG_ANIMATION_STREAMING
    PRINT_NAMED_INFO("AnimationStreamer.SendStartOfAnimation.BufferedStartOfAnimation", "Tag=%d", _tag);
#   endif
    BufferMessageToSend(new RobotInterface::EngineToRobot(AnimKeyFrame::StartOfAnimation(_tag)));
    _startOfAnimationSent = true;
    _endOfAnimationSent = false;
    return RESULT_OK;
  }
  
  Result AnimationStreamer::SendEndOfAnimation(Robot& robot)
  {
    Result lastResult = RESULT_OK;
    
    ASSERT_NAMED(_startOfAnimationSent,
                 "Should not be sending end of animation without having first sent start of animation.");
    
#   if DEBUG_ANIMATION_STREAMING
    PRINT_NAMED_INFO("AnimationStreamer.SendEndOfAnimation", "Streaming EndOfAnimation at t=%dms.",
                     _streamingTime_ms - _startTime_ms);
    
    /* no longer necessary to check with the assert above?
    static TimeStamp_t lastEndOfAnimTime = 0;
    if(_streamingTime_ms - _startTime_ms == lastEndOfAnimTime) {
      PRINT_NAMED_INFO("AnimationStreamer.SendEndOfAnimation", "Already sent end of animation at t=%dms.",
                       lastEndOfAnimTime);
    }
    lastEndOfAnimTime = _streamingTime_ms - _startTime_ms;
     */
#   endif
    
    RobotInterface::EngineToRobot endMsg{AnimKeyFrame::EndOfAnimation()};
    size_t endMsgSize = endMsg.Size();
    lastResult = robot.SendMessage(std::move(endMsg));
    if(lastResult != RESULT_OK) { return lastResult; }
    _endOfAnimationSent = true;
    _startOfAnimationSent = false;
    
    // Increment running total of bytes streamed
    robot.IncrementNumAnimationBytesStreamed((int32_t)endMsgSize);
    
    return lastResult;
  } // SendEndOfAnimation()
  
  Result AnimationStreamer::StreamFaceLayersOrAudio(Robot& robot)
  {
    Result lastResult = RESULT_OK;
    
#   if DEBUG_ANIMATION_STREAMING
    PRINT_NAMED_INFO("AnimationStreamer.StreamFaceLayers",
                     "Have %lu face layers to stream", _faceLayers.size());
#   endif
    
    // There is no idle/streaming animation playing, but we haven't finished
    // streaming the face layers. Do so now.
    
    UpdateNumBytesToSend(robot);
    
    // Send anything still left in the buffer after last Update()
    lastResult = SendBufferedMessages(robot);
    if(RESULT_OK != lastResult) {
      PRINT_NAMED_ERROR("AnimationStreamer.Update.SendBufferedMessagesFailed", "");
      return lastResult;
    }
    
    // Add more stuff to send buffer from face layers
    while(_sendBuffer.empty() && !_faceLayers.empty())
    {
      // If we have face layers to send, we _do_ want BufferAudioToSend to
      // buffer audio silence keyframes to keep the clock ticking. If not, we
      // don't need to send audio silence.
      const bool sendSilence = (_faceLayers.empty() ? false : true);
      BufferAudioToSend(sendSilence);
      
      // Increment fake "streaming" time, so we can evaluate below whether
      // it's time to stream out any of the other tracks. Note that it is still
      // relative to the same start time.
      _streamingTime_ms += RobotAudioKeyFrame::SAMPLE_LENGTH_MS;
      
      if(!_startOfAnimationSent) {
        SendStartOfAnimation();
      }
      
      // Because we are updating the face with layers only, don't save face to the robot
      UpdateFace(robot, nullptr, false);
      
      // Send as much as we can of what we just buffered
      lastResult = SendBufferedMessages(robot);
      if(RESULT_OK != lastResult) {
        PRINT_NAMED_ERROR("AnimationStreamer.Update.SendBufferedMessagesFailed", "");
        break;
      }
    }
    
    // If we just finished buffering all the face layers, send an end of animation message
    if(_faceLayers.empty() && _sendBuffer.empty() && !_endOfAnimationSent) {
      lastResult = SendEndOfAnimation(robot);
    }
    
    return lastResult;
  }// StreamFaceLayers()
    
  Result AnimationStreamer::UpdateStream(Robot& robot, Animation* anim, bool storeFace)
>>>>>>> f38cdf79
  {
    Result lastResult = RESULT_OK;
    
    if(!anim->IsInitialized()) {
      PRINT_NAMED_ERROR("Animation.Update", "Animation must be initialized before it can be played/updated.");
      return RESULT_FAIL;
    }
    
    const TimeStamp_t currTime_ms = BaseStationTimer::getInstance()->GetCurrentTimeStamp();
    
    //#   if DEBUG_ANIMATIONS
    //    PRINT_NAMED_INFO("Animation.Update", "Current time = %dms", currTime_ms);
    //#   endif
    
    // Grab references to all the tracks
    auto & deviceAudioTrack = anim->GetTrack<DeviceAudioKeyFrame>();
    auto & robotAudioTrack  = anim->GetTrack<RobotAudioKeyFrame>();
    auto & headTrack        = anim->GetTrack<HeadAngleKeyFrame>();
    auto & liftTrack        = anim->GetTrack<LiftHeightKeyFrame>();
    auto & bodyTrack        = anim->GetTrack<BodyMotionKeyFrame>();
    auto & facePosTrack     = anim->GetTrack<FacePositionKeyFrame>();
    auto & faceAnimTrack    = anim->GetTrack<FaceAnimationKeyFrame>();
<<<<<<< HEAD
    auto & procFaceTrack    = anim->GetTrack<ProceduralFaceKeyFrame>();
=======
>>>>>>> f38cdf79
    auto & blinkTrack       = anim->GetTrack<BlinkKeyFrame>();
    auto & backpackLedTrack = anim->GetTrack<BackpackLightsKeyFrame>();
    
    // Is it time to play device audio? (using actual basestation time)
    if(deviceAudioTrack.HasFramesLeft() &&
       deviceAudioTrack.GetCurrentKeyFrame().IsTimeToPlay(_startTime_ms, currTime_ms)) {
      deviceAudioTrack.GetCurrentKeyFrame().PlayOnDevice();
      deviceAudioTrack.MoveToNextKeyFrame();
    }
    
    UpdateNumBytesToSend(robot);
    
    // Send anything still left in the buffer after last Update()
    lastResult = SendBufferedMessages(robot);
    if(RESULT_OK != lastResult) {
      PRINT_NAMED_ERROR("Animation.Update.SendBufferedMessagesFailed", "");
      return lastResult;
    }
    
    // Add more stuff to the send buffer. Note that we are not counting individual
    // keyframes here, but instead _audio_ keyframes (with which we will buffer
    // any co-timed keyframes from other tracks).
    while(_sendBuffer.empty() && anim->HasFramesLeft())
    {
#     if DEBUG_ANIMATIONS
      //PRINT_NAMED_INFO("Animation.Update", "%d bytes left to send this Update.",
      //                 numBytesToSend);
#     endif
      
<<<<<<< HEAD
=======
#     if USE_SOUND_MANAGER_FOR_ROBOT_AUDIO
      // Have to always send an audio frame to keep time, whether that's the next
      // audio sample or a silent frame. This increments "streamingTime"
      // NOTE: Audio frame must be first!
      if(robotAudioTrack.HasFramesLeft() &&
         robotAudioTrack.GetCurrentKeyFrame().IsTimeToPlay(_startTime_ms, _streamingTime_ms))
      {
#       if PLAY_ROBOT_AUDIO_ON_DEVICE && !defined(ANKI_IOS_BUILD)
        // Queue up audio frame for playing locally if
        // it's not already in the queued and it wasn't already played.
        const RobotAudioKeyFrame* audioKF = &robotAudioTrack.GetCurrentKeyFrame();
        if ((audioKF != _lastPlayedOnDeviceRobotAudioKeyFrame) &&
            (_onDeviceRobotAudioKeyFrameQueue.empty() || audioKF != _onDeviceRobotAudioKeyFrameQueue.back())) {
          _onDeviceRobotAudioKeyFrameQueue.push_back(audioKF);
        }
#       endif // PLAY_ROBOT_AUDIO_ON_DEVICE && !defined(ANKI_IOS_BUILD)
        
        if(!BufferMessageToSend(robotAudioTrack.GetCurrentKeyFrame().GetStreamMessage()))
        {
          // No samples left to send for this keyframe. Move to next keyframe,
          // and for now send silence.
          //PRINT_NAMED_INFO("Animation.Update", "Streaming AudioSilenceKeyFrame.");
          
          robotAudioTrack.MoveToNextKeyFrame();
          BufferMessageToSend(new RobotInterface::EngineToRobot(AnimKeyFrame::AudioSilence()));
        }
      } else {
        // No frames left or not time to play next frame yet, so send silence
        //PRINT_NAMED_INFO("Animation.Update", "Streaming AudioSilenceKeyFrame.");
        BufferMessageToSend(new RobotInterface::EngineToRobot(AnimKeyFrame::AudioSilence()));
      }

#     else // if (!USE_SOUND_MANAGER_FOR_ROBOT_AUDIO)
      
>>>>>>> f38cdf79
      if(robotAudioTrack.HasFramesLeft())
      {
        RobotAudioKeyFrame& audioKF = robotAudioTrack.GetCurrentKeyFrame();
        if(audioKF.IsTimeToPlay(_startTime_ms, _streamingTime_ms)) {
          // Tell the audio manager to play the sound indicated by this track
<<<<<<< HEAD
//          auto & audioRef = audioKF.GetAudioRef();
          if (nullptr != _audioClient) {
            _audioClient->PostCozmoEvent(Anki::Cozmo::Audio::EventType::PLAY_VO_COZ_PLAYFUL); // audioRef.audioEvent );
            //  AudioManager::PlayEvent(audioRef.audioEvent, audioRef.volume);
          }
          
#       if PLAY_ROBOT_AUDIO_ON_DEVICE && !defined(ANKI_IOS_BUILD)
=======
          auto & audioRef = audioKF.GetAudioRef();
          AudioManager::PlayEvent(audioRef.audioEvent, audioRef.volume);
          
#         if PLAY_ROBOT_AUDIO_ON_DEVICE && !defined(ANKI_IOS_BUILD)
>>>>>>> f38cdf79
          // Queue up audio frame for playing locally if
          // it's not already in the queued and it wasn't already played.
          if ((&audioKF != _lastPlayedOnDeviceRobotAudioKeyFrame) &&
              (_onDeviceRobotAudioKeyFrameQueue.empty() || &audioKF != _onDeviceRobotAudioKeyFrameQueue.back()))
          {
            _onDeviceRobotAudioKeyFrameQueue.push_back(&audioKF);
          }
<<<<<<< HEAD
#       endif
=======
#         endif
>>>>>>> f38cdf79
          
          robotAudioTrack.MoveToNextKeyFrame();
        }
      }
      
      // Stream a single audio sample from the audio manager (or silence if there isn't one)
      // (Have to *always* send an audio frame to keep time, whether that's the next
      // audio sample or a silent frame.)
      // NOTE: Audio frame must be first!
      BufferAudioToSend(true);
      
<<<<<<< HEAD
=======
#     endif // USE_SOUND_MANAGER_FOR_ROBOT_AUDIO
      
>>>>>>> f38cdf79
      // Increment fake "streaming" time, so we can evaluate below whether
      // it's time to stream out any of the other tracks. Note that it is still
      // relative to the same start time.
      _streamingTime_ms += RobotAudioKeyFrame::SAMPLE_LENGTH_MS;
      
      //
      // We are guaranteed to have sent some kind of audio frame at this point.
      // Now send any other frames that are ready, so they will be timed with
      // that audio frame (silent or not).
      //
<<<<<<< HEAD
      // Note that these frames don't actually use up additional slots in the
      // robot's keyframe buffer, so we don't have to decrement numFramesToSend
      // for each one, just once for each audio/silence frame.
      //
      
=======
      
#     if DEBUG_ANIMATION_STREAMING
#       define DEBUG_STREAM_KEYFRAME_MESSAGE(__KF_NAME__) \
                  PRINT_NAMED_INFO("AnimationStreamer.UpdateStream", \
                                   "Streaming %sKeyFrame at t=%dms.", __KF_NAME__, \
                                   _streamingTime_ms - _startTime_ms)
#     else
#       define DEBUG_STREAM_KEYFRAME_MESSAGE(__KF_NAME__)
#     endif
        
>>>>>>> f38cdf79
      // Note that start of animation message is also sent _after_ audio keyframe,
      // to keep things consistent in how the robot's AnimationController expects
      // to receive things
      if(!_startOfAnimationSent) {
<<<<<<< HEAD
#       if DEBUG_ANIMATIONS
        PRINT_NAMED_INFO("Animation.Update.BufferedStartOfAnimation", "Tag=%d", _tag);
#       endif
        BufferMessageToSend(new RobotInterface::EngineToRobot(AnimKeyFrame::StartOfAnimation(_tag)));
        _startOfAnimationSent = true;
      }
      
      if(BufferMessageToSend(headTrack.GetCurrentStreamingMessage(_startTime_ms, _streamingTime_ms))) {
#       if DEBUG_ANIMATIONS
        PRINT_NAMED_INFO("Animation.Update", "Streaming HeadAngleKeyFrame at t=%dms.",
                         _streamingTime_ms - _startTime_ms);
#       endif
      }
      
      if(BufferMessageToSend(liftTrack.GetCurrentStreamingMessage(_startTime_ms, _streamingTime_ms))) {
#       if DEBUG_ANIMATIONS
        PRINT_NAMED_INFO("Animation.Update", "Streaming LiftHeightKeyFrame at t=%dms.",
                         _streamingTime_ms - _startTime_ms);
#       endif
      }
      
      if(BufferMessageToSend(facePosTrack.GetCurrentStreamingMessage(_startTime_ms, _streamingTime_ms))) {
#       if DEBUG_ANIMATIONS
        PRINT_NAMED_INFO("Animation.Update", "Streaming FacePositionKeyFrame at t=%dms.",
                         _streamingTime_ms - _startTime_ms);
#       endif
=======
        SendStartOfAnimation();
      }
      
      if(BufferMessageToSend(headTrack.GetCurrentStreamingMessage(_startTime_ms, _streamingTime_ms))) {
        DEBUG_STREAM_KEYFRAME_MESSAGE("HeadAngle");
      }
      
      if(BufferMessageToSend(liftTrack.GetCurrentStreamingMessage(_startTime_ms, _streamingTime_ms))) {
        DEBUG_STREAM_KEYFRAME_MESSAGE("LiftHeight");
      }
      
      if(BufferMessageToSend(facePosTrack.GetCurrentStreamingMessage(_startTime_ms, _streamingTime_ms))) {
        DEBUG_STREAM_KEYFRAME_MESSAGE("FacePosition");
>>>>>>> f38cdf79
      }
      
      bool streamedFaceAnimImage = false;
      if(BufferMessageToSend(faceAnimTrack.GetCurrentStreamingMessage(_startTime_ms, _streamingTime_ms))) {
        streamedFaceAnimImage = true;
<<<<<<< HEAD
#       if DEBUG_ANIMATIONS
        PRINT_NAMED_INFO("Animation.Update", "Streaming FaceAnimationKeyFrame at t=%dms.",
                         _streamingTime_ms - _startTime_ms);
#       endif
      }
      
      if(BufferMessageToSend(procFaceTrack.GetCurrentStreamingMessage(_startTime_ms, _streamingTime_ms))) {
#       if DEBUG_ANIMATIONS
        PRINT_NAMED_INFO("Animation.Update", "Streaming ProceduralFaceKeyFrame at t=%dms.",
                         _streamingTime_ms - _startTime_ms);
#       endif
      }
      
      if(BufferMessageToSend(blinkTrack.GetCurrentStreamingMessage(_startTime_ms, _streamingTime_ms))) {
#       if DEBUG_ANIMATIONS
        PRINT_NAMED_INFO("Animation.Update", "Streaming BlinkKeyFrame at t=%dms.",
                         _streamingTime_ms - _startTime_ms);
#       endif
      }
      
      if(BufferMessageToSend(backpackLedTrack.GetCurrentStreamingMessage(_startTime_ms, _streamingTime_ms))) {
#       if DEBUG_ANIMATIONS
        PRINT_NAMED_INFO("Animation.Update", "Streaming BackpackLightsKeyFrame at t=%dms.",
                         _streamingTime_ms - _startTime_ms);
#       endif
      }
      
      if(BufferMessageToSend(bodyTrack.GetCurrentStreamingMessage(_startTime_ms, _streamingTime_ms))) {
#       if DEBUG_ANIMATIONS
        PRINT_NAMED_INFO("Animation.Update", "Streaming BodyMotionKeyFrame at t=%dms.",
                         _streamingTime_ms - _startTime_ms);
#       endif
      }
      
=======
        DEBUG_STREAM_KEYFRAME_MESSAGE("FaceAnimation");
      }
      
      UpdateFace(robot, anim, storeFace);
      
      if(BufferMessageToSend(blinkTrack.GetCurrentStreamingMessage(_startTime_ms, _streamingTime_ms))) {
        DEBUG_STREAM_KEYFRAME_MESSAGE("Blink");
      }
      
      if(BufferMessageToSend(backpackLedTrack.GetCurrentStreamingMessage(_startTime_ms, _streamingTime_ms))) {
        DEBUG_STREAM_KEYFRAME_MESSAGE("BackpackLights");
      }
      
      if(BufferMessageToSend(bodyTrack.GetCurrentStreamingMessage(_startTime_ms, _streamingTime_ms))) {
        DEBUG_STREAM_KEYFRAME_MESSAGE("BodyMotion");
      }
      
#     undef DEBUG_STREAM_KEYFRAME_MESSAGE
        
>>>>>>> f38cdf79
      // Send out as much as we can from the send buffer. If we manage to send
      // the entire buffer out, we will proceed with putting more into the buffer
      // the next time through this while loop. Otherwise, we will exit the while
      // loop and continue trying to empty the buffer on the next Update().
      // Doing this guarantees we don't try to buffer another message pointer from
      // the same frame before sending the last one (which is important because we
      // re-use message structs inside the keyframes and don't want pointers
      // getting reassigned before they get sent out!)
      lastResult = SendBufferedMessages(robot);
      if(RESULT_OK != lastResult) {
        PRINT_NAMED_ERROR("Animation.Update.SendBufferedMessagesFailed", "");
        return lastResult;
      }
      
    } // while(buffering frames)
    
<<<<<<< HEAD
=======
#   if USE_SOUND_MANAGER_FOR_ROBOT_AUDIO
>>>>>>> f38cdf79
#   if PLAY_ROBOT_AUDIO_ON_DEVICE && !defined(ANKI_IOS_BUILD)
    for (auto audioKF : _onDeviceRobotAudioKeyFrameQueue)
    {
      if(!anim->HasFramesLeft() ||   // If all tracks buffered already, then play this now.
         ((_playedRobotAudio_ms < _startTime_ms + audioKF->GetTriggerTime()) &&
          audioKF->IsTimeToPlay(_startTime_ms,  currTime_ms)))
      {
        // TODO: Insert some kind of small delay to simulate latency?
        SoundManager::getInstance()->Play(audioKF->GetSoundName());
        _playedRobotAudio_ms = currTime_ms;
        
        _lastPlayedOnDeviceRobotAudioKeyFrame = audioKF;
        _onDeviceRobotAudioKeyFrameQueue.pop_front();
      }
    }
#   endif
<<<<<<< HEAD
    
    // Send an end-of-animation keyframe when done
    if(!anim->HasFramesLeft() && _sendBuffer.empty() && !_endOfAnimationSent)
    {
#     if DEBUG_ANIMATIONS
      static TimeStamp_t lastEndOfAnimTime = 0;
      PRINT_NAMED_INFO("Animation.Update", "Streaming EndOfAnimation at t=%dms.",
                       _streamingTime_ms - _startTime_ms);
      
      if(_streamingTime_ms - _startTime_ms == lastEndOfAnimTime) {
        PRINT_NAMED_ERROR("Animation.Update", "Already sent end of animation at t=%dms.",
                          lastEndOfAnimTime);
      }
      lastEndOfAnimTime = _streamingTime_ms - _startTime_ms;
#     endif
      RobotInterface::EngineToRobot endMsg{AnimKeyFrame::EndOfAnimation()};
      size_t endMsgSize = endMsg.Size();
      lastResult = robot.SendMessage(std::move(endMsg));
      if(lastResult != RESULT_OK) { return lastResult; }
      _endOfAnimationSent = true;
      
      // Increment running total of bytes streamed
      robot.IncrementNumAnimationBytesStreamed((int32_t)endMsgSize);
    }
    
    return RESULT_OK;
=======
#   endif // USE_SOUND_MANAGER_FOR_ROBOT_AUDIO
    
    // Send an end-of-animation keyframe when done
    if(!anim->HasFramesLeft() && _sendBuffer.empty() &&
       _startOfAnimationSent && !_endOfAnimationSent)
    {
      lastResult = SendEndOfAnimation(robot);
    }
    
    return lastResult;
>>>>>>> f38cdf79
  } // UpdateStream()
  
  
  Result AnimationStreamer::Update(Robot& robot)
  {
    Result lastResult = RESULT_OK;
    
    bool streamUpdated = false;
    
    if(_streamingAnimation != nullptr) {
      _timeSpentIdling_ms = 0;
      
      if(IsFinished(_streamingAnimation)) {
        
        ++_loopCtr;
        
        if(_numLoops == 0 || _loopCtr < _numLoops) {
#         if DEBUG_ANIMATION_STREAMING
          PRINT_NAMED_INFO("AnimationStreamer.Update.Looping",
                           "Finished loop %d of %d of '%s' animation. Restarting.\n",
                           _loopCtr, _numLoops,
                           _streamingAnimation->GetName().c_str());
#         endif
          
          // Reset the animation so it can be played again:
          InitStream(_streamingAnimation, _tagCtr);
          
        } else {
#         if DEBUG_ANIMATION_STREAMING
          PRINT_NAMED_INFO("AnimationStreamer.Update.FinishedStreaming",
                           "Finished streaming '%s' animation.\n",
                           _streamingAnimation->GetName().c_str());
#         endif
          
          _streamingAnimation = nullptr;
        }
        
      } else {
<<<<<<< HEAD
        lastResult = UpdateStream(robot, _streamingAnimation);
=======
        // We do want to store this face to the robot since it's coming from an actual animation
        lastResult = UpdateStream(robot, _streamingAnimation, true);
>>>>>>> f38cdf79
        _isIdling = false;
        streamUpdated = true;
      }
    } else if(_idleAnimation != nullptr) {
      
      // Update the live animation if we're using it
      if(_idleAnimation == &_liveAnimation)
      {
        lastResult = UpdateLiveAnimation(robot);
        if(RESULT_OK != lastResult) {
          PRINT_NAMED_ERROR("AnimationStreamer.Update.LiveUpdateFailed",
                            "Failed updating live animation from current robot state.");
          return lastResult;
        }
      }
      
      if((!robot.IsAnimating() && IsFinished(_idleAnimation)) || !_isIdling) {
#       if DEBUG_ANIMATION_STREAMING
        PRINT_NAMED_INFO("AnimationStreamer.Update.IdleAnimInit",
                         "(Re-)Initializing idle animation: '%s'.\n",
                         _idleAnimation->GetName().c_str());
#       endif
        
        // Just finished playing a loop, or we weren't just idling. Either way,
        // (re-)init the animation so it can be played (again)
        InitStream(_idleAnimation, IdleAnimationTag);
        _isIdling = true;
        //InitIdleAnimation();
      }
      
<<<<<<< HEAD
      lastResult = UpdateStream(robot, _idleAnimation);
=======
      if(_idleAnimation->HasFramesLeft()) {
        // This is just an idle animation, so we don't want to save the face to the robot
        lastResult = UpdateStream(robot, _idleAnimation, false);
        streamUpdated = true;
      }
>>>>>>> f38cdf79
      _timeSpentIdling_ms += BS_TIME_STEP;
      
    } else if( _audioClient->HasKeyFrameAudioSample() ) {
      // No animation (idle or not). Just stream available sound, if any.
      
      UpdateNumBytesToSend(robot);
      
      // Send anything still left in the buffer after last Update()
      lastResult = SendBufferedMessages(robot);
      if(RESULT_OK != lastResult) {
        PRINT_NAMED_ERROR("AnimationStreamer.Update.SendBufferedMessagesFailed", "");
        return lastResult;
      }
      
      // Add more stuff to the send buffer. Note that we are not counting individual
      // keyframes here, but instead _audio_ keyframes (with which we will buffer
      // any co-timed keyframes from other tracks).
      if (_sendBuffer.empty())
      {
        // This buffers another audio sample to be sent
        while (_audioClient->HasKeyFrameAudioSample()) {
          BufferAudioToSend(false);
        }
        
        // Didn't buffer any more and audio client has nothing left to send
        if(!_audioClient->IsPlugInActive()) {
          // No audio got buffered, just break
          BufferMessageToSend(new RobotInterface::EngineToRobot(AnimKeyFrame::EndOfAnimation()));
        }
        
        // Send out as much as we can from the send buffer. If we manage to send
        // the entire buffer out, we will proceed with putting more audio into the buffer
        // the next time through this while loop. Otherwise, we will exit the while
        // loop and continue trying to empty the buffer on the next Update().
        lastResult = SendBufferedMessages(robot);
        if(RESULT_OK != lastResult) {
          PRINT_NAMED_ERROR("AnimationStreamer.Update.SendBufferedMessagesFailed", "");
          return lastResult;
        }
      }
    }
    
    // If we didn't do any streaming above, but we've still got face layers to
    // stream or there's audio waiting to go out, stream those now
    if(!streamUpdated && (!_faceLayers.empty() /* TODO: add "|| _audioClient.HasAudio()" like on Jordan's branch*/))
    {
      lastResult = StreamFaceLayersOrAudio(robot);
    }
    
    return lastResult;
  } // AnimationStreamer::Update()
  
  
  void AnimationStreamer::UpdateNumBytesToSend(Robot& robot)
  {
    // Compute number of bytes free in robot animation buffer.
    // This is a lower bound since this is computed from a delayed measure
    // of the number of animation bytes already played on the robot.
    s32 totalNumBytesStreamed = robot.GetNumAnimationBytesStreamed();
    s32 totalNumBytesPlayed = robot.GetNumAnimationBytesPlayed();
    bool overflow = (totalNumBytesStreamed < 0) && (totalNumBytesPlayed > 0);
    assert((totalNumBytesStreamed >= totalNumBytesPlayed) || overflow);
    
    s32 minBytesFreeInRobotBuffer = static_cast<size_t>(AnimConstants::KEYFRAME_BUFFER_SIZE) - (totalNumBytesStreamed - totalNumBytesPlayed);
    if (overflow) {
      // Computation for minBytesFreeInRobotBuffer still works out in overflow case
      PRINT_NAMED_INFO("Animation.Update.BytesStreamedOverflow",
                       "free %d (streamed = %d, played %d)",
                       minBytesFreeInRobotBuffer, totalNumBytesStreamed, totalNumBytesPlayed);
    }
    assert(minBytesFreeInRobotBuffer >= 0);
    
    // Reset the number of bytes we can send each Update() as a form of
    // flow control: Don't send frames if robot has no space for them, and be
    // careful not to overwhelm reliable transport either, in terms of bytes or
    // sheer number of messages. These get decremenged on each call to
    // SendBufferedMessages() below
    _numBytesToSend = std::min(MAX_BYTES_FOR_RELIABLE_TRANSPORT,
                               minBytesFreeInRobotBuffer);
    
<<<<<<< HEAD
  } // GetMinBytesFreeInRobotBuffer()
  
=======
  } // UpdateNumBytesToSend()

>>>>>>> f38cdf79
  
  Result StreamProceduralFace(Robot& robot,
                              const ProceduralFace& lastFace,
                              const ProceduralFace& nextFace,
                              Animation& liveAnimation)
  {
    const TimeStamp_t lastTime = lastFace.GetTimeStamp();
    const TimeStamp_t nextTime = nextFace.GetTimeStamp();
    
    // Either interpolate from the last procedural face's timestamp if it's not too
    // old, or for a fixed max duration so we get a smooth change but don't
    // queue up tons of frames right now trying to get to the current face
    // (which would cause an unwanted delay).
    const TimeStamp_t maxDuration = 4*IKeyFrame::SAMPLE_LENGTH_MS;
    TimeStamp_t lastInterpTime = lastTime;
    if(nextTime > maxDuration) {
      lastInterpTime = std::max(lastTime, nextTime - maxDuration);
    }
    
    ProceduralFace proceduralFace;
    proceduralFace.SetTimeStamp(lastInterpTime + IKeyFrame::SAMPLE_LENGTH_MS);

    while(proceduralFace.GetTimeStamp() <= nextTime)
    {
      // Calculate next interpolation time
      auto nextInterpFrameTime = proceduralFace.GetTimeStamp() + IKeyFrame::SAMPLE_LENGTH_MS;
      
      // Interpolate based on time
      f32 blendFraction = 1.f;
      // If there are more blending frames after this one actually calculate the blend. Otherwise this is the last
      // frame and we should finish the interpolation
      if (nextInterpFrameTime <= nextTime)
      {
        blendFraction = std::min(1.f, (static_cast<f32>(proceduralFace.GetTimeStamp() - lastInterpTime) /
                                       static_cast<f32>(nextTime - lastInterpTime)));
      }
      
      const bool useSaccades = true;
      proceduralFace.GetParams().Interpolate(lastFace.GetParams(), nextFace.GetParams(), blendFraction, useSaccades);
      
      // Add this procedural face as a keyframe in the live animation
      ProceduralFaceKeyFrame kf(proceduralFace);
      kf.SetIsLive(true);
      if(RESULT_OK != liveAnimation.AddKeyFrame(kf)) {
        PRINT_NAMED_ERROR("AnimationStreamer.StreamProceduralFace.AddFrameFailed", "");
        return RESULT_FAIL;
      }
      
      // Increment the procedural face time for the next interpolated frame
      proceduralFace.SetTimeStamp(nextInterpFrameTime);
    }
    
    return RESULT_OK;
  } // StreamProceduralFace()
  

  
  void AnimationStreamer::SetDefaultParams()
  {
#   define SET_DEFAULT(__NAME__, __VALUE__) SetParam(LiveIdleAnimationParameter::__NAME__,  static_cast<f32>(__VALUE__))
    
    SET_DEFAULT(BlinkCloseTime_ms, 150);
    SET_DEFAULT(BlinkOpenTime_ms, 150);
    
    SET_DEFAULT(BlinkSpacingMinTime_ms, 3000);
    SET_DEFAULT(BlinkSpacingMaxTime_ms, 4000);
    SET_DEFAULT(TimeBeforeWiggleMotions_ms, 1000);
    SET_DEFAULT(BodyMovementSpacingMin_ms, 100);
    SET_DEFAULT(BodyMovementSpacingMax_ms, 1000);
    SET_DEFAULT(BodyMovementDurationMin_ms, 250);
    SET_DEFAULT(BodyMovementDurationMax_ms, 1500);
    SET_DEFAULT(BodyMovementSpeedMinMax_mmps, 10);
    SET_DEFAULT(BodyMovementStraightFraction, 0.5f);
    SET_DEFAULT(MaxPupilMovement, 0.5f);
    SET_DEFAULT(LiftMovementDurationMin_ms, 50);
    SET_DEFAULT(LiftMovementDurationMax_ms, 500);
    SET_DEFAULT(LiftMovementSpacingMin_ms,  250);
    SET_DEFAULT(LiftMovementSpacingMax_ms, 2000);
    SET_DEFAULT(LiftHeightMean_mm, 35);
    SET_DEFAULT(LiftHeightVariability_mm, 8);
    SET_DEFAULT(HeadMovementDurationMin_ms, 50);
    SET_DEFAULT(HeadMovementDurationMax_ms, 500);
    SET_DEFAULT(HeadMovementSpacingMin_ms, 250);
    SET_DEFAULT(HeadMovementSpacingMax_ms, 1000);
    SET_DEFAULT(HeadAngleVariability_deg, 6);
    SET_DEFAULT(DockSquintEyeHeight, -0.4f);
    SET_DEFAULT(DockSquintEyebrowHeight, -0.4f);
    
#    undef SET_DEFAULT
  }
  
  void AnimationStreamer::SetAudioClient(Audio::RobotAudioClient* audioClient)
  {
    _audioClient = audioClient;
  }
  
  Result AnimationStreamer::UpdateLiveAnimation(Robot& robot)
  {
#   define GET_PARAM(__TYPE__, __NAME__) GetParam<__TYPE__>(LiveIdleAnimationParameter::__NAME__)
    
    Result lastResult = RESULT_OK;
    
    bool anyFramesAdded = false;
    
    // Use procedural face
    const ProceduralFace& lastFace = robot.GetLastProceduralFace();
//    const TimeStamp_t lastTime = lastFace.GetTimeStamp();
    //const ProceduralFace& nextFace = robot.GetProceduralFace();
    ProceduralFace nextFace(robot.GetProceduralFace());
    
    // Squint the current face while picking/placing to show concentration:
    if(robot.IsPickingOrPlacing()) {
      for(auto whichEye : {ProceduralFace::WhichEye::Left, ProceduralFace::WhichEye::Right}) {
        nextFace.GetParams().SetParameter(whichEye, ProceduralFace::Parameter::EyeScaleY,
                              GET_PARAM(f32, DockSquintEyeHeight));
      }
      // Make sure squinting face gets displayed:
      if(nextFace.GetTimeStamp() < lastFace.GetTimeStamp()+IKeyFrame::SAMPLE_LENGTH_MS) {
        nextFace.SetTimeStamp(nextFace.GetTimeStamp() + IKeyFrame::SAMPLE_LENGTH_MS);
      }
      nextFace.MarkAsSentToRobot(false);
    }
    
//    const TimeStamp_t nextTime = nextFace.GetTimeStamp();
    
    _nextBlink_ms -= BS_TIME_STEP;
    _nextLookAround_ms -= BS_TIME_STEP;
    
    bool faceSent = false;
    if(nextFace.HasBeenSentToRobot() == false &&
       lastFace.HasBeenSentToRobot() == true)
    {
      lastResult = StreamProceduralFace(robot, lastFace, nextFace, _liveAnimation);
      if(RESULT_OK != lastResult) {
        return lastResult;
      }
      
      robot.MarkProceduralFaceAsSent();
      faceSent = true;
    }
    else if(_isLiveTwitchEnabled && _nextBlink_ms <= 0) { // "time to blink"
#     if DEBUG_ANIMATION_STREAMING
      PRINT_NAMED_INFO("AnimationStreamer.UpdateLiveAnimation.Blink", "");
#     endif
      ProceduralFace crntFace(nextFace.HasBeenSentToRobot() ? nextFace : lastFace);
      
      ProceduralFace blinkFace(crntFace);
      // Now we clear out the current face params so that the layer generated below starts as the nominal face
      blinkFace.SetParams(ProceduralFaceParams());
      
      FaceTrack faceTrack;
      TimeStamp_t totalOffset = 0;
      bool moreBlinkFrames = false;
      do {
        TimeStamp_t timeInc;
        moreBlinkFrames = blinkFace.GetNextBlinkFrame(timeInc);
        totalOffset += timeInc;
        
        ProceduralFaceKeyFrame kf(blinkFace, totalOffset);
        kf.SetIsLive(true);
        faceTrack.AddKeyFrame(std::move(kf));
        
        /*
        lastResult = StreamProceduralFace(robot, crntFace, blinkFace, _liveAnimation);
        if(RESULT_OK != lastResult) {
          return lastResult;
        }
        crntFace = blinkFace;
        */
      } while(moreBlinkFrames);
      
      AddFaceLayer(std::move(faceTrack));

      // Pick random next time to blink
      _nextBlink_ms = _rng.RandIntInRange(GET_PARAM(s32, BlinkSpacingMinTime_ms),
                                          GET_PARAM(s32, BlinkSpacingMaxTime_ms));
      faceSent = true;
    }

    anyFramesAdded = faceSent;

    // Don't start wiggling until we've been idling for a bit and make sure we
    // picking or placing
    if(_isLiveTwitchEnabled &&
       _timeSpentIdling_ms >= GET_PARAM(s32, TimeBeforeWiggleMotions_ms) &&
       !robot.IsPickingOrPlacing())
    {
      // If wheels are available, add a little random movement to keep Cozmo looking alive
      if(!robot.IsMoving() && (_bodyMoveDuration_ms+_bodyMoveSpacing_ms) <= 0 && !robot.GetMoveComponent().AreWheelsLocked())
      {
        _bodyMoveDuration_ms = _rng.RandIntInRange(GET_PARAM(s32, BodyMovementDurationMin_ms),
                                                   GET_PARAM(s32, BodyMovementDurationMax_ms));
        s16 speed = _rng.RandIntInRange(-GET_PARAM(s32, BodyMovementSpeedMinMax_mmps),
                                         GET_PARAM(s32, BodyMovementSpeedMinMax_mmps));

        // Drive straight sometimes, turn in place the rest of the time
        s16 curvature = s16_MAX; // drive straight
        if(_rng.RandDblInRange(0., 1.) > GET_PARAM(f32, BodyMovementStraightFraction)) {
          curvature = 0;
        }
        
        // If we haven't already sent a procedural face, use it to point eyes
        // in direction of motion
        if(!faceSent)
        {
          ProceduralFace crntFace(nextFace.HasBeenSentToRobot() ? nextFace : lastFace);
          
          f32 x = 0, y = 0;
          if(curvature == 0) {
            const f32 kMaxPupilMovement = GET_PARAM(f32, MaxPupilMovement);
            x = (speed < 0 ? _rng.RandDblInRange(-kMaxPupilMovement, 0.) : _rng.RandDblInRange(0., kMaxPupilMovement));
            y = _rng.RandDblInRange(-kMaxPupilMovement, kMaxPupilMovement);
          }
          crntFace.GetParams().SetFacePosition({x,y});
          
          ProceduralFaceKeyFrame kf(crntFace);
          kf.SetIsLive(true);
          if(RESULT_OK != _liveAnimation.AddKeyFrame(kf)) {
            PRINT_NAMED_ERROR("AnimationStreamer.UpdateLiveAnimation.AddTurnLookProcFaceFrameFailed", "");
            return RESULT_FAIL;
          }
          
          anyFramesAdded = true;
        } // if(!faceSent)
        
#       if DEBUG_ANIMATION_STREAMING
        PRINT_NAMED_INFO("AnimationStreamer.UpdateLiveAnimation.BodyTwitch",
                         "Speed=%d, curvature=%d, duration=%d",
                         speed, curvature, _bodyMoveDuration_ms);
#       endif
        BodyMotionKeyFrame kf(speed, curvature, _bodyMoveDuration_ms);
        kf.SetIsLive(true);
        if(RESULT_OK != _liveAnimation.AddKeyFrame(kf)) {
          PRINT_NAMED_ERROR("AnimationStreamer.UpdateLiveAnimation.AddBodyMotionKeyFrameFailed", "");
          return RESULT_FAIL;
        }
        
        anyFramesAdded = true;
        
        _bodyMoveSpacing_ms = _rng.RandIntInRange(GET_PARAM(s32, BodyMovementSpacingMin_ms),
                                                  GET_PARAM(s32, BodyMovementSpacingMax_ms));
        
      } else {
        _bodyMoveDuration_ms -= BS_TIME_STEP;
      }
      
      // If lift is available, add a little random movement to keep Cozmo looking alive
      if(!robot.IsLiftMoving() && (_liftMoveDuration_ms + _liftMoveSpacing_ms) <= 0 && !robot.GetMoveComponent().IsLiftLocked() && !robot.IsCarryingObject()) {
        _liftMoveDuration_ms = _rng.RandIntInRange(GET_PARAM(s32, LiftMovementDurationMin_ms),
                                                   GET_PARAM(s32, LiftMovementDurationMax_ms));

#       if DEBUG_ANIMATION_STREAMING
        PRINT_NAMED_INFO("AnimationStreamer.UpdateLiveAnimation.LiftTwitch",
                         "duration=%d", _liftMoveDuration_ms);
#       endif
        LiftHeightKeyFrame kf(GET_PARAM(u8, LiftHeightMean_mm),
                              GET_PARAM(u8, LiftHeightVariability_mm),
                              _liftMoveDuration_ms);
        kf.SetIsLive(true);
        if(RESULT_OK != _liveAnimation.AddKeyFrame(kf)) {
          PRINT_NAMED_ERROR("AnimationStreamer.UpdateLiveAnimation.AddLiftHeightKeyFrameFailed", "");
          return RESULT_FAIL;
        }
        
        anyFramesAdded = true;
        
        _liftMoveSpacing_ms = _rng.RandIntInRange(GET_PARAM(s32, LiftMovementSpacingMin_ms),
                                                  GET_PARAM(s32, LiftMovementSpacingMax_ms));
        
      } else {
        _liftMoveDuration_ms -= BS_TIME_STEP;
      }
      
      // If head is available, add a little random movement to keep Cozmo looking alive
      if(!robot.IsHeadMoving() && (_headMoveDuration_ms+_headMoveSpacing_ms) <= 0 && !robot.GetMoveComponent().IsHeadLocked()) {
        _headMoveDuration_ms = _rng.RandIntInRange(GET_PARAM(s32, HeadMovementDurationMin_ms),
                                                   GET_PARAM(s32, HeadMovementDurationMax_ms));
        const s8 currentAngle_deg = static_cast<s8>(RAD_TO_DEG(robot.GetHeadAngle()));

#       if DEBUG_ANIMATION_STREAMING
        PRINT_NAMED_INFO("AnimationStreamer.UpdateLiveAnimation.HeadTwitch",
                         "duration=%d", _headMoveDuration_ms);
#       endif
        HeadAngleKeyFrame kf(currentAngle_deg, GET_PARAM(u8, HeadAngleVariability_deg), _headMoveDuration_ms);
        kf.SetIsLive(true);
        if(RESULT_OK != _liveAnimation.AddKeyFrame(kf)) {
          PRINT_NAMED_ERROR("AnimationStreamer.UpdateLiveAnimation.AddHeadAngleKeyFrameFailed", "");
          return RESULT_FAIL;
        }
        
        anyFramesAdded = true;
        
        _headMoveSpacing_ms = _rng.RandIntInRange(GET_PARAM(s32, HeadMovementSpacingMin_ms),
                                                  GET_PARAM(s32, HeadMovementSpacingMax_ms));
        
      } else {
        _headMoveDuration_ms -= BS_TIME_STEP;
      }
      
    } // if(_isLiveTwitchEnabled && _timeSpentIdling_ms >= kTimeBeforeWiggleMotions_ms)
    
    if(anyFramesAdded) {
      // If we add a keyframe after initialization (at which time this animation
      // could have been empty), make sure to mark that we haven't yet sent
      // end of animation.
      _endOfAnimationSent = false;
    }
    
    return lastResult;
#   undef GET_PARAM
  } // UpdateLiveAnimation()
  
  bool AnimationStreamer::IsIdleAnimating() const
  {
    return _isIdling;
  }

  const std::string AnimationStreamer::GetStreamingAnimationName() const
  {
    return _streamingAnimation ? _streamingAnimation->GetName() : "";
  }
  
  bool AnimationStreamer::IsFinished(Animation* anim) const
  {
    return _endOfAnimationSent && !anim->HasFramesLeft() && _sendBuffer.empty();
  }

  
} // namespace Cozmo
} // namespace Anki
<|MERGE_RESOLUTION|>--- conflicted
+++ resolved
@@ -159,8 +159,6 @@
     return lastResult;
   }
   
-<<<<<<< HEAD
-=======
   Result AnimationStreamer::AddFaceLayer(const FaceTrack& faceTrack, TimeStamp_t delay_ms)
   {
     Result lastResult = RESULT_OK;
@@ -176,7 +174,6 @@
     return lastResult;
   }
   
->>>>>>> f38cdf79
   bool AnimationStreamer::BufferMessageToSend(RobotInterface::EngineToRobot* msg)
   {
     if(msg != nullptr) {
@@ -188,22 +185,14 @@
   
   Result AnimationStreamer::SendBufferedMessages(Robot& robot)
   {
-<<<<<<< HEAD
-#   if DEBUG_ANIMATIONS
-=======
 #   if DEBUG_ANIMATION_STREAMING
->>>>>>> f38cdf79
     s32 numSent = 0;
 #   endif
     
     // Empty out anything waiting in the send buffer:
     RobotInterface::EngineToRobot* msg = nullptr;
     while(!_sendBuffer.empty()) {
-<<<<<<< HEAD
-#     if DEBUG_ANIMATIONS
-=======
 #     if DEBUG_ANIMATION_STREAMING
->>>>>>> f38cdf79
       PRINT_NAMED_INFO("Animation.SendBufferedMessages",
                        "Send buffer length=%lu.", _sendBuffer.size());
 #     endif
@@ -216,11 +205,7 @@
           return sendResult;
         }
         
-<<<<<<< HEAD
-#       if DEBUG_ANIMATIONS
-=======
 #       if DEBUG_ANIMATION_STREAMING
->>>>>>> f38cdf79
         ++numSent;
 #       endif
         
@@ -233,11 +218,7 @@
         delete msg;
       } else {
         // Out of bytes to send, continue on next Update()
-<<<<<<< HEAD
-#       if DEBUG_ANIMATIONS
-=======
 #       if DEBUG_ANIMATION_STREAMING
->>>>>>> f38cdf79
         PRINT_NAMED_INFO("Animation.SendBufferedMessages",
                          "Sent %d messages, but ran out of bytes to send from "
                          "buffer. %lu remain, so will continue next Update().",
@@ -253,11 +234,7 @@
     assert(_numBytesToSend >= 0);
     assert(_sendBuffer.empty());
     
-<<<<<<< HEAD
-#   if DEBUG_ANIMATIONS
-=======
 #   if DEBUG_ANIMATION_STREAMING
->>>>>>> f38cdf79
     if(numSent > 0) {
       PRINT_NAMED_INFO("Animation.SendBufferedMessages.Sent",
                        "Sent %d messages, %lu remain in buffer.",
@@ -270,7 +247,6 @@
 
   Result AnimationStreamer::BufferAudioToSend(bool sendSilence)
   {
-<<<<<<< HEAD
     if ( nullptr != _audioClient && _audioClient->IsPlugInActive() ) {
       if ( _audioClient->HasKeyFrameAudioSample() ) {
         // Give audio sample memory ownership to engine message
@@ -280,20 +256,6 @@
     }
 
     else if(sendSilence) {
-=======
-    AnimKeyFrame::AudioSample audioSample;
-    const s32 numBytes = AudioManager::GetBufferedData(static_cast<size_t>(AnimConstants::AUDIO_SAMPLE_SIZE),
-                                                       &(audioSample.sample[0]));
-    if(numBytes > 0)
-    {
-      // If we didn't get the requested number of bytes, fill the rest of the sample
-      // with zeros
-      if(numBytes < static_cast<s32>(AnimConstants::AUDIO_SAMPLE_SIZE)) {
-        std::fill(audioSample.sample.begin()+numBytes, audioSample.sample.end(), 0);
-      }
-      BufferMessageToSend(new RobotInterface::EngineToRobot(std::move(audioSample)));
-    } else if(sendSilence) {
->>>>>>> f38cdf79
       // No audio sample available, so send silence
       BufferMessageToSend(new RobotInterface::EngineToRobot(AnimKeyFrame::AudioSilence()));
     }
@@ -301,9 +263,6 @@
     return RESULT_OK;
   } // UpdateAudio()
   
-<<<<<<< HEAD
-  Result AnimationStreamer::UpdateStream(Robot& robot, Animation* anim)
-=======
   bool AnimationStreamer::GetFaceHelper(Animations::Track<ProceduralFaceKeyFrame>& track,
                                         TimeStamp_t startTime_ms, TimeStamp_t currTime_ms,
                                         ProceduralFaceParams& faceParams,
@@ -498,7 +457,6 @@
   }// StreamFaceLayers()
     
   Result AnimationStreamer::UpdateStream(Robot& robot, Animation* anim, bool storeFace)
->>>>>>> f38cdf79
   {
     Result lastResult = RESULT_OK;
     
@@ -521,10 +479,6 @@
     auto & bodyTrack        = anim->GetTrack<BodyMotionKeyFrame>();
     auto & facePosTrack     = anim->GetTrack<FacePositionKeyFrame>();
     auto & faceAnimTrack    = anim->GetTrack<FaceAnimationKeyFrame>();
-<<<<<<< HEAD
-    auto & procFaceTrack    = anim->GetTrack<ProceduralFaceKeyFrame>();
-=======
->>>>>>> f38cdf79
     auto & blinkTrack       = anim->GetTrack<BlinkKeyFrame>();
     auto & backpackLedTrack = anim->GetTrack<BackpackLightsKeyFrame>();
     
@@ -554,8 +508,6 @@
       //                 numBytesToSend);
 #     endif
       
-<<<<<<< HEAD
-=======
 #     if USE_SOUND_MANAGER_FOR_ROBOT_AUDIO
       // Have to always send an audio frame to keep time, whether that's the next
       // audio sample or a silent frame. This increments "streamingTime"
@@ -590,26 +542,18 @@
 
 #     else // if (!USE_SOUND_MANAGER_FOR_ROBOT_AUDIO)
       
->>>>>>> f38cdf79
       if(robotAudioTrack.HasFramesLeft())
       {
         RobotAudioKeyFrame& audioKF = robotAudioTrack.GetCurrentKeyFrame();
         if(audioKF.IsTimeToPlay(_startTime_ms, _streamingTime_ms)) {
           // Tell the audio manager to play the sound indicated by this track
-<<<<<<< HEAD
 //          auto & audioRef = audioKF.GetAudioRef();
           if (nullptr != _audioClient) {
             _audioClient->PostCozmoEvent(Anki::Cozmo::Audio::EventType::PLAY_VO_COZ_PLAYFUL); // audioRef.audioEvent );
             //  AudioManager::PlayEvent(audioRef.audioEvent, audioRef.volume);
           }
           
-#       if PLAY_ROBOT_AUDIO_ON_DEVICE && !defined(ANKI_IOS_BUILD)
-=======
-          auto & audioRef = audioKF.GetAudioRef();
-          AudioManager::PlayEvent(audioRef.audioEvent, audioRef.volume);
-          
 #         if PLAY_ROBOT_AUDIO_ON_DEVICE && !defined(ANKI_IOS_BUILD)
->>>>>>> f38cdf79
           // Queue up audio frame for playing locally if
           // it's not already in the queued and it wasn't already played.
           if ((&audioKF != _lastPlayedOnDeviceRobotAudioKeyFrame) &&
@@ -617,11 +561,7 @@
           {
             _onDeviceRobotAudioKeyFrameQueue.push_back(&audioKF);
           }
-<<<<<<< HEAD
-#       endif
-=======
 #         endif
->>>>>>> f38cdf79
           
           robotAudioTrack.MoveToNextKeyFrame();
         }
@@ -633,11 +573,8 @@
       // NOTE: Audio frame must be first!
       BufferAudioToSend(true);
       
-<<<<<<< HEAD
-=======
 #     endif // USE_SOUND_MANAGER_FOR_ROBOT_AUDIO
       
->>>>>>> f38cdf79
       // Increment fake "streaming" time, so we can evaluate below whether
       // it's time to stream out any of the other tracks. Note that it is still
       // relative to the same start time.
@@ -648,13 +585,6 @@
       // Now send any other frames that are ready, so they will be timed with
       // that audio frame (silent or not).
       //
-<<<<<<< HEAD
-      // Note that these frames don't actually use up additional slots in the
-      // robot's keyframe buffer, so we don't have to decrement numFramesToSend
-      // for each one, just once for each audio/silence frame.
-      //
-      
-=======
       
 #     if DEBUG_ANIMATION_STREAMING
 #       define DEBUG_STREAM_KEYFRAME_MESSAGE(__KF_NAME__) \
@@ -665,39 +595,10 @@
 #       define DEBUG_STREAM_KEYFRAME_MESSAGE(__KF_NAME__)
 #     endif
         
->>>>>>> f38cdf79
       // Note that start of animation message is also sent _after_ audio keyframe,
       // to keep things consistent in how the robot's AnimationController expects
       // to receive things
       if(!_startOfAnimationSent) {
-<<<<<<< HEAD
-#       if DEBUG_ANIMATIONS
-        PRINT_NAMED_INFO("Animation.Update.BufferedStartOfAnimation", "Tag=%d", _tag);
-#       endif
-        BufferMessageToSend(new RobotInterface::EngineToRobot(AnimKeyFrame::StartOfAnimation(_tag)));
-        _startOfAnimationSent = true;
-      }
-      
-      if(BufferMessageToSend(headTrack.GetCurrentStreamingMessage(_startTime_ms, _streamingTime_ms))) {
-#       if DEBUG_ANIMATIONS
-        PRINT_NAMED_INFO("Animation.Update", "Streaming HeadAngleKeyFrame at t=%dms.",
-                         _streamingTime_ms - _startTime_ms);
-#       endif
-      }
-      
-      if(BufferMessageToSend(liftTrack.GetCurrentStreamingMessage(_startTime_ms, _streamingTime_ms))) {
-#       if DEBUG_ANIMATIONS
-        PRINT_NAMED_INFO("Animation.Update", "Streaming LiftHeightKeyFrame at t=%dms.",
-                         _streamingTime_ms - _startTime_ms);
-#       endif
-      }
-      
-      if(BufferMessageToSend(facePosTrack.GetCurrentStreamingMessage(_startTime_ms, _streamingTime_ms))) {
-#       if DEBUG_ANIMATIONS
-        PRINT_NAMED_INFO("Animation.Update", "Streaming FacePositionKeyFrame at t=%dms.",
-                         _streamingTime_ms - _startTime_ms);
-#       endif
-=======
         SendStartOfAnimation();
       }
       
@@ -711,48 +612,11 @@
       
       if(BufferMessageToSend(facePosTrack.GetCurrentStreamingMessage(_startTime_ms, _streamingTime_ms))) {
         DEBUG_STREAM_KEYFRAME_MESSAGE("FacePosition");
->>>>>>> f38cdf79
       }
       
       bool streamedFaceAnimImage = false;
       if(BufferMessageToSend(faceAnimTrack.GetCurrentStreamingMessage(_startTime_ms, _streamingTime_ms))) {
         streamedFaceAnimImage = true;
-<<<<<<< HEAD
-#       if DEBUG_ANIMATIONS
-        PRINT_NAMED_INFO("Animation.Update", "Streaming FaceAnimationKeyFrame at t=%dms.",
-                         _streamingTime_ms - _startTime_ms);
-#       endif
-      }
-      
-      if(BufferMessageToSend(procFaceTrack.GetCurrentStreamingMessage(_startTime_ms, _streamingTime_ms))) {
-#       if DEBUG_ANIMATIONS
-        PRINT_NAMED_INFO("Animation.Update", "Streaming ProceduralFaceKeyFrame at t=%dms.",
-                         _streamingTime_ms - _startTime_ms);
-#       endif
-      }
-      
-      if(BufferMessageToSend(blinkTrack.GetCurrentStreamingMessage(_startTime_ms, _streamingTime_ms))) {
-#       if DEBUG_ANIMATIONS
-        PRINT_NAMED_INFO("Animation.Update", "Streaming BlinkKeyFrame at t=%dms.",
-                         _streamingTime_ms - _startTime_ms);
-#       endif
-      }
-      
-      if(BufferMessageToSend(backpackLedTrack.GetCurrentStreamingMessage(_startTime_ms, _streamingTime_ms))) {
-#       if DEBUG_ANIMATIONS
-        PRINT_NAMED_INFO("Animation.Update", "Streaming BackpackLightsKeyFrame at t=%dms.",
-                         _streamingTime_ms - _startTime_ms);
-#       endif
-      }
-      
-      if(BufferMessageToSend(bodyTrack.GetCurrentStreamingMessage(_startTime_ms, _streamingTime_ms))) {
-#       if DEBUG_ANIMATIONS
-        PRINT_NAMED_INFO("Animation.Update", "Streaming BodyMotionKeyFrame at t=%dms.",
-                         _streamingTime_ms - _startTime_ms);
-#       endif
-      }
-      
-=======
         DEBUG_STREAM_KEYFRAME_MESSAGE("FaceAnimation");
       }
       
@@ -772,7 +636,6 @@
       
 #     undef DEBUG_STREAM_KEYFRAME_MESSAGE
         
->>>>>>> f38cdf79
       // Send out as much as we can from the send buffer. If we manage to send
       // the entire buffer out, we will proceed with putting more into the buffer
       // the next time through this while loop. Otherwise, we will exit the while
@@ -789,10 +652,7 @@
       
     } // while(buffering frames)
     
-<<<<<<< HEAD
-=======
 #   if USE_SOUND_MANAGER_FOR_ROBOT_AUDIO
->>>>>>> f38cdf79
 #   if PLAY_ROBOT_AUDIO_ON_DEVICE && !defined(ANKI_IOS_BUILD)
     for (auto audioKF : _onDeviceRobotAudioKeyFrameQueue)
     {
@@ -809,34 +669,6 @@
       }
     }
 #   endif
-<<<<<<< HEAD
-    
-    // Send an end-of-animation keyframe when done
-    if(!anim->HasFramesLeft() && _sendBuffer.empty() && !_endOfAnimationSent)
-    {
-#     if DEBUG_ANIMATIONS
-      static TimeStamp_t lastEndOfAnimTime = 0;
-      PRINT_NAMED_INFO("Animation.Update", "Streaming EndOfAnimation at t=%dms.",
-                       _streamingTime_ms - _startTime_ms);
-      
-      if(_streamingTime_ms - _startTime_ms == lastEndOfAnimTime) {
-        PRINT_NAMED_ERROR("Animation.Update", "Already sent end of animation at t=%dms.",
-                          lastEndOfAnimTime);
-      }
-      lastEndOfAnimTime = _streamingTime_ms - _startTime_ms;
-#     endif
-      RobotInterface::EngineToRobot endMsg{AnimKeyFrame::EndOfAnimation()};
-      size_t endMsgSize = endMsg.Size();
-      lastResult = robot.SendMessage(std::move(endMsg));
-      if(lastResult != RESULT_OK) { return lastResult; }
-      _endOfAnimationSent = true;
-      
-      // Increment running total of bytes streamed
-      robot.IncrementNumAnimationBytesStreamed((int32_t)endMsgSize);
-    }
-    
-    return RESULT_OK;
-=======
 #   endif // USE_SOUND_MANAGER_FOR_ROBOT_AUDIO
     
     // Send an end-of-animation keyframe when done
@@ -847,7 +679,6 @@
     }
     
     return lastResult;
->>>>>>> f38cdf79
   } // UpdateStream()
   
   
@@ -886,12 +717,8 @@
         }
         
       } else {
-<<<<<<< HEAD
-        lastResult = UpdateStream(robot, _streamingAnimation);
-=======
         // We do want to store this face to the robot since it's coming from an actual animation
         lastResult = UpdateStream(robot, _streamingAnimation, true);
->>>>>>> f38cdf79
         _isIdling = false;
         streamUpdated = true;
       }
@@ -922,60 +749,17 @@
         //InitIdleAnimation();
       }
       
-<<<<<<< HEAD
-      lastResult = UpdateStream(robot, _idleAnimation);
-=======
       if(_idleAnimation->HasFramesLeft()) {
         // This is just an idle animation, so we don't want to save the face to the robot
         lastResult = UpdateStream(robot, _idleAnimation, false);
         streamUpdated = true;
       }
->>>>>>> f38cdf79
       _timeSpentIdling_ms += BS_TIME_STEP;
-      
-    } else if( _audioClient->HasKeyFrameAudioSample() ) {
-      // No animation (idle or not). Just stream available sound, if any.
-      
-      UpdateNumBytesToSend(robot);
-      
-      // Send anything still left in the buffer after last Update()
-      lastResult = SendBufferedMessages(robot);
-      if(RESULT_OK != lastResult) {
-        PRINT_NAMED_ERROR("AnimationStreamer.Update.SendBufferedMessagesFailed", "");
-        return lastResult;
-      }
-      
-      // Add more stuff to the send buffer. Note that we are not counting individual
-      // keyframes here, but instead _audio_ keyframes (with which we will buffer
-      // any co-timed keyframes from other tracks).
-      if (_sendBuffer.empty())
-      {
-        // This buffers another audio sample to be sent
-        while (_audioClient->HasKeyFrameAudioSample()) {
-          BufferAudioToSend(false);
-        }
-        
-        // Didn't buffer any more and audio client has nothing left to send
-        if(!_audioClient->IsPlugInActive()) {
-          // No audio got buffered, just break
-          BufferMessageToSend(new RobotInterface::EngineToRobot(AnimKeyFrame::EndOfAnimation()));
-        }
-        
-        // Send out as much as we can from the send buffer. If we manage to send
-        // the entire buffer out, we will proceed with putting more audio into the buffer
-        // the next time through this while loop. Otherwise, we will exit the while
-        // loop and continue trying to empty the buffer on the next Update().
-        lastResult = SendBufferedMessages(robot);
-        if(RESULT_OK != lastResult) {
-          PRINT_NAMED_ERROR("AnimationStreamer.Update.SendBufferedMessagesFailed", "");
-          return lastResult;
-        }
-      }
     }
     
     // If we didn't do any streaming above, but we've still got face layers to
     // stream or there's audio waiting to go out, stream those now
-    if(!streamUpdated && (!_faceLayers.empty() /* TODO: add "|| _audioClient.HasAudio()" like on Jordan's branch*/))
+    if(!streamUpdated && (!_faceLayers.empty() || _audioClient->HasKeyFrameAudioSample()))
     {
       lastResult = StreamFaceLayersOrAudio(robot);
     }
@@ -1011,13 +795,8 @@
     _numBytesToSend = std::min(MAX_BYTES_FOR_RELIABLE_TRANSPORT,
                                minBytesFreeInRobotBuffer);
     
-<<<<<<< HEAD
-  } // GetMinBytesFreeInRobotBuffer()
-  
-=======
   } // UpdateNumBytesToSend()
 
->>>>>>> f38cdf79
   
   Result StreamProceduralFace(Robot& robot,
                               const ProceduralFace& lastFace,
