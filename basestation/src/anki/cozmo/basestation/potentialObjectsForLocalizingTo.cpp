/**
 * File: potentialObjectsForLocalizingTo.cpp
 *
 * Author: Andrew Stein
 * Created: 7/5/2016
 *
 * Description:
 *   Helper class used during AddAndUpdate for tracking potential objects to localize to.
 *   Keeps the closest observed/matching object pair in each coordinate frame.
 *   Updates the matching object's pose to the observed pose for those that are not used
 *   or when they are replaced by a closer pair, if they are in the current origin.
 *
 * Copyright: Anki, Inc. 2016
 *
 **/

#include "anki/cozmo/basestation/potentialObjectsForLocalizingTo.h"

#include "anki/cozmo/basestation/blockWorld/blockWorld.h"
#include "anki/cozmo/basestation/components/movementComponent.h"
#include "anki/cozmo/basestation/components/visionComponent.h"
#include "anki/cozmo/basestation/cozmoObservableObject.h"
#include "anki/cozmo/basestation/objectPoseConfirmer.h"
#include "anki/cozmo/basestation/robot.h"

#include "util/console/consoleInterface.h"
#include "util/math/math.h"

#define ENABLE_BLOCK_BASED_LOCALIZATION 1

#define BLOCK_BASED_LOCALIZATION_DEBUG 0


namespace Anki {
namespace Cozmo {
  
namespace {
  CONSOLE_VAR_RANGED(f32, kMaxBodyRotationSpeed_degPerSec, "LocalizationToObjects", 0.1f,  0.f, 20.f);
  CONSOLE_VAR_RANGED(f32, kMaxHeadRotationSpeed_degPerSec, "LocalizationToObjects", 0.1f,  0.f, 20.f);
}
  
// Using a function vs. a macro here to make sure we continue to compile all the code
// where this gets used below, even when the DEBUG flag is disabled.
static void VERBOSE_DEBUG_PRINT(const char* eventName, const char* description, ...)
{
# if BLOCK_BASED_LOCALIZATION_DEBUG
  va_list args;
  va_start(args, description);
  ::Anki::Util::sChanneledDebugV("Unnamed", eventName, {}, description, args);
  va_end(args);
# endif
}

// - - - - - - - - - - - - - - - - - - - - - - - - - - - - - - - - - - - - - - - - - - - - - - - - - - - - - - - - - - -
PotentialObjectsForLocalizingTo::PotentialObjectsForLocalizingTo(Robot& robot)
: _robot(robot)
, _currentWorldOrigin(_robot.GetWorldOrigin())
, _kCanRobotLocalizeToObjects(ENABLE_BLOCK_BASED_LOCALIZATION &&
                              (_robot.GetLocalizedTo().IsUnknown() ||
                               _robot.HasMovedSinceBeingLocalized()))
{
  VERBOSE_DEBUG_PRINT("PotentialObjectsForLocalizingTo.Constructor",
                      "IsLocalizationToObjectsPossible=%d: unknownLocObj=%d hasMovedSinceLoc=%d",
                      _kCanRobotLocalizeToObjects,
                      _robot.GetLocalizedTo().IsUnknown(),
                      _robot.HasMovedSinceBeingLocalized());
}
  
// - - - - - - - - - - - - - - - - - - - - - - - - - - - - - - - - - - - - - - - - - - - - - - - - - - - - - - - - - - -
// TODO rsam/andrew: PotentialObjectsForLocalizingTo should not know about PoseConfirmer/ObservationFilter, but
// directly affect objects in BlockWorld because it should receive/process confirmations, not observations
void PotentialObjectsForLocalizingTo::UseDiscardedObservation(ObservedAndMatchedPair& pair, bool wasRobotMoving)
{
  if ( pair.observationAlreadyUsed )
  {
    VERBOSE_DEBUG_PRINT("PotentialObjectsForLocalizingTo.UseDiscardedObservation.AlreadyUsed",
                        "Not using observation from %s %d MATCH(%.1f,%.1f,%.1f) OBS(%.1f,%.1f,%.1f), already used. WasRobotMoving:%d",
                        EnumToString(pair.matchedObject->GetType()),
                        pair.matchedObject->GetID().GetValue(),
                        pair.matchedObject->GetPose().GetTranslation().x(),
                        pair.matchedObject->GetPose().GetTranslation().y(),
                        pair.matchedObject->GetPose().GetTranslation().z(),
                        pair.observedObject->GetPose().GetTranslation().x(),
                        pair.observedObject->GetPose().GetTranslation().y(),
                        pair.observedObject->GetPose().GetTranslation().z(),
                        wasRobotMoving);
  
  }
  else
  {
    VERBOSE_DEBUG_PRINT("PotentialObjectsForLocalizingTo.UseDiscardedObservation",
                        "Updating %s %d pose from (%.1f,%.1f,%.1f) to (%.1f,%.1f,%.1f). WasRobotMoving:%d",
                        EnumToString(pair.matchedObject->GetType()),
                        pair.matchedObject->GetID().GetValue(),
                        pair.matchedObject->GetPose().GetTranslation().x(),
                        pair.matchedObject->GetPose().GetTranslation().y(),
                        pair.matchedObject->GetPose().GetTranslation().z(),
                        pair.observedObject->GetPose().GetTranslation().x(),
                        pair.observedObject->GetPose().GetTranslation().y(),
                        pair.observedObject->GetPose().GetTranslation().z(),
                        wasRobotMoving);
    
    // affect pose of the object with the observation
    _robot.GetObjectPoseConfirmer().AddVisualObservation(pair.observedObject,
                                                         pair.matchedObject,
                                                         wasRobotMoving,
                                                         pair.distance);
  }
}
  
// - - - - - - - - - - - - - - - - - - - - - - - - - - - - - - - - - - - - - - - - - - - - - - - - - - - - - - - - - - -
bool PotentialObjectsForLocalizingTo::Insert(const std::shared_ptr<ObservableObject>& observedObject,
                                             ObservableObject* matchedObject,
<<<<<<< HEAD
                                             f32 observedDistance,
                                             bool observationAlreadyUsed)
=======
                                             f32 observedDistance_mm)
>>>>>>> 7adbf73d
{

  ObservedAndMatchedPair newPair{
<<<<<<< HEAD
    .observedObject         = observedObject,
    .matchedObject          = matchedObject,
    .distance               = observedDistance,
    .observationAlreadyUsed = observationAlreadyUsed
=======
    .observedObject = observedObject,
    .matchedObject  = matchedObject,
    .distance       = observedDistance_mm,
>>>>>>> 7adbf73d
  };

  const PoseOrigin* matchedOrigin = &newPair.matchedObject->GetPose().FindOrigin();
  
  // Don't bother if the matched object doesn't pass these up-front checks:
  const bool couldUseForLocalization = CouldUseObjectForLocalization(matchedObject);
  const bool seeingFromTooFar = Util::IsFltGT(observedDistance_mm, observedObject->GetMaxLocalizationDistance_mm());
  if(!_kCanRobotLocalizeToObjects || !couldUseForLocalization || seeingFromTooFar)
  {
    VERBOSE_DEBUG_PRINT("PotentialObjectsForLocalizingTo.Insert.NotUsing",
                        "Matched %s %d at dist=%.1f. IsLocalizationToObjectsPossible=%d, CouldUsePair=%d, TooFar=%d",
                        EnumToString(matchedObject->GetType()),
                        matchedObject->GetID().GetValue(),
                        observedDistance_mm,
                        _kCanRobotLocalizeToObjects,
                        couldUseForLocalization,
                        seeingFromTooFar);
    
    // Since we're not storing this pair, update pose if in the current frame
    if(matchedOrigin == _currentWorldOrigin) {
      const bool wasRobotMoving = _robot.GetVisionComponent().WasMovingTooFast(observedObject->GetLastObservedTime(),
                                                                               DEG_TO_RAD(kMaxBodyRotationSpeed_degPerSec),
                                                                               DEG_TO_RAD(kMaxHeadRotationSpeed_degPerSec));
      
      UseDiscardedObservation(newPair, wasRobotMoving);
    }
    return false;
  }
  

//  const bool wasRobotMoving = _robot.GetVisionComponent().WasMovingTooFast(observedObject->GetLastObservedTime(),
//                                                                           DEG_TO_RAD(kMaxBodyRotationSpeed_degPerSec),
//                                                                           DEG_TO_RAD(kMaxHeadRotationSpeed_degPerSec));

  // Seems to be better than the commented line above which should be more accurate,
  // but this incorporates some delay which might compensate for whatever timestamp inaccuracies there may be...
  // or something...
  const bool wasRobotMoving = _robot.GetMoveComponent().IsMoving();
  
  
  // We'd like to use this pair for localization, but the robot is moving,
  // so we just drop it on the floor instead (without even updating the object)  :-(
  // The reasoning here is that we don't want to mess up potentially-localizable objects'
  // poses because we are moving
  if (wasRobotMoving)
  {
    VERBOSE_DEBUG_PRINT("PotentialObjectsForLocalizingTo.Insert.IsMoving", "");
    return false;
  }
  
  // Check whether or not the robot had moved since the last time the matched object's pose was updated.
  // If it hasn't moved, then only localize if the observed object pose is nearly identical to the
  // matched object pose.
  if(matchedOrigin == _currentWorldOrigin) {
    const TimeStamp_t lastObservedTime = _robot.GetObjectPoseConfirmer().GetLastPoseUpdatedTime(matchedObject->GetID());
    const TimeStamp_t currObservedTime = observedObject->GetLastObservedTime();
    const RobotPoseStamp *rpsMatched;
    const RobotPoseStamp *rpsObserved;
    if (_robot.GetPoseHistory()->GetComputedPoseAt(lastObservedTime, &rpsMatched) == RESULT_OK &&
        _robot.GetPoseHistory()->GetComputedPoseAt(currObservedTime, &rpsObserved) == RESULT_OK) {
      
      // Extra tight isSameAs thresholds
      const f32 kSamePoseThresh_mm = 1.f;
      const f32 kSameAngleThresh_rad = DEG_TO_RAD(1.f);
      
      if (rpsObserved->GetPose().IsSameAs(rpsMatched->GetPose(), kSamePoseThresh_mm, kSameAngleThresh_rad)) {
        if (!observedObject->GetPose().IsSameAs(matchedObject->GetPose(), kSamePoseThresh_mm, kSameAngleThresh_rad)) {
          VERBOSE_DEBUG_PRINT("PotentialObjectsForLocalizingTo.Insert.ObjectPoseNotSameEnough", "");
          UseDiscardedObservation(newPair, wasRobotMoving);
          return false;
        }
      }
    }
  }
  
  auto iter = _pairMap.find(matchedOrigin);
  if(iter == _pairMap.end()) {
    // This is the first match pair in its frame, just insert it
    VERBOSE_DEBUG_PRINT("PotentialObjectsForLocalizingTo.Insert.AddingNew",
                        "Adding %s %d in frame %p as new",
                        EnumToString(newPair.matchedObject->GetType()),
                        newPair.matchedObject->GetID().GetValue(),
                        matchedOrigin);
                        
    _pairMap[matchedOrigin] = std::move( newPair );
  }
  else
  {
    // We already have a possible localization object in this frame.
    if(newPair.distance < iter->second.distance)
    {
      // Replace the stored one if this new one is closer.
      // If the stored pair we are about to replace is in the current frame,
      // update the matched object's pose before we discard it
      VERBOSE_DEBUG_PRINT("PotentialObjectsForLocalizingTo.Insert.Replacing",
                          "Replacing %s %d at d=%.1fmm in frame %p with %s %d at d=%.1f",
                          EnumToString(iter->second.matchedObject->GetType()),
                          iter->second.matchedObject->GetID().GetValue(),
                          iter->second.distance,
                          matchedOrigin,
                          EnumToString(newPair.matchedObject->GetType()),
                          newPair.matchedObject->GetID().GetValue(),
                          newPair.distance);
      
      if(iter->first == _currentWorldOrigin) {
        UseDiscardedObservation(iter->second, wasRobotMoving);
      }
      std::swap(iter->second, newPair);
    }
    else
    {
      // This pair is further than the one already stored, no need to store it.
      // Just merge it before we discard it if it's in the current world frame.
      VERBOSE_DEBUG_PRINT("PotentialObjectsForLocalizingTo.Insert.Ignoring",
                          "Ignoring %s %d in frame %p because d=%.1f is too large",
                          EnumToString(newPair.matchedObject->GetType()),
                          newPair.matchedObject->GetID().GetValue(),
                          matchedOrigin,
                          newPair.distance);
      
      if(matchedOrigin == _currentWorldOrigin) {
        UseDiscardedObservation(newPair, wasRobotMoving);
      }
    }
    
  }
  
  // Wanted to insert this object (whether we ended up doing so or not)
  return true;
  
} // Insert()

Result PotentialObjectsForLocalizingTo::LocalizeRobot()
{
  if(_pairMap.empty()) {
    // No localization options, nothing to do
    return RESULT_OK;
  }
  
  // If we have more than 1 thing in the pair map or the only thing in the pair map
  // is from a different frame, then we have cross-frame localization options.
  const bool haveCrossFrameOptions = (_pairMap.size() > 1 ||
                                      _pairMap.begin()->first != _currentWorldOrigin);
  
  auto currFrameIter = _pairMap.find(_currentWorldOrigin);

  Result localizeResult = RESULT_OK;
  
  if(haveCrossFrameOptions)
  {
    DEV_ASSERT(currFrameIter != _pairMap.end(),
               "PotentialObjectsForLocalizingTo.LocalizeRobot.MustHaveCurrFrameObjectWithCrossFrameOptions");
    
    // sort frames from farthest to closest
    using DistanceTable = std::multimap<f32, ObservedAndMatchedPair, std::greater<f32>>;
    DistanceTable pairsToLocalizeToByDist;
    for (auto & matchPair : _pairMap)
    {
      pairsToLocalizeToByDist.insert(std::make_pair(matchPair.second.distance, matchPair.second));
    }
    
    // If the current origin is not the first one we will use for localization, then
    // we will need to re-look it up by ID while localizing below since it will have
    // been rejiggered out of the current frame
    const Pose3d* firstOrigin = &(pairsToLocalizeToByDist.begin()->second.matchedObject->GetPose().FindOrigin());
    const bool recheckMatchObjectByID = _currentWorldOrigin != firstOrigin;
    if( recheckMatchObjectByID )
    {
      DistanceTable::iterator distanceTableIt = pairsToLocalizeToByDist.begin();
      while ( distanceTableIt != pairsToLocalizeToByDist.end() ) {
        const Pose3d* origin = &(distanceTableIt->second.matchedObject->GetPose().FindOrigin());
        if ( origin == _currentWorldOrigin ) {
          distanceTableIt->second.matchedID = distanceTableIt->second.matchedObject->GetID();
          PRINT_CH_INFO("BlockWorld", "PotentialObjectsForLocalizingTo.LocalizeRobot.StoringMatchedObjectID",
                        "Match in current frame not farthest. Storing ID=%d to recheck when encountered while localizing.",
                        distanceTableIt->second.matchedID.GetValue());
          distanceTableIt->second.matchedObject = nullptr; // Mark the fact that we should use the ID instead
          break;
        }
        ++distanceTableIt;
      }
    }

    // Loop over all cross-frame matches
    // localization with each, to rejigger all their frames into one.
    
    bool anyFailures = false;
    for (auto & matchPair : pairsToLocalizeToByDist)
    {
      ObservableObject* observedObj = matchPair.second.observedObject.get();
      ObservableObject* matchedObj  = matchPair.second.matchedObject;
     
      if(nullptr == matchedObj)
      {
        const ObjectID& matchedID = matchPair.second.matchedID;
        DEV_ASSERT(matchedID.IsSet(), "PotentialObjectsForLocalizingTo.LocalizeToRobot.NullMatchWithUnsetID");
        
        matchedObj = _robot.GetBlockWorld().GetLocatedObjectByID(matchedID);
        if(nullptr == matchedObj)
        {
          PRINT_NAMED_WARNING("PotentialObjectsForLocalizingTo.LocalizeToRobot.MissingMatchedObjectInCurrentFrame",
                              "Matched object %d no longer exists. Skipping match pair.", observedObj->GetID().GetValue());
          continue;
        }
      }
      
      if(matchedObj != nullptr)
      {
        VERBOSE_DEBUG_PRINT("PotentialObjectsForLocalizingTo.LocalizeRobot.UsingCrossFrame",
                            "Localizing using %s %d",
                            EnumToString(matchedObj->GetType()),
                            matchedObj->GetID().GetValue());
      }
      
      const Result result = _robot.LocalizeToObject(observedObj, matchedObj);
      if(result != RESULT_OK) {
        anyFailures = true;
        
        if(matchedObj != nullptr)
        {
          PRINT_NAMED_WARNING("PotentialObjectsForLocalizingTo.LocalizeRobot.CrossFrameLocalizeFailure",
                              "Failed to localize to %s object %d.",
                              ObjectTypeToString(matchedObj->GetType()),
                              matchedObj->GetID().GetValue());
        }
      }
    }
    
    if(anyFailures) {
      localizeResult = RESULT_FAIL;
    }
  }
  else
  {
    // If there are no potential cross-frame localizations, then just localize
    // to the object in the current frame. Note the data structure
    // ensures this will be the closest object in this frame.
    DEV_ASSERT(currFrameIter != _pairMap.end(),
               "PotentialObjectsForLocalizingTo.LocalizeRobot.CurrFrameNotFound");
    DEV_ASSERT(_pairMap.size() == 1,
               "PotentialObjectsForLocalizingTo.LocalizeRobot.ExpectingSingleMatchPair");
    
    ObservedAndMatchedPair& pair = currFrameIter->second;
    
    VERBOSE_DEBUG_PRINT("PotentialObjectsForLocalizingTo.LocalizeRobot.UsingCurrentFrame",
                        "Localizing using %s %d",
                        EnumToString(pair.matchedObject->GetType()),
                        pair.matchedObject->GetID().GetValue());
    
    localizeResult = _robot.LocalizeToObject(pair.observedObject.get(), pair.matchedObject);
    if(localizeResult != RESULT_OK) {
      PRINT_NAMED_ERROR("PotentialObjectsForLocalizingTo.LocalizeRobot.LocalizeFailure",
                        "Failed to localize to %s object %d.",
                        ObjectTypeToString(pair.observedObject->GetType()),
                        pair.matchedObject->GetID().GetValue());
    }
  }
  
  return localizeResult;
}

// a.k.a. THE IF
bool PotentialObjectsForLocalizingTo::CouldUseObjectForLocalization(const ObservableObject* matchingObject)
{
  // Decide whether we will be updating the robot's pose relative to this
  // object or updating the object's pose w.r.t. the robot. We only localize
  // to the object if:
  //  - if the object believes itself to be usable for localization (based on
  //    pose state (which includes observation distance), pose flatness, etc)
  //  - the object is neither the object the robot is docking to or tracking to
  
  const bool objectCanBeUsedForLocalization = matchingObject->CanBeUsedForLocalization();
  const bool isDockingObject = matchingObject->GetID() == _robot.GetDockObject();
  const bool isTrackToObject = matchingObject->GetID() == _robot.GetMoveComponent().GetTrackToObject();
  
  const bool useThisObjectToLocalize = (objectCanBeUsedForLocalization &&
                                        !isDockingObject &&
                                        !isTrackToObject);
  
  VERBOSE_DEBUG_PRINT("PotentialObjectsForLocalizingTo.CouldUseObjectForLocalization",
                      "%s %d: objCanBeUsedForLoc=%d(%s) isDockObj=%d isTrackToObj=%d",
                      EnumToString(matchingObject->GetType()),
                      matchingObject->GetID().GetValue(),
                      objectCanBeUsedForLocalization,
                      matchingObject->GetPoseState()==PoseState::Known ? "Known" : "Unknown/Dirty",
                      isDockingObject, isTrackToObject);
                      
  return useThisObjectToLocalize;
  
}
  
} // namespace Anki
} // namespace Cozmo<|MERGE_RESOLUTION|>--- conflicted
+++ resolved
@@ -111,25 +111,15 @@
 // - - - - - - - - - - - - - - - - - - - - - - - - - - - - - - - - - - - - - - - - - - - - - - - - - - - - - - - - - - -
 bool PotentialObjectsForLocalizingTo::Insert(const std::shared_ptr<ObservableObject>& observedObject,
                                              ObservableObject* matchedObject,
-<<<<<<< HEAD
-                                             f32 observedDistance,
+                                             f32 observedDistance_mm)
                                              bool observationAlreadyUsed)
-=======
-                                             f32 observedDistance_mm)
->>>>>>> 7adbf73d
 {
 
   ObservedAndMatchedPair newPair{
-<<<<<<< HEAD
     .observedObject         = observedObject,
     .matchedObject          = matchedObject,
-    .distance               = observedDistance,
+    .distance               = observedDistance_mm,
     .observationAlreadyUsed = observationAlreadyUsed
-=======
-    .observedObject = observedObject,
-    .matchedObject  = matchedObject,
-    .distance       = observedDistance_mm,
->>>>>>> 7adbf73d
   };
 
   const PoseOrigin* matchedOrigin = &newPair.matchedObject->GetPose().FindOrigin();
