--- conflicted
+++ resolved
@@ -501,7 +501,6 @@
     case RobotActionUnionTag::trackObject:
       return GetTrackObjectActionHelper(robot, actionUnion.Get_trackObject());
       
-<<<<<<< HEAD
     case RobotActionUnionTag::driveStraight:
       return new DriveStraightAction(robot, actionUnion.Get_driveStraight().dist_mm,
                                      actionUnion.Get_driveStraight().speed_mmps);
@@ -514,10 +513,10 @@
       
     case RobotActionUnionTag::wait:
       return new WaitAction(robot, actionUnion.Get_wait().time_s);
-=======
+
     case RobotActionUnionTag::mountCharger:
       return GetMountChargerActionHelper(robot, actionUnion.Get_mountCharger());
->>>>>>> 417c1d61
+
       
       // TODO: Add cases for other actions
       
