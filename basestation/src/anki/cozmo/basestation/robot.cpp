//
//  robot.cpp
//  Products_Cozmo
//
//  Created by Andrew Stein on 8/23/13.
//  Copyright (c) 2013 Anki, Inc. All rights reserved.
//

// TODO:(bn) should these be a full path?
#include "anki/cozmo/basestation/pathPlanner.h"
#include "anki/cozmo/basestation/latticePlanner.h"
#include "anki/cozmo/basestation/faceAndApproachPlanner.h"
#include "anki/cozmo/basestation/pathDolerOuter.h"
#include "anki/cozmo/basestation/blockWorld.h"
#include "anki/cozmo/basestation/block.h"
#include "anki/cozmo/basestation/robot.h"
#include "anki/cozmo/basestation/utils/parsingConstants/parsingConstants.h"
#include "anki/cozmo/shared/cozmoEngineConfig.h"
#include "anki/common/basestation/math/point.h"
#include "anki/common/basestation/math/quad_impl.h"
#include "anki/common/basestation/math/point_impl.h"
#include "anki/common/basestation/math/rect_impl.h"
#include "anki/common/basestation/math/poseBase_impl.h"
#include "anki/common/basestation/utils/timer.h"
#include "anki/vision/CameraSettings.h"
// TODO: This is shared between basestation and robot and should be moved up
#include "anki/cozmo/shared/cozmoConfig.h"
#include "anki/cozmo/basestation/robotInterface/messageHandler.h"
#include "anki/cozmo/basestation/robotPoseHistory.h"
#include "anki/cozmo/basestation/ramp.h"
#include "anki/cozmo/basestation/viz/vizManager.h"
#include "opencv2/highgui/highgui.hpp" // For imwrite() in ProcessImage
#include "anki/cozmo/basestation/soundManager.h"
#include "anki/cozmo/basestation/faceAnimationManager.h"
#include "anki/cozmo/basestation/externalInterface/externalInterface.h"
#include "clad/externalInterface/messageEngineToGame.h"
#include "clad/types/robotStatusAndActions.h"
#include "anki/cozmo/basestation/behaviors/behaviorInterface.h"
#include "anki/common/basestation/utils/data/dataPlatform.h"
#include "anki/vision/basestation/visionMarker.h"
#include "anki/vision/basestation/observableObjectLibrary_impl.h"
#include "util/fileUtils/fileUtils.h"
#include "anki/vision/basestation/image.h"
#include "clad/robotInterface/messageEngineToRobot.h"

#include <fstream>
#include <dirent.h>
#include <sys/stat.h>

#define MAX_DISTANCE_FOR_SHORT_PLANNER 40.0f
#define MAX_DISTANCE_TO_PREDOCK_POSE 20.0f

namespace Anki {
  namespace Cozmo {
    
    Robot::Robot(const RobotID_t robotID, RobotInterface::MessageHandler* msgHandler,
                 IExternalInterface* externalInterface, Util::Data::DataPlatform* dataPlatform)
    : _externalInterface(externalInterface)
    , _dataPlatform(dataPlatform)
    , _ID(robotID)
    , _isPhysical(false)
    , _newStateMsgAvailable(false)
    , _msgHandler(msgHandler)
    , _blockWorld(this)
    , _faceWorld(*this)
    , _visionProcessor(dataPlatform)
    , _behaviorMgr(*this)
    , _isBehaviorMgrEnabled(false)
#   if !ASYNC_VISION_PROCESSING
    , _haveNewImage(false)
#   endif
    , _wheelsLocked(false)
    , _headLocked(false)
    , _liftLocked(false)
    , _plannerSelectedPoseIndexPtr(nullptr)
    , _numPlansStarted(0)
    , _numPlansFinished(0)
    , _driveToPoseStatus(ERobotDriveToPoseStatus::Waiting)
    , _currPathSegment(-1)
    , _lastSentPathID(0)
    , _lastRecvdPathID(0)
    , _usingManualPathSpeed(false)
    , _camera(robotID)
    , _visionWhileMovingEnabled(false)
    /*
    , _proxVals{{0}}
    , _proxBlocked{{false}}
    */
    , _poseOrigins(1)
    , _worldOrigin(&_poseOrigins.front())
    , _pose(-M_PI_2, Z_AXIS_3D(), {{0.f, 0.f, 0.f}}, _worldOrigin, "Robot_" + std::to_string(_ID))
    , _driveCenterPose(-M_PI_2, Z_AXIS_3D(), {{0.f, 0.f, 0.f}}, _worldOrigin, "Robot_" + std::to_string(_ID))
    , _frameId(0)
    , _neckPose(0.f,Y_AXIS_3D(), {{NECK_JOINT_POSITION[0], NECK_JOINT_POSITION[1], NECK_JOINT_POSITION[2]}}, &_pose, "RobotNeck")
    , _headCamPose(RotationMatrix3d({0,0,1,  -1,0,0,  0,-1,0}),
                  {{HEAD_CAM_POSITION[0], HEAD_CAM_POSITION[1], HEAD_CAM_POSITION[2]}}, &_neckPose, "RobotHeadCam")
    , _liftBasePose(0.f, Y_AXIS_3D(), {{LIFT_BASE_POSITION[0], LIFT_BASE_POSITION[1], LIFT_BASE_POSITION[2]}}, &_pose, "RobotLiftBase")
    , _liftPose(0.f, Y_AXIS_3D(), {{LIFT_ARM_LENGTH, 0.f, 0.f}}, &_liftBasePose, "RobotLift")
    , _currentHeadAngle(MIN_HEAD_ANGLE)
    , _currentLiftAngle(0)
    , _onRamp(false)
    , _isPickingOrPlacing(false)
    , _isPickedUp(false)
    , _isMoving(false)
    , _battVoltage(5)
    , _imageSendMode(ImageSendMode::Off)
    , _carryingMarker(nullptr)
    , _lastPickOrPlaceSucceeded(false)
    , _trackToFaceID(Vision::TrackedFace::UnknownFace)
    , _stateSaveMode(SAVE_OFF)
    , _imageSaveMode(SAVE_OFF)
    , _imgFramePeriod(0)
    , _lastImgTimeStamp(0)
    , _animationStreamer(_cannedAnimations)
    , _numAnimationBytesPlayed(0)
    , _numAnimationBytesStreamed(0)
    , _animationTag(0)
    , _emotionMgr(*this)
    , _imageDeChunker(*(new ImageDeChunker()))
    {
      _poseHistory = new RobotPoseHistory();
      PRINT_NAMED_INFO("Robot.Robot", "Created");
      _pose.SetName("Robot_" + std::to_string(_ID));
      _driveCenterPose.SetName("RobotDriveCenter_" + std::to_string(_ID));
      
      // Initializes _pose, _poseOrigins, and _worldOrigin:
      Delocalize();
      InitRobotMessageComponent(_msgHandler,robotID);
      
      _proceduralFace.MarkAsSentToRobot(false);
      _proceduralFace.SetTimeStamp(1); // Make greater than lastFace's timestamp, so it gets streamed
      _lastProceduralFace.MarkAsSentToRobot(true);
      
      // The call to Delocalize() will increment frameID, but we want it to be
      // initialzied to 0, to match the physical robot's initialization
      _frameId = 0;

      ReadAnimationDir();
      
      // Read in emotion and behavior manager Json
      Json::Value emotionConfig;
      Json::Value behaviorConfig;
      if (nullptr != _dataPlatform)
      {
        std::string jsonFilename = "config/basestation/config/behavior_config.json";
        bool success = _dataPlatform->readAsJson(Util::Data::Scope::Resources, jsonFilename, behaviorConfig);
        if (!success)
        {
          PRINT_NAMED_ERROR("Robot.BehaviorConfigJsonNotFound",
                            "Behavior Json config file %s not found.",
                            jsonFilename.c_str());
        }
        
        jsonFilename = "config/basestation/config/emotion_config.json";
        success = _dataPlatform->readAsJson(Util::Data::Scope::Resources, jsonFilename, emotionConfig);
        if (!success)
        {
          PRINT_NAMED_ERROR("Robot.EmotionConfigJsonNotFound",
                            "Emotion Json config file %s not found.",
                            jsonFilename.c_str());
        }
      }
      _emotionMgr.Init(emotionConfig);
      _behaviorMgr.Init(behaviorConfig);
      
      SetHeadAngle(_currentHeadAngle);
      _pdo = new PathDolerOuter(msgHandler, robotID);

      if (nullptr != _dataPlatform) {
        _longPathPlanner  = new LatticePlanner(this, _dataPlatform);
      }
      else {
        // For unit tests, or cases where we don't have data, use the short planner in it's place
        PRINT_NAMED_WARNING("Robot.NoDataPlatform.WrongPlanner",
                            "Using short planner as the long planner, since we dont have a data platform");
        _longPathPlanner = new FaceAndApproachPlanner;
      }

      _shortPathPlanner = new FaceAndApproachPlanner;
      _selectedPathPlanner = _longPathPlanner;
      
      _poseOrigins.front().SetName("Robot" + std::to_string(_ID) + "_PoseOrigin0");
      
    } // Constructor: Robot

    Robot::~Robot()
    {
      delete &_imageDeChunker;
      delete _poseHistory;
      _poseHistory = nullptr;
      
      delete _pdo;
      _pdo = nullptr;

      delete _longPathPlanner;
      _longPathPlanner = nullptr;
      
      delete _shortPathPlanner;
      _shortPathPlanner = nullptr;
      
      _selectedPathPlanner = nullptr;
      
    }
    
    void Robot::SetPickedUp(bool t)
    {
      if(_isPickedUp == false && t == true) {
        // Robot is being picked up: de-localize it and clear all known objects
        Delocalize();
        _blockWorld.ClearAllExistingObjects();
        
        if (_externalInterface != nullptr) {
          _externalInterface->Broadcast(ExternalInterface::MessageEngineToGame(ExternalInterface::RobotPickedUp(GetID())));
        }
      }
      else if (true == _isPickedUp && false == t) {
        if (_externalInterface != nullptr) {
          _externalInterface->Broadcast(ExternalInterface::MessageEngineToGame(ExternalInterface::RobotPutDown(GetID())));
        }
      }
      _isPickedUp = t;
    }
    
    void Robot::Delocalize()
    {
      PRINT_NAMED_INFO("Robot.Delocalize", "Delocalizing robot %d.\n", GetID());
      
      _localizedToID.UnSet();
      _localizedToFixedMat = false;

      // NOTE: no longer doing this here because Delocalize() can be called by
      //  BlockWorld::ClearAllExistingObjects, resulting in a weird loop...
      //_blockWorld.ClearAllExistingObjects();
      
      // Add a new pose origin to use until the robot gets localized again
      _poseOrigins.emplace_back();
      _poseOrigins.back().SetName("Robot" + std::to_string(_ID) + "_PoseOrigin" + std::to_string(_poseOrigins.size() - 1));
      _worldOrigin = &_poseOrigins.back();
      
      _pose.SetRotation(0, Z_AXIS_3D());
      _pose.SetTranslation({{0.f, 0.f, 0.f}});
      _pose.SetParent(_worldOrigin);
      
      _driveCenterPose.SetRotation(0, Z_AXIS_3D());
      _driveCenterPose.SetTranslation({{0.f, 0.f, 0.f}});
      _driveCenterPose.SetParent(_worldOrigin);
      
      _poseHistory->Clear();
      //++_frameId;
     
      // Update VizText
      VizManager::getInstance()->SetText(VizManager::LOCALIZED_TO, ::Anki::NamedColors::YELLOW,
                                         "LocalizedTo: <nothing>");
    }

    Result Robot::UpdateFullRobotState(const RobotState& msg)
    {
      Result lastResult = RESULT_OK;

      // Save state to file
      if(_stateSaveMode != SAVE_OFF)
      {
        // Make sure image capture folder exists
        std::string robotStateCaptureDir = _dataPlatform->pathToResource(Util::Data::Scope::Cache, AnkiUtil::kP_ROBOT_STATE_CAPTURE_DIR);
        if (!Util::FileUtils::CreateDirectory(robotStateCaptureDir, false, true)) {
          PRINT_NAMED_ERROR("Robot.UpdateFullRobotState.CreateDirFailed","%s", robotStateCaptureDir.c_str());
        }
        
#if(0)
        // Compose line for entire state msg in hex
        char stateMsgLine[256];
        memset(stateMsgLine,0,256);
        
        u8 msgBytes[256];
        msg.GetBytes(msgBytes);
        for (int i=0; i< msg.GetSize(); i++){
          sprintf(&stateMsgLine[2*i], "%02x", (unsigned char)msgBytes[i]);
        }
        sprintf(&stateMsgLine[msg.GetSize() *2],"\n");
        FILE *stateFile;
        stateFile = fopen("RobotState.txt", "a");
        fputs(stateMsgLine, stateFile);
        fclose(stateFile);
#endif
        /*
        // clad functionality missing: ToJson()
        // Write state message to JSON file
        // TODO: (ds/as) use current game log folder instead?
        std::string msgFilename(std::string(AnkiUtil::kP_ROBOT_STATE_CAPTURE_DIR) + "/cozmo" + std::to_string(GetID()) + "_state_" + std::to_string(msg.timestamp) + ".json");
        
        Json::Value json = msg.CreateJson();
        PRINT_NAMED_INFO("Robot.UpdateFullRobotState", "Writing RobotState JSON to file %s", msgFilename.c_str());
        _dataPlatform->writeAsJson(Util::Data::Scope::Cache, msgFilename, json);
        */
#if(0)
        // Compose line for IMU output file.
        // Used for determining delay constant in image timestamp.
        char stateMsgLine[512];
        memset(stateMsgLine,0,512);
        sprintf(stateMsgLine, "%d, %f, %f\n", msg.timestamp, msg.rawGyroZ, msg.rawAccelY);
        
        FILE *stateFile;
        stateFile = fopen("cozmoIMUState.csv", "a");
        fputs(stateMsgLine, stateFile);
        fclose(stateFile);
#endif
        
        
        // Turn off save mode if we were in one-shot mode
        if (_stateSaveMode == SAVE_ONE_SHOT) {
          _stateSaveMode = SAVE_OFF;
        }
      }

      // Set flag indicating that robot state messages have been received
      _newStateMsgAvailable = true;
      
      // Update head angle
      SetHeadAngle(msg.headAngle);
      
      // Update lift angle
      SetLiftAngle(msg.liftAngle);

      // TODO: (KY/DS) remove SetProxSensorData
      //// Update proximity sensor values
      //SetProxSensorData(PROX_LEFT, msg. proxLeft, msg.status & IS_PROX_SIDE_BLOCKED);
      //SetProxSensorData(PROX_FORWARD, msg.proxForward, msg.status & IS_PROX_FORWARD_BLOCKED);
      //SetProxSensorData(PROX_RIGHT, msg.proxRight, msg.status & IS_PROX_SIDE_BLOCKED);
      
      // Get ID of last/current path that the robot executed
      SetLastRecvdPathID(msg.lastPathID);
      
      // Update other state vars
      SetCurrPathSegment( msg.currPathSegment );
      SetNumFreeSegmentSlots(msg.numFreeSegmentSlots);
      
      // Dole out more path segments to the physical robot if needed:
      if (IsTraversingPath() && GetLastRecvdPathID() == GetLastSentPathID()) {
        _pdo->Update(_currPathSegment, _numFreeSegmentSlots);
      }
      
      //robot->SetCarryingBlock( msg.status & IS_CARRYING_BLOCK ); // Still needed?
      SetPickingOrPlacing((bool)( msg.status & (uint16_t)RobotStatusFlag::IS_PICKING_OR_PLACING ));
      
      SetPickedUp((bool)( msg.status & (uint16_t)RobotStatusFlag::IS_PICKED_UP ));
      
      _battVoltage = (f32)msg.battVolt10x * 0.1f;
      _isMoving = static_cast<bool>(msg.status & (uint16_t)RobotStatusFlag::IS_MOVING);
      _isHeadMoving = !static_cast<bool>(msg.status & (uint16_t)RobotStatusFlag::HEAD_IN_POS);
      _isLiftMoving = !static_cast<bool>(msg.status & (uint16_t)RobotStatusFlag::LIFT_IN_POS);
      _leftWheelSpeed_mmps = msg.lwheel_speed_mmps;
      _rightWheelSpeed_mmps = msg.rwheel_speed_mmps;
      
      Pose3d newPose;
      
      if(IsOnRamp()) {
        
        // Sanity check:
        CORETECH_ASSERT(_rampID.IsSet());
        
        // Don't update pose history while on a ramp.
        // Instead, just compute how far the robot thinks it has gone (in the plane)
        // and compare that to where it was when it started traversing the ramp.
        // Adjust according to the angle of the ramp we know it's on.
        
        const f32 distanceTraveled = (Point2f(msg.pose.x, msg.pose.y) - _rampStartPosition).Length();
        
        Ramp* ramp = dynamic_cast<Ramp*>(_blockWorld.GetObjectByIDandFamily(_rampID, ObjectFamily::Ramp));
        if(ramp == nullptr) {
          PRINT_NAMED_ERROR("Robot.UpdateFullRobotState.NoRampWithID",
                            "Updating robot %d's state while on a ramp, but Ramp object with ID=%d not found in the world.\n",
                            _ID, _rampID.GetValue());
          return RESULT_FAIL;
        }
        
        // Progress must be along ramp's direction (init assuming ascent)
        Radians headingAngle = ramp->GetPose().GetRotationAngle<'Z'>();
        
        // Initialize tilt angle assuming we are ascending
        Radians tiltAngle = ramp->GetAngle();
        
        switch(_rampDirection)
        {
          case Ramp::DESCENDING:
            tiltAngle    *= -1.f;
            headingAngle += M_PI;
            break;
          case Ramp::ASCENDING:
            break;
            
          default:
            PRINT_NAMED_ERROR("Robot.UpdateFullRobotState.UnexpectedRampDirection",
                              "Robot is on a ramp, expecting the ramp direction to be either "
                              "ASCEND or DESCENDING, not %d.\n", _rampDirection);
            return RESULT_FAIL;
        }

        const f32 heightAdjust = distanceTraveled*sin(tiltAngle.ToFloat());
        const Point3f newTranslation(_rampStartPosition.x() + distanceTraveled*cos(headingAngle.ToFloat()),
                                     _rampStartPosition.y() + distanceTraveled*sin(headingAngle.ToFloat()),
                                     _rampStartHeight + heightAdjust);
        
        const RotationMatrix3d R_heading(headingAngle, Z_AXIS_3D());
        const RotationMatrix3d R_tilt(tiltAngle, Y_AXIS_3D());
        
        newPose = Pose3d(R_tilt*R_heading, newTranslation, _pose.GetParent());
        //SetPose(newPose); // Done by UpdateCurrPoseFromHistory() below
        
      } else {
        // This is "normal" mode, where we udpate pose history based on the
        // reported odometry from the physical robot
        
        // Ignore physical robot's notion of z from the message? (msg.pose_z)
        f32 pose_z = 0.f;

        if(msg.pose_frame_id == GetPoseFrameID()) {
          // Frame IDs match. Use the robot's current Z (but w.r.t. world origin)
          pose_z = GetPose().GetWithRespectToOrigin().GetTranslation().z();
        } else {
          // This is an old odometry update from a previous pose frame ID. We
          // need to look up the correct Z value to use for putting this
          // message's (x,y) odometry info into history. Since it comes from
          // pose history, it will already be w.r.t. world origin, since that's
          // how we store everything in pose history.
          RobotPoseStamp p;
          lastResult = _poseHistory->GetLastPoseWithFrameID(msg.pose_frame_id, p);
          if(lastResult != RESULT_OK) {
            PRINT_NAMED_ERROR("Robot.UpdateFullRobotState.GetLastPoseWithFrameIdError",
                              "Failed to get last pose from history with frame ID=%d.\n", msg.pose_frame_id);
            return lastResult;
          }
          pose_z = p.GetPose().GetTranslation().z();
        }
        
        // Need to put the odometry update in terms of the current robot origin
        newPose = Pose3d(msg.pose.angle, Z_AXIS_3D(), {msg.pose.x, msg.pose.y, pose_z}, _worldOrigin);
        
      } // if/else on ramp
      
      // Add to history
      lastResult = AddRawOdomPoseToHistory(msg.timestamp,
                                           msg.pose_frame_id,
                                           newPose.GetTranslation().x(),
                                           newPose.GetTranslation().y(),
                                           newPose.GetTranslation().z(),
                                           newPose.GetRotationAngle<'Z'>().ToFloat(),
                                           msg.headAngle,
                                           msg.liftAngle);
      
      if(lastResult != RESULT_OK) {
        PRINT_NAMED_WARNING("Robot.UpdateFullRobotState.AddPoseError",
                            "AddRawOdomPoseToHistory failed for timestamp=%d\n", msg.timestamp);
        return lastResult;
      }
      
      if(UpdateCurrPoseFromHistory(*_worldOrigin) == false) {
        lastResult = RESULT_FAIL;
      }
      
      /*
       PRINT_NAMED_INFO("Robot.UpdateFullRobotState.OdometryUpdate",
       "Robot %d's pose updated to (%.3f, %.3f, %.3f) @ %.1fdeg based on "
       "msg at time=%d, frame=%d saying (%.3f, %.3f) @ %.1fdeg\n",
       _ID, _pose.GetTranslation().x(), _pose.GetTranslation().y(), _pose.GetTranslation().z(),
       _pose.GetRotationAngle<'Z'>().getDegrees(),
       msg.timestamp, msg.pose_frame_id,
       msg.pose_x, msg.pose_y, msg.pose_angle*180.f/M_PI);
       */
      
      
      // Engine modifications to state message.
      // TODO: Should this just be a different message? Or one that includes the state message from the robot?
      RobotState stateMsg(msg);
      
      // Send state to visualizer for displaying
      VizManager::getInstance()->SendRobotState(stateMsg,
                                                KEYFRAME_BUFFER_SIZE - (_numAnimationBytesStreamed - _numAnimationBytesPlayed),
                                                (u8)MIN(1000.f/GetAverageImagePeriodMS(), u8_MAX), _animationTag);
      
      return lastResult;
      
    } // UpdateFullRobotState()
    
    bool Robot::HasReceivedRobotState() const
    {
      return _newStateMsgAvailable;
    }
    
    void Robot::SetPhysicalRobot(bool isPhysical)
    {
      if (_isPhysical != isPhysical) {
        if (isPhysical) {
          // "Recalibrate" camera pose within head for physical robot
          // TODO: Do this properly!
          _headCamPose.RotateBy(RotationVector3d(HEAD_CAM_YAW_CORR, Z_AXIS_3D()));
          _headCamPose.RotateBy(RotationVector3d(-HEAD_CAM_PITCH_CORR, Y_AXIS_3D()));
          _headCamPose.RotateBy(RotationVector3d(HEAD_CAM_ROLL_CORR, X_AXIS_3D()));
          _headCamPose.SetTranslation({HEAD_CAM_POSITION[0] + HEAD_CAM_TRANS_X_CORR, HEAD_CAM_POSITION[1], HEAD_CAM_POSITION[2]});
          PRINT_NAMED_INFO("Robot.SetPhysicalRobot", "Slop factor applied to head cam pose for physical robot: yaw_corr=%f, pitch_corr=%f, roll_corr=%f, x_trans_corr=%fmm", HEAD_CAM_YAW_CORR, HEAD_CAM_PITCH_CORR, HEAD_CAM_ROLL_CORR, HEAD_CAM_TRANS_X_CORR);
        } else {
          _headCamPose.SetRotation({0,0,1,  -1,0,0,  0,-1,0});
          _headCamPose.SetTranslation({HEAD_CAM_POSITION[0], HEAD_CAM_POSITION[1], HEAD_CAM_POSITION[2]});
          PRINT_STREAM_INFO("Robot.SetPhysicalRobot", "Slop factor removed from head cam pose for simulated robot");
        }
        _isPhysical = isPhysical;
      }
      
    }
    
    f32 ComputePoseAngularSpeed(const RobotPoseStamp& p1, const RobotPoseStamp& p2, const f32 dt)
    {
      const Radians poseAngle1( p1.GetPose().GetRotationAngle<'Z'>() );
      const Radians poseAngle2( p2.GetPose().GetRotationAngle<'Z'>() );
      const f32 poseAngSpeed = std::abs((poseAngle1-poseAngle2).ToFloat()) / dt;
      
      return poseAngSpeed;
    }

    f32 ComputeHeadAngularSpeed(const RobotPoseStamp& p1, const RobotPoseStamp& p2, const f32 dt)
    {
      const f32 headAngSpeed = std::abs((Radians(p1.GetHeadAngle()) - Radians(p2.GetHeadAngle())).ToFloat()) / dt;
      return headAngSpeed;
    }

    Vision::Camera Robot::GetHistoricalCamera(RobotPoseStamp* p, TimeStamp_t t)
    {
      Vision::Camera camera(GetCamera());
      
      // Compute pose from robot body to camera
      // Start with canonical (untilted) headPose
      Pose3d camPose(_headCamPose);
      
      // Rotate that by the given angle
      RotationVector3d Rvec(-p->GetHeadAngle(), Y_AXIS_3D());
      camPose.RotateBy(Rvec);
      
      // Precompose with robot body to neck pose
      camPose.PreComposeWith(_neckPose);
      
      // Set parent pose to be the historical robot pose
      camPose.SetParent(&(p->GetPose()));
      
      camPose.SetName("PoseHistoryCamera_" + std::to_string(t));
      
      // Update the head camera's pose
      camera.SetPose(camPose);
      
      return camera;
    }
    
    Result Robot::QueueObservedMarker(const Vision::ObservedMarker& markerOrig)
    {
      Result lastResult = RESULT_OK;
      
      // Get historical robot pose at specified timestamp to get
      // head angle and to attach as parent of the camera pose.
      TimeStamp_t t;
      RobotPoseStamp* p = nullptr;
      HistPoseKey poseKey;
      lastResult = ComputeAndInsertPoseIntoHistory(markerOrig.GetTimeStamp(), t, &p, &poseKey, true);
      if(lastResult != RESULT_OK) {
        PRINT_NAMED_WARNING("Robot.QueueObservedMarker.HistoricalPoseNotFound",
                            "Time: %d, hist: %d to %d\n",
                            markerOrig.GetTimeStamp(),
                            _poseHistory->GetOldestTimeStamp(),
                            _poseHistory->GetNewestTimeStamp());
        return lastResult;
      }
      
      // If we get here, ComputeAndInsertPoseIntoHistory() should have succeeded
      // and this should be true
      assert(markerOrig.GetTimeStamp() == t);
      
      // If this is not a face marker and "Vision while moving" is disabled and
      // we aren't picking/placing, check to see if the robot's body or head are
      // moving too fast to queue this marker
      if(!_visionWhileMovingEnabled && !IsPickingOrPlacing())
      {
        TimeStamp_t t_prev, t_next;
        RobotPoseStamp p_prev, p_next;
        
        lastResult = _poseHistory->GetRawPoseBeforeAndAfter(t, t_prev, p_prev, t_next, p_next);
        if(lastResult != RESULT_OK) {
          PRINT_NAMED_WARNING("Robot.QueueObservedMarker.HistoricalPoseNotFound",
                              "Could not get next/previous poses for t = %d, so "
                              "cannot compute angular velocity. Ignoring marker.\n", t);
          
          // Don't return failure, but don't queue the marker either (since we
          // couldn't check the angular velocity while seeing it
          return RESULT_OK;
        }

        const f32 ANGULAR_VELOCITY_THRESHOLD_DEG_PER_SEC = 135.f;
        const f32 HEAD_ANGULAR_VELOCITY_THRESHOLD_DEG_PER_SEC = 10.f;
        
        assert(t_prev < t);
        assert(t_next > t);
        const f32 dtPrev_sec = static_cast<f32>(t - t_prev) * 0.001f;
        const f32 dtNext_sec = static_cast<f32>(t_next - t) * 0.001f;
        const f32 headSpeedPrev = ComputeHeadAngularSpeed(*p, p_prev, dtPrev_sec);
        const f32 headSpeedNext = ComputeHeadAngularSpeed(*p, p_next, dtNext_sec);
        const f32 turnSpeedPrev = ComputePoseAngularSpeed(*p, p_prev, dtPrev_sec);
        const f32 turnSpeedNext = ComputePoseAngularSpeed(*p, p_next, dtNext_sec);
        
        if(turnSpeedNext > DEG_TO_RAD(ANGULAR_VELOCITY_THRESHOLD_DEG_PER_SEC) ||
           turnSpeedPrev > DEG_TO_RAD(ANGULAR_VELOCITY_THRESHOLD_DEG_PER_SEC))
        {
          //          PRINT_NAMED_WARNING("Robot.QueueObservedMarker",
          //                              "Ignoring vision marker seen while turning with angular "
          //                              "velocity = %.1f/%.1f deg/sec (thresh = %.1fdeg)\n",
          //                              RAD_TO_DEG(turnSpeedPrev), RAD_TO_DEG(turnSpeedNext),
          //                              ANGULAR_VELOCITY_THRESHOLD_DEG_PER_SEC);
          return RESULT_OK;
        } else if(headSpeedNext > DEG_TO_RAD(HEAD_ANGULAR_VELOCITY_THRESHOLD_DEG_PER_SEC) ||
                  headSpeedPrev > DEG_TO_RAD(HEAD_ANGULAR_VELOCITY_THRESHOLD_DEG_PER_SEC))
        {
          //          PRINT_NAMED_WARNING("Robot.QueueObservedMarker",
          //                              "Ignoring vision marker seen while head moving with angular "
          //                              "velocity = %.1f/%.1f deg/sec (thresh = %.1fdeg)\n",
          //                              RAD_TO_DEG(headSpeedPrev), RAD_TO_DEG(headSpeedNext),
          //                              HEAD_ANGULAR_VELOCITY_THRESHOLD_DEG_PER_SEC);
          return RESULT_OK;
        }
        
      } // if(!_visionWhileMovingEnabled)
   
      if(!GetCamera().IsCalibrated()) {
        PRINT_NAMED_WARNING("MessageHandler::CalibrationNotSet",
                            "Received VisionMarker message from robot before "
                            "camera calibration was set on Basestation.");
        return RESULT_FAIL;
      }
      
      // Update the marker's camera to use a pose from pose history, and
      // create a new marker with the updated camera
      Vision::ObservedMarker marker(markerOrig.GetTimeStamp(), markerOrig.GetCode(),
                                    markerOrig.GetImageCorners(),
                                    GetHistoricalCamera(p, markerOrig.GetTimeStamp()),
                                    markerOrig.GetUserHandle());
      
      // Queue the marker for processing by the blockWorld
      _blockWorld.QueueObservedMarker(poseKey, marker);
      
      // React to the marker if there is a callback for it
      auto reactionIter = _reactionCallbacks.find(marker.GetCode());
      if(reactionIter != _reactionCallbacks.end()) {
        // Run each reaction for this code, in order:
        for(auto & reactionCallback : reactionIter->second) {
          lastResult = reactionCallback(this, &marker);
          if(lastResult != RESULT_OK) {
            PRINT_NAMED_WARNING("Robot.Update.ReactionCallbackFailed",
                                "Reaction callback failed for robot %d observing marker with code %d.\n",
                                GetID(), marker.GetCode());
          }
        }
      }
      
      // Visualize the marker in 3D
      // TODO: disable this block when not debugging / visualizing
      if(true){
        
        // Note that this incurs extra computation to compute the 3D pose of
        // each observed marker so that we can draw in the 3D world, but this is
        // purely for debug / visualization
        u32 quadID = 0;
        
        // When requesting the markers' 3D corners below, we want them
        // not to be relative to the object the marker is part of, so we
        // will request them at a "canonical" pose (no rotation/translation)
        const Pose3d canonicalPose;
        
        
        // Block Markers
        std::set<const ObservableObject*> const& blocks = _blockWorld.GetObjectLibrary(ObjectFamily::Block).GetObjectsWithMarker(marker);
        for(auto block : blocks) {
          std::vector<Vision::KnownMarker*> const& blockMarkers = block->GetMarkersWithCode(marker.GetCode());
          
          for(auto blockMarker : blockMarkers) {
            
            Pose3d markerPose;
            Result poseResult = marker.GetSeenBy().ComputeObjectPose(marker.GetImageCorners(),
                                                                     blockMarker->Get3dCorners(canonicalPose),
                                                                     markerPose);
            if(poseResult != RESULT_OK) {
              PRINT_NAMED_WARNING("BlockWorld.QueueObservedMarker",
                                  "Could not estimate pose of block marker. Not visualizing.\n");
            } else {
              if(markerPose.GetWithRespectTo(marker.GetSeenBy().GetPose().FindOrigin(), markerPose) == true) {
                VizManager::getInstance()->DrawGenericQuad(quadID++, blockMarker->Get3dCorners(markerPose), NamedColors::OBSERVED_QUAD);
              } else {
                PRINT_NAMED_WARNING("BlockWorld.QueueObservedMarker.MarkerOriginNotCameraOrigin",
                                    "Cannot visualize a Block marker whose pose origin is not the camera's origin that saw it.\n");
              }
            }
          }
        }
        
        
        // Mat Markers
        std::set<const ObservableObject*> const& mats = _blockWorld.GetObjectLibrary(ObjectFamily::Mat).GetObjectsWithMarker(marker);
        for(auto mat : mats) {
          std::vector<Vision::KnownMarker*> const& matMarkers = mat->GetMarkersWithCode(marker.GetCode());
          
          for(auto matMarker : matMarkers) {
            Pose3d markerPose;
            Result poseResult = marker.GetSeenBy().ComputeObjectPose(marker.GetImageCorners(),
                                                                     matMarker->Get3dCorners(canonicalPose),
                                                                     markerPose);
            if(poseResult != RESULT_OK) {
              PRINT_NAMED_WARNING("BlockWorld.QueueObservedMarker",
                                  "Could not estimate pose of mat marker. Not visualizing.\n");
            } else {
              if(markerPose.GetWithRespectTo(marker.GetSeenBy().GetPose().FindOrigin(), markerPose) == true) {
                VizManager::getInstance()->DrawMatMarker(quadID++, matMarker->Get3dCorners(markerPose), ::Anki::NamedColors::RED);
              } else {
                PRINT_NAMED_WARNING("BlockWorld.QueueObservedMarker.MarkerOriginNotCameraOrigin",
                                    "Cannot visualize a Mat marker whose pose origin is not the camera's origin that saw it.\n");
              }
            }
          }
        }
        
      } // 3D marker visualization
      
      return lastResult;
      
    } // QueueObservedMarker()

    
    // Flashes a pattern on an active block
    void Robot::ActiveObjectLightTest(const ObjectID& objectID) {
      /*
      static int p=0;
      static int currFrame = 0;
      const u32 onColor = 0x00ff00;
      const u32 offColor = 0x0;
      const u8 NUM_FRAMES = 4;
      const u32 LIGHT_PATTERN[NUM_FRAMES][NUM_BLOCK_LEDS] =
      {
        {onColor, offColor, offColor, offColor, onColor, offColor, offColor, offColor}
        ,{offColor, onColor, offColor, offColor, offColor, onColor, offColor, offColor}
        ,{offColor, offColor, offColor, onColor, offColor, offColor, offColor, onColor}
        ,{offColor, offColor, onColor, offColor, offColor, offColor, onColor, offColor}
      };
      
      if (p++ == 10) {
        
        SendSetBlockLights(blockID, LIGHT_PATTERN[currFrame]);
        //SendFlashBlockIDs();
        
        if (++currFrame == NUM_FRAMES) {
          currFrame = 0;
        }
        
        p = 0;
      }
       */
    }
    
    Result Robot::Update(void)
    {
#if(0)
      ActiveBlockLightTest(1);
      return RESULT_OK;
#endif
      
      /* DEBUG
       const double currentTime_sec = BaseStationTimer::getInstance()->GetCurrentTimeInSeconds();
       static double lastUpdateTime = currentTime_sec;
       
       const double updateTimeDiff = currentTime_sec - lastUpdateTime;
       if(updateTimeDiff > 1.0) {
       PRINT_NAMED_WARNING("Robot.Update", "Gap between robot update calls = %f\n", updateTimeDiff);
       }
       lastUpdateTime = currentTime_sec;
       */
      
      
      if (GetCamera().IsCalibrated()) {
      
#     if !ASYNC_VISION_PROCESSING
      if(_haveNewImage)
        
        _visionProcessor.Update(_image, _robotStateForImage);
        _haveNewImage = false;
#     endif
      {
        
        // Signal the availability of an image
        //CozmoEngineSignals::RobotImageAvailableSignal().emit(GetID());
        
        ////////// Check for any messages from the Vision Thread ////////////
        
        Vision::ObservedMarker visionMarker;
        while(true == _visionProcessor.CheckMailbox(visionMarker)) {
          
          Result lastResult = QueueObservedMarker(visionMarker);
          if(lastResult != RESULT_OK) {
            PRINT_NAMED_ERROR("Robot.Update.FailedToQueueVisionMarker",
                              "Got VisionMarker message from vision processing thread but failed to queue it.");
            return lastResult;
          }
          
          const Quad2f& corners = visionMarker.GetImageCorners();
          VizManager::getInstance()->SendVisionMarker(corners[Quad::TopLeft].x(),  corners[Quad::TopLeft].y(),
                                                      corners[Quad::TopRight].x(),  corners[Quad::TopRight].y(),
                                                      corners[Quad::BottomRight].x(),  corners[Quad::BottomRight].y(),
                                                      corners[Quad::BottomLeft].x(),  corners[Quad::BottomLeft].y(),
                                                      visionMarker.GetCode() != Vision::MARKER_UNKNOWN);
        }
        
        Vision::TrackedFace faceDetection;
        while(true == _visionProcessor.CheckMailbox(faceDetection)) {
          /*
          PRINT_NAMED_INFO("Robot.Update",
                           "Robot %d reported seeing a face at (x,y,w,h)=(%d,%d,%d,%d).",
                           GetID(), faceDetection.x_upperLeft, faceDetection.y_upperLeft, faceDetection.width, faceDetection.height);
          */
          
          Result lastResult;
          
          // Get historical robot pose at specified timestamp to make sure we've
          // got a robot/camera in pose history
          TimeStamp_t t;
          RobotPoseStamp* p = nullptr;
          HistPoseKey poseKey;
          lastResult = ComputeAndInsertPoseIntoHistory(faceDetection.GetTimeStamp(),
                                                       t, &p, &poseKey, true);
          if(lastResult != RESULT_OK) {
            PRINT_NAMED_WARNING("Robot.Update.HistoricalPoseNotFound",
                                "For face seen at time: %d, hist: %d to %d\n",
                                faceDetection.GetTimeStamp(),
                                _poseHistory->GetOldestTimeStamp(),
                                _poseHistory->GetNewestTimeStamp());
            return lastResult;
          }

          // Use a camera from the robot's pose history to estimate the head's
          // 3D translation, w.r.t. that camera. Also puts the face's pose in
          // the camera's pose chain.
          faceDetection.UpdateTranslation(GetHistoricalCamera(p, t));
          
          // Now use the faceDetection to update FaceWorld:
          lastResult = _faceWorld.AddOrUpdateFace(faceDetection);
          if(lastResult != RESULT_OK) {
            PRINT_NAMED_ERROR("Robot.Update.FailedToUpdateFace",
                              "Got FaceDetection from vision processing but failed to update it.");
          }
          
          VizManager::getInstance()->DrawCameraFace(faceDetection,
            faceDetection.IsBeingTracked() ? ::Anki::NamedColors::GREEN : ::Anki::NamedColors::RED);

        }
        
        VizInterface::TrackerQuad trackerQuad;
        if(true == _visionProcessor.CheckMailbox(trackerQuad)) {
          // Send tracker quad info to viz
          VizManager::getInstance()->SendTrackerQuad(trackerQuad.topLeft_x, trackerQuad.topLeft_y,
                                                     trackerQuad.topRight_x, trackerQuad.topRight_y,
                                                     trackerQuad.bottomRight_x, trackerQuad.bottomRight_y,
                                                     trackerQuad.bottomLeft_x, trackerQuad.bottomLeft_y);
        }
        
        //MessageDockingErrorSignal dockingErrorSignal;
        std::pair<Pose3d, TimeStamp_t> markerPoseWrtCamera;
        if(true == _visionProcessor.CheckMailbox(markerPoseWrtCamera)) {
          
          // Convert from camera frame to robot frame
          Anki::Cozmo::RobotPoseStamp p;
          TimeStamp_t t;
          _poseHistory->GetRawPoseAt(markerPoseWrtCamera.second, t, p);
          
          // Hook the pose coming out of the vision system up to the historical
          // camera at that timestamp
          Vision::Camera histCamera(GetHistoricalCamera(&p, t));
          markerPoseWrtCamera.first.SetParent(&histCamera.GetPose());
          /*
          // Get the pose w.r.t. the (historical) robot pose instead of the camera pose
          Pose3d markerPoseWrtRobot;
          if(false == markerPoseWrtCamera.first.GetWithRespectTo(p.GetPose(), markerPoseWrtRobot)) {
            PRINT_NAMED_ERROR("Robot.Update.PoseOriginFail",
                              "Could not get marker pose w.r.t. robot.");
            return RESULT_FAIL;
          }
          */
          //Pose3d poseWrtRobot = poseWrtCam;
          //poseWrtRobot.PreComposeWith(camWrtRobotPose);
          Pose3d markerPoseWrtRobot(markerPoseWrtCamera.first);
          markerPoseWrtRobot.PreComposeWith(histCamera.GetPose());
          
          DockingErrorSignal dockErrMsg;
          dockErrMsg.timestamp = markerPoseWrtCamera.second;
          dockErrMsg.x_distErr = markerPoseWrtRobot.GetTranslation().x();
          dockErrMsg.y_horErr  = markerPoseWrtRobot.GetTranslation().y();
          dockErrMsg.z_height  = markerPoseWrtRobot.GetTranslation().z();
          dockErrMsg.angleErr  = markerPoseWrtRobot.GetRotation().GetAngleAroundZaxis().ToFloat() + M_PI_2;
                    
          // Visualize docking error signal
          VizManager::getInstance()->SetDockingError(dockErrMsg.x_distErr,
                                                     dockErrMsg.y_horErr,
                                                     dockErrMsg.angleErr);
          
          // Try to use this for closed-loop control by sending it on to the robot
          SendMessage(RobotInterface::EngineToRobot(std::move(dockErrMsg)));
        }
        {
          RobotInterface::PanAndTilt panTiltHead;
          if (true == _visionProcessor.CheckMailbox(panTiltHead)) {
            SendMessage(RobotInterface::EngineToRobot(std::move(panTiltHead)));
          }
        }
        
        ////////// Update the robot's blockworld //////////
        // (Note that we're only doing this if the vision processor completed)
        
        uint32_t numBlocksObserved = 0;

        if(RESULT_OK != _blockWorld.Update(numBlocksObserved)) {
          PRINT_NAMED_WARNING("Robot.Update.BlockWorldUpdateFailed", "");
        }
        
        if(RESULT_OK != _faceWorld.Update()) {
          PRINT_NAMED_WARNING("Robot.Update.FaceWorldUpdateFailed", "");
        }

      } // if(_visionProcessor.WasLastImageProcessed())
      } // if (GetCamera().IsCalibrated())
      
      ///////// Update the behavior manager ///////////
      
      // TODO: This object encompasses, for the time-being, what some higher level
      // module(s) would do.  e.g. Some combination of game state, build planner,
      // personality planner, etc.
      
      const double currentTime = BaseStationTimer::getInstance()->GetCurrentTimeInSeconds();
      
      _emotionMgr.Update(currentTime);
      
      std::string behaviorName("<disabled>");
      if(_isBehaviorMgrEnabled) {
        _behaviorMgr.Update(currentTime);
        
        const IBehavior* behavior = _behaviorMgr.GetCurrentBehavior();
        if(behavior != nullptr) {
          behaviorName = behavior->GetName();
          const std::string& stateName = behavior->GetStateName();
          if (!stateName.empty())
          {
            behaviorName += "-" + stateName;
          }
        }
      }
      
      VizManager::getInstance()->SetText(VizManager::BEHAVIOR_STATE, ::Anki::NamedColors::MAGENTA,
                                         "Behavior: %s", behaviorName.c_str());

      
      //////// Update Robot's State Machine /////////////
      Result actionResult = _actionList.Update(*this);
      if(actionResult != RESULT_OK) {
        PRINT_NAMED_WARNING("Robot.Update", "Robot %d had an action fail.", GetID());
      }
        
      //////// Stream Animations /////////
      Result animStreamResult = _animationStreamer.Update(*this);
      if(animStreamResult != RESULT_OK) {
        PRINT_NAMED_WARNING("Robot.Update",
                            "Robot %d had an animation streaming failure.", GetID());
      }


      /////////// Update path planning / following ////////////

      bool forceReplan = _driveToPoseStatus == ERobotDriveToPoseStatus::Error;

      if( _numPlansFinished == _numPlansStarted ) {
        // nothing to do with the planners, so just update the status based on the path following
        if( IsTraversingPath() ) {
          _driveToPoseStatus = ERobotDriveToPoseStatus::FollowingPath;

          if( GetBlockWorld().DidObjectsChange() || forceReplan ) {
            // see if we need to replan, but only bother checking if the world objects changed
            switch( _selectedPathPlanner->ComputeNewPathIfNeeded( GetDriveCenterPose(), forceReplan ) ) {
            case EComputePathStatus::Error:
              _driveToPoseStatus = ERobotDriveToPoseStatus::Error;
              AbortDrivingToPose();
              PRINT_NAMED_INFO("Robot.Update.Replan.Fail", "ComputeNewPathIfNeeded returned failure!");
              break;

            case EComputePathStatus::Running:
              _numPlansStarted++;
              PRINT_NAMED_INFO("Robot.Update.Replan.Running", "ComputeNewPathIfNeeded running");
              _driveToPoseStatus = ERobotDriveToPoseStatus::Replanning;
              break;

            case EComputePathStatus::NoPlanNeeded:
              // leave status as following, don't update plan attempts since no new planning is needed
              break;
            }
          }
        }
        else {
          _driveToPoseStatus = ERobotDriveToPoseStatus::Waiting;
        }
      }
      else {
        // we are waiting on a plan to currently compute
        // TODO:(bn) timeout logic might fit well here?
        switch( _selectedPathPlanner->CheckPlanningStatus() ) {
        case EPlannerStatus::Error:
          _driveToPoseStatus =  ERobotDriveToPoseStatus::Error;
          PRINT_NAMED_INFO("Robot.Update.Planner.Error", "Running planner returned error status");
          AbortDrivingToPose();
          _numPlansFinished = _numPlansStarted;
          break;

        case EPlannerStatus::Running:
          // status should stay the same, but double check it
          if( _driveToPoseStatus != ERobotDriveToPoseStatus::ComputingPath &&
              _driveToPoseStatus != ERobotDriveToPoseStatus::Replanning) {
            PRINT_NAMED_WARNING("Robot.Planning.StatusError.Running",
                                "Status was invalid, setting to ComputePath");
            _driveToPoseStatus =  ERobotDriveToPoseStatus::ComputingPath;
          }
          break;

        case EPlannerStatus::CompleteWithPlan: {
          PRINT_NAMED_INFO("Robot.Update.Planner.CompleteWithPlan", "Running planner complete with a plan");

          _driveToPoseStatus = ERobotDriveToPoseStatus::FollowingPath;
          _numPlansFinished = _numPlansStarted;

          size_t selectedPoseIdx;
          Planning::Path newPath;

          _selectedPathPlanner->GetCompletePath(GetDriveCenterPose(), newPath, selectedPoseIdx);
          ExecutePath(newPath, _usingManualPathSpeed);

          if( _plannerSelectedPoseIndexPtr != nullptr ) {
            // When someone called StartDrivingToPose with multiple possible poses, they had an option to pass
            // in a pointer to be set when we know which pose was selected by the planner. If that pointer is
            // non-null, set it now, then clear the pointer so we won't set it again

            // TODO:(bn) think about re-planning, here, what if replanning wanted to switch targets? For now,
            // replanning will always chose the same target pose, which should be OK for now
            *_plannerSelectedPoseIndexPtr = selectedPoseIdx;
            _plannerSelectedPoseIndexPtr = nullptr;
          }
          break;
        }


        case EPlannerStatus::CompleteNoPlan:
          PRINT_NAMED_INFO("Robot.Update.Planner.CompleteNoPlan", "Running planner complete with no plan");
          _driveToPoseStatus = ERobotDriveToPoseStatus::Waiting;
          _numPlansFinished = _numPlansStarted;
          break;
        }
      }
        
      
      /////////// Update visualization ////////////
      
      // Draw observed markers, but only if images are being streamed
      _blockWorld.DrawObsMarkers();
      
      // Draw All Objects by calling their Visualize() methods.
      _blockWorld.DrawAllObjects();
      
      // Always draw robot w.r.t. the origin, not in its current frame
      Pose3d robotPoseWrtOrigin = GetPose().GetWithRespectToOrigin();
      
      // Triangle pose marker
      VizManager::getInstance()->DrawRobot(GetID(), robotPoseWrtOrigin);
      
      // Full Webots CozmoBot model
      VizManager::getInstance()->DrawRobot(GetID(), robotPoseWrtOrigin, GetHeadAngle(), GetLiftAngle());
      
      // Robot bounding box
      using namespace Quad;
      Quad2f quadOnGround2d = GetBoundingQuadXY(robotPoseWrtOrigin);
      const f32 zHeight = robotPoseWrtOrigin.GetTranslation().z() + 0.5f;
      Quad3f quadOnGround3d(Point3f(quadOnGround2d[TopLeft].x(),     quadOnGround2d[TopLeft].y(),     zHeight),
                            Point3f(quadOnGround2d[BottomLeft].x(),  quadOnGround2d[BottomLeft].y(),  zHeight),
                            Point3f(quadOnGround2d[TopRight].x(),    quadOnGround2d[TopRight].y(),    zHeight),
                            Point3f(quadOnGround2d[BottomRight].x(), quadOnGround2d[BottomRight].y(), zHeight));
      
      static const ColorRGBA ROBOT_BOUNDING_QUAD_COLOR(0.0f, 0.8f, 0.0f, 0.75f);
      VizManager::getInstance()->DrawRobotBoundingBox(GetID(), quadOnGround3d, ROBOT_BOUNDING_QUAD_COLOR);

      return RESULT_OK;
      
    } // Update()
    
    bool Robot::GetCurrentImage(Vision::Image& img, TimeStamp_t newerThan)
    {
#     if ASYNC_VISION_PROCESSING
      return _visionProcessor.GetCurrentImage(img, newerThan);
#     else
      if(!_image.IsEmpty() && _image.GetTimestamp() > newerThan ) {
        _image.CopyDataTo(img);
        img.SetTimestamp(_image.GetTimestamp());
        return true;
      } else {
        return false;
      }
#     endif
    }
    
    u32 Robot::GetAverageImagePeriodMS()
    {
      return _imgFramePeriod;
    }
      
    static bool IsValidHeadAngle(f32 head_angle, f32* clipped_valid_head_angle)
    {
      if(head_angle < MIN_HEAD_ANGLE - HEAD_ANGLE_LIMIT_MARGIN) {
        //PRINT_NAMED_WARNING("Robot.HeadAngleOOB", "Head angle (%f rad) too small.\n", head_angle);
        if (clipped_valid_head_angle) {
          *clipped_valid_head_angle = MIN_HEAD_ANGLE;
        }
        return false;
      }
      else if(head_angle > MAX_HEAD_ANGLE + HEAD_ANGLE_LIMIT_MARGIN) {
        //PRINT_NAMED_WARNING("Robot.HeadAngleOOB", "Head angle (%f rad) too large.\n", head_angle);
        if (clipped_valid_head_angle) {
          *clipped_valid_head_angle = MAX_HEAD_ANGLE;
        }
        return false;
      }
      
      if (clipped_valid_head_angle) {
        *clipped_valid_head_angle = head_angle;
      }
      return true;
      
    } // IsValidHeadAngle()

    
    void Robot::SetPose(const Pose3d &newPose)
    {
      // Update our current pose and keep the name consistent
      const std::string name = _pose.GetName();
      _pose = newPose;
      _pose.SetName(name);
      
      ComputeDriveCenterPose(_pose, _driveCenterPose);
      
    } // SetPose()
    
    void Robot::SetHeadAngle(const f32& angle)
    {
      if (!IsValidHeadAngle(angle, &_currentHeadAngle)) {
        PRINT_NAMED_WARNING("HeadAngleOOB","angle %f  (TODO: Send correction or just recalibrate?)\n", angle);
      }
      
      // Start with canonical (untilted) headPose
      Pose3d newHeadPose(_headCamPose);
      
      // Rotate that by the given angle
      RotationVector3d Rvec(-_currentHeadAngle, Y_AXIS_3D());
      newHeadPose.RotateBy(Rvec);
      newHeadPose.SetName("Camera");
      
      // Update the head camera's pose
      _camera.SetPose(newHeadPose);
      
    } // set_headAngle()

    void Robot::ComputeLiftPose(const f32 atAngle, Pose3d& liftPose)
    {
      // Reset to canonical position
      liftPose.SetRotation(atAngle, Y_AXIS_3D());
      liftPose.SetTranslation({{LIFT_ARM_LENGTH, 0.f, 0.f}});
      
      // Rotate to the given angle
      RotationVector3d Rvec(-atAngle, Y_AXIS_3D());
      liftPose.RotateBy(Rvec);
    }
    
    void Robot::SetLiftAngle(const f32& angle)
    {
      // TODO: Add lift angle limits?
      _currentLiftAngle = angle;
      
      Robot::ComputeLiftPose(_currentLiftAngle, _liftPose);

      CORETECH_ASSERT(_liftPose.GetParent() == &_liftBasePose);
    }
        
  void Robot::SelectPlanner(const Pose3d& targetPose)
    {
      Pose2d target2d(targetPose);
      Pose2d start2d(GetPose());

      float distSquared = pow(target2d.GetX() - start2d.GetX(), 2) + pow(target2d.GetY() - start2d.GetY(), 2);

      if(distSquared < MAX_DISTANCE_FOR_SHORT_PLANNER * MAX_DISTANCE_FOR_SHORT_PLANNER) {
        PRINT_NAMED_INFO("Robot.SelectPlanner", "distance^2 is %f, selecting short planner\n", distSquared);
        _selectedPathPlanner = _shortPathPlanner;
      }
      else {
        PRINT_NAMED_INFO("Robot.SelectPlanner", "distance^2 is %f, selecting long planner\n", distSquared);
        _selectedPathPlanner = _longPathPlanner;
      }
    }

    Result Robot::StartDrivingToPose(const Pose3d& targetPose, bool useManualSpeed)
    {
      _usingManualPathSpeed = useManualSpeed;

      Pose3d targetPoseWrtOrigin;
      if(targetPose.GetWithRespectTo(*GetWorldOrigin(), targetPoseWrtOrigin) == false) {
        PRINT_NAMED_ERROR("Robot.StartDrivingToPose.OriginMisMatch",
                          "Could not get target pose w.r.t. robot %d's origin.\n", GetID());
        _driveToPoseStatus = ERobotDriveToPoseStatus::Error;
        return RESULT_FAIL;
      }

      SelectPlanner(targetPoseWrtOrigin);

      // Compute drive center pose of given target robot pose
      Pose3d targetDriveCenterPose;
      ComputeDriveCenterPose(targetPoseWrtOrigin, targetDriveCenterPose);

      // Compute drive center pose for start pose
      EComputePathStatus status = _selectedPathPlanner->ComputePath(GetDriveCenterPose(), targetDriveCenterPose);
      if( status == EComputePathStatus::Error ) {
        _driveToPoseStatus = ERobotDriveToPoseStatus::Error;
        return RESULT_FAIL;
      }

      if( IsTraversingPath() ) {
        _driveToPoseStatus = ERobotDriveToPoseStatus::FollowingPath;
      }
      else {
        _driveToPoseStatus = ERobotDriveToPoseStatus::ComputingPath;
      }

      _numPlansStarted++;

      return RESULT_OK;
    }

    Result Robot::StartDrivingToPose(const std::vector<Pose3d>& poses, size_t* selectedPoseIndexPtr, bool useManualSpeed)
    {
      _usingManualPathSpeed = useManualSpeed;
      _plannerSelectedPoseIndexPtr = selectedPoseIndexPtr;

      // Let the long path (lattice) planner do its thing and choose a target
      _selectedPathPlanner = _longPathPlanner;

      // Compute drive center pose for start pose and goal poses
      std::vector<Pose3d> targetDriveCenterPoses(poses.size());
      for (int i=0; i< poses.size(); ++i) {
        ComputeDriveCenterPose(poses[i], targetDriveCenterPoses[i]);
      }

      EComputePathStatus status = _selectedPathPlanner->ComputePath(GetDriveCenterPose(), targetDriveCenterPoses);
      if( status == EComputePathStatus::Error ) {
        _driveToPoseStatus = ERobotDriveToPoseStatus::Error;

        return RESULT_FAIL;
      }

      if( IsTraversingPath() ) {
        _driveToPoseStatus = ERobotDriveToPoseStatus::FollowingPath;
      }
      else {
        _driveToPoseStatus = ERobotDriveToPoseStatus::ComputingPath;
      }

      _numPlansStarted++;

      return RESULT_OK;
    }

    void Robot::ExecuteTestPath()
    {
      Planning::Path p;
      _longPathPlanner->GetTestPath(GetPose(), p);
      ExecutePath(p);
    }

    ERobotDriveToPoseStatus Robot::CheckDriveToPoseStatus() const
    {
      return _driveToPoseStatus;
    }

    // =========== Motor commands ============
    
    // Sends message to move lift at specified speed
    Result Robot::MoveLift(const f32 speed_rad_per_sec)
    {
      return SendMoveLift(speed_rad_per_sec);
    }
    
    // Sends message to move head at specified speed
    Result Robot::MoveHead(const f32 speed_rad_per_sec)
    {
      return SendMoveHead(speed_rad_per_sec);
    }
    
    // Sends a message to the robot to move the lift to the specified height
    Result Robot::MoveLiftToHeight(const f32 height_mm,
                                   const f32 max_speed_rad_per_sec,
                                   const f32 accel_rad_per_sec2,
                                   const f32 duration_sec)
    {
      return SendSetLiftHeight(height_mm, max_speed_rad_per_sec, accel_rad_per_sec2, duration_sec);
    }
    
    // Sends a message to the robot to move the head to the specified angle
    Result Robot::MoveHeadToAngle(const f32 angle_rad,
                                  const f32 max_speed_rad_per_sec,
                                  const f32 accel_rad_per_sec2,
                                  const f32 duration_sec)
    {
      return SendSetHeadAngle(angle_rad, max_speed_rad_per_sec, accel_rad_per_sec2, duration_sec);
    }

    Result Robot::TurnInPlaceAtSpeed(const f32 speed_rad_per_sec,
                                     const f32 accel_rad_per_sec2)
    {
      return SendTurnInPlaceAtSpeed(speed_rad_per_sec, accel_rad_per_sec2);
    }
    
    
    
    Result Robot::TapBlockOnGround(const u8 numTaps)
    {
      return SendTapBlockOnGround(numTaps);
    }
      
    Result Robot::EnableTrackToObject(const u32 objectID, bool headOnly)
    {
      _trackToObjectID = objectID;
      
      if(_blockWorld.GetObjectByID(_trackToObjectID) != nullptr) {
        _trackWithHeadOnly = headOnly;
        _trackToFaceID = Vision::TrackedFace::UnknownFace;

        // Store whether head/wheels were locked before tracking so we can
        // return them to this state when we disable tracking
        _headLockedBeforeTracking = IsHeadLocked();
        _wheelsLockedBeforeTracking = AreWheelsLocked();

        LockHead(true);
        if(!headOnly) {
          LockWheels(true);
        }
        
        return RESULT_OK;
      } else {
        PRINT_NAMED_ERROR("Robot.EnableTrackToObject.UnknownObject",
                          "Cannot track to object ID=%d, which does not exist.\n",
                          objectID);
        _trackToObjectID.UnSet();
        return RESULT_FAIL;
      }
    }
    
    Result Robot::EnableTrackToFace(Vision::TrackedFace::ID_t faceID, bool headOnly)
    {
      _trackToFaceID = faceID;
      if(_faceWorld.GetFace(_trackToFaceID) != nullptr) {
        _trackWithHeadOnly = headOnly;
        _trackToObjectID.UnSet();
        
        // Store whether head/wheels were locked before tracking so we can
        // return them to this state when we disable tracking        // Store whether head/wheels were locked before tracking so we can
        // return them to this state when we disable tracking
        _headLockedBeforeTracking = IsHeadLocked();
        _wheelsLockedBeforeTracking = AreWheelsLocked();
        
        LockHead(true);
        if(!headOnly) {
          LockWheels(true);
        }
        
        return RESULT_OK;
      } else {
        PRINT_NAMED_ERROR("Robot.EnableTrackToFace.UnknownFace",
                          "Cannot track to face ID=%lld, which does not exist.",
                          faceID);
        _trackToFaceID = Vision::TrackedFace::UnknownFace;
        return RESULT_FAIL;
      }
    }
    
    Result Robot::DisableTrackToObject()
    {
      if(_trackToObjectID.IsSet()) {
        _trackToObjectID.UnSet();
        // Restore lock state to whatever it was when we enabled tracking
        LockHead(_headLockedBeforeTracking);
        LockWheels(_wheelsLockedBeforeTracking);
      }
      return RESULT_OK;
    }
    
    Result Robot::DisableTrackToFace()
    {
      if(_trackToFaceID != Vision::TrackedFace::UnknownFace) {
        _trackToFaceID = Vision::TrackedFace::UnknownFace;
        // Restore lock state to whatever it was when we enabled tracking
        LockHead(_headLockedBeforeTracking);
        LockWheels(_wheelsLockedBeforeTracking);
      }
      return RESULT_OK;
    }
      
    Result Robot::DriveWheels(const f32 lwheel_speed_mmps,
                              const f32 rwheel_speed_mmps)
    {
      return SendDriveWheels(lwheel_speed_mmps, rwheel_speed_mmps);
    }
    
    Result Robot::StopAllMotors()
    {
      return SendStopAllMotors();
    }
    
    Result Robot::PlaceObjectOnGround(const bool useManualSpeed)
    {
      if(!IsCarryingObject()) {
        PRINT_NAMED_ERROR("Robot.PlaceObjectOnGround.NotCarryingObject",
                          "Robot told to place object on ground, but is not carrying an object.\n");
        return RESULT_FAIL;
      }
      
      _usingManualPathSpeed = useManualSpeed;
      _lastPickOrPlaceSucceeded = false;
      
      return SendPlaceObjectOnGround(0, 0, 0, useManualSpeed);
    }
    
    u8 Robot::PlayAnimation(const std::string& animName, const u32 numLoops)
    {
      u8 tag = _animationStreamer.SetStreamingAnimation(animName, numLoops);
      _lastPlayedAnimationId = animName;
      return tag;
    }
    
    Result Robot::SetIdleAnimation(const std::string &animName)
    {
      return _animationStreamer.SetIdleAnimation(animName);
    }
    
    void Robot::SetProceduralFace(const ProceduralFace& face)
    {
      // First one
      if(_lastProceduralFace.GetTimeStamp() == 0) {
        _lastProceduralFace = face;
        _lastProceduralFace.MarkAsSentToRobot(true);
        _proceduralFace.MarkAsSentToRobot(true);
      } else {
        if(_proceduralFace.HasBeenSentToRobot()) {
          // If the current face has already been sent, make it the
          // last procedural face (sent). Otherwise, we'll just
          // replace the current face and leave "last" as is.
          std::swap(_lastProceduralFace, _proceduralFace);
        }
        _proceduralFace = face;
        _proceduralFace.MarkAsSentToRobot(false);
      }
    }
    
    void Robot::MarkProceduralFaceAsSent()
    {
      _proceduralFace.MarkAsSentToRobot(true);
    }
    
    const std::string Robot::GetStreamingAnimationName() const
    {
      return _animationStreamer.GetStreamingAnimationName();
    }
    
    Result Robot::PlaySound(const std::string& soundName, u8 numLoops, u8 volume)
    {
      if (_externalInterface != nullptr) {
        _externalInterface->Broadcast(ExternalInterface::MessageEngineToGame(ExternalInterface::PlaySound(soundName, numLoops, volume)));
      }
      //CozmoEngineSignals::PlaySoundForRobotSignal().emit(GetID(), soundName, numLoops, volume);
      return RESULT_OK;
    } // PlaySound()
      
      
    void Robot::StopSound()
    {
      if (_externalInterface != nullptr) {
        _externalInterface->Broadcast(ExternalInterface::MessageEngineToGame(ExternalInterface::StopSound()));
      }
    } // StopSound()
      
      
    Result Robot::StopAnimation()
    {
      return SendAbortAnimation();
    }

    void Robot::ReplayLastAnimation(const s32 loopCount)
    {
      _animationStreamer.SetStreamingAnimation(_lastPlayedAnimationId, loopCount);
    }

    // Read the animations in a dir
    void Robot::ReadAnimationFile(const char* filename, std::string& animationId)
    {
      Json::Value animDefs;
      const bool success = _dataPlatform->readAsJson(filename, animDefs);
      if (success && !animDefs.empty()) {
        PRINT_NAMED_INFO("Robot.ReadAnimationFile", "reading %s", filename);
        _cannedAnimations.DefineFromJson(animDefs, animationId);
      }

    }


    // Read the animations in a dir
    void Robot::ReadAnimationDir()
    {
      if (_dataPlatform == nullptr) { return; }
      SoundManager::getInstance()->LoadSounds(_dataPlatform);
      FaceAnimationManager::getInstance()->ReadFaceAnimationDir(_dataPlatform);
      
      const std::string animationFolder =
        _dataPlatform->pathToResource(Util::Data::Scope::Resources, "assets/animations/");
      std::string animationId;
      s32 loadedFileCount = 0;
      DIR* dir = opendir(animationFolder.c_str());
      if ( dir != nullptr) {
        dirent* ent = nullptr;
        while ( (ent = readdir(dir)) != nullptr) {
          if (ent->d_type == DT_REG && ent->d_name[0] != '.') {
            std::string fullFileName = animationFolder + ent->d_name;
            struct stat attrib{0};
            int result = stat(fullFileName.c_str(), &attrib);
            if (result == -1) {
              PRINT_NAMED_WARNING("Robot.ReadAnimationFile", "could not get mtime for %s", fullFileName.c_str());
              continue;
            }
            bool loadFile = false;
            auto mapIt = _loadedAnimationFiles.find(fullFileName);
            if (mapIt == _loadedAnimationFiles.end()) {
              _loadedAnimationFiles.insert({fullFileName, attrib.st_mtimespec.tv_sec});
              loadFile = true;
            } else {
              if (mapIt->second < attrib.st_mtimespec.tv_sec) {
                mapIt->second = attrib.st_mtimespec.tv_sec;
                loadFile = true;
              } else {
                //PRINT_NAMED_INFO("Robot.ReadAnimationFile", "old time stamp for %s", fullFileName.c_str());
              }
            }
            if (loadFile) {
              ReadAnimationFile(fullFileName.c_str(), animationId);
              ++loadedFileCount;
            }
          }
        }
        closedir(dir);
      } else {
        PRINT_NAMED_INFO("Robot.ReadAnimationFile", "folder not found %s", animationFolder.c_str());
      }

      // Tell UI about available animations
      if (_externalInterface != nullptr) {
        std::vector<std::string> animNames(_cannedAnimations.GetAnimationNames());
        for (std::vector<std::string>::iterator i=animNames.begin(); i != animNames.end(); ++i) {
          _externalInterface->Broadcast(ExternalInterface::MessageEngineToGame(ExternalInterface::AnimationAvailable(*i)));
        }
      }
    }

    Result Robot::SyncTime()
    {
      return SendSyncTime();
    }
    
<<<<<<< HEAD
    void Robot::SetSyncTimeAcknowledged(bool ack)
    {
      _syncTimeAcknowledged = ack;
    }
      
=======
    Result Robot::TrimPath(const u8 numPopFrontSegments, const u8 numPopBackSegments)
    {
      return SendMessage(RobotInterface::EngineToRobot(RobotInterface::TrimPath(numPopFrontSegments, numPopBackSegments)));
    }
    
    
>>>>>>> bf4ab4b3
    
    Result Robot::LocalizeToMat(const MatPiece* matSeen, MatPiece* existingMatPiece)
    {
      Result lastResult;
      
      if(matSeen == nullptr) {
        PRINT_NAMED_ERROR("Robot.LocalizeToMat.MatSeenNullPointer", "\n");
        return RESULT_FAIL;
      } else if(existingMatPiece == nullptr) {
        PRINT_NAMED_ERROR("Robot.LocalizeToMat.ExistingMatPieceNullPointer", "\n");
        return RESULT_FAIL;
      }
      
      /* Useful for Debug:
      PRINT_NAMED_INFO("Robot.LocalizeToMat.MatSeenChain",
                       "%s\n", matSeen->GetPose().GetNamedPathToOrigin(true).c_str());
      
      PRINT_NAMED_INFO("Robot.LocalizeToMat.ExistingMatChain",
                       "%s\n", existingMatPiece->GetPose().GetNamedPathToOrigin(true).c_str());
      */
      
      // Get computed RobotPoseStamp at the time the mat was observed.
      RobotPoseStamp* posePtr = nullptr;
      if ((lastResult = GetComputedPoseAt(matSeen->GetLastObservedTime(), &posePtr)) != RESULT_OK) {
        PRINT_NAMED_ERROR("Robot.LocalizeToMat.CouldNotFindHistoricalPose", "Time %d\n", matSeen->GetLastObservedTime());
        return lastResult;
      }
      
      // The computed historical pose is always stored w.r.t. the robot's world
      // origin and parent chains are lost. Re-connect here so that GetWithRespectTo
      // will work correctly
      Pose3d robotPoseAtObsTime = posePtr->GetPose();
      robotPoseAtObsTime.SetParent(_worldOrigin);
      
      /*
       // Get computed Robot pose at the time the mat was observed (note that this
       // also makes the pose have the robot's current world origin as its parent
       Pose3d robotPoseAtObsTime;
       if(robot->GetComputedPoseAt(matSeen->GetLastObservedTime(), robotPoseAtObsTime) != RESULT_OK) {
       PRINT_NAMED_ERROR("BlockWorld.UpdateRobotPose.CouldNotComputeHistoricalPose", "Time %d\n", matSeen->GetLastObservedTime());
       return false;
       }
       */
      
      // Get the pose of the robot with respect to the observed mat piece
      Pose3d robotPoseWrtMat;
      if(robotPoseAtObsTime.GetWithRespectTo(matSeen->GetPose(), robotPoseWrtMat) == false) {
        PRINT_NAMED_ERROR("Robot.LocalizeToMat.MatPoseOriginMisMatch",
                          "Could not get RobotPoseStamp w.r.t. matPose.\n");
        return RESULT_FAIL;
      }
      
      // Make the computed robot pose use the existing mat piece as its parent
      robotPoseWrtMat.SetParent(&existingMatPiece->GetPose());
      //robotPoseWrtMat.SetName(std::string("Robot_") + std::to_string(robot->GetID()));
      
      // Don't snap to horizontal or discrete Z levels when we see a mat marker
      // while on a ramp
      if(IsOnRamp() == false)
      {
        // If there is any significant rotation, make sure that it is roughly
        // around the Z axis
        Radians rotAngle;
        Vec3f rotAxis;
        robotPoseWrtMat.GetRotationVector().GetAngleAndAxis(rotAngle, rotAxis);

        if(std::abs(rotAngle.ToFloat()) > DEG_TO_RAD(5) && !AreUnitVectorsAligned(rotAxis, Z_AXIS_3D(), DEG_TO_RAD(15))) {
          PRINT_NAMED_WARNING("Robot.LocalizeToMat.OutOfPlaneRotation",
                              "Refusing to localize to %s because "
                              "Robot %d's Z axis would not be well aligned with the world Z axis. "
                              "(angle=%.1fdeg, axis=(%.3f,%.3f,%.3f)\n",
                              ObjectTypeToString(existingMatPiece->GetType()), GetID(),
                              rotAngle.getDegrees(), rotAxis.x(), rotAxis.y(), rotAxis.z());
          return RESULT_FAIL;
        }
        
        // Snap to purely horizontal rotation and surface of the mat
        if(existingMatPiece->IsPoseOn(robotPoseWrtMat, 0, 10.f)) {
          Vec3f robotPoseWrtMat_trans = robotPoseWrtMat.GetTranslation();
          robotPoseWrtMat_trans.z() = existingMatPiece->GetDrivingSurfaceHeight();
          robotPoseWrtMat.SetTranslation(robotPoseWrtMat_trans);
        }
        robotPoseWrtMat.SetRotation( robotPoseWrtMat.GetRotationAngle<'Z'>(), Z_AXIS_3D() );
        
      } // if robot is on ramp
      
      if(!_localizedToFixedMat && !existingMatPiece->IsMoveable()) {
        // If we have not yet seen a fixed mat, and this is a fixed mat, rejigger
        // the origins so that we use it as the world origin
        PRINT_NAMED_INFO("Robot.LocalizeToMat.LocalizingToFirstFixedMat",
                         "Localizing robot %d to fixed %s mat for the first time.\n",
                         GetID(), ObjectTypeToString(existingMatPiece->GetType()));
        
        if((lastResult = UpdateWorldOrigin(robotPoseWrtMat)) != RESULT_OK) {
          PRINT_NAMED_ERROR("Robot.LocalizeToMat.SetPoseOriginFailure",
                            "Failed to update robot %d's pose origin when (re-)localizing it.\n", GetID());
          return lastResult;
        }
        
        _localizedToFixedMat = true;
      }
      else if(IsLocalized() == false) {
        // If the robot is not yet localized, it is about to be, so we need to
        // update pose origins so that anything it has seen so far becomes rooted
        // to this mat's origin (whether mat is fixed or not)
        PRINT_NAMED_INFO("Robot.LocalizeToMat.LocalizingRobotFirstTime",
                         "Localizing robot %d for the first time (to %s mat).\n",
                         GetID(), ObjectTypeToString(existingMatPiece->GetType()));
        
        if((lastResult = UpdateWorldOrigin(robotPoseWrtMat)) != RESULT_OK) {
          PRINT_NAMED_ERROR("Robot.LocalizeToMat.SetPoseOriginFailure",
                            "Failed to update robot %d's pose origin when (re-)localizing it.\n", GetID());
          return lastResult;
        }
        
        if(!existingMatPiece->IsMoveable()) {
          // If this also happens to be a fixed mat, then we have now localized
          // to a fixed mat
          _localizedToFixedMat = true;
        }
      }
      
      /*
      // Don't snap to horizontal or discrete Z levels when we see a mat marker
      // while on a ramp
      if(IsOnRamp() == false)
      {
        // If there is any significant rotation, make sure that it is roughly
        // around the Z axis
        Radians rotAngle;
        Vec3f rotAxis;
        robotPoseWrtMat.GetRotationVector().GetAngleAndAxis(rotAngle, rotAxis);
        const float dotProduct = DotProduct(rotAxis, Z_AXIS_3D());
        const float dotProductThreshold = 0.0152f; // 1.f - std::cos(DEG_TO_RAD(10)); // within 10 degrees
        if(!NEAR(rotAngle.ToFloat(), 0, DEG_TO_RAD(10)) && !NEAR(std::abs(dotProduct), 1.f, dotProductThreshold)) {
          PRINT_NAMED_WARNING("BlockWorld.UpdateRobotPose.RobotNotOnHorizontalPlane",
                              "Robot's Z axis is not well aligned with the world Z axis. "
                              "(angle=%.1fdeg, axis=(%.3f,%.3f,%.3f)\n",
                              rotAngle.getDegrees(), rotAxis.x(), rotAxis.y(), rotAxis.z());
        }
        
        // Snap to purely horizontal rotation and surface of the mat
        if(existingMatPiece->IsPoseOn(robotPoseWrtMat, 0, 10.f)) {
          Vec3f robotPoseWrtMat_trans = robotPoseWrtMat.GetTranslation();
          robotPoseWrtMat_trans.z() = existingMatPiece->GetDrivingSurfaceHeight();
          robotPoseWrtMat.SetTranslation(robotPoseWrtMat_trans);
        }
        robotPoseWrtMat.SetRotation( robotPoseWrtMat.GetRotationAngle<'Z'>(), Z_AXIS_3D() );
        
      } // if robot is on ramp
      */
      
      // Add the new vision-based pose to the robot's history. Note that we use
      // the pose w.r.t. the origin for storing poses in history.
      //RobotPoseStamp p(robot->GetPoseFrameID(), robotPoseWrtMat.GetWithRespectToOrigin(), posePtr->GetHeadAngle(), posePtr->GetLiftAngle());
      Pose3d robotPoseWrtOrigin = robotPoseWrtMat.GetWithRespectToOrigin();
      
      if((lastResult = AddVisionOnlyPoseToHistory(existingMatPiece->GetLastObservedTime(),
                                                  robotPoseWrtOrigin.GetTranslation().x(),
                                                  robotPoseWrtOrigin.GetTranslation().y(),
                                                  robotPoseWrtOrigin.GetTranslation().z(),
                                                  robotPoseWrtOrigin.GetRotationAngle<'Z'>().ToFloat(),
                                                  posePtr->GetHeadAngle(),
                                                  posePtr->GetLiftAngle())) != RESULT_OK)
      {
        PRINT_NAMED_ERROR("Robot.LocalizeToMat.FailedAddingVisionOnlyPoseToHistory", "\n");
        return lastResult;
      }
      
      
      // Update the computed historical pose as well so that subsequent block
      // pose updates use obsMarkers whose camera's parent pose is correct.
      // Note again that we store the pose w.r.t. the origin in history.
      // TODO: Should SetPose() do the flattening w.r.t. origin?
      posePtr->SetPose(GetPoseFrameID(), robotPoseWrtOrigin, posePtr->GetHeadAngle(), posePtr->GetLiftAngle());
      
      // Compute the new "current" pose from history which uses the
      // past vision-based "ground truth" pose we just computed.
      if(UpdateCurrPoseFromHistory(existingMatPiece->GetPose()) == false) {
        PRINT_NAMED_ERROR("Robot.LocalizeToMat.FailedUpdateCurrPoseFromHistory", "\n");
        return RESULT_FAIL;
      }
      
      // Mark the robot as now being localized to this mat
      // NOTE: this should be _after_ calling AddVisionOnlyPoseToHistory, since
      //    that function checks whether the robot is already localized
      SetLocalizedTo(existingMatPiece->GetID());
      
      // Overly-verbose. Use for debugging localization issues
      /*
      PRINT_INFO("Using %s mat %d to localize robot %d at (%.3f,%.3f,%.3f), %.1fdeg@(%.2f,%.2f,%.2f)\n",
                 existingMatPiece->GetType().GetName().c_str(),
                 existingMatPiece->GetID().GetValue(), GetID(),
                 GetPose().GetTranslation().x(),
                 GetPose().GetTranslation().y(),
                 GetPose().GetTranslation().z(),
                 GetPose().GetRotationAngle<'Z'>().getDegrees(),
                 GetPose().GetRotationAxis().x(),
                 GetPose().GetRotationAxis().y(),
                 GetPose().GetRotationAxis().z());
      */
      
      // Send the ground truth pose that was computed instead of the new current
      // pose and let the robot deal with updating its current pose based on the
      // history that it keeps.
      SendAbsLocalizationUpdate();
      
      // Update VizText
      VizManager::getInstance()->SetText(VizManager::LOCALIZED_TO, ::Anki::NamedColors::YELLOW,
                                         "LocalizedTo: %s", existingMatPiece->GetPose().GetName().c_str());
      
      return RESULT_OK;
      
    } // LocalizeToMat()
    
    
    // Clears the path that the robot is executing which also stops the robot
    Result Robot::ClearPath()
    {
      VizManager::getInstance()->ErasePath(_ID);
      _pdo->ClearPath();
      return SendMessage(RobotInterface::EngineToRobot(RobotInterface::ClearPath(0)));
    }
    
    // Sends a path to the robot to be immediately executed
    Result Robot::ExecutePath(const Planning::Path& path, const bool useManualSpeed)
    {
      Result lastResult = RESULT_FAIL;
      
      if (path.GetNumSegments() == 0) {
        PRINT_NAMED_WARNING("Robot.ExecutePath.EmptyPath", "\n");
        lastResult = RESULT_OK;
      } else {
        
        // TODO: Clear currently executing path or write to buffered path?
        lastResult = ClearPath();
        if(lastResult == RESULT_OK) {
          ++_lastSentPathID;
          _pdo->SetPath(path);
          _usingManualPathSpeed = useManualSpeed;
          lastResult = SendExecutePath(path, useManualSpeed);
        }
        
        // Visualize path if robot has just started traversing it.
        VizManager::getInstance()->DrawPath(_ID, path, NamedColors::EXECUTED_PATH);
        
      }
      
      return lastResult;
    }
  
    
    Result Robot::SetOnRamp(bool t)
    {
      if(t == _onRamp) {
        // Nothing to do
        return RESULT_OK;
      }
      
      // We are either transition onto or off of a ramp
      
      Ramp* ramp = dynamic_cast<Ramp*>(_blockWorld.GetObjectByIDandFamily(_rampID, ObjectFamily::Ramp));
      if(ramp == nullptr) {
        PRINT_NAMED_ERROR("Robot.SetOnRamp.NoRampWithID",
                          "Robot %d is transitioning on/off of a ramp, but Ramp object with ID=%d not found in the world.\n",
                          _ID, _rampID.GetValue());
        return RESULT_FAIL;
      }
      
      assert(_rampDirection == Ramp::ASCENDING || _rampDirection == Ramp::DESCENDING);
      
      const bool transitioningOnto = (t == true);
      
      if(transitioningOnto) {
        // Record start (x,y) position coming from robot so basestation can
        // compute actual (x,y,z) position from upcoming odometry updates
        // coming from robot (which do not take slope of ramp into account)
        _rampStartPosition = {{_pose.GetTranslation().x(), _pose.GetTranslation().y()}};
        _rampStartHeight   = _pose.GetTranslation().z();
        
        PRINT_NAMED_INFO("Robot.SetOnRamp.TransitionOntoRamp",
                         "Robot %d transitioning onto ramp %d, using start (%.1f,%.1f,%.1f)\n",
                         _ID, ramp->GetID().GetValue(), _rampStartPosition.x(), _rampStartPosition.y(), _rampStartHeight);
        
      } else {
        // Just do an absolute pose update, setting the robot's position to
        // where we "know" he should be when he finishes ascending or
        // descending the ramp
        switch(_rampDirection)
        {
          case Ramp::ASCENDING:
            SetPose(ramp->GetPostAscentPose(WHEEL_BASE_MM).GetWithRespectToOrigin());
            break;
            
          case Ramp::DESCENDING:
            SetPose(ramp->GetPostDescentPose(WHEEL_BASE_MM).GetWithRespectToOrigin());
            break;
            
          default:
            PRINT_NAMED_ERROR("Robot.SetOnRamp.UnexpectedRampDirection",
                              "When transitioning on/off ramp, expecting the ramp direction to be either "
                              "ASCENDING or DESCENDING, not %d.\n", _rampDirection);
            return RESULT_FAIL;
        }
        
        _rampDirection = Ramp::UNKNOWN;
        
        const TimeStamp_t timeStamp = _poseHistory->GetNewestTimeStamp();
        
        PRINT_NAMED_INFO("Robot.SetOnRamp.TransitionOffRamp",
                         "Robot %d transitioning off of ramp %d, at (%.1f,%.1f,%.1f) @ %.1fdeg, timeStamp = %d\n",
                         _ID, ramp->GetID().GetValue(),
                         _pose.GetTranslation().x(), _pose.GetTranslation().y(), _pose.GetTranslation().z(),
                         _pose.GetRotationAngle<'Z'>().getDegrees(),
                         timeStamp);
        
        // We are creating a new pose frame at the top of the ramp
        //IncrementPoseFrameID();
        ++_frameId;
        Result lastResult = SendAbsLocalizationUpdate(_pose,
                                                      timeStamp,
                                                      _frameId);
        if(lastResult != RESULT_OK) {
          PRINT_NAMED_ERROR("Robot.SetOnRamp.SendAbsLocUpdateFailed",
                            "Robot %d failed to send absolute localization update.\n", _ID);
          return lastResult;
        }

      } // if/else transitioning onto ramp
      
      _onRamp = t;
      
      return RESULT_OK;
      
    } // SetOnPose()
    
    Result Robot::StopDocking()
    {
      _visionProcessor.StopMarkerTracking();
      return RESULT_OK;
    }
    
    Result Robot::DockWithObject(const ObjectID objectID,
                                 const Vision::KnownMarker* marker,
                                 const Vision::KnownMarker* marker2,
                                 const DockAction dockAction,
                                 const f32 placementOffsetX_mm,
                                 const f32 placementOffsetY_mm,
                                 const f32 placementOffsetAngle_rad,
                                 const bool useManualSpeed)
    {
      return DockWithObject(objectID,
                            marker,
                            marker2,
                            dockAction,
                            0, 0, u8_MAX,
                            placementOffsetX_mm, placementOffsetY_mm, placementOffsetAngle_rad,
                            useManualSpeed);
    }
    
    Result Robot::DockWithObject(const ObjectID objectID,
                                 const Vision::KnownMarker* marker,
                                 const Vision::KnownMarker* marker2,
                                 const DockAction dockAction,
                                 const u16 image_pixel_x,
                                 const u16 image_pixel_y,
                                 const u8 pixel_radius,
                                 const f32 placementOffsetX_mm,
                                 const f32 placementOffsetY_mm,
                                 const f32 placementOffsetAngle_rad,
                                 const bool useManualSpeed)
    {
      ActionableObject* object = dynamic_cast<ActionableObject*>(_blockWorld.GetObjectByID(objectID));
      if(object == nullptr) {
        PRINT_NAMED_ERROR("Robot.DockWithObject.ObjectDoesNotExist",
          "Object with ID=%d no longer exists for docking.", objectID.GetValue());
        return RESULT_FAIL;
      }
      
      CORETECH_ASSERT(marker != nullptr);
      
      // Need to store these so that when we receive notice from the physical
      // robot that it has picked up an object we can transition the docking
      // object to being carried, using PickUpDockObject()
      _dockObjectID = objectID;
      _dockMarker   = marker;
      
      // Dock marker has to be a child of the dock block
      if(marker->GetPose().GetParent() != &object->GetPose()) {
        PRINT_NAMED_ERROR("Robot.DockWithObject.MarkerNotOnObject",
                          "Specified dock marker must be a child of the specified dock object.\n");
        return RESULT_FAIL;
      }

      _usingManualPathSpeed = useManualSpeed;
      _lastPickOrPlaceSucceeded = false;
      
      Result sendResult = SendDockWithObject(dockAction, useManualSpeed);
      
      if(sendResult == RESULT_OK) {
        
        // When we are "docking" with a ramp or crossing a bridge, we
        // don't want to worry about the X angle being large (since we
        // _expect_ it to be large, since the markers are facing upward).
        const bool checkAngleX = !(dockAction == DockAction::DA_RAMP_ASCEND  ||
                                   dockAction == DockAction::DA_RAMP_DESCEND ||
                                   dockAction == DockAction::DA_CROSS_BRIDGE);
        
        // Tell the VisionSystem to start tracking this marker:
        _visionProcessor.SetMarkerToTrack(marker->GetCode(), marker->GetSize(), image_pixel_x, image_pixel_y, checkAngleX,
                                          placementOffsetX_mm, placementOffsetY_mm, placementOffsetAngle_rad);
      }
      
      return sendResult;
    }
    
    
    // Sends a message to the robot to dock with the specified marker
    // that it should currently be seeing. If pixel_radius == u8_MAX,
    // the marker can be seen anywhere in the image (same as above function), otherwise the
    // marker's center must be seen at the specified image coordinates
    // with pixel_radius pixels.
    Result Robot::SendDockWithObject(const DockAction dockAction,
                                     const bool useManualSpeed)
    {
      return SendMessage(RobotInterface::EngineToRobot(::Anki::Cozmo::DockWithObject(0.0f, dockAction, useManualSpeed)));
    }
    
    const std::set<ObjectID> Robot::GetCarryingObjects() const
    {
      std::set<ObjectID> objects;
      if (_carryingObjectID.IsSet()) {
        objects.insert(_carryingObjectID);
      }
      if (_carryingObjectOnTopID.IsSet()) {
        objects.insert(_carryingObjectOnTopID);
      }
      return objects;
    }
    
    void Robot::SetCarryingObject(ObjectID carryObjectID)
    {
      ObservableObject* object = _blockWorld.GetObjectByID(carryObjectID);
      if(object == nullptr) {
        PRINT_NAMED_ERROR("Robot.SetCarryingObject",
          "Object %d no longer exists in the world. Can't set it as robot's carried object.", carryObjectID.GetValue());
      } else {
        ActionableObject* carriedObject = dynamic_cast<ActionableObject*>(object);
        if(carriedObject == nullptr) {
          // This really should not happen
          PRINT_NAMED_ERROR("Robot.SetCarryingObject",
            "Object %d could not be cast as an ActionableObject, so cannot mark it as carried.", carryObjectID.GetValue());
        } else {
          if(carriedObject->IsBeingCarried()) {
            PRINT_NAMED_WARNING("Robot.SetCarryingObject",
              "Robot %d is about to mark object %d as carried but that object already thinks it is being carried.",
              GetID(), carryObjectID.GetValue());
          }
          carriedObject->SetBeingCarried(true);
          _carryingObjectID = carryObjectID;
          
          // Tell the robot it's carrying something
          // TODO: This is probably not the right way/place to do this (should we pass in carryObjectOnTopID?)
          if(_carryingObjectOnTopID.IsSet()) {
            SendSetCarryState(CarryState::CARRY_2_BLOCK);
          } else {
            SendSetCarryState(CarryState::CARRY_1_BLOCK);
          }
        }
      }
    }
    
    void Robot::UnSetCarryingObjects()
    {
      std::set<ObjectID> carriedObjectIDs = GetCarryingObjects();
      for (auto& objID : carriedObjectIDs) {
        ObservableObject* object = _blockWorld.GetObjectByID(objID);
        if(object == nullptr) {
          PRINT_NAMED_ERROR("Robot.UnSetCarryingObjects",
                            "Object %d robot %d thought it was carrying no longer exists in the world.\n",
                            objID.GetValue(), GetID());
        } else {
          ActionableObject* carriedObject = dynamic_cast<ActionableObject*>(object);
          if(carriedObject == nullptr) {
            // This really should not happen
            PRINT_NAMED_ERROR("Robot.UnSetCarryingObjects",
                              "Carried object %d could not be cast as an ActionableObject.\n",
                              objID.GetValue());
          } else if(carriedObject->IsBeingCarried() == false) {
            PRINT_NAMED_WARNING("Robot.UnSetCarryingObjects",
                                "Robot %d thinks it is carrying object %d but that object "
                                "does not think it is being carried.\n", GetID(), objID.GetValue());
            
          } else {
            carriedObject->SetBeingCarried(false);
          }
        }
      }
      
      // Tell the robot it's not carrying anything
      if (_carryingObjectID.IsSet()) {
        SendSetCarryState(CarryState::CARRY_NONE);
      }

      // Even if the above failed, still mark the robot's carry ID as unset
      _carryingObjectID.UnSet();
      _carryingObjectOnTopID.UnSet();
    }
    
    Result Robot::SetObjectAsAttachedToLift(const ObjectID& objectID, const Vision::KnownMarker* objectMarker)
    {
      if(!objectID.IsSet()) {
        PRINT_NAMED_ERROR("Robot.PickUpDockObject.ObjectIDNotSet",
                          "No docking object ID set, but told to pick one up.\n");
        return RESULT_FAIL;
      }
      
      if(objectMarker == nullptr) {
        PRINT_NAMED_ERROR("Robot.PickUpDockObject.NoDockMarkerSet",
                          "No docking marker set, but told to pick up object.\n");
        return RESULT_FAIL;
      }
      
      if(IsCarryingObject()) {
        PRINT_NAMED_ERROR("Robot.PickUpDockObject.AlreadyCarryingObject",
                          "Already carrying an object, but told to pick one up.\n");
        return RESULT_FAIL;
      }
      
      ActionableObject* object = dynamic_cast<ActionableObject*>(_blockWorld.GetObjectByID(objectID));
      if(object == nullptr) {
        PRINT_NAMED_ERROR("Robot.PickUpDockObject.ObjectDoesNotExist",
                          "Dock object with ID=%d no longer exists for picking up.\n", objectID.GetValue());
        return RESULT_FAIL;
      }
      
      // Base the object's pose relative to the lift on how far away the dock
      // marker is from the center of the block
      // TODO: compute the height adjustment per object or at least use values from cozmoConfig.h
      Pose3d objectPoseWrtLiftPose;
      if(object->GetPose().GetWithRespectTo(_liftPose, objectPoseWrtLiftPose) == false) {
        PRINT_NAMED_ERROR("Robot.PickUpDockObject.ObjectAndLiftPoseHaveDifferentOrigins",
                          "Object robot is picking up and robot's lift must share a common origin.\n");
        return RESULT_FAIL;
      }
      
      objectPoseWrtLiftPose.SetTranslation({{objectMarker->GetPose().GetTranslation().Length() +
        LIFT_FRONT_WRT_WRIST_JOINT, 0.f, -12.5f}});
      
      // make part of the lift's pose chain so the object will now be relative to
      // the lift and move with the robot
      objectPoseWrtLiftPose.SetParent(&_liftPose);
      

      // If we know there's an object on top of the object we are picking up,
      // mark it as being carried too
      // TODO: Do we need to be able to handle non-actionable objects on top of actionable ones?

      const f32 STACKED_HEIGHT_TOL_MM = 15.f; // TODO: make this a parameter somewhere
      ObservableObject* objectOnTop = _blockWorld.FindObjectOnTopOf(*object, STACKED_HEIGHT_TOL_MM);
      if(objectOnTop != nullptr) {
        ActionableObject* actionObjectOnTop = dynamic_cast<ActionableObject*>(objectOnTop);
        if(actionObjectOnTop != nullptr) {
          Pose3d onTopPoseWrtCarriedPose;
          if(actionObjectOnTop->GetPose().GetWithRespectTo(object->GetPose(), onTopPoseWrtCarriedPose) == false)
          {
            PRINT_NAMED_WARNING("Robot.SetObjectAsAttachedToLift",
                                "Found object on top of carried object, but could not get its "
                                "pose w.r.t. the carried object.\n");
          } else {
            PRINT_NAMED_INFO("Robot.SetObjectAsAttachedToLift",
                             "Setting object %d on top of carried object as also being carried.\n",
                             actionObjectOnTop->GetID().GetValue());
            onTopPoseWrtCarriedPose.SetParent(&object->GetPose());
            actionObjectOnTop->SetPose(onTopPoseWrtCarriedPose);
            _carryingObjectOnTopID = actionObjectOnTop->GetID();
            actionObjectOnTop->SetBeingCarried(true);
          }
        }
      } else {
        _carryingObjectOnTopID.UnSet();
      }
      
      SetCarryingObject(objectID); // also marks the object as carried
      _carryingMarker   = objectMarker;

      // Don't actually change the object's pose until we've checked for objects on top
      object->SetPose(objectPoseWrtLiftPose);

      return RESULT_OK;
      
    } // AttachObjectToLift()
    
    
    Result Robot::SetCarriedObjectAsUnattached()
    {
      if(IsCarryingObject() == false) {
        PRINT_NAMED_WARNING("Robot.SetCarriedObjectAsUnattached.CarryingObjectNotSpecified",
                            "Robot not carrying object, but told to place one. (Possibly actually rolling.\n");
        return RESULT_FAIL;
      }
      
      ActionableObject* object = dynamic_cast<ActionableObject*>(_blockWorld.GetObjectByID(_carryingObjectID));
      
      if(object == nullptr)
      {
        // This really should not happen.  How can a object being carried get deleted?
        PRINT_NAMED_ERROR("Robot.SetCarriedObjectAsUnattached.CarryingObjectDoesNotExist",
                          "Carrying object with ID=%d no longer exists.\n", _carryingObjectID.GetValue());
        return RESULT_FAIL;
      }
     
      Pose3d placedPose;
      if(object->GetPose().GetWithRespectTo(_pose.FindOrigin(), placedPose) == false) {
        PRINT_NAMED_ERROR("Robot.SetCarriedObjectAsUnattached.OriginMisMatch",
                          "Could not get carrying object's pose relative to robot's origin.\n");
        return RESULT_FAIL;
      }
      object->SetPose(placedPose);
      
      PRINT_NAMED_INFO("Robot.SetCarriedObjectAsUnattached.ObjectPlaced",
                       "Robot %d successfully placed object %d at (%.2f, %.2f, %.2f).\n",
                       _ID, object->GetID().GetValue(),
                       object->GetPose().GetTranslation().x(),
                       object->GetPose().GetTranslation().y(),
                       object->GetPose().GetTranslation().z());

      UnSetCarryingObjects(); // also sets carried objects as not being carried anymore
      _carryingMarker = nullptr;
      
      if(_carryingObjectOnTopID.IsSet()) {
        ActionableObject* objectOnTop = dynamic_cast<ActionableObject*>(_blockWorld.GetObjectByID(_carryingObjectOnTopID));
        if(objectOnTop == nullptr)
        {
          // This really should not happen.  How can a object being carried get deleted?
          PRINT_NAMED_ERROR("Robot.SetCarriedObjectAsUnattached",
                            "Object on top of carrying object with ID=%d no longer exists.\n",
                            _carryingObjectOnTopID.GetValue());
          return RESULT_FAIL;
        }
        
        Pose3d placedPoseOnTop;
        if(objectOnTop->GetPose().GetWithRespectTo(_pose.FindOrigin(), placedPoseOnTop) == false) {
          PRINT_NAMED_ERROR("Robot.SetCarriedObjectAsUnattached.OriginMisMatch",
                            "Could not get carrying object's pose relative to robot's origin.\n");
          return RESULT_FAIL;
          
        }
        objectOnTop->SetPose(placedPoseOnTop);
        objectOnTop->SetBeingCarried(false);
        _carryingObjectOnTopID.UnSet();
        PRINT_NAMED_INFO("Robot.SetCarriedObjectAsUnattached", "Updated object %d on top of carried object.\n",
                         objectOnTop->GetID().GetValue());
      }
      
      return RESULT_OK;
      
    } // UnattachCarriedObject()
    

    void Robot::StartBehavior(const std::string& behaviorName)
    {
      if(behaviorName == "NONE") {
        PRINT_NAMED_INFO("Robot.StartBehavior.DisablingBehaviorManager", "\n");
        _isBehaviorMgrEnabled = false;
      } else {
        _isBehaviorMgrEnabled = true;
        if(behaviorName == "AUTO") {
          PRINT_NAMED_INFO("Robot.StartBehavior.EnablingAutoBehaviorSelection", "\n");
        } else {
          if(RESULT_OK != _behaviorMgr.SelectNextBehavior(behaviorName, BaseStationTimer::getInstance()->GetCurrentTimeInSeconds())) {
            PRINT_NAMED_ERROR("Robot.StartBehavior.Fail", "\n");
          } else {
            PRINT_NAMED_INFO("Robot.StartBehavior.Success",
                             "Switching to behavior '%s'\n",
                             behaviorName.c_str());
          }
        }
      }
      
    }
    
    // ============ Messaging ================
    
    Result Robot::SendMessage(const RobotInterface::EngineToRobot& msg, bool reliable, bool hot) const
    {
      Result sendResult = _msgHandler->SendMessage(_ID, msg, reliable, hot);
      if(sendResult != RESULT_OK) {
        PRINT_NAMED_ERROR("Robot.SendMessage", "Robot %d failed to send a message.", _ID);
      }
      return sendResult;
    }
      
    // Sync time with physical robot and trigger it robot to send back camera calibration
    Result Robot::SendSyncTime() const
    {

      Result result = SendMessage(RobotInterface::EngineToRobot(
        RobotInterface::SyncTime(_ID, BaseStationTimer::getInstance()->GetCurrentTimeStamp())));
      
      if(result == RESULT_OK) {
        result = SendMessage(RobotInterface::EngineToRobot(
          RobotInterface::ImageRequest(ImageSendMode::Stream, ImageResolution::CVGA)));
        
        // Reset pose on connect
        PRINT_NAMED_INFO("Robot.SendSyncTime", "Setting pose to (0,0,0)");
        Pose3d zeroPose(0, Z_AXIS_3D(), {0,0,0});
        return SendAbsLocalizationUpdate(zeroPose, 0, GetPoseFrameID());
      } else {
        PRINT_NAMED_WARNING("Robot.SendSyncTime.FailedToSend","");
      }
      
      return result;
    }
    
    // Sends a path to the robot to be immediately executed
    Result Robot::SendExecutePath(const Planning::Path& path, const bool useManualSpeed) const
    {
      // Send start path execution message
      PRINT_NAMED_INFO("Robot::SendExecutePath", "sending start execution message (pathID = %d, manualSpeed == %d)", _lastSentPathID, useManualSpeed);
      return SendMessage(RobotInterface::EngineToRobot(RobotInterface::ExecutePath(_lastSentPathID, useManualSpeed)));
    }
    
    Result Robot::SendPlaceObjectOnGround(const f32 rel_x, const f32 rel_y, const f32 rel_angle, const bool useManualSpeed)
    {
      return SendMessage(RobotInterface::EngineToRobot(
        Anki::Cozmo::PlaceObjectOnGround(rel_x, rel_y, rel_angle, useManualSpeed)));
    }
    
    Result Robot::SendMoveLift(const f32 speed_rad_per_sec) const
    {
      return SendMessage(RobotInterface::EngineToRobot(RobotInterface::MoveLift(speed_rad_per_sec)));
    }
    
    Result Robot::SendMoveHead(const f32 speed_rad_per_sec) const
    {
      return SendMessage(RobotInterface::EngineToRobot(RobotInterface::MoveHead(speed_rad_per_sec)));
    }

    Result Robot::SendSetLiftHeight(const f32 height_mm,
                                    const f32 max_speed_rad_per_sec,
                                    const f32 accel_rad_per_sec2,
                                    const f32 duration_sec) const
    {
      return SendMessage(RobotInterface::EngineToRobot(
        RobotInterface::SetLiftHeight(height_mm,max_speed_rad_per_sec, accel_rad_per_sec2, duration_sec)));
    }
    
    Result Robot::SendSetHeadAngle(const f32 angle_rad,
                                   const f32 max_speed_rad_per_sec,
                                   const f32 accel_rad_per_sec2,
                                   const f32 duration_sec) const
    {
      return SendMessage(RobotInterface::EngineToRobot(
        RobotInterface::SetHeadAngle(angle_rad, max_speed_rad_per_sec, accel_rad_per_sec2, duration_sec)));
    }

    Result Robot::SendTurnInPlaceAtSpeed(const f32 speed_rad_per_sec,
                                         const f32 accel_rad_per_sec2) const
    {
      return SendMessage(RobotInterface::EngineToRobot(
        RobotInterface::TurnInPlaceAtSpeed(speed_rad_per_sec, accel_rad_per_sec2)));
    }
    
    Result Robot::SendTapBlockOnGround(const u8 numTaps) const
    {
      /*
      MessageTapBlockOnGround m;
      m.numTaps = numTaps;
      
      return _msgHandler->SendMessage(_ID,m);
      */
      return Result::RESULT_OK;
    }
    
    Result Robot::SendDriveWheels(const f32 lwheel_speed_mmps, const f32 rwheel_speed_mmps) const
    {
      return SendMessage(RobotInterface::EngineToRobot(
        RobotInterface::DriveWheels(lwheel_speed_mmps, rwheel_speed_mmps)));
    }
    
    Result Robot::SendStopAllMotors() const
    {
      return SendMessage(RobotInterface::EngineToRobot(
        RobotInterface::StopAllMotors()));
    }
    
    Result Robot::SendAbsLocalizationUpdate(const Pose3d&        pose,
                                            const TimeStamp_t&   t,
                                            const PoseFrameID_t& frameId) const
    {
      return SendMessage(RobotInterface::EngineToRobot(
        RobotInterface::AbsoluteLocalizationUpdate(
          t,
          frameId,
          pose.GetTranslation().x(),
          pose.GetTranslation().y(),
          pose.GetRotation().GetAngleAroundZaxis().ToFloat()
        )));
    }
    
    Result Robot::SendAbsLocalizationUpdate() const
    {
      // Look in history for the last vis pose and send it.
      TimeStamp_t t;
      RobotPoseStamp p;
      if (_poseHistory->GetLatestVisionOnlyPose(t, p) == RESULT_FAIL) {
        PRINT_NAMED_WARNING("Robot.SendAbsLocUpdate.NoVizPoseFound", "");
        return RESULT_FAIL;
      }

      return SendAbsLocalizationUpdate(p.GetPose().GetWithRespectToOrigin(), t, p.GetFrameId());
    }
    
    Result Robot::SendHeadAngleUpdate() const
    {
      return SendMessage(RobotInterface::EngineToRobot(
        RobotInterface::HeadAngleUpdate(_currentHeadAngle)));
    }

    Result Robot::SendIMURequest(const u32 length_ms) const
    {
      /*
      MessageIMURequest m;
      m.length_ms = length_ms;

      return SendMessage(m);
      */
      return Result::RESULT_OK;
    }

    void Robot::SetSaveStateMode(const SaveMode_t mode)
    {
      _stateSaveMode = mode;
    }

      
    void Robot::SetSaveImageMode(const SaveMode_t mode)
    {
      _imageSaveMode = mode;
    }
    
    Result Robot::ProcessImage(const Vision::Image& image)
    {
      Result lastResult = RESULT_OK;
      
      if (_imageSaveMode != SAVE_OFF) {
        
        // Make sure image capture folder exists
        std::string imageCaptureDir = _dataPlatform->pathToResource(Util::Data::Scope::Cache, AnkiUtil::kP_IMG_CAPTURE_DIR);
        if (!Util::FileUtils::CreateDirectory(imageCaptureDir, false, true)) {
          PRINT_NAMED_WARNING("Robot.ProcessImage.CreateDirFailed","%s",imageCaptureDir.c_str());
        }
        
        // Write image to file (recompressing as jpeg again!)
        static u32 imgCounter = 0;
        char imgFilename[256];
        std::vector<int> compression_params;
        compression_params.push_back(CV_IMWRITE_JPEG_QUALITY);
        compression_params.push_back(90);
        sprintf(imgFilename, "%s/cozmo%d_%dms_%d.jpg", imageCaptureDir.c_str(), GetID(), image.GetTimestamp(), imgCounter++);
        imwrite(imgFilename, image.get_CvMat_(), compression_params);
        
        if (_imageSaveMode == SAVE_ONE_SHOT) {
          _imageSaveMode = SAVE_OFF;
        }
      }
      
      // Compute framerate
      if (_lastImgTimeStamp > 0) {
        const f32 imgFramerateAvgCoeff = 0.25f;
        _imgFramePeriod = _imgFramePeriod * (1.f-imgFramerateAvgCoeff) + (image.GetTimestamp() - _lastImgTimeStamp) * imgFramerateAvgCoeff;
      }
      _lastImgTimeStamp = image.GetTimestamp();
      
      
      // For now, we need to reassemble a RobotState message to provide the
      // vision system (because it is just copied from the embedded vision
      // implementation on the robot). We'll just reassemble that from
      // pose history, but this should not be necessary forever.
      // NOTE: only the info found in pose history will be valid in the state message!
      RobotState robotState;
      
      RobotPoseStamp p;
      TimeStamp_t actualTimestamp;
      //lastResult = _poseHistory->GetRawPoseAt(image.GetTimestamp(), actualTimestamp, p);
      lastResult = _poseHistory->ComputePoseAt(image.GetTimestamp(), actualTimestamp, p, true); // TODO: use interpolation??
      if(lastResult != RESULT_OK) {
      PRINT_NAMED_ERROR("Robot.ProcessImage.PoseHistoryFail",
                        "Unable to get computed pose at image timestamp of %d.\n", image.GetTimestamp());
        return lastResult;
      }
      
      robotState.timestamp     = actualTimestamp;
      robotState.pose_frame_id = p.GetFrameId();
      robotState.headAngle     = p.GetHeadAngle();
      robotState.liftAngle = p.GetLiftAngle();
      robotState.pose.x    = p.GetPose().GetTranslation().x();
      robotState.pose.y    = p.GetPose().GetTranslation().y();
      robotState.pose.z    = p.GetPose().GetTranslation().z();
      robotState.pose.angle= p.GetPose().GetRotationAngle<'Z'>().ToFloat();
      
#     if ASYNC_VISION_PROCESSING
      
      // Note this copies the image
      _visionProcessor.SetNextImage(image, robotState);
      
#     else
      
      image.CopyDataTo(_image);
      _image.SetTimestamp(image.GetTimestamp());
      _robotStateForImage = robotState;
      _haveNewImage = true;
      
#     endif
      
      return lastResult;
    }
    
    Result Robot::StartFaceTracking(u8 timeout_sec)
    {
      _visionProcessor.EnableFaceDetection(true);
      return RESULT_OK;
    }
    
    Result Robot::StopFaceTracking()
    {
      _visionProcessor.EnableFaceDetection(false);
      return RESULT_OK;
    }
    
    Result Robot::StartLookingForMarkers()
    {
      _visionProcessor.EnableMarkerDetection(true);
      return RESULT_OK;
    }

    Result Robot::StopLookingForMarkers()
    {
      _visionProcessor.EnableMarkerDetection(false);
      return RESULT_OK;
    }
      
    /*
    const Pose3d Robot::ProxDetectTransform[] = { Pose3d(0, Z_AXIS_3D(), Vec3f(50, 25, 0)),
                                                  Pose3d(0, Z_AXIS_3D(), Vec3f(50, 0, 0)),
                                                  Pose3d(0, Z_AXIS_3D(), Vec3f(50, -25, 0)) };
    */


    Quad2f Robot::GetBoundingQuadXY(const f32 padding_mm) const
    {
      return GetBoundingQuadXY(_pose, padding_mm);
    }
    
    Quad2f Robot::GetBoundingQuadXY(const Pose3d& atPose, const f32 padding_mm) const
    {
      const RotationMatrix2d R(atPose.GetRotation().GetAngleAroundZaxis());

      static const Quad2f CanonicalBoundingBoxXY(
        (Point2f){{ROBOT_BOUNDING_X_FRONT, -0.5f*ROBOT_BOUNDING_Y}},
        {{ROBOT_BOUNDING_X_FRONT,  0.5f*ROBOT_BOUNDING_Y}},
        {{ROBOT_BOUNDING_X_FRONT - ROBOT_BOUNDING_X, -0.5f*ROBOT_BOUNDING_Y}},
        {{ROBOT_BOUNDING_X_FRONT - ROBOT_BOUNDING_X,  0.5f*ROBOT_BOUNDING_Y}});

      Quad2f boundingQuad(CanonicalBoundingBoxXY);
      if(padding_mm != 0.f) {
        Quad2f paddingQuad((const Point2f){{ padding_mm, -padding_mm}},
                           {{ padding_mm,  padding_mm}},
                           {{-padding_mm, -padding_mm}},
                           {{-padding_mm,  padding_mm}});
        boundingQuad += paddingQuad;
      }
      
      using namespace Quad;
      for(CornerName iCorner = FirstCorner; iCorner < NumCorners; ++iCorner) {
        // Rotate to given pose
        boundingQuad[iCorner] = R * boundingQuad[iCorner];
      }
      
      // Re-center
      Point2f center(atPose.GetTranslation().x(), atPose.GetTranslation().y());
      boundingQuad += center;
      
      return boundingQuad;
      
    } // GetBoundingBoxXY()
    
    
    f32 Robot::GetHeight() const
    {
      return std::max(ROBOT_BOUNDING_Z, GetLiftHeight() + LIFT_HEIGHT_ABOVE_GRIPPER);
    }
    
    f32 Robot::GetLiftHeight() const
    {
      return (std::sin(GetLiftAngle()) * LIFT_ARM_LENGTH) + LIFT_BASE_POSITION[2] + LIFT_FORK_HEIGHT_REL_TO_ARM_END;
    }

    Result Robot::SetWheelControllerGains(const f32 kpLeft, const f32 kiLeft, const f32 maxIntegralErrorLeft,
                                          const f32 kpRight, const f32 kiRight, const f32 maxIntegralErrorRight)
    {
      return SendMessage(RobotInterface::EngineToRobot(
        RobotInterface::ControllerGains(kpLeft, kiLeft, 0.0f, maxIntegralErrorLeft,
          Anki::Cozmo::RobotInterface::ControllerChannel::controller_wheel
        )));
    }
      
    Result Robot::SetHeadControllerGains(const f32 kp, const f32 ki, const f32 kd, const f32 maxIntegralError)
    {
      return SendMessage(RobotInterface::EngineToRobot(
        RobotInterface::ControllerGains(kp, ki, kd, maxIntegralError,
          Anki::Cozmo::RobotInterface::ControllerChannel::controller_head
        )));
    }
    
    Result Robot::SetLiftControllerGains(const f32 kp, const f32 ki, const f32 kd, const f32 maxIntegralError)
    {
      return SendMessage(RobotInterface::EngineToRobot(
        RobotInterface::ControllerGains(kp, ki, kd, maxIntegralError,
          Anki::Cozmo::RobotInterface::ControllerChannel::controller_lift
        )));
    }
    
    Result Robot::SetSteeringControllerGains(const f32 k1, const f32 k2)
    {
      return SendMessage(RobotInterface::EngineToRobot(
        RobotInterface::ControllerGains(k1, k2, 0.0f, 0.0f,
          Anki::Cozmo::RobotInterface::ControllerChannel::controller_stearing
        )));
    }

    Result Robot::StartTestMode(const TestMode mode, s32 p1, s32 p2, s32 p3) const
    {
      return SendMessage(RobotInterface::EngineToRobot(
        StartControllerTestMode(p1, p2, p3, mode)));
    }
    
    Result Robot::RequestImage(const ImageSendMode mode, const ImageResolution resolution) const
    {
      return SendMessage(RobotInterface::EngineToRobot(
        RobotInterface::ImageRequest(mode, resolution)));
    }
    
    Result Robot::RequestIMU(const u32 length_ms) const
    {
      return SendIMURequest(length_ms);
    }
    
    
    // ============ Pose history ===============
    
    Result Robot::AddRawOdomPoseToHistory(const TimeStamp_t t,
                                          const PoseFrameID_t frameID,
                                          const f32 pose_x, const f32 pose_y, const f32 pose_z,
                                          const f32 pose_angle,
                                          const f32 head_angle,
                                          const f32 lift_angle)
    {
      return _poseHistory->AddRawOdomPose(t, frameID, pose_x, pose_y, pose_z, pose_angle, head_angle, lift_angle);
    }
    
    
    Result Robot::UpdateWorldOrigin(Pose3d& newPoseWrtNewOrigin)
    {
      // Reverse the connection between origin and robot, and connect the new
      // reversed connection
      //CORETECH_ASSERT(p.GetPose().GetParent() == _poseOrigin);
      //Pose3d originWrtRobot = _pose.GetInverse();
      //originWrtRobot.SetParent(&newPoseOrigin);
      
      // TODO: get rid of nasty const_cast somehow
      Pose3d* newOrigin = const_cast<Pose3d*>(newPoseWrtNewOrigin.GetParent());
      newOrigin->SetParent(nullptr);
      
      // TODO: We should only be doing this (modifying what _worldOrigin points to) when it is one of the placeHolder poseOrigins, not if it is a mat!
      std::string origName(_worldOrigin->GetName());
      *_worldOrigin = _pose.GetInverse();
      _worldOrigin->SetParent(&newPoseWrtNewOrigin);
      
      
      // Connect the old origin's pose to the same root the robot now has.
      // It is no longer the robot's origin, but for any of its children,
      // it is now in the right coordinates.
      if(_worldOrigin->GetWithRespectTo(*newOrigin, *_worldOrigin) == false) {
        PRINT_NAMED_ERROR("Robot.UpdateWorldOrigin.NewLocalizationOriginProblem",
                          "Could not get pose origin w.r.t. new origin pose.\n");
        return RESULT_FAIL;
      }
      
      //_worldOrigin->PreComposeWith(*newOrigin);
      
      // Preserve the old world origin's name, despite updates above
      _worldOrigin->SetName(origName);
      
      // Now make the robot's world origin point to the new origin
      _worldOrigin = newOrigin;
      
      newOrigin->SetRotation(0, Z_AXIS_3D());
      newOrigin->SetTranslation({{0,0,0}});
      
      // Now make the robot's origin point to the new origin
      // TODO: avoid the icky const_cast here...
      _worldOrigin = const_cast<Pose3d*>(newPoseWrtNewOrigin.GetParent());

      _robotWorldOriginChangedSignal.emit(GetID());
      
      return RESULT_OK;
      
    } // UpdateWorldOrigin()
    
    
    Result Robot::AddVisionOnlyPoseToHistory(const TimeStamp_t t,
                                             const f32 pose_x, const f32 pose_y, const f32 pose_z,
                                             const f32 pose_angle,
                                             const f32 head_angle,
                                             const f32 lift_angle)
    {      
      // We have a new ("ground truth") key frame. Increment the pose frame!
      //IncrementPoseFrameID();
      ++_frameId;
      
      return _poseHistory->AddVisionOnlyPose(t, _frameId,
                                            pose_x, pose_y, pose_z,
                                            pose_angle,
                                            head_angle,
                                            lift_angle);
    }

    Result Robot::ComputeAndInsertPoseIntoHistory(const TimeStamp_t t_request,
                                                  TimeStamp_t& t, RobotPoseStamp** p,
                                                  HistPoseKey* key,
                                                  bool withInterpolation)
    {
      return _poseHistory->ComputeAndInsertPoseAt(t_request, t, p, key, withInterpolation);
    }

    Result Robot::GetVisionOnlyPoseAt(const TimeStamp_t t_request, RobotPoseStamp** p)
    {
      return _poseHistory->GetVisionOnlyPoseAt(t_request, p);
    }

    Result Robot::GetComputedPoseAt(const TimeStamp_t t_request, Pose3d& pose)
    {
      RobotPoseStamp* poseStamp;
      Result lastResult = GetComputedPoseAt(t_request, &poseStamp);
      if(lastResult == RESULT_OK) {
        // Grab the pose stored in the pose stamp we just found, and hook up
        // its parent to the robot's current world origin (since pose history
        // doesn't keep track of pose parent chains)
        pose = poseStamp->GetPose();
        pose.SetParent(_worldOrigin);
      }
      return lastResult;
    }
    
    Result Robot::GetComputedPoseAt(const TimeStamp_t t_request, RobotPoseStamp** p, HistPoseKey* key)
    {
      return _poseHistory->GetComputedPoseAt(t_request, p, key);
    }

    TimeStamp_t Robot::GetLastMsgTimestamp() const
    {
      return _poseHistory->GetNewestTimeStamp();
    }
    
    bool Robot::IsValidPoseKey(const HistPoseKey key) const
    {
      return _poseHistory->IsValidPoseKey(key);
    }
    
    bool Robot::UpdateCurrPoseFromHistory(const Pose3d& wrtParent)
    {
      bool poseUpdated = false;
      
      TimeStamp_t t;
      RobotPoseStamp p;
      if (_poseHistory->ComputePoseAt(_poseHistory->GetNewestTimeStamp(), t, p) == RESULT_OK) {
        if (p.GetFrameId() == GetPoseFrameID()) {
          
          // Grab a copy of the pose from history, which has been flattened (i.e.,
          // made with respect to whatever its origin was when it was stored).
          // We just assume for now that is the same as the _current_ world origin
          // (bad assumption? or will differing frame IDs help us?), and make that
          // chaining connection so that we can get the pose w.r.t. the requested
          // parent.
          Pose3d histPoseWrtCurrentWorld(p.GetPose());
          histPoseWrtCurrentWorld.SetParent(&wrtParent.FindOrigin());
          
          Pose3d newPose;
          if((histPoseWrtCurrentWorld.GetWithRespectTo(wrtParent, newPose))==false) {
            PRINT_NAMED_ERROR("Robot.UpdateCurrPoseFromHistory.GetWrtParentFailed",
                              "Could not update robot %d's current pose from history w.r.t. specified pose %s.",
                              _ID, wrtParent.GetName().c_str());
          } else {
            SetPose(newPose);
            poseUpdated = true;
          }
           
        }
      }
      
      return poseUpdated;
    }
    

    void Robot::SetBackpackLights(const std::array<u32,(size_t)LEDId::NUM_BACKPACK_LEDS>& onColor,
                                  const std::array<u32,(size_t)LEDId::NUM_BACKPACK_LEDS>& offColor,
                                  const std::array<u32,(size_t)LEDId::NUM_BACKPACK_LEDS>& onPeriod_ms,
                                  const std::array<u32,(size_t)LEDId::NUM_BACKPACK_LEDS>& offPeriod_ms,
                                  const std::array<u32,(size_t)LEDId::NUM_BACKPACK_LEDS>& transitionOnPeriod_ms,
                                  const std::array<u32,(size_t)LEDId::NUM_BACKPACK_LEDS>& transitionOffPeriod_ms)
    {
      ASSERT_NAMED((int)LEDId::NUM_BACKPACK_LEDS == 5, "Robot.wrong.number.of.backpack.ligths");
      std::array<Anki::Cozmo::LightState, 5> lights;
      for (int i = 0; i < (int)LEDId::NUM_BACKPACK_LEDS; ++i){
        lights[i].onColor = onColor[i];
        lights[i].offColor = offColor[i];
        lights[i].onPeriod_ms = onPeriod_ms[i];
        lights[i].offPeriod_ms = offPeriod_ms[i];
        lights[i].transitionOnPeriod_ms = transitionOnPeriod_ms[i];
        lights[i].transitionOffPeriod_ms = transitionOffPeriod_ms[i];
      }

      SendMessage(RobotInterface::EngineToRobot(RobotInterface::BackpackLights(lights)));
    }
    

    
      
    ActiveCube* Robot::GetActiveObject(const ObjectID objectID)
    {
      ObservableObject* object = GetBlockWorld().GetObjectByIDandFamily(objectID,ObjectFamily::LightCube);
     
      if(object == nullptr) {
        PRINT_NAMED_ERROR("Robot.GetActiveObject",
                          "Object %d does not exist in the ACTIVE_OBJECT family in the world.\n",
                          objectID.GetValue());
        return nullptr;
      }
      
      if(!object->IsActive()) {
        PRINT_NAMED_ERROR("Robot.GetActiveObject",
                          "Object %d does not appear to be an active object.\n",
                          objectID.GetValue());
        return nullptr;
      }
      
      if(!object->IsIdentified()) {
        PRINT_NAMED_ERROR("Robot.GetActiveObject",
                          "Object %d is active but has not been identified.\n",
                          objectID.GetValue());
        return nullptr;
      }
      
      ActiveCube* activeCube = dynamic_cast<ActiveCube*>(object);
      if(activeCube == nullptr) {
        PRINT_NAMED_ERROR("Robot.GetActiveObject",
                          "Object %d could not be cast to an ActiveCube.\n",
                          objectID.GetValue());
        return nullptr;
      }
      
      return activeCube;
    } // GetActiveObject()
      
    Result Robot::SetObjectLights(const ObjectID& objectID,
                                  const WhichCubeLEDs whichLEDs,
                                  const u32 onColor, const u32 offColor,
                                  const u32 onPeriod_ms, const u32 offPeriod_ms,
                                  const u32 transitionOnPeriod_ms, const u32 transitionOffPeriod_ms,
                                  const bool turnOffUnspecifiedLEDs,
                                  const MakeRelativeMode makeRelative,
                                  const Point2f& relativeToPoint)
    {
      ActiveCube* activeCube = GetActiveObject(objectID);
      if(activeCube == nullptr) {
        PRINT_NAMED_ERROR("Robot.SetObjectLights", "Null active object pointer.\n");
        return RESULT_FAIL_INVALID_OBJECT;
      } else {
        
        // NOTE: if make relative mode is "off", this call doesn't do anything:
        const WhichCubeLEDs rotatedWhichLEDs = activeCube->MakeWhichLEDsRelativeToXY(whichLEDs,
                                                                                      relativeToPoint,
                                                                                      makeRelative);
        
        activeCube->SetLEDs(rotatedWhichLEDs, onColor, offColor, onPeriod_ms, offPeriod_ms,
                            transitionOnPeriod_ms, transitionOffPeriod_ms,
                            turnOffUnspecifiedLEDs);
        
        std::array<Anki::Cozmo::LightState, 4> lights;
        ASSERT_NAMED((int)ActiveObjectConstants::NUM_CUBE_LEDS == 4, "Robot.wrong.number.of.cube.ligths");
        for (int i = 0; i < (int)ActiveObjectConstants::NUM_CUBE_LEDS; ++i){
          lights[i].onColor = activeCube->_ledState[i].onColor;
          lights[i].offColor = activeCube->_ledState[i].offColor;
          lights[i].onPeriod_ms = activeCube->_ledState[i].onPeriod_ms;
          lights[i].offPeriod_ms = activeCube->_ledState[i].offPeriod_ms;
          lights[i].transitionOnPeriod_ms = activeCube->_ledState[i].transitionOnPeriod_ms;
          lights[i].transitionOffPeriod_ms = activeCube->_ledState[i].transitionOffPeriod_ms;
        }
        return SendMessage(RobotInterface::EngineToRobot(CubeLights(lights, (uint32_t)activeCube->GetActiveID())));
      }
    }
      
    Result Robot::SetObjectLights(const ObjectID& objectID,
                                  const std::array<u32,(size_t)ActiveObjectConstants::NUM_CUBE_LEDS>& onColor,
                                  const std::array<u32,(size_t)ActiveObjectConstants::NUM_CUBE_LEDS>& offColor,
                                  const std::array<u32,(size_t)ActiveObjectConstants::NUM_CUBE_LEDS>& onPeriod_ms,
                                  const std::array<u32,(size_t)ActiveObjectConstants::NUM_CUBE_LEDS>& offPeriod_ms,
                                  const std::array<u32,(size_t)ActiveObjectConstants::NUM_CUBE_LEDS>& transitionOnPeriod_ms,
                                  const std::array<u32,(size_t)ActiveObjectConstants::NUM_CUBE_LEDS>& transitionOffPeriod_ms,
                                  const MakeRelativeMode makeRelative,
                                  const Point2f& relativeToPoint)
    {
      ActiveCube* activeCube = GetActiveObject(objectID);
      if(activeCube == nullptr) {
        PRINT_NAMED_ERROR("Robot.SetObjectLights", "Null active object pointer.\n");
        return RESULT_FAIL_INVALID_OBJECT;
      } else {
        
        activeCube->SetLEDs(onColor, offColor, onPeriod_ms, offPeriod_ms, transitionOnPeriod_ms, transitionOffPeriod_ms);

        // NOTE: if make relative mode is "off", this call doesn't do anything:
        activeCube->MakeStateRelativeToXY(relativeToPoint, makeRelative);
        
        std::array<Anki::Cozmo::LightState, 4> lights;
        ASSERT_NAMED((int)ActiveObjectConstants::NUM_CUBE_LEDS == 4, "Robot.wrong.number.of.cube.ligths");
        for (int i = 0; i < (int)ActiveObjectConstants::NUM_CUBE_LEDS; ++i){
          lights[i].onColor = onColor[i];
          lights[i].offColor = offColor[i];
          lights[i].onPeriod_ms = onPeriod_ms[i];
          lights[i].offPeriod_ms = offPeriod_ms[i];
          lights[i].transitionOnPeriod_ms = transitionOnPeriod_ms[i];
          lights[i].transitionOffPeriod_ms = transitionOffPeriod_ms[i];
        }

        return SendMessage(RobotInterface::EngineToRobot(CubeLights(lights, (uint32_t)activeCube->GetActiveID())));
      }

    }
      
    Robot::ReactionCallbackIter Robot::AddReactionCallback(const Vision::Marker::Code code, ReactionCallback callback)
    {
      //CoreTechPrint("_reactionCallbacks size = %lu\n", _reactionCallbacks.size());
      
      _reactionCallbacks[code].emplace_front(callback);
      
      return _reactionCallbacks[code].cbegin();
      
    } // AddReactionCallback()
    
    
    // Remove a preivously-added callback using the iterator returned by
    // AddReactionCallback above.
    void Robot::RemoveReactionCallback(const Vision::Marker::Code code, ReactionCallbackIter callbackToRemove)
    {
      _reactionCallbacks[code].erase(callbackToRemove);
      if(_reactionCallbacks[code].empty()) {
        _reactionCallbacks.erase(code);
      }
    } // RemoveReactionCallback()
    
    
    Result Robot::AbortAll()
    {
      bool anyFailures = false;
      
      _actionList.Cancel();
      
      if(AbortDrivingToPose() != RESULT_OK) {
        anyFailures = true;
      }
      
      if(AbortDocking() != RESULT_OK) {
        anyFailures = true;
      }
      
      if(AbortAnimation() != RESULT_OK) {
        anyFailures = true;
      }
      
      if(anyFailures) {
        return RESULT_FAIL;
      } else {
        return RESULT_OK;
      }
      
    }
      
    Result Robot::AbortDocking()
    {
      return SendAbortDocking();
    }
      
    Result Robot::AbortAnimation()
    {
      _animationStreamer.SetStreamingAnimation("");
      return SendAbortAnimation();
    }
    
    Result Robot::AbortDrivingToPose()
    {
      _selectedPathPlanner->StopPlanning();
      Result ret = ClearPath();
      _numPlansFinished = _numPlansStarted;

      return ret;
    }

    Result Robot::SendAbortAnimation()
    {
      return SendMessage(RobotInterface::EngineToRobot(RobotInterface::AbortAnimation()));
    }
    
    Result Robot::SendAbortDocking()
    {
      return SendMessage(RobotInterface::EngineToRobot(Anki::Cozmo::AbortDocking()));
    }
 
    Result Robot::SendSetCarryState(CarryState state)
    {
      return SendMessage(RobotInterface::EngineToRobot(Anki::Cozmo::CarryState(state)));
    }
      
    Result Robot::SendFlashObjectIDs()
    {
      return SendMessage(RobotInterface::EngineToRobot(FlashObjectIDs()));
    }
     
      /*
    Result Robot::SendSetBlockLights(const u8 blockID,
                                     const std::array<u32,NUM_BLOCK_LEDS>& color,
                                     const std::array<u32,NUM_BLOCK_LEDS>& onPeriod_ms,
                                     const std::array<u32,NUM_BLOCK_LEDS>& offPeriod_ms)
    {
      MessageSetBlockLights m;
      m.blockID = blockID;
      m.color = color;
      m.onPeriod_ms = onPeriod_ms;
      m.offPeriod_ms = offPeriod_ms;

      return _msgHandler->SendMessage(GetID(), m);
    }
       */
      
    Result Robot::SendSetObjectLights(const ObjectID& objectID, const u32 onColor, const u32 offColor,
                                      const u32 onPeriod_ms, const u32 offPeriod_ms)
    {
      PRINT_NAMED_ERROR("Robot.SendSetObjectLights", "Deprecated.\n");
      return RESULT_FAIL;
      /*
      // Need to determing the blockID (meaning its internal "active" ID) from the
      // objectID known to the robot / UI
      Vision::ObservableObject* object = _blockWorld.GetObjectByIDandFamily(objectID, ObjectFamily::ACTIVE_BLOCKS);
      if(!object->IsActive()) {
        PRINT_NAMED_ERROR("Robot.SendSetObjectLights",
                          "Object %d does not appear to be an active object.\n", objectID.GetValue());
        return RESULT_FAIL;
      }
      
      if(!object->IsIdentified()) {
        PRINT_NAMED_ERROR("Robot.SendSetObjectLights",
                          "Object %d is active but has not been identified.\n", objectID.GetValue());
        return RESULT_FAIL;
      }
      
      // TODO: Get rid of the need for reinterpret_cast here (add virtual GetActiveID() to ObsObject?)
      ActiveCube* activeCube = reinterpret_cast<ActiveCube*>(object);
      if(activeCube == nullptr) {
        PRINT_NAMED_ERROR("Robot.SendSetObjectLights",
                          "Object %d could not be cast to an ActiveCube.\n", objectID.GetValue());
        return RESULT_FAIL;
      }
      
      activeCube->SetLEDs(ActiveCube::WhichCubeLEDs::ALL, color, onPeriod_ms, offPeriod_ms);
      
      return SendSetObjectLights(activeCube);
      */
    } // SendSetObjectLights()
      
    Result Robot::SendSetObjectLights(const ActiveCube* activeCube)
    {
      if(activeCube == nullptr) {
        PRINT_NAMED_ERROR("Robot.SendSetObjectLights", "Null active object pointer provided.\n");
        return RESULT_FAIL_INVALID_OBJECT;
      }
      std::array<Anki::Cozmo::LightState, 4> lights;
      ASSERT_NAMED((int)ActiveObjectConstants::NUM_CUBE_LEDS == 4, "Robot.wrong.number.of.cube.ligths");
      for (int i = 0; i < (int)ActiveObjectConstants::NUM_CUBE_LEDS; ++i){
        lights[i].onColor = activeCube->_ledState[i].onColor;
        lights[i].offColor = activeCube->_ledState[i].offColor;
        lights[i].onPeriod_ms = activeCube->_ledState[i].onPeriod_ms;
        lights[i].offPeriod_ms = activeCube->_ledState[i].offPeriod_ms;
        lights[i].transitionOnPeriod_ms = activeCube->_ledState[i].transitionOnPeriod_ms;
        lights[i].transitionOffPeriod_ms = activeCube->_ledState[i].transitionOffPeriod_ms;
      }
      return SendMessage(RobotInterface::EngineToRobot(CubeLights(lights, (uint32_t)activeCube->GetActiveID())));
    }
      
      
    void Robot::ComputeDriveCenterPose(const Pose3d &robotPose, Pose3d &driveCenterPose) const
    {
      MoveRobotPoseForward(robotPose, GetDriveCenterOffset(), driveCenterPose);
    }
      
    void Robot::ComputeOriginPose(const Pose3d &driveCenterPose, Pose3d &robotPose) const
    {
      MoveRobotPoseForward(driveCenterPose, -GetDriveCenterOffset(), robotPose);
    }

    void Robot::MoveRobotPoseForward(const Pose3d &startPose, f32 distance, Pose3d &movedPose) {
      movedPose = startPose;
      f32 angle = startPose.GetRotationAngle<'Z'>().ToFloat();
      Vec3f trans;
      trans.x() = startPose.GetTranslation().x() + distance * cosf(angle);
      trans.y() = startPose.GetTranslation().y() + distance * sinf(angle);
      movedPose.SetTranslation(trans);
    }
      
    f32 Robot::GetDriveCenterOffset() const {
      f32 driveCenterOffset = DRIVE_CENTER_OFFSET;
      if (IsCarryingObject()) {
        driveCenterOffset = 0;
      }
      return driveCenterOffset;
    }
    
  } // namespace Cozmo
} // namespace Anki<|MERGE_RESOLUTION|>--- conflicted
+++ resolved
@@ -1577,22 +1577,7 @@
     {
       return SendSyncTime();
     }
-    
-<<<<<<< HEAD
-    void Robot::SetSyncTimeAcknowledged(bool ack)
-    {
-      _syncTimeAcknowledged = ack;
-    }
-      
-=======
-    Result Robot::TrimPath(const u8 numPopFrontSegments, const u8 numPopBackSegments)
-    {
-      return SendMessage(RobotInterface::EngineToRobot(RobotInterface::TrimPath(numPopFrontSegments, numPopBackSegments)));
-    }
-    
-    
->>>>>>> bf4ab4b3
-    
+        
     Result Robot::LocalizeToMat(const MatPiece* matSeen, MatPiece* existingMatPiece)
     {
       Result lastResult;
