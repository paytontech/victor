--- conflicted
+++ resolved
@@ -1282,21 +1282,17 @@
       }
     }
 
-<<<<<<< HEAD
+    void Robot::SelectPlanner(const std::vector<Pose3d>& targetPoses)
+    {
+      if( ! targetPoses.empty() ) {
+        size_t closest = IPathPlanner::ComputeClosestGoalPose(GetDriveCenterPose(), targetPoses);
+        SelectPlanner(targetPoses[closest]);
+      }
+    }
+
     Result Robot::StartDrivingToPose(const Pose3d& targetPose,
                                      const PathMotionProfile motionProfile,
                                      bool useManualSpeed)
-=======
-    void Robot::SelectPlanner(const std::vector<Pose3d>& targetPoses)
-    {
-      if( ! targetPoses.empty() ) {
-        size_t closest = IPathPlanner::ComputeClosestGoalPose(GetDriveCenterPose(), targetPoses);
-        SelectPlanner(targetPoses[closest]);
-      }
-    }
-
-    Result Robot::StartDrivingToPose(const Pose3d& targetPose, bool useManualSpeed)
->>>>>>> 085bc00a
     {
       _usingManualPathSpeed = useManualSpeed;
 
