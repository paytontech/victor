//
//  robot.cpp
//  Products_Cozmo
//
//  Created by Andrew Stein on 8/23/13.
//  Copyright (c) 2013 Anki, Inc. All rights reserved.
//

// TODO:(bn) should these be a full path?
#include "anki/cozmo/basestation/pathPlanner.h"
#include "anki/cozmo/basestation/latticePlanner.h"
#include "anki/cozmo/basestation/minimalAnglePlanner.h"
#include "anki/cozmo/basestation/faceAndApproachPlanner.h"
#include "anki/cozmo/basestation/pathDolerOuter.h"
#include "anki/cozmo/basestation/blockWorld.h"
#include "anki/cozmo/basestation/block.h"
#include "anki/cozmo/basestation/activeCube.h"
#include "anki/cozmo/basestation/robot.h"
#include "anki/cozmo/basestation/utils/parsingConstants/parsingConstants.h"
#include "anki/cozmo/basestation/cozmoActions.h"
#include "anki/cozmo/shared/cozmoEngineConfig.h"
#include "anki/common/basestation/math/point.h"
#include "anki/common/basestation/math/quad_impl.h"
#include "anki/common/basestation/math/point_impl.h"
#include "anki/common/basestation/math/rect_impl.h"
#include "anki/common/basestation/math/poseBase_impl.h"
#include "anki/common/basestation/utils/timer.h"
#include "anki/vision/CameraSettings.h"
// TODO: This is shared between basestation and robot and should be moved up
#include "anki/cozmo/shared/cozmoConfig.h"
#include "anki/cozmo/basestation/robotInterface/messageHandler.h"
#include "anki/cozmo/basestation/robotPoseHistory.h"
#include "anki/cozmo/basestation/ramp.h"
#include "anki/cozmo/basestation/viz/vizManager.h"
#include "opencv2/highgui/highgui.hpp" // For imwrite() in ProcessImage
#include "anki/cozmo/basestation/soundManager.h"    // TODO: REMOVE ME
#include "anki/cozmo/basestation/audio/robotAudioClient.h"
#include "anki/cozmo/basestation/faceAnimationManager.h"
#include "anki/cozmo/basestation/externalInterface/externalInterface.h"
#include "anki/cozmo/basestation/behaviorChooser.h"
#include "anki/cozmo/basestation/behaviors/behaviorInterface.h"
#include "anki/cozmo/basestation/moodSystem/moodManager.h"
#include "anki/cozmo/basestation/progressionSystem/progressionManager.h"
#include "anki/common/basestation/utils/data/dataPlatform.h"
#include "anki/vision/basestation/visionMarker.h"
#include "anki/vision/basestation/observableObjectLibrary_impl.h"
#include "anki/vision/basestation/image.h"
#include "clad/robotInterface/messageEngineToRobot.h"
#include "clad/externalInterface/messageEngineToGame.h"
#include "clad/types/robotStatusAndActions.h"
#include "util/helpers/templateHelpers.h"
#include "util/fileUtils/fileUtils.h"
#include "util/transport/reliableConnection.h"

#include "opencv2/calib3d/calib3d.hpp"

#include <fstream>
#include <regex>
#include <dirent.h>
#include <sys/stat.h>

#define MAX_DISTANCE_FOR_SHORT_PLANNER 40.0f
#define MAX_DISTANCE_TO_PREDOCK_POSE 20.0f

namespace Anki {
  namespace Cozmo {
    
    Robot::Robot(const RobotID_t robotID, RobotInterface::MessageHandler* msgHandler,
                 IExternalInterface* externalInterface, Util::Data::DataPlatform* dataPlatform)
    : _externalInterface(externalInterface)
    , _dataPlatform(dataPlatform)
    , _ID(robotID)
    , _timeSynced(false)
    , _msgHandler(msgHandler)
    , _blockWorld(this)
    , _faceWorld(*this)
    , _behaviorMgr(*this)
    , _movementComponent(*this)
    , _visionComponent(robotID, VisionComponent::RunMode::Asynchronous, dataPlatform)
    , _neckPose(0.f,Y_AXIS_3D(), {{NECK_JOINT_POSITION[0], NECK_JOINT_POSITION[1], NECK_JOINT_POSITION[2]}}, &_pose, "RobotNeck")
    , _headCamPose(RotationMatrix3d({0,0,1,  -1,0,0,  0,-1,0}),
                  {{HEAD_CAM_POSITION[0], HEAD_CAM_POSITION[1], HEAD_CAM_POSITION[2]}}, &_neckPose, "RobotHeadCam")
    , _liftBasePose(0.f, Y_AXIS_3D(), {{LIFT_BASE_POSITION[0], LIFT_BASE_POSITION[1], LIFT_BASE_POSITION[2]}}, &_pose, "RobotLiftBase")
    , _liftPose(0.f, Y_AXIS_3D(), {{LIFT_ARM_LENGTH, 0.f, 0.f}}, &_liftBasePose, "RobotLift")
    , _currentHeadAngle(MIN_HEAD_ANGLE)
    , _audioClient( nullptr )
    , _animationStreamer(_externalInterface, _cannedAnimations)
    , _moodManager(new MoodManager(this))
    , _progressionManager(new ProgressionManager(this))
    , _imageDeChunker(new ImageDeChunker())
    {
      _poseHistory = new RobotPoseHistory();
      PRINT_NAMED_INFO("Robot.Robot", "Created");
      
      _pose.SetName("Robot_" + std::to_string(_ID));
      _driveCenterPose.SetName("RobotDriveCenter_" + std::to_string(_ID));
      
      // Initializes _pose, _poseOrigins, and _worldOrigin:
      Delocalize();
      
      // Delocalize will mark isLocalized as false, but we are going to consider
      // the robot localized (by odometry alone) to start, until he gets picked up.
      _isLocalized = true;
      SetLocalizedTo(nullptr);
      
      InitRobotMessageComponent(_msgHandler,robotID);
      
      if (HasExternalInterface())
      {
        SetupGainsHandlers(*_externalInterface);
        SetupVisionHandlers(*_externalInterface);
        SetupMiscHandlers(*_externalInterface);
      }
      
      _proceduralFace.MarkAsSentToRobot(false);
      _proceduralFace.SetTimeStamp(1); // Make greater than lastFace's timestamp, so it gets streamed
      _lastProceduralFace.MarkAsSentToRobot(true);
      
      // The call to Delocalize() will increment frameID, but we want it to be
      // initialzied to 0, to match the physical robot's initialization
      _frameId = 0;

      ReadAnimationDir();
      
      // Set up the neutral face to use when resetting procedural animations
      static const char* neutralFaceAnimName = "neutral_face";
      Animation* neutralFaceAnim = _cannedAnimations.GetAnimation(neutralFaceAnimName);
      if (nullptr != neutralFaceAnim)
      {
        auto frameIter = neutralFaceAnim->GetTrack<ProceduralFaceKeyFrame>().GetKeyFrameBegin();
        ProceduralFaceParams::SetResetData(frameIter->GetFace().GetParams());
      }
      else
      {
        PRINT_NAMED_WARNING("Robot.NeutralFaceDataNotFound",
                            "Could not find expected neutral face animation file called %s",
                            neutralFaceAnimName);
      }
      
      // Read in Mood Manager Json
      if (nullptr != _dataPlatform)
      {
        Json::Value moodConfig;
        std::string jsonFilename = "config/basestation/config/mood_config.json";
        bool success = _dataPlatform->readAsJson(Util::Data::Scope::Resources, jsonFilename, moodConfig);
        if (!success)
        {
          PRINT_NAMED_ERROR("Robot.MoodConfigJsonNotFound",
                            "Mood Json config file %s not found.",
                            jsonFilename.c_str());
        }
        
        _moodManager->Init(moodConfig);
      }
      
      // Read in behavior manager Json
      Json::Value behaviorConfig;
      if (nullptr != _dataPlatform)
      {
        std::string jsonFilename = "config/basestation/config/behavior_config.json";
        bool success = _dataPlatform->readAsJson(Util::Data::Scope::Resources, jsonFilename, behaviorConfig);
        if (!success)
        {
          PRINT_NAMED_ERROR("Robot.BehaviorConfigJsonNotFound",
                            "Behavior Json config file %s not found.",
                            jsonFilename.c_str());
        }
      }
      _behaviorMgr.Init(behaviorConfig);
      
      SetHeadAngle(_currentHeadAngle);
      _pdo = new PathDolerOuter(msgHandler, robotID);

      if (nullptr != _dataPlatform) {
        _longPathPlanner  = new LatticePlanner(this, _dataPlatform);
      }
      else {
        // For unit tests, or cases where we don't have data, use the short planner in it's place
        PRINT_NAMED_WARNING("Robot.NoDataPlatform.WrongPlanner",
                            "Using short planner as the long planner, since we dont have a data platform");
        _longPathPlanner = new FaceAndApproachPlanner;
      }

      _shortPathPlanner = new FaceAndApproachPlanner;
      _shortMinAnglePathPlanner = new MinimalAnglePlanner;
      _selectedPathPlanner = _longPathPlanner;
      
    } // Constructor: Robot
    
    Robot::~Robot()
    {
      Util::SafeDelete(_imageDeChunker);
      Util::SafeDelete(_poseHistory);
      Util::SafeDelete(_pdo);
      Util::SafeDelete(_longPathPlanner);
      Util::SafeDelete(_shortPathPlanner);
      Util::SafeDelete(_shortMinAnglePathPlanner);
      Util::SafeDelete(_moodManager);
      Util::SafeDelete(_progressionManager);

      _selectedPathPlanner = nullptr;
      
    }
    
    void Robot::SetPickedUp(bool t)
    {
      if(_isPickedUp == false && t == true) {
        // Robot is being picked up: de-localize it
        Delocalize();
        
        _visionComponent.Pause(true);
        
        Broadcast(ExternalInterface::MessageEngineToGame(ExternalInterface::RobotPickedUp(GetID())));
      }
      else if (true == _isPickedUp && false == t) {
        // Robot just got put back down
        _visionComponent.Pause(false);
        
        ASSERT_NAMED(!IsLocalized(), "Robot should be delocalized when first put back down!");
        
        // If we are not localized and there is nothing else left in the world that
        // we could localize to, then go ahead and mark us as localized (via
        // odometry alone)
        if(false == _blockWorld.AnyRemainingLocalizableObjects()) {
          PRINT_NAMED_INFO("Robot.SetPickedUp.NoMoreRemainingLocalizableObjects",
                           "Marking previously-unlocalized robot %d as localized to odometry because "
                           "there are no more objects to localize to in the world.", GetID());
          SetLocalizedTo(nullptr); // marks us as localized to odometry only
        }
        
        Broadcast(ExternalInterface::MessageEngineToGame(ExternalInterface::RobotPutDown(GetID())));
      }
      _isPickedUp = t;
    }
    
    void Robot::Delocalize()
    {
      PRINT_NAMED_INFO("Robot.Delocalize", "Delocalizing robot %d.\n", GetID());
      
      _isLocalized = false;
      _localizedToID.UnSet();
      _localizedToFixedObject = false;
      _localizedMarkerDistToCameraSq = -1.f;

      // NOTE: no longer doing this here because Delocalize() can be called by
      //  BlockWorld::ClearAllExistingObjects, resulting in a weird loop...
      //_blockWorld.ClearAllExistingObjects();
      
      // Add a new pose origin to use until the robot gets localized again
      _poseOrigins.emplace_back();
      _poseOrigins.back().SetName("Robot" + std::to_string(_ID) + "_PoseOrigin" + std::to_string(_poseOrigins.size() - 1));
      _worldOrigin = &_poseOrigins.back();
      
      _pose.SetRotation(0, Z_AXIS_3D());
      _pose.SetTranslation({{0.f, 0.f, 0.f}});
      _pose.SetParent(_worldOrigin);
      
      _driveCenterPose.SetRotation(0, Z_AXIS_3D());
      _driveCenterPose.SetTranslation({{0.f, 0.f, 0.f}});
      _driveCenterPose.SetParent(_worldOrigin);
      
      _poseHistory->Clear();
      //++_frameId;
     
      // Update VizText
      VizManager::getInstance()->SetText(VizManager::LOCALIZED_TO, NamedColors::YELLOW,
                                         "LocalizedTo: <nothing>");
      VizManager::getInstance()->SetText(VizManager::WORLD_ORIGIN, NamedColors::YELLOW,
                                         "WorldOrigin[%lu]: %s",
                                         _poseOrigins.size(),
                                         _worldOrigin->GetName().c_str());
    } // Delocalize()
    
    Result Robot::SetLocalizedTo(const ObservableObject* object)
    {
      if(object == nullptr) {
        VizManager::getInstance()->SetText(VizManager::LOCALIZED_TO, NamedColors::YELLOW,
                                           "LocalizedTo: Odometry");
        _localizedToID.UnSet();
        _isLocalized = true;
        return RESULT_OK;
      }
      
      if(object->GetID().IsUnknown()) {
        PRINT_NAMED_ERROR("Robot.SetLocalizedTo.IdNotSet",
                          "Cannot localize to an object with no ID set.\n");
        return RESULT_FAIL;
      }
      
      // Find the closest, most recently observed marker on the object
      TimeStamp_t mostRecentObsTime = 0;
      for(auto marker : object->GetMarkers()) {
        if(marker.GetLastObservedTime() >= mostRecentObsTime) {
          Pose3d markerPoseWrtCamera;
          if(false == marker.GetPose().GetWithRespectTo(_visionComponent.GetCamera().GetPose(), markerPoseWrtCamera)) {
            PRINT_NAMED_ERROR("Robot.SetLocalizedTo.MarkerOriginProblem",
                              "Could not get pose of marker w.r.t. robot camera.\n");
            return RESULT_FAIL;
          }
          const f32 distToMarkerSq = markerPoseWrtCamera.GetTranslation().LengthSq();
          if(_localizedMarkerDistToCameraSq < 0.f || distToMarkerSq < _localizedMarkerDistToCameraSq) {
            _localizedMarkerDistToCameraSq = distToMarkerSq;
            mostRecentObsTime = marker.GetLastObservedTime();
          }
        }
      }
      assert(_localizedMarkerDistToCameraSq >= 0.f);
      
      _localizedToID = object->GetID();
      _hasMovedSinceLocalization = false;
      _isLocalized = true;
      
      // Update VizText
      VizManager::getInstance()->SetText(VizManager::LOCALIZED_TO, NamedColors::YELLOW,
                                         "LocalizedTo: %s_%d",
                                         ObjectTypeToString(object->GetType()), _localizedToID.GetValue());
      VizManager::getInstance()->SetText(VizManager::WORLD_ORIGIN, NamedColors::YELLOW,
                                         "WorldOrigin[%lu]: %s",
                                         _poseOrigins.size(),
                                         _worldOrigin->GetName().c_str());
      
      return RESULT_OK;
      
    } // SetLocalizedTo()
    
    
    Result Robot::UpdateFullRobotState(const RobotState& msg)
    {
      Result lastResult = RESULT_OK;

      // Ignore state messages received before time sync
      if (!_timeSynced) {
        return lastResult;
      }
      
      // Save state to file
      if(_stateSaveMode != SAVE_OFF)
      {
        // Make sure image capture folder exists
        std::string robotStateCaptureDir = _dataPlatform->pathToResource(Util::Data::Scope::Cache, AnkiUtil::kP_ROBOT_STATE_CAPTURE_DIR);
        if (!Util::FileUtils::CreateDirectory(robotStateCaptureDir, false, true)) {
          PRINT_NAMED_ERROR("Robot.UpdateFullRobotState.CreateDirFailed","%s", robotStateCaptureDir.c_str());
        }
        
#if(0)
        // Compose line for entire state msg in hex
        char stateMsgLine[256];
        memset(stateMsgLine,0,256);
        
        u8 msgBytes[256];
        msg.GetBytes(msgBytes);
        for (int i=0; i< msg.GetSize(); i++){
          sprintf(&stateMsgLine[2*i], "%02x", (unsigned char)msgBytes[i]);
        }
        sprintf(&stateMsgLine[msg.GetSize() *2],"\n");
        FILE *stateFile;
        stateFile = fopen("RobotState.txt", "a");
        fputs(stateMsgLine, stateFile);
        fclose(stateFile);
#endif
        /*
        // clad functionality missing: ToJson()
        // Write state message to JSON file
        // TODO: (ds/as) use current game log folder instead?
        std::string msgFilename(std::string(AnkiUtil::kP_ROBOT_STATE_CAPTURE_DIR) + "/cozmo" + std::to_string(GetID()) + "_state_" + std::to_string(msg.timestamp) + ".json");
        
        Json::Value json = msg.CreateJson();
        PRINT_NAMED_INFO("Robot.UpdateFullRobotState", "Writing RobotState JSON to file %s", msgFilename.c_str());
        _dataPlatform->writeAsJson(Util::Data::Scope::Cache, msgFilename, json);
        */
#if(0)
        // Compose line for IMU output file.
        // Used for determining delay constant in image timestamp.
        char stateMsgLine[512];
        memset(stateMsgLine,0,512);
        sprintf(stateMsgLine, "%d, %f, %f\n", msg.timestamp, msg.rawGyroZ, msg.rawAccelY);
        
        FILE *stateFile;
        stateFile = fopen("cozmoIMUState.csv", "a");
        fputs(stateMsgLine, stateFile);
        fclose(stateFile);
#endif
        
        
        // Turn off save mode if we were in one-shot mode
        if (_stateSaveMode == SAVE_ONE_SHOT) {
          _stateSaveMode = SAVE_OFF;
        }
      }

      // Set flag indicating that robot state messages have been received
      _newStateMsgAvailable = true;
      
      // Update head angle
      SetHeadAngle(msg.headAngle);
      
      // Update lift angle
      SetLiftAngle(msg.liftAngle);
      
      // Update robot pitch angle
      _pitchAngle = msg.pose.pitch_angle;
      

      // TODO: (KY/DS) remove SetProxSensorData
      //// Update proximity sensor values
      //SetProxSensorData(PROX_LEFT, msg. proxLeft, msg.status & IS_PROX_SIDE_BLOCKED);
      //SetProxSensorData(PROX_FORWARD, msg.proxForward, msg.status & IS_PROX_FORWARD_BLOCKED);
      //SetProxSensorData(PROX_RIGHT, msg.proxRight, msg.status & IS_PROX_SIDE_BLOCKED);
      
      // Get ID of last/current path that the robot executed
      SetLastRecvdPathID(msg.lastPathID);
      
      // Update other state vars
      SetCurrPathSegment( msg.currPathSegment );
      SetNumFreeSegmentSlots(msg.numFreeSegmentSlots);
      
      // Dole out more path segments to the physical robot if needed:
      if (IsTraversingPath() && GetLastRecvdPathID() == GetLastSentPathID()) {
        _pdo->Update(_currPathSegment, _numFreeSegmentSlots);
      }
      
      //robot->SetCarryingBlock( msg.status & IS_CARRYING_BLOCK ); // Still needed?
      SetPickingOrPlacing((bool)( msg.status & (uint16_t)RobotStatusFlag::IS_PICKING_OR_PLACING ));
      
      SetPickedUp((bool)( msg.status & (uint16_t)RobotStatusFlag::IS_PICKED_UP ));
      
      _battVoltage = (f32)msg.battVolt10x * 0.1f;
      _isMoving = static_cast<bool>(msg.status & (uint16_t)RobotStatusFlag::IS_MOVING);
      _isHeadMoving = !static_cast<bool>(msg.status & (uint16_t)RobotStatusFlag::HEAD_IN_POS);
      _isLiftMoving = !static_cast<bool>(msg.status & (uint16_t)RobotStatusFlag::LIFT_IN_POS);
      _leftWheelSpeed_mmps = msg.lwheel_speed_mmps;
      _rightWheelSpeed_mmps = msg.rwheel_speed_mmps;
      
      _hasMovedSinceLocalization |= _isMoving || _isPickedUp;
      
      Pose3d newPose;
      
      if(IsOnRamp()) {
        
        // Sanity check:
        CORETECH_ASSERT(_rampID.IsSet());
        
        // Don't update pose history while on a ramp.
        // Instead, just compute how far the robot thinks it has gone (in the plane)
        // and compare that to where it was when it started traversing the ramp.
        // Adjust according to the angle of the ramp we know it's on.
        
        const f32 distanceTraveled = (Point2f(msg.pose.x, msg.pose.y) - _rampStartPosition).Length();
        
        Ramp* ramp = dynamic_cast<Ramp*>(_blockWorld.GetObjectByIDandFamily(_rampID, ObjectFamily::Ramp));
        if(ramp == nullptr) {
          PRINT_NAMED_ERROR("Robot.UpdateFullRobotState.NoRampWithID",
                            "Updating robot %d's state while on a ramp, but Ramp object with ID=%d not found in the world.\n",
                            _ID, _rampID.GetValue());
          return RESULT_FAIL;
        }
        
        // Progress must be along ramp's direction (init assuming ascent)
        Radians headingAngle = ramp->GetPose().GetRotationAngle<'Z'>();
        
        // Initialize tilt angle assuming we are ascending
        Radians tiltAngle = ramp->GetAngle();
        
        switch(_rampDirection)
        {
          case Ramp::DESCENDING:
            tiltAngle    *= -1.f;
            headingAngle += M_PI;
            break;
          case Ramp::ASCENDING:
            break;
            
          default:
            PRINT_NAMED_ERROR("Robot.UpdateFullRobotState.UnexpectedRampDirection",
                              "Robot is on a ramp, expecting the ramp direction to be either "
                              "ASCEND or DESCENDING, not %d.\n", _rampDirection);
            return RESULT_FAIL;
        }

        const f32 heightAdjust = distanceTraveled*sin(tiltAngle.ToFloat());
        const Point3f newTranslation(_rampStartPosition.x() + distanceTraveled*cos(headingAngle.ToFloat()),
                                     _rampStartPosition.y() + distanceTraveled*sin(headingAngle.ToFloat()),
                                     _rampStartHeight + heightAdjust);
        
        const RotationMatrix3d R_heading(headingAngle, Z_AXIS_3D());
        const RotationMatrix3d R_tilt(tiltAngle, Y_AXIS_3D());
        
        newPose = Pose3d(R_tilt*R_heading, newTranslation, _pose.GetParent());
        //SetPose(newPose); // Done by UpdateCurrPoseFromHistory() below
        
      } else {
        // This is "normal" mode, where we udpate pose history based on the
        // reported odometry from the physical robot
        
        // Ignore physical robot's notion of z from the message? (msg.pose_z)
        f32 pose_z = 0.f;

        if(msg.pose_frame_id == GetPoseFrameID()) {
          // Frame IDs match. Use the robot's current Z (but w.r.t. world origin)
          pose_z = GetPose().GetWithRespectToOrigin().GetTranslation().z();
        } else {
          // This is an old odometry update from a previous pose frame ID. We
          // need to look up the correct Z value to use for putting this
          // message's (x,y) odometry info into history. Since it comes from
          // pose history, it will already be w.r.t. world origin, since that's
          // how we store everything in pose history.
          RobotPoseStamp p;
          lastResult = _poseHistory->GetLastPoseWithFrameID(msg.pose_frame_id, p);
          if(lastResult != RESULT_OK) {
            PRINT_NAMED_ERROR("Robot.UpdateFullRobotState.GetLastPoseWithFrameIdError",
                              "Failed to get last pose from history with frame ID=%d.\n",
                              msg.pose_frame_id);
            return lastResult;
          }
          pose_z = p.GetPose().GetTranslation().z();
        }
        
        // Need to put the odometry update in terms of the current robot origin
        newPose = Pose3d(msg.pose.angle, Z_AXIS_3D(), {msg.pose.x, msg.pose.y, pose_z}, _worldOrigin);
        
      } // if/else on ramp
      
      // Add to history
      lastResult = AddRawOdomPoseToHistory(msg.timestamp,
                                           msg.pose_frame_id,
                                           newPose.GetTranslation().x(),
                                           newPose.GetTranslation().y(),
                                           newPose.GetTranslation().z(),
                                           newPose.GetRotationAngle<'Z'>().ToFloat(),
                                           msg.headAngle,
                                           msg.liftAngle);
      
      if(lastResult != RESULT_OK) {
        PRINT_NAMED_WARNING("Robot.UpdateFullRobotState.AddPoseError",
                            "AddRawOdomPoseToHistory failed for timestamp=%d\n", msg.timestamp);
        return lastResult;
      }
      
      if(UpdateCurrPoseFromHistory(*_worldOrigin) == false) {
        lastResult = RESULT_FAIL;
      }
      
      /*
       PRINT_NAMED_INFO("Robot.UpdateFullRobotState.OdometryUpdate",
       "Robot %d's pose updated to (%.3f, %.3f, %.3f) @ %.1fdeg based on "
       "msg at time=%d, frame=%d saying (%.3f, %.3f) @ %.1fdeg\n",
       _ID, _pose.GetTranslation().x(), _pose.GetTranslation().y(), _pose.GetTranslation().z(),
       _pose.GetRotationAngle<'Z'>().getDegrees(),
       msg.timestamp, msg.pose_frame_id,
       msg.pose_x, msg.pose_y, msg.pose_angle*180.f/M_PI);
       */
      
      
      // Engine modifications to state message.
      // TODO: Should this just be a different message? Or one that includes the state message from the robot?
      RobotState stateMsg(msg);
      
      // Send state to visualizer for displaying
      VizManager::getInstance()->SendRobotState(stateMsg,
                                                static_cast<size_t>(AnimConstants::KEYFRAME_BUFFER_SIZE) - (_numAnimationBytesStreamed - _numAnimationBytesPlayed),
                                                (u8)MIN(1000.f/GetAverageImagePeriodMS(), u8_MAX),
                                                (u8)MIN(1000.f/GetAverageImageProcPeriodMS(), u8_MAX),
                                                _animationTag);
      
      return lastResult;
      
    } // UpdateFullRobotState()
    
    bool Robot::HasReceivedRobotState() const
    {
      return _newStateMsgAvailable;
    }
    
    void Robot::SetPhysicalRobot(bool isPhysical)
    {
      if (_isPhysical != isPhysical) {
        if (isPhysical) {
          // "Recalibrate" camera pose within head for physical robot
          // TODO: Do this properly!
          _headCamPose.RotateBy(RotationVector3d(HEAD_CAM_YAW_CORR, Z_AXIS_3D()));
          _headCamPose.RotateBy(RotationVector3d(-HEAD_CAM_PITCH_CORR, Y_AXIS_3D()));
          _headCamPose.RotateBy(RotationVector3d(HEAD_CAM_ROLL_CORR, X_AXIS_3D()));
          _headCamPose.SetTranslation({HEAD_CAM_POSITION[0] + HEAD_CAM_TRANS_X_CORR, HEAD_CAM_POSITION[1], HEAD_CAM_POSITION[2]});
          PRINT_NAMED_INFO("Robot.SetPhysicalRobot", "Slop factor applied to head cam pose for physical robot: yaw_corr=%f, pitch_corr=%f, roll_corr=%f, x_trans_corr=%fmm", HEAD_CAM_YAW_CORR, HEAD_CAM_PITCH_CORR, HEAD_CAM_ROLL_CORR, HEAD_CAM_TRANS_X_CORR);
        } else {
          _headCamPose.SetRotation({0,0,1,  -1,0,0,  0,-1,0});
          _headCamPose.SetTranslation({HEAD_CAM_POSITION[0], HEAD_CAM_POSITION[1], HEAD_CAM_POSITION[2]});
          PRINT_STREAM_INFO("Robot.SetPhysicalRobot", "Slop factor removed from head cam pose for simulated robot");
        }
        _isPhysical = isPhysical;
      }
      
      // Modify net timeout depending on robot type - simulated robots shouldn't timeout so we can pause and debug them
      // We do this regardless of previous state to ensure it works when adding 1st simulated robot (as _isPhysical already == false in that case)
      // Note: We don't do this on phone by default, they also have a remote connection to the simulator so removing timeout would
      // force user to restart both sides each time.
      #if !(ANKI_IOS_BUILD || ANDROID)
      {
        static const double kPhysicalRobotNetConnectionTimeoutInMS = Anki::Util::ReliableConnection::GetConnectionTimeoutInMS(); // grab default on 1st call
        const double kSimulatedRobotNetConnectionTimeoutInMS = FLT_MAX;
        const double netConnectionTimeoutInMS = isPhysical ? kPhysicalRobotNetConnectionTimeoutInMS : kSimulatedRobotNetConnectionTimeoutInMS;
        PRINT_NAMED_INFO("Robot.SetPhysicalRobot", "ReliableConnection::SetConnectionTimeoutInMS(%f) for %s Robot",
                         netConnectionTimeoutInMS, isPhysical ? "Physical" : "Simulated");
        Anki::Util::ReliableConnection::SetConnectionTimeoutInMS(netConnectionTimeoutInMS);
      }
      #endif // !(ANKI_IOS_BUILD || ANDROID)
    }
    
    f32 ComputePoseAngularSpeed(const RobotPoseStamp& p1, const RobotPoseStamp& p2, const f32 dt)
    {
      const Radians poseAngle1( p1.GetPose().GetRotationAngle<'Z'>() );
      const Radians poseAngle2( p2.GetPose().GetRotationAngle<'Z'>() );
      const f32 poseAngSpeed = std::abs((poseAngle1-poseAngle2).ToFloat()) / dt;
      
      return poseAngSpeed;
    }

    f32 ComputeHeadAngularSpeed(const RobotPoseStamp& p1, const RobotPoseStamp& p2, const f32 dt)
    {
      const f32 headAngSpeed = std::abs((Radians(p1.GetHeadAngle()) - Radians(p2.GetHeadAngle())).ToFloat()) / dt;
      return headAngSpeed;
    }

    Vision::Camera Robot::GetHistoricalCamera(TimeStamp_t t_request) const
    {
      RobotPoseStamp p;
      TimeStamp_t t;
      _poseHistory->GetRawPoseAt(t_request, t, p);
      return GetHistoricalCamera(p, t);
    }
    
    Pose3d Robot::GetHistoricalCameraPose(const RobotPoseStamp& histPoseStamp, TimeStamp_t t) const
    {
      // Compute pose from robot body to camera
      // Start with canonical (untilted) headPose
      Pose3d camPose(_headCamPose);
      
      // Rotate that by the given angle
      RotationVector3d Rvec(-histPoseStamp.GetHeadAngle(), Y_AXIS_3D());
      camPose.RotateBy(Rvec);
      
      // Precompose with robot body to neck pose
      camPose.PreComposeWith(_neckPose);
      
      // Set parent pose to be the historical robot pose
      camPose.SetParent(&(histPoseStamp.GetPose()));
      
      camPose.SetName("PoseHistoryCamera_" + std::to_string(t));
      
      return camPose;
    }
    
    Vision::Camera Robot::GetHistoricalCamera(const RobotPoseStamp& p, TimeStamp_t t) const
    {
      Vision::Camera camera(_visionComponent.GetCamera());
      
      // Update the head camera's pose
      camera.SetPose(GetHistoricalCameraPose(p, t));
      
      return camera;
    }
    
    Result Robot::QueueObservedMarker(const Vision::ObservedMarker& markerOrig)
    {
      Result lastResult = RESULT_OK;
      
      // Get historical robot pose at specified timestamp to get
      // head angle and to attach as parent of the camera pose.
      TimeStamp_t t;
      RobotPoseStamp* p = nullptr;
      HistPoseKey poseKey;
      lastResult = ComputeAndInsertPoseIntoHistory(markerOrig.GetTimeStamp(), t, &p, &poseKey, true);
      if(lastResult != RESULT_OK) {
        PRINT_NAMED_WARNING("Robot.QueueObservedMarker.HistoricalPoseNotFound",
                            "Time: %d, hist: %d to %d\n",
                            markerOrig.GetTimeStamp(),
                            _poseHistory->GetOldestTimeStamp(),
                            _poseHistory->GetNewestTimeStamp());
        return lastResult;
      }
      
      // If we get here, ComputeAndInsertPoseIntoHistory() should have succeeded
      // and this should be true
      assert(markerOrig.GetTimeStamp() == t);
      
      // If this is not a face marker and "Vision while moving" is disabled and
      // we aren't picking/placing, check to see if the robot's body or head are
      // moving too fast to queue this marker
      if(!_visionWhileMovingEnabled && !IsPickingOrPlacing())
      {
        TimeStamp_t t_prev, t_next;
        RobotPoseStamp p_prev, p_next;
        
        lastResult = _poseHistory->GetRawPoseBeforeAndAfter(t, t_prev, p_prev, t_next, p_next);
        if(lastResult != RESULT_OK) {
          PRINT_NAMED_WARNING("Robot.QueueObservedMarker.HistoricalPoseNotFound",
                              "Could not get next/previous poses for t = %d, so "
                              "cannot compute angular velocity. Ignoring marker.\n", t);
          
          // Don't return failure, but don't queue the marker either (since we
          // couldn't check the angular velocity while seeing it
          return RESULT_OK;
        }

        const f32 ANGULAR_VELOCITY_THRESHOLD_DEG_PER_SEC = 135.f;
        const f32 HEAD_ANGULAR_VELOCITY_THRESHOLD_DEG_PER_SEC = 10.f;
        
        assert(t_prev < t);
        assert(t_next > t);
        const f32 dtPrev_sec = static_cast<f32>(t - t_prev) * 0.001f;
        const f32 dtNext_sec = static_cast<f32>(t_next - t) * 0.001f;
        const f32 headSpeedPrev = ComputeHeadAngularSpeed(*p, p_prev, dtPrev_sec);
        const f32 headSpeedNext = ComputeHeadAngularSpeed(*p, p_next, dtNext_sec);
        const f32 turnSpeedPrev = ComputePoseAngularSpeed(*p, p_prev, dtPrev_sec);
        const f32 turnSpeedNext = ComputePoseAngularSpeed(*p, p_next, dtNext_sec);
        
        if(turnSpeedNext > DEG_TO_RAD(ANGULAR_VELOCITY_THRESHOLD_DEG_PER_SEC) ||
           turnSpeedPrev > DEG_TO_RAD(ANGULAR_VELOCITY_THRESHOLD_DEG_PER_SEC))
        {
          //          PRINT_NAMED_WARNING("Robot.QueueObservedMarker",
          //                              "Ignoring vision marker seen while turning with angular "
          //                              "velocity = %.1f/%.1f deg/sec (thresh = %.1fdeg)\n",
          //                              RAD_TO_DEG(turnSpeedPrev), RAD_TO_DEG(turnSpeedNext),
          //                              ANGULAR_VELOCITY_THRESHOLD_DEG_PER_SEC);
          return RESULT_OK;
        } else if(headSpeedNext > DEG_TO_RAD(HEAD_ANGULAR_VELOCITY_THRESHOLD_DEG_PER_SEC) ||
                  headSpeedPrev > DEG_TO_RAD(HEAD_ANGULAR_VELOCITY_THRESHOLD_DEG_PER_SEC))
        {
          //          PRINT_NAMED_WARNING("Robot.QueueObservedMarker",
          //                              "Ignoring vision marker seen while head moving with angular "
          //                              "velocity = %.1f/%.1f deg/sec (thresh = %.1fdeg)\n",
          //                              RAD_TO_DEG(headSpeedPrev), RAD_TO_DEG(headSpeedNext),
          //                              HEAD_ANGULAR_VELOCITY_THRESHOLD_DEG_PER_SEC);
          return RESULT_OK;
        }
        
      } // if(!_visionWhileMovingEnabled)
      
      // Update the marker's camera to use a pose from pose history, and
      // create a new marker with the updated camera
      assert(nullptr != p);
      Vision::ObservedMarker marker(markerOrig.GetTimeStamp(), markerOrig.GetCode(),
                                    markerOrig.GetImageCorners(),
                                    GetHistoricalCamera(*p, markerOrig.GetTimeStamp()),
                                    markerOrig.GetUserHandle());
      
      // Queue the marker for processing by the blockWorld
      _blockWorld.QueueObservedMarker(poseKey, marker);
      
      // React to the marker if there is a callback for it
      auto reactionIter = _reactionCallbacks.find(marker.GetCode());
      if(reactionIter != _reactionCallbacks.end()) {
        // Run each reaction for this code, in order:
        for(auto & reactionCallback : reactionIter->second) {
          lastResult = reactionCallback(this, &marker);
          if(lastResult != RESULT_OK) {
            PRINT_NAMED_WARNING("Robot.Update.ReactionCallbackFailed",
                                "Reaction callback failed for robot %d observing marker with code %d.\n",
                                GetID(), marker.GetCode());
          }
        }
      }
      
      // Visualize the marker in 3D
      // TODO: disable this block when not debugging / visualizing
      if(true){
        
        // Note that this incurs extra computation to compute the 3D pose of
        // each observed marker so that we can draw in the 3D world, but this is
        // purely for debug / visualization
        u32 quadID = 0;
        
        // When requesting the markers' 3D corners below, we want them
        // not to be relative to the object the marker is part of, so we
        // will request them at a "canonical" pose (no rotation/translation)
        const Pose3d canonicalPose;
        
        
        // Block Markers
        std::set<const ObservableObject*> const& blocks = _blockWorld.GetObjectLibrary(ObjectFamily::Block).GetObjectsWithMarker(marker);
        for(auto block : blocks) {
          std::vector<Vision::KnownMarker*> const& blockMarkers = block->GetMarkersWithCode(marker.GetCode());
          
          for(auto blockMarker : blockMarkers) {
            
            Pose3d markerPose;
            Result poseResult = marker.GetSeenBy().ComputeObjectPose(marker.GetImageCorners(),
                                                                     blockMarker->Get3dCorners(canonicalPose),
                                                                     markerPose);
            if(poseResult != RESULT_OK) {
              PRINT_NAMED_WARNING("BlockWorld.QueueObservedMarker",
                                  "Could not estimate pose of block marker. Not visualizing.\n");
            } else {
              if(markerPose.GetWithRespectTo(marker.GetSeenBy().GetPose().FindOrigin(), markerPose) == true) {
                VizManager::getInstance()->DrawGenericQuad(quadID++, blockMarker->Get3dCorners(markerPose), NamedColors::OBSERVED_QUAD);
              } else {
                PRINT_NAMED_WARNING("BlockWorld.QueueObservedMarker.MarkerOriginNotCameraOrigin",
                                    "Cannot visualize a Block marker whose pose origin is not the camera's origin that saw it.\n");
              }
            }
          }
        }
        
        
        // Mat Markers
        std::set<const ObservableObject*> const& mats = _blockWorld.GetObjectLibrary(ObjectFamily::Mat).GetObjectsWithMarker(marker);
        for(auto mat : mats) {
          std::vector<Vision::KnownMarker*> const& matMarkers = mat->GetMarkersWithCode(marker.GetCode());
          
          for(auto matMarker : matMarkers) {
            Pose3d markerPose;
            Result poseResult = marker.GetSeenBy().ComputeObjectPose(marker.GetImageCorners(),
                                                                     matMarker->Get3dCorners(canonicalPose),
                                                                     markerPose);
            if(poseResult != RESULT_OK) {
              PRINT_NAMED_WARNING("BlockWorld.QueueObservedMarker",
                                  "Could not estimate pose of mat marker. Not visualizing.\n");
            } else {
              if(markerPose.GetWithRespectTo(marker.GetSeenBy().GetPose().FindOrigin(), markerPose) == true) {
                VizManager::getInstance()->DrawMatMarker(quadID++, matMarker->Get3dCorners(markerPose), NamedColors::RED);
              } else {
                PRINT_NAMED_WARNING("BlockWorld.QueueObservedMarker.MarkerOriginNotCameraOrigin",
                                    "Cannot visualize a Mat marker whose pose origin is not the camera's origin that saw it.\n");
              }
            }
          }
        }
        
      } // 3D marker visualization
      
      return lastResult;
      
    } // QueueObservedMarker()

    
    // Flashes a pattern on an active block
    void Robot::ActiveObjectLightTest(const ObjectID& objectID) {
      /*
      static int p=0;
      static int currFrame = 0;
      const u32 onColor = 0x00ff00;
      const u32 offColor = 0x0;
      const u8 NUM_FRAMES = 4;
      const u32 LIGHT_PATTERN[NUM_FRAMES][NUM_BLOCK_LEDS] =
      {
        {onColor, offColor, offColor, offColor, onColor, offColor, offColor, offColor}
        ,{offColor, onColor, offColor, offColor, offColor, onColor, offColor, offColor}
        ,{offColor, offColor, offColor, onColor, offColor, offColor, offColor, onColor}
        ,{offColor, offColor, onColor, offColor, offColor, offColor, onColor, offColor}
      };
      
      if (p++ == 10) {
        
        SendSetBlockLights(blockID, LIGHT_PATTERN[currFrame]);
        //SendFlashBlockIDs();
        
        if (++currFrame == NUM_FRAMES) {
          currFrame = 0;
        }
        
        p = 0;
      }
       */
    }
    
    
    
    Result Robot::Update(void)
    {
#if(0)
      ActiveBlockLightTest(1);
      return RESULT_OK;
#endif
      
      VizManager::getInstance()->SendStartRobotUpdate();
      
      /* DEBUG
       const double currentTime_sec = BaseStationTimer::getInstance()->GetCurrentTimeInSeconds();
       static double lastUpdateTime = currentTime_sec;
       
       const double updateTimeDiff = currentTime_sec - lastUpdateTime;
       if(updateTimeDiff > 1.0) {
       PRINT_NAMED_WARNING("Robot.Update", "Gap between robot update calls = %f\n", updateTimeDiff);
       }
       lastUpdateTime = currentTime_sec;
       */
      
      
      if(_visionComponent.GetCamera().IsCalibrated())
      {
        Result visionResult = RESULT_OK;

        // Helper macro for running a vision component, capturing result, and
        // printing error message / returning if that result was not RESULT_OK.
#       define TRY_AND_RETURN_ON_FAILURE(__NAME__) \
        do { if((visionResult = _visionComponent.__NAME__(*this)) != RESULT_OK) { \
          PRINT_NAMED_ERROR("Robot.Update." QUOTE(__NAME__) "Failed", ""); \
          return visionResult; } } while(0)
        
        TRY_AND_RETURN_ON_FAILURE(UpdateVisionMarkers);
        TRY_AND_RETURN_ON_FAILURE(UpdateFaces);
        TRY_AND_RETURN_ON_FAILURE(UpdateTrackingQuad);
        TRY_AND_RETURN_ON_FAILURE(UpdateDockingErrorSignal);
        TRY_AND_RETURN_ON_FAILURE(UpdateMotionCentroid);
        
#       undef TRY_AND_RETURN_ON_FAILURE
        
        // Update Block and Face Worlds
        uint32_t numBlocksObserved = 0;
        if(RESULT_OK != _blockWorld.Update(numBlocksObserved)) {
          PRINT_NAMED_WARNING("Robot.Update.BlockWorldUpdateFailed", "");
        }
        
        if(RESULT_OK != _faceWorld.Update()) {
          PRINT_NAMED_WARNING("Robot.Update.FaceWorldUpdateFailed", "");
        }
        
      } // if (GetCamera().IsCalibrated())
      
      ///////// Update the behavior manager ///////////
      
      // TODO: This object encompasses, for the time-being, what some higher level
      // module(s) would do.  e.g. Some combination of game state, build planner,
      // personality planner, etc.
      
      const double currentTime = BaseStationTimer::getInstance()->GetCurrentTimeInSeconds();
      
      _moodManager->Update(currentTime);
      
      _progressionManager->Update(currentTime);
      
      const char* behaviorChooserName = "";
      std::string behaviorName("<disabled>");
      if(_isBehaviorMgrEnabled) {
        _behaviorMgr.Update(currentTime);
        
        const IBehavior* behavior = _behaviorMgr.GetCurrentBehavior();
        if(behavior != nullptr) {
          behaviorName = behavior->GetName();
          const std::string& stateName = behavior->GetStateName();
          if (!stateName.empty())
          {
            behaviorName += "-" + stateName;
          }
        }
        
        const IBehaviorChooser* behaviorChooser = _behaviorMgr.GetBehaviorChooser();
        if (behaviorChooser)
        {
          behaviorChooserName = behaviorChooser->GetName();
        }
      }
      
      VizManager::getInstance()->SetText(VizManager::BEHAVIOR_STATE, NamedColors::MAGENTA,
                                         "Behavior:%s:%s", behaviorChooserName, behaviorName.c_str());

      
      //////// Update Robot's State Machine /////////////
      Result actionResult = _actionList.Update(*this);
      if(actionResult != RESULT_OK) {
        PRINT_NAMED_WARNING("Robot.Update", "Robot %d had an action fail.", GetID());
      }
        
      //////// Stream Animations /////////
      Result animStreamResult = _animationStreamer.Update(*this);
      if(animStreamResult != RESULT_OK) {
        PRINT_NAMED_WARNING("Robot.Update",
                            "Robot %d had an animation streaming failure.", GetID());
      }


      /////////// Update path planning / following ////////////


      if( _driveToPoseStatus != ERobotDriveToPoseStatus::Waiting ) {

        bool forceReplan = _driveToPoseStatus == ERobotDriveToPoseStatus::Error;

        if( _numPlansFinished == _numPlansStarted ) {
          // nothing to do with the planners, so just update the status based on the path following
          if( IsTraversingPath() ) {
            _driveToPoseStatus = ERobotDriveToPoseStatus::FollowingPath;

            if( GetBlockWorld().DidObjectsChange() || forceReplan ) {
              // see if we need to replan, but only bother checking if the world objects changed
              switch( _selectedPathPlanner->ComputeNewPathIfNeeded( GetDriveCenterPose(), forceReplan ) ) {
              case EComputePathStatus::Error:
                _driveToPoseStatus = ERobotDriveToPoseStatus::Error;
                AbortDrivingToPose();
                PRINT_NAMED_INFO("Robot.Update.Replan.Fail", "ComputeNewPathIfNeeded returned failure!");
                break;

              case EComputePathStatus::Running:
                _numPlansStarted++;
                PRINT_NAMED_INFO("Robot.Update.Replan.Running", "ComputeNewPathIfNeeded running");
                _driveToPoseStatus = ERobotDriveToPoseStatus::Replanning;
                break;

              case EComputePathStatus::NoPlanNeeded:
                // leave status as following, don't update plan attempts since no new planning is needed
                break;
              }
            }
          }
          else {
            _driveToPoseStatus = ERobotDriveToPoseStatus::Waiting;
          }
        }
        else {
          // we are waiting on a plan to currently compute
          // TODO:(bn) timeout logic might fit well here?
          switch( _selectedPathPlanner->CheckPlanningStatus() ) {
          case EPlannerStatus::Error:
            _driveToPoseStatus =  ERobotDriveToPoseStatus::Error;
            PRINT_NAMED_INFO("Robot.Update.Planner.Error", "Running planner returned error status");
            AbortDrivingToPose();
            _numPlansFinished = _numPlansStarted;
            break;

          case EPlannerStatus::Running:
            // status should stay the same, but double check it
            if( _driveToPoseStatus != ERobotDriveToPoseStatus::ComputingPath &&
                _driveToPoseStatus != ERobotDriveToPoseStatus::Replanning) {
              PRINT_NAMED_WARNING("Robot.Planning.StatusError.Running",
                                  "Status was invalid, setting to ComputePath");
              _driveToPoseStatus =  ERobotDriveToPoseStatus::ComputingPath;
            }
            break;

          case EPlannerStatus::CompleteWithPlan: {
            PRINT_NAMED_INFO("Robot.Update.Planner.CompleteWithPlan", "Running planner complete with a plan");

            _driveToPoseStatus = ERobotDriveToPoseStatus::FollowingPath;
            _numPlansFinished = _numPlansStarted;

            size_t selectedPoseIdx;
            Planning::Path newPath;

            _selectedPathPlanner->GetCompletePath(GetDriveCenterPose(), newPath, selectedPoseIdx, &_pathMotionProfile);
            ExecutePath(newPath, _usingManualPathSpeed);

            if( _plannerSelectedPoseIndexPtr != nullptr ) {
              // When someone called StartDrivingToPose with multiple possible poses, they had an option to pass
              // in a pointer to be set when we know which pose was selected by the planner. If that pointer is
              // non-null, set it now, then clear the pointer so we won't set it again

              // TODO:(bn) think about re-planning, here, what if replanning wanted to switch targets? For now,
              // replanning will always chose the same target pose, which should be OK for now
              *_plannerSelectedPoseIndexPtr = selectedPoseIdx;
              _plannerSelectedPoseIndexPtr = nullptr;
            }
            break;
          }


          case EPlannerStatus::CompleteNoPlan:
            PRINT_NAMED_INFO("Robot.Update.Planner.CompleteNoPlan", "Running planner complete with no plan");
            _driveToPoseStatus = ERobotDriveToPoseStatus::Waiting;
            _numPlansFinished = _numPlansStarted;
            break;
          }
        }
      }
        
      
      /////////// Update visualization ////////////
      
      // Draw observed markers, but only if images are being streamed
      _blockWorld.DrawObsMarkers();
      
      // Draw All Objects by calling their Visualize() methods.
      _blockWorld.DrawAllObjects();
      
      // Always draw robot w.r.t. the origin, not in its current frame
      Pose3d robotPoseWrtOrigin = GetPose().GetWithRespectToOrigin();
      
      // Triangle pose marker
      VizManager::getInstance()->DrawRobot(GetID(), robotPoseWrtOrigin);
      
      // Full Webots CozmoBot model
      VizManager::getInstance()->DrawRobot(GetID(), robotPoseWrtOrigin, GetHeadAngle(), GetLiftAngle());
      
      // Robot bounding box
      static const ColorRGBA ROBOT_BOUNDING_QUAD_COLOR(0.0f, 0.8f, 0.0f, 0.75f);
      
      using namespace Quad;
      Quad2f quadOnGround2d = GetBoundingQuadXY(robotPoseWrtOrigin);
      const f32 zHeight = robotPoseWrtOrigin.GetTranslation().z() + WHEEL_RAD_TO_MM;
      Quad3f quadOnGround3d(Point3f(quadOnGround2d[TopLeft].x(),     quadOnGround2d[TopLeft].y(),     zHeight),
                            Point3f(quadOnGround2d[BottomLeft].x(),  quadOnGround2d[BottomLeft].y(),  zHeight),
                            Point3f(quadOnGround2d[TopRight].x(),    quadOnGround2d[TopRight].y(),    zHeight),
                            Point3f(quadOnGround2d[BottomRight].x(), quadOnGround2d[BottomRight].y(), zHeight));
    
      VizManager::getInstance()->DrawRobotBoundingBox(GetID(), quadOnGround3d, ROBOT_BOUNDING_QUAD_COLOR);
      
      /*
      // Draw 3d bounding box
      Vec3f vizTranslation = GetPose().GetTranslation();
      vizTranslation.z() += 0.5f*ROBOT_BOUNDING_Z;
      Pose3d vizPose(GetPose().GetRotation(), vizTranslation);
      
      VizManager::getInstance()->DrawCuboid(999, {ROBOT_BOUNDING_X, ROBOT_BOUNDING_Y, ROBOT_BOUNDING_Z},
                                            vizPose, ROBOT_BOUNDING_QUAD_COLOR);
      */
      
      VizManager::getInstance()->SendEndRobotUpdate();
      
      return RESULT_OK;
      
    } // Update()
    
    bool Robot::GetCurrentImage(Vision::Image& img, TimeStamp_t newerThan)
    {
      PRINT_NAMED_ERROR("Robot.GetCurrentImage.Deprecated", "");
      return false;
    }
    
    u32 Robot::GetAverageImagePeriodMS() const
    {
      return _imgFramePeriod;
    }
    
    u32 Robot::GetAverageImageProcPeriodMS() const
    {
      return _imgProcPeriod;
    }
      
    static bool IsValidHeadAngle(f32 head_angle, f32* clipped_valid_head_angle)
    {
      if(head_angle < MIN_HEAD_ANGLE - HEAD_ANGLE_LIMIT_MARGIN) {
        //PRINT_NAMED_WARNING("Robot.HeadAngleOOB", "Head angle (%f rad) too small.\n", head_angle);
        if (clipped_valid_head_angle) {
          *clipped_valid_head_angle = MIN_HEAD_ANGLE;
        }
        return false;
      }
      else if(head_angle > MAX_HEAD_ANGLE + HEAD_ANGLE_LIMIT_MARGIN) {
        //PRINT_NAMED_WARNING("Robot.HeadAngleOOB", "Head angle (%f rad) too large.\n", head_angle);
        if (clipped_valid_head_angle) {
          *clipped_valid_head_angle = MAX_HEAD_ANGLE;
        }
        return false;
      }
      
      if (clipped_valid_head_angle) {
        *clipped_valid_head_angle = head_angle;
      }
      return true;
      
    } // IsValidHeadAngle()

    
    void Robot::SetPose(const Pose3d &newPose)
    {
      // Update our current pose and keep the name consistent
      const std::string name = _pose.GetName();
      _pose = newPose;
      _pose.SetName(name);
      
      ComputeDriveCenterPose(_pose, _driveCenterPose);
      
    } // SetPose()
    
    Pose3d Robot::GetCameraPose(f32 atAngle) const
    {
      // Start with canonical (untilted) headPose
      Pose3d newHeadPose(_headCamPose);
      
      // Rotate that by the given angle
      RotationVector3d Rvec(-atAngle, Y_AXIS_3D());
      newHeadPose.RotateBy(Rvec);
      newHeadPose.SetName("Camera");

      return newHeadPose;
    } // GetCameraHeadPose()
    
    void Robot::SetHeadAngle(const f32& angle)
    {
      if (!IsValidHeadAngle(angle, &_currentHeadAngle)) {
        PRINT_NAMED_WARNING("Robot.GetCameraHeadPose.HeadAngleOOB",
                            "Angle %.3frad / %.1f (TODO: Send correction or just recalibrate?)\n",
                            angle, RAD_TO_DEG(angle));
      }
      
      _visionComponent.GetCamera().SetPose(GetCameraPose(_currentHeadAngle));
      
    } // SetHeadAngle()
    
    

    void Robot::ComputeLiftPose(const f32 atAngle, Pose3d& liftPose)
    {
      // Reset to canonical position
      liftPose.SetRotation(atAngle, Y_AXIS_3D());
      liftPose.SetTranslation({{LIFT_ARM_LENGTH, 0.f, 0.f}});
      
      // Rotate to the given angle
      RotationVector3d Rvec(-atAngle, Y_AXIS_3D());
      liftPose.RotateBy(Rvec);
    }
    
    void Robot::SetLiftAngle(const f32& angle)
    {
      // TODO: Add lift angle limits?
      _currentLiftAngle = angle;
      
      Robot::ComputeLiftPose(_currentLiftAngle, _liftPose);

      CORETECH_ASSERT(_liftPose.GetParent() == &_liftBasePose);
    }
    
    f32 Robot::GetPitchAngle()
    {
      return _pitchAngle;
    }
        
    void Robot::SelectPlanner(const Pose3d& targetPose)
    {
      Pose2d target2d(targetPose);
      Pose2d start2d(GetPose());

      float distSquared = pow(target2d.GetX() - start2d.GetX(), 2) + pow(target2d.GetY() - start2d.GetY(), 2);

      if(distSquared < MAX_DISTANCE_FOR_SHORT_PLANNER * MAX_DISTANCE_FOR_SHORT_PLANNER) {

        Radians finalAngleDelta = targetPose.GetRotationAngle<'Z'>() - GetDriveCenterPose().GetRotationAngle<'Z'>();
        const bool withinFinalAngleTolerance = finalAngleDelta.getAbsoluteVal().ToFloat() <=
          2 * PLANNER_MAINTAIN_ANGLE_THRESHOLD;

        Radians initialTurnAngle = atan2( target2d.GetY() - GetDriveCenterPose().GetTranslation().y(),
                                          target2d.GetX() - GetDriveCenterPose().GetTranslation().x()) -
                                   GetDriveCenterPose().GetRotationAngle<'Z'>();

        const bool initialTurnAngleLarge = initialTurnAngle.getAbsoluteVal().ToFloat() >
          0.5 * PLANNER_MAINTAIN_ANGLE_THRESHOLD;

        // if we would need to turn fairly far, but our current angle is fairly close to the goal, use the
        // planner which backs up first to minimize the turn
        if( withinFinalAngleTolerance && initialTurnAngleLarge ) {
          PRINT_NAMED_INFO("Robot.SelectPlanner.ShortMinAngle",
                           "distance^2 is %f, angleDelta is %f, intiialTurnAngle is %f, selecting short min_angle planner\n",
                           distSquared,
                           finalAngleDelta.getAbsoluteVal().ToFloat(),
                           initialTurnAngle.getAbsoluteVal().ToFloat());
          _selectedPathPlanner = _shortMinAnglePathPlanner;
        }
        else {
          PRINT_NAMED_INFO("Robot.SelectPlanner.Short",
                           "distance^2 is %f, angleDelta is %f, intiialTurnAngle is %f, selecting short planner\n",
                           distSquared,
                           finalAngleDelta.getAbsoluteVal().ToFloat(),
                           initialTurnAngle.getAbsoluteVal().ToFloat());
          _selectedPathPlanner = _shortPathPlanner;
        }
      }
      else {
        PRINT_NAMED_INFO("Robot.SelectPlanner.Long", "distance^2 is %f, selecting long planner\n", distSquared);
        _selectedPathPlanner = _longPathPlanner;
      }
    }

    void Robot::SelectPlanner(const std::vector<Pose3d>& targetPoses)
    {
      if( ! targetPoses.empty() ) {
        size_t closest = IPathPlanner::ComputeClosestGoalPose(GetDriveCenterPose(), targetPoses);
        SelectPlanner(targetPoses[closest]);
      }
    }

    Result Robot::StartDrivingToPose(const Pose3d& targetPose,
                                     const PathMotionProfile motionProfile,
                                     bool useManualSpeed)
    {
      _usingManualPathSpeed = useManualSpeed;

      Pose3d targetPoseWrtOrigin;
      if(targetPose.GetWithRespectTo(*GetWorldOrigin(), targetPoseWrtOrigin) == false) {
        PRINT_NAMED_ERROR("Robot.StartDrivingToPose.OriginMisMatch",
                          "Could not get target pose w.r.t. robot %d's origin.\n", GetID());
        _driveToPoseStatus = ERobotDriveToPoseStatus::Error;
        return RESULT_FAIL;
      }

      SelectPlanner(targetPoseWrtOrigin);

      // Compute drive center pose of given target robot pose
      Pose3d targetDriveCenterPose;
      ComputeDriveCenterPose(targetPoseWrtOrigin, targetDriveCenterPose);

      // Compute drive center pose for start pose
      EComputePathStatus status = _selectedPathPlanner->ComputePath(GetDriveCenterPose(), targetDriveCenterPose);
      if( status == EComputePathStatus::Error ) {
        _driveToPoseStatus = ERobotDriveToPoseStatus::Error;
        return RESULT_FAIL;
      }

      if( IsTraversingPath() ) {
        _driveToPoseStatus = ERobotDriveToPoseStatus::FollowingPath;
      }
      else {
        _driveToPoseStatus = ERobotDriveToPoseStatus::ComputingPath;
      }

      _numPlansStarted++;
      
      _pathMotionProfile = motionProfile;

      return RESULT_OK;
    }

    Result Robot::StartDrivingToPose(const std::vector<Pose3d>& poses,
                                     const PathMotionProfile motionProfile,
                                     size_t* selectedPoseIndexPtr,
                                     bool useManualSpeed)
    {
      _usingManualPathSpeed = useManualSpeed;
      _plannerSelectedPoseIndexPtr = selectedPoseIndexPtr;

      SelectPlanner(poses);

      // Compute drive center pose for start pose and goal poses
      std::vector<Pose3d> targetDriveCenterPoses(poses.size());
      for (int i=0; i< poses.size(); ++i) {
        ComputeDriveCenterPose(poses[i], targetDriveCenterPoses[i]);
      }

      EComputePathStatus status = _selectedPathPlanner->ComputePath(GetDriveCenterPose(), targetDriveCenterPoses);
      if( status == EComputePathStatus::Error ) {
        _driveToPoseStatus = ERobotDriveToPoseStatus::Error;

        return RESULT_FAIL;
      }

      if( IsTraversingPath() ) {
        _driveToPoseStatus = ERobotDriveToPoseStatus::FollowingPath;
      }
      else {
        _driveToPoseStatus = ERobotDriveToPoseStatus::ComputingPath;
      }

      _numPlansStarted++;

      _pathMotionProfile = motionProfile;
      
      return RESULT_OK;
    }

    ERobotDriveToPoseStatus Robot::CheckDriveToPoseStatus() const
    {
      return _driveToPoseStatus;
    }
    
    Result Robot::PlaceObjectOnGround(const bool useManualSpeed)
    {
      if(!IsCarryingObject()) {
        PRINT_NAMED_ERROR("Robot.PlaceObjectOnGround.NotCarryingObject",
                          "Robot told to place object on ground, but is not carrying an object.\n");
        return RESULT_FAIL;
      }
      
      _usingManualPathSpeed = useManualSpeed;
      _lastPickOrPlaceSucceeded = false;
      
      return SendRobotMessage<Anki::Cozmo::PlaceObjectOnGround>(0, 0, 0, useManualSpeed);
    }
    
    u8 Robot::PlayAnimation(const std::string& animName, const u32 numLoops)
    {
      u8 tag = _animationStreamer.SetStreamingAnimation(animName, numLoops);
      _lastPlayedAnimationId = animName;
      return tag;
    }
    
    Result Robot::SetIdleAnimation(const std::string &animName)
    {
      return _animationStreamer.SetIdleAnimation(animName);
    }
    
    void Robot::SetProceduralFace(const ProceduralFace& face)
    {
      // First one
      if(_lastProceduralFace.GetTimeStamp() == 0) {
        _lastProceduralFace = face;
        _lastProceduralFace.MarkAsSentToRobot(true);
        _proceduralFace.MarkAsSentToRobot(true);
      } else {
        if(_proceduralFace.HasBeenSentToRobot()) {
          // If the current face has already been sent, make it the
          // last procedural face (sent). Otherwise, we'll just
          // replace the current face and leave "last" as is.
          std::swap(_lastProceduralFace, _proceduralFace);
        }
        _proceduralFace = face;
        _proceduralFace.MarkAsSentToRobot(false);
      }
    }
    
    void Robot::MarkProceduralFaceAsSent()
    {
      _proceduralFace.MarkAsSentToRobot(true);
    }
    
    const std::string Robot::GetStreamingAnimationName() const
    {
      return _animationStreamer.GetStreamingAnimationName();
    }
    
<<<<<<< HEAD
    void Robot::SetRobotAudioClient( Audio::RobotAudioClient* audioClient )
    {
      _audioClient = audioClient;
      _animationStreamer.SetAudioClient( _audioClient );
=======
    void Robot::ShiftEyes(f32 xPix, f32 yPix, TimeStamp_t duration_ms)
    {
      PRINT_NAMED_INFO("Robot.ShiftEyes", "Shifting eyes by (%.1f,%.1f) pixels", xPix, yPix);
      
      ProceduralFace procFace;
      procFace.GetParams().SetFacePosition({xPix, yPix});
      
      ProceduralFaceKeyFrame kf(procFace, duration_ms);
      kf.SetIsLive(true);
      
      AnimationStreamer::FaceTrack faceTrack;
      faceTrack.AddKeyFrame(std::move(kf));
      
      _animationStreamer.AddFaceLayer(std::move(faceTrack));
>>>>>>> 74f7f360
    }
    
    Result Robot::PlaySound(const std::string& soundName, u8 numLoops, u8 volume)
    {
      Broadcast(ExternalInterface::MessageEngineToGame(ExternalInterface::PlaySound(soundName, numLoops, volume)));
      
      //CozmoEngineSignals::PlaySoundForRobotSignal().emit(GetID(), soundName, numLoops, volume);
      return RESULT_OK;
    } // PlaySound()
      
      
    void Robot::StopSound()
    {
      Broadcast(ExternalInterface::MessageEngineToGame(ExternalInterface::StopSound()));
    } // StopSound()
      
      
    Result Robot::StopAnimation()
    {
      return SendAbortAnimation();
    }

    // Read the animations in a dir
    void Robot::ReadAnimationFile(const char* filename, std::string& animationId)
    {
      Json::Value animDefs;
      const bool success = _dataPlatform->readAsJson(filename, animDefs);
      if (success && !animDefs.empty()) {
        PRINT_NAMED_INFO("Robot.ReadAnimationFile", "reading %s", filename);
        _cannedAnimations.DefineFromJson(animDefs, animationId);
      }

    }

    
    // Read the animations in a dir
    void Robot::ReadAnimationDir()
    {
      if (_dataPlatform == nullptr) { return; }
      static const std::regex jsonFilenameMatcher("[^.].*\\.json\0");
      SoundManager::getInstance()->LoadSounds(_dataPlatform);
      FaceAnimationManager::getInstance()->ReadFaceAnimationDir(_dataPlatform);
      
      const std::string animationFolder =
        _dataPlatform->pathToResource(Util::Data::Scope::Resources, "assets/animations/");
      std::string animationId;
      s32 loadedFileCount = 0;
      DIR* dir = opendir(animationFolder.c_str());
      if ( dir != nullptr) {
        dirent* ent = nullptr;
        while ( (ent = readdir(dir)) != nullptr) {
          
          if (ent->d_type == DT_REG && std::regex_match(ent->d_name, jsonFilenameMatcher)) {
            std::string fullFileName = animationFolder + ent->d_name;
            struct stat attrib{0};
            int result = stat(fullFileName.c_str(), &attrib);
            if (result == -1) {
              PRINT_NAMED_WARNING("Robot.ReadAnimationFile", "could not get mtime for %s", fullFileName.c_str());
              continue;
            }
            bool loadFile = false;
            auto mapIt = _loadedAnimationFiles.find(fullFileName);
            if (mapIt == _loadedAnimationFiles.end()) {
              _loadedAnimationFiles.insert({fullFileName, attrib.st_mtimespec.tv_sec});
              loadFile = true;
            } else {
              if (mapIt->second < attrib.st_mtimespec.tv_sec) {
                mapIt->second = attrib.st_mtimespec.tv_sec;
                loadFile = true;
              } else {
                //PRINT_NAMED_INFO("Robot.ReadAnimationFile", "old time stamp for %s", fullFileName.c_str());
              }
            }
            if (loadFile) {
              ReadAnimationFile(fullFileName.c_str(), animationId);
              ++loadedFileCount;
            }
          }
        }
        closedir(dir);
      } else {
        PRINT_NAMED_INFO("Robot.ReadAnimationFile", "folder not found %s", animationFolder.c_str());
      }

      // Tell UI about available animations
      if (HasExternalInterface()) {
        std::vector<std::string> animNames(_cannedAnimations.GetAnimationNames());
        for (std::vector<std::string>::iterator i=animNames.begin(); i != animNames.end(); ++i) {
          _externalInterface->Broadcast(ExternalInterface::MessageEngineToGame(ExternalInterface::AnimationAvailable(*i)));
        }
      }
    }

    Result Robot::SyncTime()
    {
      _timeSynced = false;
      _poseHistory->Clear();
      
      return SendSyncTime();
    }
    
    Result Robot::LocalizeToObject(const ObservableObject* seenObject,
                                   ObservableObject* existingObject)
    {
      Result lastResult = RESULT_OK;
      
      if(existingObject == nullptr) {
        PRINT_NAMED_ERROR("Robot.LocalizeToObject.ExistingObjectPieceNullPointer", "\n");
        return RESULT_FAIL;
      }
      
      if(!existingObject->CanBeUsedForLocalization()) {
        PRINT_NAMED_ERROR("Robot.LocalizeToObject.UnlocalizedObject",
                          "Refusing to localize to object %d, which claims not to be localizable.\n",
                          existingObject->GetID().GetValue());
        return RESULT_FAIL;
      }
      
      /* Useful for Debug:
       PRINT_NAMED_INFO("Robot.LocalizeToMat.MatSeenChain",
       "%s\n", matSeen->GetPose().GetNamedPathToOrigin(true).c_str());
       
       PRINT_NAMED_INFO("Robot.LocalizeToMat.ExistingMatChain",
       "%s\n", existingMatPiece->GetPose().GetNamedPathToOrigin(true).c_str());
       */
      
      RobotPoseStamp* posePtr = nullptr;
      Pose3d robotPoseWrtObject;
      float  headAngle;
      float  liftAngle;
      if(nullptr == seenObject)
      {
        if(false == GetPose().GetWithRespectTo(existingObject->GetPose(), robotPoseWrtObject)) {
          PRINT_NAMED_ERROR("Robot.LocalizeToObject.ExistingObjectOriginMismatch",
                            "Could not get robot pose w.r.t. to existing object %d.",
                            existingObject->GetID().GetValue());
          return RESULT_FAIL;
        }
        liftAngle = GetLiftAngle();
        headAngle = GetHeadAngle();
      } else {
        // Get computed RobotPoseStamp at the time the object was observed.
        if ((lastResult = GetComputedPoseAt(seenObject->GetLastObservedTime(), &posePtr)) != RESULT_OK) {
          PRINT_NAMED_ERROR("Robot.LocalizeToObject.CouldNotFindHistoricalPose",
                            "Time %d\n", seenObject->GetLastObservedTime());
          return lastResult;
        }
        
        // The computed historical pose is always stored w.r.t. the robot's world
        // origin and parent chains are lost. Re-connect here so that GetWithRespectTo
        // will work correctly
        Pose3d robotPoseAtObsTime = posePtr->GetPose();
        robotPoseAtObsTime.SetParent(_worldOrigin);
        
        // Get the pose of the robot with respect to the observed object
        if(robotPoseAtObsTime.GetWithRespectTo(seenObject->GetPose(), robotPoseWrtObject) == false) {
          PRINT_NAMED_ERROR("Robot.LocalizeToObject.ObjectPoseOriginMisMatch",
                            "Could not get RobotPoseStamp w.r.t. seen object pose.\n");
          return RESULT_FAIL;
        }
        
        liftAngle = posePtr->GetLiftAngle();
        headAngle = posePtr->GetHeadAngle();
      }
      
      // Make the computed robot pose use the existing mat piece as its parent
      robotPoseWrtObject.SetParent(&existingObject->GetPose());
      //robotPoseWrtMat.SetName(std::string("Robot_") + std::to_string(robot->GetID()));
      
#     if 0
      // Don't snap to horizontal or discrete Z levels when we see a mat marker
      // while on a ramp
      if(IsOnRamp() == false)
      {
        // If there is any significant rotation, make sure that it is roughly
        // around the Z axis
        Radians rotAngle;
        Vec3f rotAxis;
        robotPoseWrtObject.GetRotationVector().GetAngleAndAxis(rotAngle, rotAxis);
        
        if(std::abs(rotAngle.ToFloat()) > DEG_TO_RAD(5) && !AreUnitVectorsAligned(rotAxis, Z_AXIS_3D(), DEG_TO_RAD(15))) {
          PRINT_NAMED_WARNING("Robot.LocalizeToObject.OutOfPlaneRotation",
                              "Refusing to localize to %s because "
                              "Robot %d's Z axis would not be well aligned with the world Z axis. "
                              "(angle=%.1fdeg, axis=(%.3f,%.3f,%.3f)\n",
                              existingObject->GetType().GetName().c_str(), GetID(),
                              rotAngle.getDegrees(), rotAxis.x(), rotAxis.y(), rotAxis.z());
          return RESULT_FAIL;
        }
        
        // Snap to purely horizontal rotation
        // TODO: Snap to surface of mat?
        /*
        if(existingMatPiece->IsPoseOn(robotPoseWrtObject, 0, 10.f)) {
          Vec3f robotPoseWrtObject_trans = robotPoseWrtObject.GetTranslation();
          robotPoseWrtObject_trans.z() = existingObject->GetDrivingSurfaceHeight();
          robotPoseWrtObject.SetTranslation(robotPoseWrtObject_trans);
        }
         */
        robotPoseWrtObject.SetRotation( robotPoseWrtObject.GetRotationAngle<'Z'>(), Z_AXIS_3D() );
        
      } // if robot is on ramp
#     endif
      
      // Add the new vision-based pose to the robot's history. Note that we use
      // the pose w.r.t. the origin for storing poses in history.
      Pose3d robotPoseWrtOrigin = robotPoseWrtObject.GetWithRespectToOrigin();
      
      if(IsLocalized()) {
        // Filter Z so it doesn't change too fast (unless we are switching from
        // delocalized to localized)
        
        // Make z a convex combination of new and previous value
        static const f32 zUpdateWeight = 0.1f; // weight of new value (previous gets weight of 1 - this)
        Vec3f T = robotPoseWrtOrigin.GetTranslation();
        T.z() = (zUpdateWeight*robotPoseWrtOrigin.GetTranslation().z() +
                 (1.f - zUpdateWeight) * GetPose().GetTranslation().z());
        robotPoseWrtOrigin.SetTranslation(T);
      }
      
      if(nullptr != seenObject)
      {
        //
        if((lastResult = AddVisionOnlyPoseToHistory(existingObject->GetLastObservedTime(),
                                                    robotPoseWrtOrigin.GetTranslation().x(),
                                                    robotPoseWrtOrigin.GetTranslation().y(),
                                                    robotPoseWrtOrigin.GetTranslation().z(),
                                                    robotPoseWrtOrigin.GetRotationAngle<'Z'>().ToFloat(),
                                                    headAngle, liftAngle)) != RESULT_OK)
        {
          PRINT_NAMED_ERROR("Robot.LocalizeToObject.FailedAddingVisionOnlyPoseToHistory", "\n");
          return lastResult;
        }
      }
      
      // If the robot's world origin is about to change by virtue of being localized
      // to existingObject, rejigger things so anything seen while the robot was
      // rooted to this world origin will get updated to be w.r.t. the new origin.
      if(_worldOrigin != &existingObject->GetPose().FindOrigin())
      {
        PRINT_NAMED_INFO("Robot.LocalizeToObject.RejiggeringOrigins",
                         "Robot %d's current world origin is %s, about to "
                         "localize to world origin %s.",
                         GetID(),
                         _worldOrigin->GetName().c_str(),
                         existingObject->GetPose().FindOrigin().GetName().c_str());
        
        // Store the current origin we are about to change so that we can
        // find objects that are using it below
        const Pose3d* oldOrigin = _worldOrigin;
        
        // Update the origin to which _worldOrigin currently points to contain
        // the transformation from its current pose to what is about to be the
        // robot's new origin.
        _worldOrigin->SetRotation(GetPose().GetRotation());
        _worldOrigin->SetTranslation(GetPose().GetTranslation());
        _worldOrigin->Invert();
        _worldOrigin->PreComposeWith(robotPoseWrtOrigin);
        _worldOrigin->SetParent(&robotPoseWrtObject.FindOrigin());
        _worldOrigin->SetName("RejiggeredOrigin");
        
        assert(_worldOrigin->IsOrigin() == false);
        
        // Now that the previous origin is hooked up to the new one (which is
        // now the old one's parent), point the worldOrigin at the new one.
        _worldOrigin = const_cast<Pose3d*>(_worldOrigin->GetParent()); // TODO: Avoid const cast?
        
        // Now we need to go through all objects whose poses have been adjusted
        // by this origin switch and notify the outside world of the change.
        _blockWorld.UpdateObjectOrigins(oldOrigin, _worldOrigin);
        
      } // if(_worldOrigin != &existingObject->GetPose().FindOrigin())
      
      
      if(nullptr != posePtr)
      {
        // Update the computed historical pose as well so that subsequent block
        // pose updates use obsMarkers whose camera's parent pose is correct.
        // Note again that we store the pose w.r.t. the origin in history.
        // TODO: Should SetPose() do the flattening w.r.t. origin?
        posePtr->SetPose(GetPoseFrameID(), robotPoseWrtOrigin, liftAngle, liftAngle);
      }

      
      // Compute the new "current" pose from history which uses the
      // past vision-based "ground truth" pose we just computed.
      assert(&existingObject->GetPose().FindOrigin() == _worldOrigin);
      assert(_worldOrigin != nullptr);
      if(UpdateCurrPoseFromHistory(*_worldOrigin) == false) {
        PRINT_NAMED_ERROR("Robot.LocalizeToObject.FailedUpdateCurrPoseFromHistory", "");
        return RESULT_FAIL;
      }
      
      // Mark the robot as now being localized to this object
      // NOTE: this should be _after_ calling AddVisionOnlyPoseToHistory, since
      //    that function checks whether the robot is already localized
      lastResult = SetLocalizedTo(existingObject);
      if(RESULT_OK != lastResult) {
        PRINT_NAMED_ERROR("Robot.LocalizeToObject.SetLocalizedToFail", "");
        return lastResult;
      }
      
      // Overly-verbose. Use for debugging localization issues
      /*
       PRINT_NAMED_INFO("Robot.LocalizeToObject",
                        "Using %s object %d to localize robot %d at (%.3f,%.3f,%.3f), %.1fdeg@(%.2f,%.2f,%.2f), frameID=%d\n",
                        ObjectTypeToString(existingObject->GetType()),
                        existingObject->GetID().GetValue(), GetID(),
                        GetPose().GetTranslation().x(),
                        GetPose().GetTranslation().y(),
                        GetPose().GetTranslation().z(),
                        GetPose().GetRotationAngle<'Z'>().getDegrees(),
                        GetPose().GetRotationAxis().x(),
                        GetPose().GetRotationAxis().y(),
                        GetPose().GetRotationAxis().z(),
                        GetPoseFrameID());
      */
      
      // Send the ground truth pose that was computed instead of the new current
      // pose and let the robot deal with updating its current pose based on the
      // history that it keeps.
      SendAbsLocalizationUpdate();
      
      return RESULT_OK;
    } // LocalizeToObject()
    
    
    Result Robot::LocalizeToMat(const MatPiece* matSeen, MatPiece* existingMatPiece)
    {
      Result lastResult;
      
      if(matSeen == nullptr) {
        PRINT_NAMED_ERROR("Robot.LocalizeToMat.MatSeenNullPointer", "\n");
        return RESULT_FAIL;
      } else if(existingMatPiece == nullptr) {
        PRINT_NAMED_ERROR("Robot.LocalizeToMat.ExistingMatPieceNullPointer", "\n");
        return RESULT_FAIL;
      }
      
      /* Useful for Debug:
      PRINT_NAMED_INFO("Robot.LocalizeToMat.MatSeenChain",
                       "%s\n", matSeen->GetPose().GetNamedPathToOrigin(true).c_str());
      
      PRINT_NAMED_INFO("Robot.LocalizeToMat.ExistingMatChain",
                       "%s\n", existingMatPiece->GetPose().GetNamedPathToOrigin(true).c_str());
      */
      
      // Get computed RobotPoseStamp at the time the mat was observed.
      RobotPoseStamp* posePtr = nullptr;
      if ((lastResult = GetComputedPoseAt(matSeen->GetLastObservedTime(), &posePtr)) != RESULT_OK) {
        PRINT_NAMED_ERROR("Robot.LocalizeToMat.CouldNotFindHistoricalPose", "Time %d\n", matSeen->GetLastObservedTime());
        return lastResult;
      }
      
      // The computed historical pose is always stored w.r.t. the robot's world
      // origin and parent chains are lost. Re-connect here so that GetWithRespectTo
      // will work correctly
      Pose3d robotPoseAtObsTime = posePtr->GetPose();
      robotPoseAtObsTime.SetParent(_worldOrigin);
      
      /*
       // Get computed Robot pose at the time the mat was observed (note that this
       // also makes the pose have the robot's current world origin as its parent
       Pose3d robotPoseAtObsTime;
       if(robot->GetComputedPoseAt(matSeen->GetLastObservedTime(), robotPoseAtObsTime) != RESULT_OK) {
       PRINT_NAMED_ERROR("BlockWorld.UpdateRobotPose.CouldNotComputeHistoricalPose", "Time %d\n", matSeen->GetLastObservedTime());
       return false;
       }
       */
      
      // Get the pose of the robot with respect to the observed mat piece
      Pose3d robotPoseWrtMat;
      if(robotPoseAtObsTime.GetWithRespectTo(matSeen->GetPose(), robotPoseWrtMat) == false) {
        PRINT_NAMED_ERROR("Robot.LocalizeToMat.MatPoseOriginMisMatch",
                          "Could not get RobotPoseStamp w.r.t. matPose.\n");
        return RESULT_FAIL;
      }
      
      // Make the computed robot pose use the existing mat piece as its parent
      robotPoseWrtMat.SetParent(&existingMatPiece->GetPose());
      //robotPoseWrtMat.SetName(std::string("Robot_") + std::to_string(robot->GetID()));
      
      // Don't snap to horizontal or discrete Z levels when we see a mat marker
      // while on a ramp
      if(IsOnRamp() == false)
      {
        // If there is any significant rotation, make sure that it is roughly
        // around the Z axis
        Radians rotAngle;
        Vec3f rotAxis;
        robotPoseWrtMat.GetRotationVector().GetAngleAndAxis(rotAngle, rotAxis);

        if(std::abs(rotAngle.ToFloat()) > DEG_TO_RAD(5) && !AreUnitVectorsAligned(rotAxis, Z_AXIS_3D(), DEG_TO_RAD(15))) {
          PRINT_NAMED_WARNING("Robot.LocalizeToMat.OutOfPlaneRotation",
                              "Refusing to localize to %s because "
                              "Robot %d's Z axis would not be well aligned with the world Z axis. "
                              "(angle=%.1fdeg, axis=(%.3f,%.3f,%.3f)\n",
                              ObjectTypeToString(existingMatPiece->GetType()), GetID(),
                              rotAngle.getDegrees(), rotAxis.x(), rotAxis.y(), rotAxis.z());
          return RESULT_FAIL;
        }
        
        // Snap to purely horizontal rotation and surface of the mat
        if(existingMatPiece->IsPoseOn(robotPoseWrtMat, 0, 10.f)) {
          Vec3f robotPoseWrtMat_trans = robotPoseWrtMat.GetTranslation();
          robotPoseWrtMat_trans.z() = existingMatPiece->GetDrivingSurfaceHeight();
          robotPoseWrtMat.SetTranslation(robotPoseWrtMat_trans);
        }
        robotPoseWrtMat.SetRotation( robotPoseWrtMat.GetRotationAngle<'Z'>(), Z_AXIS_3D() );
        
      } // if robot is on ramp
      
      if(!_localizedToFixedObject && !existingMatPiece->IsMoveable()) {
        // If we have not yet seen a fixed mat, and this is a fixed mat, rejigger
        // the origins so that we use it as the world origin
        PRINT_NAMED_INFO("Robot.LocalizeToMat.LocalizingToFirstFixedMat",
                         "Localizing robot %d to fixed %s mat for the first time.\n",
                         GetID(), ObjectTypeToString(existingMatPiece->GetType()));
        
        if((lastResult = UpdateWorldOrigin(robotPoseWrtMat)) != RESULT_OK) {
          PRINT_NAMED_ERROR("Robot.LocalizeToMat.SetPoseOriginFailure",
                            "Failed to update robot %d's pose origin when (re-)localizing it.\n", GetID());
          return lastResult;
        }
        
        _localizedToFixedObject = true;
      }
      else if(IsLocalized() == false) {
        // If the robot is not yet localized, it is about to be, so we need to
        // update pose origins so that anything it has seen so far becomes rooted
        // to this mat's origin (whether mat is fixed or not)
        PRINT_NAMED_INFO("Robot.LocalizeToMat.LocalizingRobotFirstTime",
                         "Localizing robot %d for the first time (to %s mat).\n",
                         GetID(), ObjectTypeToString(existingMatPiece->GetType()));
        
        if((lastResult = UpdateWorldOrigin(robotPoseWrtMat)) != RESULT_OK) {
          PRINT_NAMED_ERROR("Robot.LocalizeToMat.SetPoseOriginFailure",
                            "Failed to update robot %d's pose origin when (re-)localizing it.\n", GetID());
          return lastResult;
        }
        
        if(!existingMatPiece->IsMoveable()) {
          // If this also happens to be a fixed mat, then we have now localized
          // to a fixed mat
          _localizedToFixedObject = true;
        }
      }
      
      /*
      // Don't snap to horizontal or discrete Z levels when we see a mat marker
      // while on a ramp
      if(IsOnRamp() == false)
      {
        // If there is any significant rotation, make sure that it is roughly
        // around the Z axis
        Radians rotAngle;
        Vec3f rotAxis;
        robotPoseWrtMat.GetRotationVector().GetAngleAndAxis(rotAngle, rotAxis);
        const float dotProduct = DotProduct(rotAxis, Z_AXIS_3D());
        const float dotProductThreshold = 0.0152f; // 1.f - std::cos(DEG_TO_RAD(10)); // within 10 degrees
        if(!NEAR(rotAngle.ToFloat(), 0, DEG_TO_RAD(10)) && !NEAR(std::abs(dotProduct), 1.f, dotProductThreshold)) {
          PRINT_NAMED_WARNING("BlockWorld.UpdateRobotPose.RobotNotOnHorizontalPlane",
                              "Robot's Z axis is not well aligned with the world Z axis. "
                              "(angle=%.1fdeg, axis=(%.3f,%.3f,%.3f)\n",
                              rotAngle.getDegrees(), rotAxis.x(), rotAxis.y(), rotAxis.z());
        }
        
        // Snap to purely horizontal rotation and surface of the mat
        if(existingMatPiece->IsPoseOn(robotPoseWrtMat, 0, 10.f)) {
          Vec3f robotPoseWrtMat_trans = robotPoseWrtMat.GetTranslation();
          robotPoseWrtMat_trans.z() = existingMatPiece->GetDrivingSurfaceHeight();
          robotPoseWrtMat.SetTranslation(robotPoseWrtMat_trans);
        }
        robotPoseWrtMat.SetRotation( robotPoseWrtMat.GetRotationAngle<'Z'>(), Z_AXIS_3D() );
        
      } // if robot is on ramp
      */
      
      // Add the new vision-based pose to the robot's history. Note that we use
      // the pose w.r.t. the origin for storing poses in history.
      //RobotPoseStamp p(robot->GetPoseFrameID(), robotPoseWrtMat.GetWithRespectToOrigin(), posePtr->GetHeadAngle(), posePtr->GetLiftAngle());
      Pose3d robotPoseWrtOrigin = robotPoseWrtMat.GetWithRespectToOrigin();
      
      if((lastResult = AddVisionOnlyPoseToHistory(existingMatPiece->GetLastObservedTime(),
                                                  robotPoseWrtOrigin.GetTranslation().x(),
                                                  robotPoseWrtOrigin.GetTranslation().y(),
                                                  robotPoseWrtOrigin.GetTranslation().z(),
                                                  robotPoseWrtOrigin.GetRotationAngle<'Z'>().ToFloat(),
                                                  posePtr->GetHeadAngle(),
                                                  posePtr->GetLiftAngle())) != RESULT_OK)
      {
        PRINT_NAMED_ERROR("Robot.LocalizeToMat.FailedAddingVisionOnlyPoseToHistory", "\n");
        return lastResult;
      }
      
      
      // Update the computed historical pose as well so that subsequent block
      // pose updates use obsMarkers whose camera's parent pose is correct.
      // Note again that we store the pose w.r.t. the origin in history.
      // TODO: Should SetPose() do the flattening w.r.t. origin?
      posePtr->SetPose(GetPoseFrameID(), robotPoseWrtOrigin, posePtr->GetHeadAngle(), posePtr->GetLiftAngle());
      
      // Compute the new "current" pose from history which uses the
      // past vision-based "ground truth" pose we just computed.
      if(UpdateCurrPoseFromHistory(existingMatPiece->GetPose()) == false) {
        PRINT_NAMED_ERROR("Robot.LocalizeToMat.FailedUpdateCurrPoseFromHistory", "\n");
        return RESULT_FAIL;
      }
      
      // Mark the robot as now being localized to this mat
      // NOTE: this should be _after_ calling AddVisionOnlyPoseToHistory, since
      //    that function checks whether the robot is already localized
      lastResult = SetLocalizedTo(existingMatPiece);
      if(RESULT_OK != lastResult) {
        PRINT_NAMED_ERROR("Robot.LocalizeToMat.SetLocalizedToFail", "\n");
        return lastResult;
      }
      
      // Overly-verbose. Use for debugging localization issues
      /*
      PRINT_INFO("Using %s mat %d to localize robot %d at (%.3f,%.3f,%.3f), %.1fdeg@(%.2f,%.2f,%.2f)\n",
                 existingMatPiece->GetType().GetName().c_str(),
                 existingMatPiece->GetID().GetValue(), GetID(),
                 GetPose().GetTranslation().x(),
                 GetPose().GetTranslation().y(),
                 GetPose().GetTranslation().z(),
                 GetPose().GetRotationAngle<'Z'>().getDegrees(),
                 GetPose().GetRotationAxis().x(),
                 GetPose().GetRotationAxis().y(),
                 GetPose().GetRotationAxis().z());
      */
      
      // Send the ground truth pose that was computed instead of the new current
      // pose and let the robot deal with updating its current pose based on the
      // history that it keeps.
      SendAbsLocalizationUpdate();
      
      return RESULT_OK;
      
    } // LocalizeToMat()
    
    
    // Clears the path that the robot is executing which also stops the robot
    Result Robot::ClearPath()
    {
      VizManager::getInstance()->ErasePath(_ID);
      _pdo->ClearPath();
      return SendMessage(RobotInterface::EngineToRobot(RobotInterface::ClearPath(0)));
    }
    
    // Sends a path to the robot to be immediately executed
    Result Robot::ExecutePath(const Planning::Path& path, const bool useManualSpeed)
    {
      Result lastResult = RESULT_FAIL;
      
      if (path.GetNumSegments() == 0) {
        PRINT_NAMED_WARNING("Robot.ExecutePath.EmptyPath", "\n");
        lastResult = RESULT_OK;
      } else {
        
        // TODO: Clear currently executing path or write to buffered path?
        lastResult = ClearPath();
        if(lastResult == RESULT_OK) {
          ++_lastSentPathID;
          _pdo->SetPath(path);
          _usingManualPathSpeed = useManualSpeed;
          lastResult = SendExecutePath(path, useManualSpeed);
        }
        
        // Visualize path if robot has just started traversing it.
        VizManager::getInstance()->DrawPath(_ID, path, NamedColors::EXECUTED_PATH);
        
      }
      
      return lastResult;
    }
  
    
    Result Robot::SetOnRamp(bool t)
    {
      if(t == _onRamp) {
        // Nothing to do
        return RESULT_OK;
      }
      
      // We are either transition onto or off of a ramp
      
      Ramp* ramp = dynamic_cast<Ramp*>(_blockWorld.GetObjectByIDandFamily(_rampID, ObjectFamily::Ramp));
      if(ramp == nullptr) {
        PRINT_NAMED_ERROR("Robot.SetOnRamp.NoRampWithID",
                          "Robot %d is transitioning on/off of a ramp, but Ramp object with ID=%d not found in the world.\n",
                          _ID, _rampID.GetValue());
        return RESULT_FAIL;
      }
      
      assert(_rampDirection == Ramp::ASCENDING || _rampDirection == Ramp::DESCENDING);
      
      const bool transitioningOnto = (t == true);
      
      if(transitioningOnto) {
        // Record start (x,y) position coming from robot so basestation can
        // compute actual (x,y,z) position from upcoming odometry updates
        // coming from robot (which do not take slope of ramp into account)
        _rampStartPosition = {{_pose.GetTranslation().x(), _pose.GetTranslation().y()}};
        _rampStartHeight   = _pose.GetTranslation().z();
        
        PRINT_NAMED_INFO("Robot.SetOnRamp.TransitionOntoRamp",
                         "Robot %d transitioning onto ramp %d, using start (%.1f,%.1f,%.1f)\n",
                         _ID, ramp->GetID().GetValue(), _rampStartPosition.x(), _rampStartPosition.y(), _rampStartHeight);
        
      } else {
        // Just do an absolute pose update, setting the robot's position to
        // where we "know" he should be when he finishes ascending or
        // descending the ramp
        switch(_rampDirection)
        {
          case Ramp::ASCENDING:
            SetPose(ramp->GetPostAscentPose(WHEEL_BASE_MM).GetWithRespectToOrigin());
            break;
            
          case Ramp::DESCENDING:
            SetPose(ramp->GetPostDescentPose(WHEEL_BASE_MM).GetWithRespectToOrigin());
            break;
            
          default:
            PRINT_NAMED_ERROR("Robot.SetOnRamp.UnexpectedRampDirection",
                              "When transitioning on/off ramp, expecting the ramp direction to be either "
                              "ASCENDING or DESCENDING, not %d.\n", _rampDirection);
            return RESULT_FAIL;
        }
        
        _rampDirection = Ramp::UNKNOWN;
        
        const TimeStamp_t timeStamp = _poseHistory->GetNewestTimeStamp();
        
        PRINT_NAMED_INFO("Robot.SetOnRamp.TransitionOffRamp",
                         "Robot %d transitioning off of ramp %d, at (%.1f,%.1f,%.1f) @ %.1fdeg, timeStamp = %d\n",
                         _ID, ramp->GetID().GetValue(),
                         _pose.GetTranslation().x(), _pose.GetTranslation().y(), _pose.GetTranslation().z(),
                         _pose.GetRotationAngle<'Z'>().getDegrees(),
                         timeStamp);
        
        // We are creating a new pose frame at the top of the ramp
        //IncrementPoseFrameID();
        ++_frameId;
        Result lastResult = SendAbsLocalizationUpdate(_pose,
                                                      timeStamp,
                                                      _frameId);
        if(lastResult != RESULT_OK) {
          PRINT_NAMED_ERROR("Robot.SetOnRamp.SendAbsLocUpdateFailed",
                            "Robot %d failed to send absolute localization update.\n", _ID);
          return lastResult;
        }

      } // if/else transitioning onto ramp
      
      _onRamp = t;
      
      return RESULT_OK;
      
    } // SetOnPose()
    
    Result Robot::DockWithObject(const ObjectID objectID,
                                 const Vision::KnownMarker* marker,
                                 const Vision::KnownMarker* marker2,
                                 const DockAction dockAction,
                                 const f32 placementOffsetX_mm,
                                 const f32 placementOffsetY_mm,
                                 const f32 placementOffsetAngle_rad,
                                 const bool useManualSpeed)
    {
      return DockWithObject(objectID,
                            marker,
                            marker2,
                            dockAction,
                            0, 0, u8_MAX,
                            placementOffsetX_mm, placementOffsetY_mm, placementOffsetAngle_rad,
                            useManualSpeed);
    }
    
    Result Robot::DockWithObject(const ObjectID objectID,
                                 const Vision::KnownMarker* marker,
                                 const Vision::KnownMarker* marker2,
                                 const DockAction dockAction,
                                 const u16 image_pixel_x,
                                 const u16 image_pixel_y,
                                 const u8 pixel_radius,
                                 const f32 placementOffsetX_mm,
                                 const f32 placementOffsetY_mm,
                                 const f32 placementOffsetAngle_rad,
                                 const bool useManualSpeed)
    {
      ActionableObject* object = dynamic_cast<ActionableObject*>(_blockWorld.GetObjectByID(objectID));
      if(object == nullptr) {
        PRINT_NAMED_ERROR("Robot.DockWithObject.ObjectDoesNotExist",
          "Object with ID=%d no longer exists for docking.", objectID.GetValue());
        return RESULT_FAIL;
      }
      
      CORETECH_ASSERT(marker != nullptr);
      
      // Need to store these so that when we receive notice from the physical
      // robot that it has picked up an object we can transition the docking
      // object to being carried, using PickUpDockObject()
      _dockObjectID = objectID;
      _dockMarker   = marker;
      
      // Dock marker has to be a child of the dock block
      if(marker->GetPose().GetParent() != &object->GetPose()) {
        PRINT_NAMED_ERROR("Robot.DockWithObject.MarkerNotOnObject",
                          "Specified dock marker must be a child of the specified dock object.\n");
        return RESULT_FAIL;
      }

      // Mark as dirty so that the robot no longer localizes to this object
      object->SetPoseState(Anki::Vision::ObservableObject::PoseState::Dirty);
      
      _usingManualPathSpeed = useManualSpeed;
      _lastPickOrPlaceSucceeded = false;
      
      // Sends a message to the robot to dock with the specified marker
      // that it should currently be seeing. If pixel_radius == u8_MAX,
      // the marker can be seen anywhere in the image (same as above function), otherwise the
      // marker's center must be seen at the specified image coordinates
      // with pixel_radius pixels.
      Result sendResult = SendRobotMessage<::Anki::Cozmo::DockWithObject>(0.0f, dockAction, useManualSpeed);
      
      
      if(sendResult == RESULT_OK) {
        
        // When we are "docking" with a ramp or crossing a bridge, we
        // don't want to worry about the X angle being large (since we
        // _expect_ it to be large, since the markers are facing upward).
        const bool checkAngleX = !(dockAction == DockAction::DA_RAMP_ASCEND  ||
                                   dockAction == DockAction::DA_RAMP_DESCEND ||
                                   dockAction == DockAction::DA_CROSS_BRIDGE);
        
        // Tell the VisionSystem to start tracking this marker:
        _visionComponent.SetMarkerToTrack(marker->GetCode(), marker->GetSize(),
                                          image_pixel_x, image_pixel_y, checkAngleX,
                                          placementOffsetX_mm, placementOffsetY_mm,
                                          placementOffsetAngle_rad);
      }
      
      return sendResult;
    }
    
    
    const std::set<ObjectID> Robot::GetCarryingObjects() const
    {
      std::set<ObjectID> objects;
      if (_carryingObjectID.IsSet()) {
        objects.insert(_carryingObjectID);
      }
      if (_carryingObjectOnTopID.IsSet()) {
        objects.insert(_carryingObjectOnTopID);
      }
      return objects;
    }
    
    void Robot::SetCarryingObject(ObjectID carryObjectID)
    {
      ObservableObject* object = _blockWorld.GetObjectByID(carryObjectID);
      if(object == nullptr) {
        PRINT_NAMED_ERROR("Robot.SetCarryingObject",
          "Object %d no longer exists in the world. Can't set it as robot's carried object.", carryObjectID.GetValue());
      } else {
        ActionableObject* carriedObject = dynamic_cast<ActionableObject*>(object);
        if(carriedObject == nullptr) {
          // This really should not happen
          PRINT_NAMED_ERROR("Robot.SetCarryingObject",
            "Object %d could not be cast as an ActionableObject, so cannot mark it as carried.", carryObjectID.GetValue());
        } else {
          if(carriedObject->IsBeingCarried()) {
            PRINT_NAMED_WARNING("Robot.SetCarryingObject",
              "Robot %d is about to mark object %d as carried but that object already thinks it is being carried.",
              GetID(), carryObjectID.GetValue());
          }
          carriedObject->SetBeingCarried(true);
          _carryingObjectID = carryObjectID;
          
          // Don't remain localized to an object if we are now carrying it
          if(_carryingObjectID == GetLocalizedTo())
          {
            // Note that the robot may still remaing localized (based on its
            // odometry), but just not *to an object*
            SetLocalizedTo(nullptr);
          } // if(_carryingObjectID == GetLocalizedTo())
          
          // Tell the robot it's carrying something
          // TODO: This is probably not the right way/place to do this (should we pass in carryObjectOnTopID?)
          if(_carryingObjectOnTopID.IsSet()) {
            SendSetCarryState(CarryState::CARRY_2_BLOCK);
          } else {
            SendSetCarryState(CarryState::CARRY_1_BLOCK);
          }
        } // if/else (carriedObject == nullptr)
      }
    }
    
    void Robot::UnSetCarryingObjects()
    {
      std::set<ObjectID> carriedObjectIDs = GetCarryingObjects();
      for (auto& objID : carriedObjectIDs) {
        ObservableObject* object = _blockWorld.GetObjectByID(objID);
        if(object == nullptr) {
          PRINT_NAMED_ERROR("Robot.UnSetCarryingObjects",
                            "Object %d robot %d thought it was carrying no longer exists in the world.\n",
                            objID.GetValue(), GetID());
        } else {
          ActionableObject* carriedObject = dynamic_cast<ActionableObject*>(object);
          if(carriedObject == nullptr) {
            // This really should not happen
            PRINT_NAMED_ERROR("Robot.UnSetCarryingObjects",
                              "Carried object %d could not be cast as an ActionableObject.\n",
                              objID.GetValue());
          } else if(carriedObject->IsBeingCarried() == false) {
            PRINT_NAMED_WARNING("Robot.UnSetCarryingObjects",
                                "Robot %d thinks it is carrying object %d but that object "
                                "does not think it is being carried.\n", GetID(), objID.GetValue());
            
          } else {
            carriedObject->SetBeingCarried(false);
          }
        }
      }
      
      // Tell the robot it's not carrying anything
      if (_carryingObjectID.IsSet()) {
        SendSetCarryState(CarryState::CARRY_NONE);
      }

      // Even if the above failed, still mark the robot's carry ID as unset
      _carryingObjectID.UnSet();
      _carryingObjectOnTopID.UnSet();
    }
    
    Result Robot::SetObjectAsAttachedToLift(const ObjectID& objectID, const Vision::KnownMarker* objectMarker)
    {
      if(!objectID.IsSet()) {
        PRINT_NAMED_ERROR("Robot.PickUpDockObject.ObjectIDNotSet",
                          "No docking object ID set, but told to pick one up.\n");
        return RESULT_FAIL;
      }
      
      if(objectMarker == nullptr) {
        PRINT_NAMED_ERROR("Robot.PickUpDockObject.NoDockMarkerSet",
                          "No docking marker set, but told to pick up object.\n");
        return RESULT_FAIL;
      }
      
      if(IsCarryingObject()) {
        PRINT_NAMED_ERROR("Robot.PickUpDockObject.AlreadyCarryingObject",
                          "Already carrying an object, but told to pick one up.\n");
        return RESULT_FAIL;
      }
      
      ActionableObject* object = dynamic_cast<ActionableObject*>(_blockWorld.GetObjectByID(objectID));
      if(object == nullptr) {
        PRINT_NAMED_ERROR("Robot.PickUpDockObject.ObjectDoesNotExist",
                          "Dock object with ID=%d no longer exists for picking up.\n", objectID.GetValue());
        return RESULT_FAIL;
      }
      
      // Base the object's pose relative to the lift on how far away the dock
      // marker is from the center of the block
      // TODO: compute the height adjustment per object or at least use values from cozmoConfig.h
      Pose3d objectPoseWrtLiftPose;
      if(object->GetPose().GetWithRespectTo(_liftPose, objectPoseWrtLiftPose) == false) {
        PRINT_NAMED_ERROR("Robot.PickUpDockObject.ObjectAndLiftPoseHaveDifferentOrigins",
                          "Object robot is picking up and robot's lift must share a common origin.\n");
        return RESULT_FAIL;
      }
      
      objectPoseWrtLiftPose.SetTranslation({{objectMarker->GetPose().GetTranslation().Length() +
        LIFT_FRONT_WRT_WRIST_JOINT, 0.f, -12.5f}});
      
      // make part of the lift's pose chain so the object will now be relative to
      // the lift and move with the robot
      objectPoseWrtLiftPose.SetParent(&_liftPose);
      

      // If we know there's an object on top of the object we are picking up,
      // mark it as being carried too
      // TODO: Do we need to be able to handle non-actionable objects on top of actionable ones?

      const f32 STACKED_HEIGHT_TOL_MM = 15.f; // TODO: make this a parameter somewhere
      ObservableObject* objectOnTop = _blockWorld.FindObjectOnTopOf(*object, STACKED_HEIGHT_TOL_MM);
      if(objectOnTop != nullptr) {
        ActionableObject* actionObjectOnTop = dynamic_cast<ActionableObject*>(objectOnTop);
        if(actionObjectOnTop != nullptr) {
          Pose3d onTopPoseWrtCarriedPose;
          if(actionObjectOnTop->GetPose().GetWithRespectTo(object->GetPose(), onTopPoseWrtCarriedPose) == false)
          {
            PRINT_NAMED_WARNING("Robot.SetObjectAsAttachedToLift",
                                "Found object on top of carried object, but could not get its "
                                "pose w.r.t. the carried object.\n");
          } else {
            PRINT_NAMED_INFO("Robot.SetObjectAsAttachedToLift",
                             "Setting object %d on top of carried object as also being carried.\n",
                             actionObjectOnTop->GetID().GetValue());
            onTopPoseWrtCarriedPose.SetParent(&object->GetPose());
            actionObjectOnTop->SetPose(onTopPoseWrtCarriedPose);
            _carryingObjectOnTopID = actionObjectOnTop->GetID();
            actionObjectOnTop->SetBeingCarried(true);
          }
        }
      } else {
        _carryingObjectOnTopID.UnSet();
      }
      
      SetCarryingObject(objectID); // also marks the object as carried
      _carryingMarker   = objectMarker;

      // Don't actually change the object's pose until we've checked for objects on top
      object->SetPose(objectPoseWrtLiftPose);

      return RESULT_OK;
      
    } // AttachObjectToLift()
    
    
    Result Robot::SetCarriedObjectAsUnattached()
    {
      if(IsCarryingObject() == false) {
        PRINT_NAMED_WARNING("Robot.SetCarriedObjectAsUnattached.CarryingObjectNotSpecified",
                            "Robot not carrying object, but told to place one. (Possibly actually rolling or balancing or popping a wheelie.\n");
        return RESULT_FAIL;
      }
      
      ActionableObject* object = dynamic_cast<ActionableObject*>(_blockWorld.GetObjectByID(_carryingObjectID));
      
      if(object == nullptr)
      {
        // This really should not happen.  How can a object being carried get deleted?
        PRINT_NAMED_ERROR("Robot.SetCarriedObjectAsUnattached.CarryingObjectDoesNotExist",
                          "Carrying object with ID=%d no longer exists.\n", _carryingObjectID.GetValue());
        return RESULT_FAIL;
      }
     
      Pose3d placedPose;
      if(object->GetPose().GetWithRespectTo(_pose.FindOrigin(), placedPose) == false) {
        PRINT_NAMED_ERROR("Robot.SetCarriedObjectAsUnattached.OriginMisMatch",
                          "Could not get carrying object's pose relative to robot's origin.\n");
        return RESULT_FAIL;
      }
      object->SetPose(placedPose);
      
      PRINT_NAMED_INFO("Robot.SetCarriedObjectAsUnattached.ObjectPlaced",
                       "Robot %d successfully placed object %d at (%.2f, %.2f, %.2f).\n",
                       _ID, object->GetID().GetValue(),
                       object->GetPose().GetTranslation().x(),
                       object->GetPose().GetTranslation().y(),
                       object->GetPose().GetTranslation().z());

      UnSetCarryingObjects(); // also sets carried objects as not being carried anymore
      _carryingMarker = nullptr;
      
      if(_carryingObjectOnTopID.IsSet()) {
        ActionableObject* objectOnTop = dynamic_cast<ActionableObject*>(_blockWorld.GetObjectByID(_carryingObjectOnTopID));
        if(objectOnTop == nullptr)
        {
          // This really should not happen.  How can a object being carried get deleted?
          PRINT_NAMED_ERROR("Robot.SetCarriedObjectAsUnattached",
                            "Object on top of carrying object with ID=%d no longer exists.\n",
                            _carryingObjectOnTopID.GetValue());
          return RESULT_FAIL;
        }
        
        Pose3d placedPoseOnTop;
        if(objectOnTop->GetPose().GetWithRespectTo(_pose.FindOrigin(), placedPoseOnTop) == false) {
          PRINT_NAMED_ERROR("Robot.SetCarriedObjectAsUnattached.OriginMisMatch",
                            "Could not get carrying object's pose relative to robot's origin.\n");
          return RESULT_FAIL;
          
        }
        objectOnTop->SetPose(placedPoseOnTop);
        objectOnTop->SetBeingCarried(false);
        _carryingObjectOnTopID.UnSet();
        PRINT_NAMED_INFO("Robot.SetCarriedObjectAsUnattached", "Updated object %d on top of carried object.\n",
                         objectOnTop->GetID().GetValue());
      }
      
      return RESULT_OK;
      
    } // UnattachCarriedObject()
    
    // ============ Messaging ================
    
    Result Robot::SendMessage(const RobotInterface::EngineToRobot& msg, bool reliable, bool hot) const
    {
      Result sendResult = _msgHandler->SendMessage(_ID, msg, reliable, hot);
      if(sendResult != RESULT_OK) {
        PRINT_NAMED_ERROR("Robot.SendMessage", "Robot %d failed to send a message.", _ID);
      }
      return sendResult;
    }
      
    // Sync time with physical robot and trigger it robot to send back camera calibration
    Result Robot::SendSyncTime() const
    {

      Result result = SendMessage(RobotInterface::EngineToRobot(
        RobotInterface::SyncTime(_ID, BaseStationTimer::getInstance()->GetCurrentTimeStamp())));
      
      if(result == RESULT_OK) {
        result = SendMessage(RobotInterface::EngineToRobot(
          RobotInterface::ImageRequest(ImageSendMode::Stream, ImageResolution::CVGA)));
        
        // Reset pose on connect
        PRINT_NAMED_INFO("Robot.SendSyncTime", "Setting pose to (0,0,0)");
        Pose3d zeroPose(0, Z_AXIS_3D(), {0,0,0});
        return SendAbsLocalizationUpdate(zeroPose, 0, GetPoseFrameID());
      } else {
        PRINT_NAMED_WARNING("Robot.SendSyncTime.FailedToSend","");
      }
      
      return result;
    }
    
    // Sends a path to the robot to be immediately executed
    Result Robot::SendExecutePath(const Planning::Path& path, const bool useManualSpeed) const
    {
      // Send start path execution message
      PRINT_NAMED_INFO("Robot::SendExecutePath", "sending start execution message (pathID = %d, manualSpeed == %d)", _lastSentPathID, useManualSpeed);
      return SendMessage(RobotInterface::EngineToRobot(RobotInterface::ExecutePath(_lastSentPathID, useManualSpeed)));
    }
    
    Result Robot::SendAbsLocalizationUpdate(const Pose3d&        pose,
                                            const TimeStamp_t&   t,
                                            const PoseFrameID_t& frameId) const
    {
      return SendMessage(RobotInterface::EngineToRobot(
        RobotInterface::AbsoluteLocalizationUpdate(
          t,
          frameId,
          pose.GetTranslation().x(),
          pose.GetTranslation().y(),
          pose.GetRotation().GetAngleAroundZaxis().ToFloat()
        )));
    }
    
    Result Robot::SendAbsLocalizationUpdate() const
    {
      // Look in history for the last vis pose and send it.
      TimeStamp_t t;
      RobotPoseStamp p;
      if (_poseHistory->GetLatestVisionOnlyPose(t, p) == RESULT_FAIL) {
        PRINT_NAMED_WARNING("Robot.SendAbsLocUpdate.NoVizPoseFound", "");
        return RESULT_FAIL;
      }

      return SendAbsLocalizationUpdate(p.GetPose().GetWithRespectToOrigin(), t, p.GetFrameId());
    }
    
    Result Robot::SendHeadAngleUpdate() const
    {
      return SendMessage(RobotInterface::EngineToRobot(
        RobotInterface::HeadAngleUpdate(_currentHeadAngle)));
    }

    Result Robot::SendIMURequest(const u32 length_ms) const
    {
      return SendRobotMessage<RobotInterface::ImuRequest>(length_ms);
    }

    Result Robot::SendEnablePickupParalysis(const bool enable) const
    {
      return SendRobotMessage<RobotInterface::EnablePickupParalysis>(enable);
    }
    
    void Robot::SetSaveStateMode(const SaveMode_t mode)
    {
      _stateSaveMode = mode;
    }

      
    void Robot::SetSaveImageMode(const SaveMode_t mode)
    {
      _imageSaveMode = mode;
    }
    
    Result Robot::ProcessImage(const Vision::ImageRGB& image)
    {
      Result lastResult = RESULT_OK;
      
      if (_imageSaveMode != SAVE_OFF) {
        
        // Make sure image capture folder exists
        std::string imageCaptureDir = _dataPlatform->pathToResource(Util::Data::Scope::Cache, AnkiUtil::kP_IMG_CAPTURE_DIR);
        if (!Util::FileUtils::CreateDirectory(imageCaptureDir, false, true)) {
          PRINT_NAMED_WARNING("Robot.ProcessImage.CreateDirFailed","%s",imageCaptureDir.c_str());
        }
        
        // Write image to file (recompressing as jpeg again!)
        static u32 imgCounter = 0;
        char imgFilename[256];
        std::vector<int> compression_params;
        compression_params.push_back(CV_IMWRITE_JPEG_QUALITY);
        compression_params.push_back(90);
        sprintf(imgFilename, "%s/cozmo%d_%dms_%d.jpg", imageCaptureDir.c_str(), GetID(), image.GetTimestamp(), imgCounter++);
        imwrite(imgFilename, image.get_CvMat_(), compression_params);
        
        if (_imageSaveMode == SAVE_ONE_SHOT) {
          _imageSaveMode = SAVE_OFF;
        }
      }
      
      // Compute framerate
      if (_lastImgTimeStamp > 0) {
        const f32 imgFramerateAvgCoeff = 0.25f;
        _imgFramePeriod = _imgFramePeriod * (1.f-imgFramerateAvgCoeff) + (image.GetTimestamp() - _lastImgTimeStamp) * imgFramerateAvgCoeff;
      }
      _lastImgTimeStamp = image.GetTimestamp();
      
      const f32 imgProcrateAvgCoeff = 0.9f;
      _imgProcPeriod = (_imgProcPeriod * (1.f-imgProcrateAvgCoeff) +
                        _visionComponent.GetProcessingPeriod() * imgProcrateAvgCoeff);
      
      _visionComponent.SetNextImage(image, *this);
      
      return lastResult;
    }
    
    /*
    const Pose3d Robot::ProxDetectTransform[] = { Pose3d(0, Z_AXIS_3D(), Vec3f(50, 25, 0)),
                                                  Pose3d(0, Z_AXIS_3D(), Vec3f(50, 0, 0)),
                                                  Pose3d(0, Z_AXIS_3D(), Vec3f(50, -25, 0)) };
    */


    Quad2f Robot::GetBoundingQuadXY(const f32 padding_mm) const
    {
      return GetBoundingQuadXY(_pose, padding_mm);
    }
    
    Quad2f Robot::GetBoundingQuadXY(const Pose3d& atPose, const f32 padding_mm) const
    {
      const RotationMatrix2d R(atPose.GetRotation().GetAngleAroundZaxis());

      static const Quad2f CanonicalBoundingBoxXY(
        (Point2f){{ROBOT_BOUNDING_X_FRONT, -0.5f*ROBOT_BOUNDING_Y}},
        {{ROBOT_BOUNDING_X_FRONT,  0.5f*ROBOT_BOUNDING_Y}},
        {{ROBOT_BOUNDING_X_FRONT - ROBOT_BOUNDING_X, -0.5f*ROBOT_BOUNDING_Y}},
        {{ROBOT_BOUNDING_X_FRONT - ROBOT_BOUNDING_X,  0.5f*ROBOT_BOUNDING_Y}});

      Quad2f boundingQuad(CanonicalBoundingBoxXY);
      if(padding_mm != 0.f) {
        Quad2f paddingQuad((const Point2f){{ padding_mm, -padding_mm}},
                           {{ padding_mm,  padding_mm}},
                           {{-padding_mm, -padding_mm}},
                           {{-padding_mm,  padding_mm}});
        boundingQuad += paddingQuad;
      }
      
      using namespace Quad;
      for(CornerName iCorner = FirstCorner; iCorner < NumCorners; ++iCorner) {
        // Rotate to given pose
        boundingQuad[iCorner] = R * boundingQuad[iCorner];
      }
      
      // Re-center
      Point2f center(atPose.GetTranslation().x(), atPose.GetTranslation().y());
      boundingQuad += center;
      
      return boundingQuad;
      
    } // GetBoundingBoxXY()
    
  
    
    
    f32 Robot::GetHeight() const
    {
      return std::max(ROBOT_BOUNDING_Z, GetLiftHeight() + LIFT_HEIGHT_ABOVE_GRIPPER);
    }
    
    f32 Robot::GetLiftHeight() const
    {
      return (std::sin(GetLiftAngle()) * LIFT_ARM_LENGTH) + LIFT_BASE_POSITION[2] + LIFT_FORK_HEIGHT_REL_TO_ARM_END;
    }
    
    Result Robot::RequestIMU(const u32 length_ms) const
    {
      return SendIMURequest(length_ms);
    }
    
    
    // ============ Pose history ===============
    
    Result Robot::AddRawOdomPoseToHistory(const TimeStamp_t t,
                                          const PoseFrameID_t frameID,
                                          const f32 pose_x, const f32 pose_y, const f32 pose_z,
                                          const f32 pose_angle,
                                          const f32 head_angle,
                                          const f32 lift_angle)
    {
      return _poseHistory->AddRawOdomPose(t, frameID, pose_x, pose_y, pose_z, pose_angle, head_angle, lift_angle);
    }
    
    
    Result Robot::UpdateWorldOrigin(Pose3d& newPoseWrtNewOrigin)
    {
      // Reverse the connection between origin and robot, and connect the new
      // reversed connection
      //CORETECH_ASSERT(p.GetPose().GetParent() == _poseOrigin);
      //Pose3d originWrtRobot = _pose.GetInverse();
      //originWrtRobot.SetParent(&newPoseOrigin);
      
      // TODO: get rid of nasty const_cast somehow
      Pose3d* newOrigin = const_cast<Pose3d*>(newPoseWrtNewOrigin.GetParent());
      newOrigin->SetParent(nullptr);
      
      // TODO: We should only be doing this (modifying what _worldOrigin points to) when it is one of the placeHolder poseOrigins, not if it is a mat!
      std::string origName(_worldOrigin->GetName());
      *_worldOrigin = _pose.GetInverse();
      _worldOrigin->SetParent(&newPoseWrtNewOrigin);
      
      
      // Connect the old origin's pose to the same root the robot now has.
      // It is no longer the robot's origin, but for any of its children,
      // it is now in the right coordinates.
      if(_worldOrigin->GetWithRespectTo(*newOrigin, *_worldOrigin) == false) {
        PRINT_NAMED_ERROR("Robot.UpdateWorldOrigin.NewLocalizationOriginProblem",
                          "Could not get pose origin w.r.t. new origin pose.\n");
        return RESULT_FAIL;
      }
      
      //_worldOrigin->PreComposeWith(*newOrigin);
      
      // Preserve the old world origin's name, despite updates above
      _worldOrigin->SetName(origName);
      
      // Now make the robot's world origin point to the new origin
      _worldOrigin = newOrigin;
      
      newOrigin->SetRotation(0, Z_AXIS_3D());
      newOrigin->SetTranslation({{0,0,0}});
      
      // Now make the robot's origin point to the new origin
      // TODO: avoid the icky const_cast here...
      _worldOrigin = const_cast<Pose3d*>(newPoseWrtNewOrigin.GetParent());

      _robotWorldOriginChangedSignal.emit(GetID());
      
      return RESULT_OK;
      
    } // UpdateWorldOrigin()
    
    
    Result Robot::AddVisionOnlyPoseToHistory(const TimeStamp_t t,
                                             const f32 pose_x, const f32 pose_y, const f32 pose_z,
                                             const f32 pose_angle,
                                             const f32 head_angle,
                                             const f32 lift_angle)
    {      
      // We have a new ("ground truth") key frame. Increment the pose frame!
      //IncrementPoseFrameID();
      ++_frameId;
      
      return _poseHistory->AddVisionOnlyPose(t, _frameId,
                                            pose_x, pose_y, pose_z,
                                            pose_angle,
                                            head_angle,
                                            lift_angle);
    }

    Result Robot::ComputeAndInsertPoseIntoHistory(const TimeStamp_t t_request,
                                                  TimeStamp_t& t, RobotPoseStamp** p,
                                                  HistPoseKey* key,
                                                  bool withInterpolation)
    {
      return _poseHistory->ComputeAndInsertPoseAt(t_request, t, p, key, withInterpolation);
    }

    Result Robot::GetVisionOnlyPoseAt(const TimeStamp_t t_request, RobotPoseStamp** p)
    {
      return _poseHistory->GetVisionOnlyPoseAt(t_request, p);
    }

    Result Robot::GetComputedPoseAt(const TimeStamp_t t_request, Pose3d& pose) const
    {
      const RobotPoseStamp* poseStamp;
      Result lastResult = GetComputedPoseAt(t_request, &poseStamp);
      if(lastResult == RESULT_OK) {
        // Grab the pose stored in the pose stamp we just found, and hook up
        // its parent to the robot's current world origin (since pose history
        // doesn't keep track of pose parent chains)
        pose = poseStamp->GetPose();
        pose.SetParent(_worldOrigin);
      }
      return lastResult;
    }
    
    Result Robot::GetComputedPoseAt(const TimeStamp_t t_request, const RobotPoseStamp** p, HistPoseKey* key) const
    {
      return _poseHistory->GetComputedPoseAt(t_request, p, key);
    }

    Result Robot::GetComputedPoseAt(const TimeStamp_t t_request, RobotPoseStamp** p, HistPoseKey* key)
    {
      return _poseHistory->GetComputedPoseAt(t_request, p, key);
    }

    TimeStamp_t Robot::GetLastMsgTimestamp() const
    {
      return _poseHistory->GetNewestTimeStamp();
    }
    
    bool Robot::IsValidPoseKey(const HistPoseKey key) const
    {
      return _poseHistory->IsValidPoseKey(key);
    }
    
    bool Robot::UpdateCurrPoseFromHistory(const Pose3d& wrtParent)
    {
      bool poseUpdated = false;
      
      TimeStamp_t t;
      RobotPoseStamp p;
      if (_poseHistory->ComputePoseAt(_poseHistory->GetNewestTimeStamp(), t, p) == RESULT_OK) {
        if (p.GetFrameId() == GetPoseFrameID()) {
          
          // Grab a copy of the pose from history, which has been flattened (i.e.,
          // made with respect to whatever its origin was when it was stored).
          // We just assume for now that is the same as the _current_ world origin
          // (bad assumption? or will differing frame IDs help us?), and make that
          // chaining connection so that we can get the pose w.r.t. the requested
          // parent.
          Pose3d histPoseWrtCurrentWorld(p.GetPose());
          histPoseWrtCurrentWorld.SetParent(&wrtParent.FindOrigin());
          
          Pose3d newPose;
          if((histPoseWrtCurrentWorld.GetWithRespectTo(wrtParent, newPose))==false) {
            PRINT_NAMED_ERROR("Robot.UpdateCurrPoseFromHistory.GetWrtParentFailed",
                              "Could not update robot %d's current pose from history w.r.t. specified pose %s.",
                              _ID, wrtParent.GetName().c_str());
          } else {
            SetPose(newPose);
            poseUpdated = true;
          }
           
        }
      }
      
      return poseUpdated;
    }
    

    void Robot::SetBackpackLights(const std::array<u32,(size_t)LEDId::NUM_BACKPACK_LEDS>& onColor,
                                  const std::array<u32,(size_t)LEDId::NUM_BACKPACK_LEDS>& offColor,
                                  const std::array<u32,(size_t)LEDId::NUM_BACKPACK_LEDS>& onPeriod_ms,
                                  const std::array<u32,(size_t)LEDId::NUM_BACKPACK_LEDS>& offPeriod_ms,
                                  const std::array<u32,(size_t)LEDId::NUM_BACKPACK_LEDS>& transitionOnPeriod_ms,
                                  const std::array<u32,(size_t)LEDId::NUM_BACKPACK_LEDS>& transitionOffPeriod_ms)
    {
      ASSERT_NAMED((int)LEDId::NUM_BACKPACK_LEDS == 5, "Robot.wrong.number.of.backpack.ligths");
      std::array<Anki::Cozmo::LightState, 5> lights;
      for (int i = 0; i < (int)LEDId::NUM_BACKPACK_LEDS; ++i){
        lights[i].onColor = onColor[i];
        lights[i].offColor = offColor[i];
        lights[i].onPeriod_ms = onPeriod_ms[i];
        lights[i].offPeriod_ms = offPeriod_ms[i];
        lights[i].transitionOnPeriod_ms = transitionOnPeriod_ms[i];
        lights[i].transitionOffPeriod_ms = transitionOffPeriod_ms[i];
      }

      SendMessage(RobotInterface::EngineToRobot(RobotInterface::BackpackLights(lights)));
    }
    
    ObservableObject* Robot::GetActiveObject(const ObjectID     objectID,
                                             const ObjectFamily inFamily)
    {
      ObservableObject* object = nullptr;
      const char* familyStr = nullptr;
      if(inFamily == ObjectFamily::Unknown) {
        object = GetBlockWorld().GetObjectByID(objectID);
        familyStr = EnumToString(inFamily);
      } else {
        object = GetBlockWorld().GetObjectByIDandFamily(objectID, inFamily);
        familyStr = "any";
      }
      
      if(object == nullptr) {
        PRINT_NAMED_ERROR("Robot.GetActiveObject",
                          "Object %d does not exist in %s family.",
                          objectID.GetValue(), EnumToString(inFamily));
        return nullptr;
      }
      
      if(!object->IsActive()) {
        PRINT_NAMED_ERROR("Robot.GetActiveObject",
                          "Object %d does not appear to be an active object.",
                          objectID.GetValue());
        return nullptr;
      }
      
      if(object->GetIdentityState() != ActiveIdentityState::Identified) {
        PRINT_NAMED_ERROR("Robot.GetActiveObject",
                          "Object %d is active but has not been identified.",
                          objectID.GetValue());
        return nullptr;
      }
      
      return object;
    } // GetActiveObject()
    
    ObservableObject* Robot::GetActiveObjectByActiveID(const s32 activeID, const ObjectFamily inFamily)
    {
      for(auto objectsByType : GetBlockWorld().GetAllExistingObjects())
      {
        if(inFamily == ObjectFamily::Unknown || inFamily == objectsByType.first)
        {
          for(auto objectsByID : objectsByType.second)
          {
            for(auto objectWithID : objectsByID.second)
            {
              ObservableObject* object = objectWithID.second;
              if(object->IsActive() && object->GetActiveID() == activeID)
              {
                return object;
              }
            }
          }
        } // if(inFamily == ObjectFamily::Unknown || inFamily == objectsByFamily.first)
      } // for each family
      
      return nullptr;
    } // GetActiveObjectByActiveID()
    
    
    Result Robot::SetObjectLights(const ObjectID& objectID,
                                  const WhichCubeLEDs whichLEDs,
                                  const u32 onColor, const u32 offColor,
                                  const u32 onPeriod_ms, const u32 offPeriod_ms,
                                  const u32 transitionOnPeriod_ms, const u32 transitionOffPeriod_ms,
                                  const bool turnOffUnspecifiedLEDs,
                                  const MakeRelativeMode makeRelative,
                                  const Point2f& relativeToPoint)
    {
      ActiveCube* activeCube = dynamic_cast<ActiveCube*>(GetActiveObject(objectID, ObjectFamily::LightCube));
      if(activeCube == nullptr) {
        PRINT_NAMED_ERROR("Robot.SetObjectLights", "Null active object pointer.");
        return RESULT_FAIL_INVALID_OBJECT;
      } else {
        
        // NOTE: if make relative mode is "off", this call doesn't do anything:
        const WhichCubeLEDs rotatedWhichLEDs = activeCube->MakeWhichLEDsRelativeToXY(whichLEDs,
                                                                                      relativeToPoint,
                                                                                      makeRelative);
        
        activeCube->SetLEDs(rotatedWhichLEDs, onColor, offColor, onPeriod_ms, offPeriod_ms,
                            transitionOnPeriod_ms, transitionOffPeriod_ms,
                            turnOffUnspecifiedLEDs);
        
        std::array<Anki::Cozmo::LightState, 4> lights;
        ASSERT_NAMED((int)ActiveObjectConstants::NUM_CUBE_LEDS == 4, "Robot.wrong.number.of.cube.ligths");
        for (int i = 0; i < (int)ActiveObjectConstants::NUM_CUBE_LEDS; ++i){
          const ActiveCube::LEDstate& ledState = activeCube->GetLEDState(i);
          lights[i].onColor = ledState.onColor;
          lights[i].offColor = ledState.offColor;
          lights[i].onPeriod_ms = ledState.onPeriod_ms;
          lights[i].offPeriod_ms = ledState.offPeriod_ms;
          lights[i].transitionOnPeriod_ms = ledState.transitionOnPeriod_ms;
          lights[i].transitionOffPeriod_ms = ledState.transitionOffPeriod_ms;
        }
        return SendMessage(RobotInterface::EngineToRobot(CubeLights(lights, (uint32_t)activeCube->GetActiveID())));
      }
    }
      
    Result Robot::SetObjectLights(const ObjectID& objectID,
                                  const std::array<u32,(size_t)ActiveObjectConstants::NUM_CUBE_LEDS>& onColor,
                                  const std::array<u32,(size_t)ActiveObjectConstants::NUM_CUBE_LEDS>& offColor,
                                  const std::array<u32,(size_t)ActiveObjectConstants::NUM_CUBE_LEDS>& onPeriod_ms,
                                  const std::array<u32,(size_t)ActiveObjectConstants::NUM_CUBE_LEDS>& offPeriod_ms,
                                  const std::array<u32,(size_t)ActiveObjectConstants::NUM_CUBE_LEDS>& transitionOnPeriod_ms,
                                  const std::array<u32,(size_t)ActiveObjectConstants::NUM_CUBE_LEDS>& transitionOffPeriod_ms,
                                  const MakeRelativeMode makeRelative,
                                  const Point2f& relativeToPoint)
    {
      ActiveCube* activeCube = dynamic_cast<ActiveCube*>(GetActiveObject(objectID, ObjectFamily::LightCube));
      if(activeCube == nullptr) {
        PRINT_NAMED_ERROR("Robot.SetObjectLights", "Null active object pointer.\n");
        return RESULT_FAIL_INVALID_OBJECT;
      } else {
        
        activeCube->SetLEDs(onColor, offColor, onPeriod_ms, offPeriod_ms, transitionOnPeriod_ms, transitionOffPeriod_ms);

        // NOTE: if make relative mode is "off", this call doesn't do anything:
        activeCube->MakeStateRelativeToXY(relativeToPoint, makeRelative);
        
        std::array<Anki::Cozmo::LightState, 4> lights;
        ASSERT_NAMED((int)ActiveObjectConstants::NUM_CUBE_LEDS == 4, "Robot.wrong.number.of.cube.ligths");
        for (int i = 0; i < (int)ActiveObjectConstants::NUM_CUBE_LEDS; ++i){
          lights[i].onColor = onColor[i];
          lights[i].offColor = offColor[i];
          lights[i].onPeriod_ms = onPeriod_ms[i];
          lights[i].offPeriod_ms = offPeriod_ms[i];
          lights[i].transitionOnPeriod_ms = transitionOnPeriod_ms[i];
          lights[i].transitionOffPeriod_ms = transitionOffPeriod_ms[i];
        }

        return SendMessage(RobotInterface::EngineToRobot(CubeLights(lights, (uint32_t)activeCube->GetActiveID())));
      }

    }
      
    Robot::ReactionCallbackIter Robot::AddReactionCallback(const Vision::Marker::Code code, ReactionCallback callback)
    {
      //CoreTechPrint("_reactionCallbacks size = %lu\n", _reactionCallbacks.size());
      
      _reactionCallbacks[code].emplace_front(callback);
      
      return _reactionCallbacks[code].cbegin();
      
    } // AddReactionCallback()
    
    
    // Remove a preivously-added callback using the iterator returned by
    // AddReactionCallback above.
    void Robot::RemoveReactionCallback(const Vision::Marker::Code code, ReactionCallbackIter callbackToRemove)
    {
      _reactionCallbacks[code].erase(callbackToRemove);
      if(_reactionCallbacks[code].empty()) {
        _reactionCallbacks.erase(code);
      }
    } // RemoveReactionCallback()
    
    
    Result Robot::AbortAll()
    {
      bool anyFailures = false;
      
      _actionList.Cancel();
      
      if(AbortDrivingToPose() != RESULT_OK) {
        anyFailures = true;
      }
      
      if(AbortDocking() != RESULT_OK) {
        anyFailures = true;
      }
      
      if(AbortAnimation() != RESULT_OK) {
        anyFailures = true;
      }
      
      if(anyFailures) {
        return RESULT_FAIL;
      } else {
        return RESULT_OK;
      }
      
    }
      
    Result Robot::AbortDocking()
    {
      return SendAbortDocking();
    }
      
    Result Robot::AbortAnimation()
    {
      _animationStreamer.SetStreamingAnimation("");
      return SendAbortAnimation();
    }
    
    Result Robot::AbortDrivingToPose()
    {
      _selectedPathPlanner->StopPlanning();
      Result ret = ClearPath();
      _numPlansFinished = _numPlansStarted;

      return ret;
    }

    Result Robot::SendAbortAnimation()
    {
      return SendMessage(RobotInterface::EngineToRobot(RobotInterface::AbortAnimation()));
    }
    
    Result Robot::SendAbortDocking()
    {
      return SendMessage(RobotInterface::EngineToRobot(Anki::Cozmo::AbortDocking()));
    }
 
    Result Robot::SendSetCarryState(CarryState state)
    {
      return SendMessage(RobotInterface::EngineToRobot(Anki::Cozmo::CarryState(state)));
    }
      
    Result Robot::SendFlashObjectIDs()
    {
      return SendMessage(RobotInterface::EngineToRobot(FlashObjectIDs()));
    }
     
      /*
    Result Robot::SendSetBlockLights(const u8 blockID,
                                     const std::array<u32,NUM_BLOCK_LEDS>& color,
                                     const std::array<u32,NUM_BLOCK_LEDS>& onPeriod_ms,
                                     const std::array<u32,NUM_BLOCK_LEDS>& offPeriod_ms)
    {
      MessageSetBlockLights m;
      m.blockID = blockID;
      m.color = color;
      m.onPeriod_ms = onPeriod_ms;
      m.offPeriod_ms = offPeriod_ms;

      return _msgHandler->SendMessage(GetID(), m);
    }
       */
      
    Result Robot::SendSetObjectLights(const ObjectID& objectID, const u32 onColor, const u32 offColor,
                                      const u32 onPeriod_ms, const u32 offPeriod_ms)
    {
      PRINT_NAMED_ERROR("Robot.SendSetObjectLights", "Deprecated.\n");
      return RESULT_FAIL;
      /*
      // Need to determing the blockID (meaning its internal "active" ID) from the
      // objectID known to the robot / UI
      Vision::ObservableObject* object = _blockWorld.GetObjectByIDandFamily(objectID, ObjectFamily::ACTIVE_BLOCKS);
      if(!object->IsActive()) {
        PRINT_NAMED_ERROR("Robot.SendSetObjectLights",
                          "Object %d does not appear to be an active object.\n", objectID.GetValue());
        return RESULT_FAIL;
      }
      
      if(!object->IsIdentified()) {
        PRINT_NAMED_ERROR("Robot.SendSetObjectLights",
                          "Object %d is active but has not been identified.\n", objectID.GetValue());
        return RESULT_FAIL;
      }
      
      // TODO: Get rid of the need for reinterpret_cast here (add virtual GetActiveID() to ObsObject?)
      ActiveCube* activeCube = reinterpret_cast<ActiveCube*>(object);
      if(activeCube == nullptr) {
        PRINT_NAMED_ERROR("Robot.SendSetObjectLights",
                          "Object %d could not be cast to an ActiveCube.\n", objectID.GetValue());
        return RESULT_FAIL;
      }
      
      activeCube->SetLEDs(ActiveCube::WhichCubeLEDs::ALL, color, onPeriod_ms, offPeriod_ms);
      
      return SendSetObjectLights(activeCube);
      */
    } // SendSetObjectLights()
      
    Result Robot::SendSetObjectLights(const ActiveCube* activeCube)
    {
      if(activeCube == nullptr) {
        PRINT_NAMED_ERROR("Robot.SendSetObjectLights", "Null active object pointer provided.\n");
        return RESULT_FAIL_INVALID_OBJECT;
      }
      std::array<Anki::Cozmo::LightState, 4> lights;
      ASSERT_NAMED((int)ActiveObjectConstants::NUM_CUBE_LEDS == 4, "Robot.wrong.number.of.cube.ligths");
      for (int i = 0; i < (int)ActiveObjectConstants::NUM_CUBE_LEDS; ++i){
        const ActiveCube::LEDstate& ledState = activeCube->GetLEDState(i);
        lights[i].onColor = ledState.onColor;
        lights[i].offColor = ledState.offColor;
        lights[i].onPeriod_ms = ledState.onPeriod_ms;
        lights[i].offPeriod_ms = ledState.offPeriod_ms;
        lights[i].transitionOnPeriod_ms = ledState.transitionOnPeriod_ms;
        lights[i].transitionOffPeriod_ms = ledState.transitionOffPeriod_ms;
      }
      return SendMessage(RobotInterface::EngineToRobot(CubeLights(lights, (uint32_t)activeCube->GetActiveID())));
    }
      
      
    void Robot::ComputeDriveCenterPose(const Pose3d &robotPose, Pose3d &driveCenterPose) const
    {
      MoveRobotPoseForward(robotPose, GetDriveCenterOffset(), driveCenterPose);
    }
      
    void Robot::ComputeOriginPose(const Pose3d &driveCenterPose, Pose3d &robotPose) const
    {
      MoveRobotPoseForward(driveCenterPose, -GetDriveCenterOffset(), robotPose);
    }

    void Robot::MoveRobotPoseForward(const Pose3d &startPose, f32 distance, Pose3d &movedPose) {
      movedPose = startPose;
      f32 angle = startPose.GetRotationAngle<'Z'>().ToFloat();
      Vec3f trans;
      trans.x() = startPose.GetTranslation().x() + distance * cosf(angle);
      trans.y() = startPose.GetTranslation().y() + distance * sinf(angle);
      movedPose.SetTranslation(trans);
    }
      
    f32 Robot::GetDriveCenterOffset() const {
      f32 driveCenterOffset = DRIVE_CENTER_OFFSET;
      if (IsCarryingObject()) {
        driveCenterOffset = 0;
      }
      return driveCenterOffset;
    }
    
    bool Robot::Broadcast(ExternalInterface::MessageEngineToGame&& event)
    {
      if(HasExternalInterface()) {
        GetExternalInterface()->Broadcast(event);
        return true;
      } else {
        return false;
      }
    }
  } // namespace Cozmo
} // namespace Anki<|MERGE_RESOLUTION|>--- conflicted
+++ resolved
@@ -1405,12 +1405,12 @@
       return _animationStreamer.GetStreamingAnimationName();
     }
     
-<<<<<<< HEAD
     void Robot::SetRobotAudioClient( Audio::RobotAudioClient* audioClient )
     {
       _audioClient = audioClient;
       _animationStreamer.SetAudioClient( _audioClient );
-=======
+    }
+
     void Robot::ShiftEyes(f32 xPix, f32 yPix, TimeStamp_t duration_ms)
     {
       PRINT_NAMED_INFO("Robot.ShiftEyes", "Shifting eyes by (%.1f,%.1f) pixels", xPix, yPix);
@@ -1425,7 +1425,6 @@
       faceTrack.AddKeyFrame(std::move(kf));
       
       _animationStreamer.AddFaceLayer(std::move(faceTrack));
->>>>>>> 74f7f360
     }
     
     Result Robot::PlaySound(const std::string& soundName, u8 numLoops, u8 volume)
