--- conflicted
+++ resolved
@@ -105,13 +105,9 @@
     , _animationStreamer(_cannedAnimations)
     , _numAnimationBytesPlayed(0)
     , _numAnimationBytesStreamed(0)
-<<<<<<< HEAD
-    , _imageDeChunker(*(new Vision::ImageDeChunker()))
     , _animationTag(0)
     , _emotionMgr(*this)
-=======
     , _imageDeChunker(*(new ImageDeChunker()))
->>>>>>> 148614ca
     {
       _poseHistory = new RobotPoseHistory();
       PRINT_NAMED_INFO("Robot.Robot", "Created");
@@ -340,8 +336,6 @@
       
       SetPickedUp((bool)( msg.status & (uint16_t)RobotStatusFlag::IS_PICKED_UP ));
       
-      _numAnimationBytesPlayed = msg.numAnimBytesPlayed;
-      _animationTag = msg.animTag;
       _battVoltage = (f32)msg.battVolt10x * 0.1f;
       _isMoving = static_cast<bool>(msg.status & (uint16_t)RobotStatusFlag::IS_MOVING);
       _isHeadMoving = !static_cast<bool>(msg.status & (uint16_t)RobotStatusFlag::HEAD_IN_POS);
@@ -468,13 +462,7 @@
       
       // Engine modifications to state message.
       // TODO: Should this just be a different message? Or one that includes the state message from the robot?
-<<<<<<< HEAD
       RobotState stateMsg(msg);
-      if (_isIdleAnimating) { stateMsg.status |= (uint16_t)RobotStatusFlag::IS_ANIMATING_IDLE; }
-      
-=======
-      MessageRobotState stateMsg(msg);
->>>>>>> master
       
       // Send state to visualizer for displaying
       VizManager::getInstance()->SendRobotState(stateMsg,
@@ -864,26 +852,6 @@
                                                      trackerQuad.bottomRight_x, trackerQuad.bottomRight_y,
                                                      trackerQuad.bottomLeft_x, trackerQuad.bottomLeft_y);
         }
-<<<<<<< HEAD
-
-        {
-          DockingErrorSignal dockingErrorSignal;
-          if (true == _visionProcessor.CheckMailbox(dockingErrorSignal)) {
-
-            // HACK: Robot seems to dock slightly to the right rather consistently
-            if (_isPhysical) {
-              dockingErrorSignal.x_distErr -= DOCKING_LATERAL_OFFSET_HACK;
-            }
-
-            // Visualize docking error signal
-            VizManager::getInstance()->SetDockingError(dockingErrorSignal.x_distErr,
-              dockingErrorSignal.y_horErr,
-              dockingErrorSignal.angleErr);
-
-            // Try to use this for closed-loop control by sending it on to the robot
-            SendMessage(RobotInterface::EngineToRobot(std::move(dockingErrorSignal)));
-          }
-=======
         
         //MessageDockingErrorSignal dockingErrorSignal;
         std::pair<Pose3d, TimeStamp_t> markerPoseWrtCamera;
@@ -912,7 +880,7 @@
           Pose3d markerPoseWrtRobot(markerPoseWrtCamera.first);
           markerPoseWrtRobot.PreComposeWith(histCamera.GetPose());
           
-          MessageDockingErrorSignal dockErrMsg;
+          DockingErrorSignal dockErrMsg;
           dockErrMsg.timestamp = markerPoseWrtCamera.second;
           dockErrMsg.x_distErr = markerPoseWrtRobot.GetTranslation().x();
           dockErrMsg.y_horErr  = markerPoseWrtRobot.GetTranslation().y();
@@ -925,9 +893,7 @@
                                                      dockErrMsg.angleErr);
           
           // Try to use this for closed-loop control by sending it on to the robot
-          SendMessage(dockErrMsg);
-          
->>>>>>> master
+          SendMessage(RobotInterface::EngineToRobot(std::move(dockErrMsg)));
         }
         {
           RobotInterface::PanAndTilt panTiltHead;
@@ -1829,14 +1795,10 @@
     Result Robot::DockWithObject(const ObjectID objectID,
                                  const Vision::KnownMarker* marker,
                                  const Vision::KnownMarker* marker2,
-<<<<<<< HEAD
                                  const DockAction dockAction,
-=======
-                                 const DockAction_t dockAction,
                                  const f32 placementOffsetX_mm,
                                  const f32 placementOffsetY_mm,
                                  const f32 placementOffsetAngle_rad,
->>>>>>> master
                                  const bool useManualSpeed)
     {
       return DockWithObject(objectID,
@@ -1970,12 +1932,6 @@
                             "Object %d robot %d thought it was carrying no longer exists in the world.\n",
                             objID.GetValue(), GetID());
         } else {
-<<<<<<< HEAD
-          carriedObject->SetBeingCarried(false);
-          
-          // Tell the robot it's not carrying anything
-          SendSetCarryState(CarryState::CARRY_NONE);
-=======
           ActionableObject* carriedObject = dynamic_cast<ActionableObject*>(object);
           if(carriedObject == nullptr) {
             // This really should not happen
@@ -1990,13 +1946,12 @@
           } else {
             carriedObject->SetBeingCarried(false);
           }
->>>>>>> master
         }
       }
       
       // Tell the robot it's not carrying anything
       if (_carryingObjectID.IsSet()) {
-        SendSetCarryState(CARRY_NONE);
+        SendSetCarryState(CarryState::CARRY_NONE);
       }
 
       // Even if the above failed, still mark the robot's carry ID as unset
