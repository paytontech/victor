--- conflicted
+++ resolved
@@ -83,11 +83,6 @@
       -1, 0, 0,
        0,-1, 0
     });
-<<<<<<< HEAD
-     */
-    
-    // For tool code reading
-=======
 
     static const float kPitchAngleOnBack_rads = DEG_TO_RAD(74.5f);
     static const float kPitchAngleOnBack_sim_rads = DEG_TO_RAD(96.4f);
@@ -96,7 +91,6 @@
     CONSOLE_VAR(u32, kRobotTimeToConsiderOnBack_ms, "Robot", 300);
   
     /* For tool code reading
->>>>>>> b9f02c93
     // 4-degree look down: (Make sure to update cozmoBot.proto to match!)
     const RotationMatrix3d Robot::_kDefaultHeadCamRotation = RotationMatrix3d({
       0,             -0.0698,    0.9976,
