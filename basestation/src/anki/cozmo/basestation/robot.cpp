
//
//  robot.cpp
//  Products_Cozmo
//
//  Created by Andrew Stein on 8/23/13.
//  Copyright (c) 2013 Anki, Inc. All rights reserved.
//

#include "anki/cozmo/basestation/robot.h"

#include "anki/common/basestation/math/point_impl.h"
#include "anki/common/basestation/math/poseBase_impl.h"
#include "anki/common/basestation/math/poseOriginList.h"
#include "anki/common/basestation/math/quad_impl.h"
#include "anki/common/basestation/math/rect_impl.h"
#include "anki/common/basestation/utils/data/dataPlatform.h"
#include "anki/common/basestation/utils/timer.h"
#include "anki/cozmo/basestation/actions/actionContainers.h"
#include "anki/cozmo/basestation/activeCube.h"
#include "anki/cozmo/basestation/animations/engineAnimationController.h"
#include "anki/cozmo/basestation/ankiEventUtil.h"
#include "anki/cozmo/basestation/audio/robotAudioClient.h"
#include "anki/cozmo/basestation/behaviorManager.h"
#include "anki/cozmo/basestation/behaviorSystem/behaviorChoosers/iBehaviorChooser.h"
#include "anki/cozmo/basestation/behaviors/iBehavior.h"
#include "anki/cozmo/basestation/behaviorSystem/aiComponent.h"
#include "anki/cozmo/basestation/block.h"
#include "anki/cozmo/basestation/blockWorld/blockWorld.h"
#include "anki/cozmo/basestation/blocks/blockFilter.h"
#include "anki/cozmo/basestation/charger.h"
#include "anki/cozmo/basestation/components/blockTapFilterComponent.h"
#include "anki/cozmo/basestation/components/bodyLightComponent.h"
#include "anki/cozmo/basestation/components/cubeLightComponent.h"
#include "anki/cozmo/basestation/components/movementComponent.h"
#include "anki/cozmo/basestation/components/nvStorageComponent.h"
#include "anki/cozmo/basestation/components/progressionUnlockComponent.h"
#include "anki/cozmo/basestation/components/visionComponent.h"
#include "anki/cozmo/basestation/cozmoContext.h"
#include "anki/cozmo/basestation/drivingAnimationHandler.h"
#include "anki/cozmo/basestation/externalInterface/externalInterface.h"
#include "anki/cozmo/basestation/faceAndApproachPlanner.h"
#include "anki/cozmo/basestation/faceWorld.h"
#include "anki/cozmo/basestation/latticePlanner.h"
#include "anki/cozmo/basestation/minimalAnglePlanner.h"
#include "anki/cozmo/basestation/moodSystem/moodManager.h"
#include "anki/cozmo/basestation/objectPoseConfirmer.h"
#include "anki/cozmo/basestation/pathDolerOuter.h"
#include "anki/cozmo/basestation/pathPlanner.h"
#include "anki/cozmo/basestation/petWorld.h"
#include "anki/cozmo/basestation/proceduralFace.h"
#include "anki/cozmo/basestation/ramp.h"
#include "anki/cozmo/basestation/robotDataLoader.h"
#include "anki/cozmo/basestation/robotIdleTimeoutComponent.h"
#include "anki/cozmo/basestation/robotInterface/messageHandler.h"
#include "anki/cozmo/basestation/robotManager.h"
#include "anki/cozmo/basestation/robotPoseHistory.h"
#include "anki/cozmo/basestation/robotToEngineImplMessaging.h"
#include "anki/cozmo/basestation/speedChooser.h"
#include "anki/cozmo/basestation/textToSpeech/textToSpeechComponent.h"
#include "anki/cozmo/basestation/viz/vizManager.h"
#include "anki/cozmo/shared/cozmoConfig.h"
#include "anki/cozmo/shared/cozmoEngineConfig.h"
#include "anki/vision/basestation/visionMarker.h"
#include "clad/externalInterface/messageEngineToGame.h"
#include "clad/robotInterface/messageEngineToRobot.h"
#include "clad/types/activeObjectTypes.h"
#include "clad/types/gameStatusFlag.h"
#include "clad/types/robotStatusAndActions.h"
#include "util/console/consoleInterface.h"
#include "util/cpuProfiler/cpuProfiler.h"
#include "util/fileUtils/fileUtils.h"
#include "util/helpers/ankiDefines.h"
#include "util/helpers/templateHelpers.h"
#include "util/logging/logging.h"
#include "util/transport/reliableConnection.h"

#include "opencv2/calib3d/calib3d.hpp"
#include "opencv2/highgui/highgui.hpp" // For imwrite() in ProcessImage

#include <fstream>
#include <regex>
#include <dirent.h>
#include <sys/stat.h>

#define MAX_DISTANCE_FOR_SHORT_PLANNER 40.0f
#define MAX_DISTANCE_TO_PREDOCK_POSE 20.0f
#define MIN_DISTANCE_FOR_MINANGLE_PLANNER 1.0f

#define BUILD_NEW_ANIMATION_CODE 0

#define IS_STATUS_FLAG_SET(x) ((msg.status & (uint32_t)RobotStatusFlag::x) != 0)

namespace Anki {
namespace Cozmo {

  
/*
// static initializers
const RotationMatrix3d Robot::_kDefaultHeadCamRotation = RotationMatrix3d({
0, 0, 1,
-1, 0, 0,
0,-1, 0
});
*/

CONSOLE_VAR(bool, kDebugPossibleBlockInteraction, "Robot", false);
  
// if false, vision system keeps running while picked up, on side, etc.
CONSOLE_VAR(bool, kUseVisionOnlyWhileOnTreads,    "Robot", false);

// Whether or not to lower the cliff detection threshold on the robot
// whenever a suspicious cliff is encountered.
CONSOLE_VAR(bool, kDoProgressiveThresholdAdjustOnSuspiciousCliff, "Robot", true);
  
////////
// Consts for robot offtreadsState
///////

// timeToConsiderOfftreads is tuned based on the fact that we have to wait half a second from the time the cliff sensor detects
// ground to when the robot state message updates to the fact that it is no longer picked up
static const float kRobotTimeToConsiderOfftreads_ms = 250.0f;
static const float kRobotTimeToConsiderOfftreadsOnBack_ms = kRobotTimeToConsiderOfftreads_ms * 3.0f;

// Laying flat angles
static const float kPitchAngleOntreads_rads = DEG_TO_RAD(0);
static const float kPitchAngleOntreadsTolerence_rads = DEG_TO_RAD(45);

//Constants for on back
static const float kPitchAngleOnBack_rads = DEG_TO_RAD(74.5f);
static const float kPitchAngleOnBack_sim_rads = DEG_TO_RAD(96.4f);
static const float kPitchAngleOnBackTolerance_deg = 15.0f;

//Constants for on side
static const float kOnLeftSide_rawYAccel = -9000.0;
static const float kOnRightSide_rawYAccel = 10500.0;
static const float kOnSideTolerance_rawYAccel =3000.0f;

// On face angles
static const float kPitchAngleOnFacePlantMin_rads = DEG_TO_RAD(110.f);
static const float kPitchAngleOnFacePlantMax_rads = DEG_TO_RAD(-110.f);
static const float kPitchAngleOnFacePlantMin_sim_rads = DEG_TO_RAD(110.f); //This has not been tested
static const float kPitchAngleOnFacePlantMax_sim_rads = DEG_TO_RAD(-110.f); //This has not been tested

// For gyro drift check
static const float kDriftCheckMaxRate_rad_per_sec = DEG_TO_RAD(10.f);
static const float kDriftCheckPeriod_ms = 5000.f;
static const float kDriftCheckGyroZMotionThresh_rad_per_sec = DEG_TO_RAD(1.f);
static const float kDriftCheckMaxAngleChangeRate_rad_per_sec = DEG_TO_RAD(0.1f);

// For tool code reading
// 4-degree look down: (Make sure to update cozmoBot.proto to match!)
const RotationMatrix3d Robot::_kDefaultHeadCamRotation = RotationMatrix3d({
  0,             -0.0698f,   0.9976f,
 -1.0000f,        0,         0,
  0,             -0.9976f,  -0.0698f,
});

  
  
// Minimum value that cliff detection threshold can be dynamically lowered to
static const u32 kCliffSensorMinDetectionThresh = 150;

// Amount by which cliff detection level can be lowered when suspiciously cliff-y floor detected
static const u32 kCliffSensorDetectionThreshStep = 250;

// Number of suspicious cliffs that must be encountered before detection threshold is lowered
static const u32 kCliffSensorSuspiciousCliffCount = 1;

// Size of running window of cliff data for computing running mean/variance in number of RobotState messages (which arrive every 30ms)
static const u32 kCliffSensorRunningStatsWindowSize = 100;
  
// Cliff variance threshold for detecting suspiciously cliffy floor/carpet
static const f32 kCliffSensorSuspiciouslyCliffyFloorThresh = 10000;
  
// The minimum amount by which the cliff data must be above the minimum value observed since stopping
// began in order to be considered a suspicious cliff. (i.e. We might be on crazy carpet)
static const u16 kMinRiseDuringStopForSuspiciousCliff = 15;

Robot::Robot(const RobotID_t robotID, const CozmoContext* context)
  : _context(context)
  , _ID(robotID)
  , _timeSynced(false)
  , _lastMsgTimestamp(0)
  , _blockWorld(new BlockWorld(this))
  , _faceWorld(new FaceWorld(*this))
  , _petWorld(new PetWorld(*this))
  , _behaviorMgr(new BehaviorManager(*this))
  , _audioClient(new Audio::RobotAudioClient(this))
  , _animationStreamer(_context, *_audioClient)
  , _drivingAnimationHandler(new DrivingAnimationHandler(*this))
#if BUILD_NEW_ANIMATION_CODE
  , _animationController(new RobotAnimation::EngineAnimationController(_context, _audioClient.get()))
#endif
  , _actionList(new ActionList())
  , _movementComponent(new MovementComponent(*this))
  , _visionComponent( new VisionComponent(*this, _context))
  , _nvStorageComponent(new NVStorageComponent(*this, _context))
  , _aiComponent(new AIComponent(*this))
  , _textToSpeechComponent(new TextToSpeechComponent(_context))
  , _objectPoseConfirmerPtr(new ObjectPoseConfirmer(*this))
  , _cubeLightComponent(new CubeLightComponent(*this, _context))
  , _bodyLightComponent(new BodyLightComponent(*this, _context))
  , _poseOriginList(new PoseOriginList())
  , _neckPose(0.f,Y_AXIS_3D(),
              {NECK_JOINT_POSITION[0], NECK_JOINT_POSITION[1], NECK_JOINT_POSITION[2]}, &_pose, "RobotNeck")
  , _headCamPose(_kDefaultHeadCamRotation,
                 {HEAD_CAM_POSITION[0], HEAD_CAM_POSITION[1], HEAD_CAM_POSITION[2]}, &_neckPose, "RobotHeadCam")
  , _liftBasePose(0.f, Y_AXIS_3D(),
                  {LIFT_BASE_POSITION[0], LIFT_BASE_POSITION[1], LIFT_BASE_POSITION[2]}, &_pose, "RobotLiftBase")
  , _liftPose(0.f, Y_AXIS_3D(), {LIFT_ARM_LENGTH, 0.f, 0.f}, &_liftBasePose, "RobotLift")
  , _currentHeadAngle(MIN_HEAD_ANGLE)
  , _cliffDetectThreshold(CLIFF_SENSOR_DROP_LEVEL)
  , _gyroDriftReported(false)
  , _driftCheckStartPoseFrameId(0)
  , _driftCheckStartAngle_rad(0)
  , _driftCheckStartGyroZ_rad_per_sec(0)
  , _driftCheckStartTime_ms(0)
  , _driftCheckCumSumGyroZ_rad_per_sec(0)
  , _driftCheckMinGyroZ_rad_per_sec(0)
  , _driftCheckMaxGyroZ_rad_per_sec(0)
  , _driftCheckNumReadings(0)
  , _poseHistory(nullptr)
  , _moodManager(new MoodManager(this))
  , _progressionUnlockComponent(new ProgressionUnlockComponent(*this))
  , _speedChooser(new SpeedChooser(*this))
  , _blockFilter(new BlockFilter(this, context->GetExternalInterface()))
  , _tapFilterComponent(new BlockTapFilterComponent(*this))
  , _lastDiconnectedCheckTime(0)
  , _robotToEngineImplMessaging(new RobotToEngineImplMessaging(this))
  , _robotIdleTimeoutComponent(new RobotIdleTimeoutComponent(*this))
{
  _poseHistory = new RobotPoseHistory();
  PRINT_NAMED_INFO("Robot.Robot", "Created");
      
  _pose.SetName("Robot_" + std::to_string(_ID));
  _driveCenterPose.SetName("RobotDriveCenter_" + std::to_string(_ID));
      
  // Initializes _pose, _poseOrigins, and _worldOrigin:
  Delocalize(false);
  
  // The call to Delocalize() will increment frameID, but we want it to be
  // initialzied to 0, to match the physical robot's initialization
  // It will also add to history so clear it
  // It will also flag that a localization update is needed when it increments the frameID so set the flag
  // to false
  _frameId = 0;
  _poseHistory->Clear();
  _needToSendLocalizationUpdate = false;
  
  // Delocalize will mark isLocalized as false, but we are going to consider
  // the robot localized (by odometry alone) to start, until he gets picked up.
  _isLocalized = true;
  SetLocalizedTo(nullptr);

  _robotToEngineImplMessaging->InitRobotMessageComponent(_context->GetRobotManager()->GetMsgHandler(),robotID, this);
      
  _lastDebugStringHash = 0;
      
  // Read in Mood Manager Json
  if (nullptr != _context->GetDataPlatform())
  {
    _moodManager->Init(_context->GetDataLoader()->GetRobotMoodConfig());
    LoadEmotionEvents();
  }

  // Initialize progression
  if (nullptr != _context->GetDataPlatform())
  {
    Json::Value progressionUnlockConfig;
    std::string jsonFilename = "config/basestation/config/unlock_config.json";
    bool success = _context->GetDataPlatform()->readAsJson(Util::Data::Scope::Resources,
                                                           jsonFilename,
                                                           progressionUnlockConfig);
    if (!success)
    {
      PRINT_NAMED_ERROR("Robot.UnlockConfigJsonNotFound",
                        "Unlock Json config file %s not found.",
                        jsonFilename.c_str());
    }
        
    _progressionUnlockComponent->Init(progressionUnlockConfig);
  }
  else {
    Json::Value empty;
    _progressionUnlockComponent->Init(empty);
  }
      
  // load available behaviors into the behavior factory
  LoadBehaviors();

  _behaviorMgr->InitConfiguration(_context->GetDataLoader()->GetRobotBehaviorConfig());
  _behaviorMgr->InitReactionTriggerMap(_context->GetDataLoader()->GetReactionTriggerMap());
  
  // Setting camera pose according to current head angle.
  // (Not using SetHeadAngle() because _isHeadCalibrated is initially false making the function do nothing.)
  _visionComponent->GetCamera().SetPose(GetCameraPose(_currentHeadAngle));
  
  _pdo = new PathDolerOuter(_context->GetRobotManager()->GetMsgHandler(), robotID);

  if (nullptr != _context->GetDataPlatform()) {
    _longPathPlanner  = new LatticePlanner(this, _context->GetDataPlatform());
  }
  else {
    // For unit tests, or cases where we don't have data, use the short planner in it's place
    PRINT_NAMED_WARNING("Robot.NoDataPlatform.WrongPlanner",
                        "Using short planner as the long planner, since we dont have a data platform");
    _longPathPlanner = new FaceAndApproachPlanner;
  }

  _shortPathPlanner = new FaceAndApproachPlanner;
  _shortMinAnglePathPlanner = new MinimalAnglePlanner;
  _selectedPathPlanner = _longPathPlanner;
  _fallbackPathPlanner = nullptr;
      
  if (nullptr != _context->GetDataPlatform())
  {
    _visionComponent->Init(_context->GetDataLoader()->GetRobotVisionConfig());
  }
      
  // Read all neccessary data off the robot and back it up
  // Potentially duplicates some reads like FaceAlbumData
  _nvStorageComponent->GetRobotDataBackupManager().ReadAllBackupDataFromRobot();

  // initialize AI
  _aiComponent->Init();
      
} // Constructor: Robot
    
Robot::~Robot()
{
  AbortAll();
  
  // This needs to happen before ActionList is destroyed, because otherwise behaviors will try to respond
  // to actions shutting down
  _behaviorMgr.reset();
  
  // Destroy our actionList before things like the path planner, since actions often rely on those.
  // ActionList must be cleared before it is destroyed because pending actions may attempt to make use of the pointer.
  _actionList->Clear();
  _actionList.reset();
      
  // destroy vision component first because its thread might be using things from Robot. This fixes a crash
  // caused by the vision thread using _poseHistory when it was destroyed here
  _visionComponent.reset();
  
  Util::SafeDelete(_poseHistory);
  Util::SafeDelete(_pdo);
  Util::SafeDelete(_longPathPlanner);
  Util::SafeDelete(_shortPathPlanner);
  Util::SafeDelete(_shortMinAnglePathPlanner);
  Util::SafeDelete(_moodManager);
  Util::SafeDelete(_progressionUnlockComponent);
  Util::SafeDelete(_tapFilterComponent);
  Util::SafeDelete(_blockFilter);
  Util::SafeDelete(_drivingAnimationHandler);
  Util::SafeDelete(_speedChooser);

  _selectedPathPlanner = nullptr;
  _fallbackPathPlanner = nullptr;
      
}
    
void Robot::SetOnCharger(bool onCharger)
{
  // If we are being set on a charger, we can update the instance of the charger in the current world to
  // match the robot. If we don't have an instance, we can add an instance now
  if ( onCharger )
  {
    const Pose3d& poseWrtRobot = Charger::GetDockPoseRelativeToRobot(*this);
    
    // find instance in current origin
    BlockWorldFilter filter;
    filter.AddAllowedFamily(ObjectFamily::Charger);
    filter.AddAllowedType(ObjectType::Charger_Basic);
    ObservableObject* chargerInstance = GetBlockWorld().FindLocatedMatchingObject(filter);
    if ( nullptr == chargerInstance )
    {
      // there's currently no located instance, we need to create one.
      ActiveID unconnectedActiveID = ObservableObject::InvalidActiveID;
      FactoryID unconnectedFactoryID = ObservableObject::InvalidFactoryID;
      chargerInstance = GetBlockWorld().CreateActiveObject(ActiveObjectType::OBJECT_CHARGER,
                                                           unconnectedActiveID, unconnectedFactoryID);
      
      // check if there is a connected instance, because we can inherit its IDs (objectID, activeID, factoryID)
      ActiveObject* connectedInstance = GetBlockWorld().FindConnectedActiveMatchingObject(filter);
      if ( nullptr != connectedInstance ) {
        chargerInstance->CopyID(connectedInstance);
        chargerInstance->SetActiveID(connectedInstance->GetActiveID()); // should CopyID be virtual and do this?
        chargerInstance->SetFactoryID(connectedInstance->GetFactoryID());
      }
    }
    
<<<<<<< HEAD
    // pretend the instance we created was an observation. Note that lastObservedTime will be 0 in this case, since
    // that timestamp refers to visual observations only (TODO: maybe that should be more explicit or any
    // observation should set that timestamp)
    GetObjectPoseConfirmer().AddRobotRelativeObservation(chargerInstance, poseWrtRobot, PoseState::Known);
  }
  
  // log events when onCharger status changes
  if (onCharger && !_isOnCharger)
  {
    // offCharger -> onCharger
=======
    // if we are on the charger, we must also be on the charger platform.
    SetOnChargerPlatform(true);
          
>>>>>>> 4421a8c7
    LOG_EVENT("robot.on_charger", "");
    Broadcast(ExternalInterface::MessageEngineToGame(ExternalInterface::ChargerEvent(true)));
  }
  else if (!onCharger && _isOnCharger)
  {
    // onCharger -> offCharger
    LOG_EVENT("robot.off_charger", "");
    Broadcast(ExternalInterface::MessageEngineToGame(ExternalInterface::ChargerEvent(false)));
  }

  // update flag now (note this gets updated after notifying; this might be an issue for listerners)
  _isOnCharger = onCharger;
}

void Robot::SetOnChargerPlatform(bool onPlatform)
{
  const bool shouldBroadcast = _isOnChargerPlatform != onPlatform;
  _isOnChargerPlatform = onPlatform;
  
  if( shouldBroadcast ) {
    Broadcast(
      ExternalInterface::MessageEngineToGame(
        ExternalInterface::RobotOnChargerPlatformEvent(_isOnChargerPlatform))
      );
  }
}
    
void Robot::IncrementSuspiciousCliffCount()
{
  if (_cliffDetectThreshold > kCliffSensorMinDetectionThresh) {
    ++_suspiciousCliffCnt;
    LOG_EVENT("IncrementSuspiciousCliffCount.Count", "%d", _suspiciousCliffCnt);
    if (_suspiciousCliffCnt >= kCliffSensorSuspiciousCliffCount) {
      _cliffDetectThreshold = MAX(_cliffDetectThreshold - kCliffSensorDetectionThreshStep, kCliffSensorMinDetectionThresh);
      LOG_EVENT("IncrementSuspiciousCliffCount.NewThreshold", "%d", _cliffDetectThreshold);
      SendRobotMessage<RobotInterface::SetCliffDetectThreshold>(_cliffDetectThreshold);
      _suspiciousCliffCnt = 0;
    }
  }
}

void Robot::EvaluateCliffSuspiciousnessWhenStopped() {
  if (kDoProgressiveThresholdAdjustOnSuspiciousCliff) {
    _cliffStartTimestamp = GetLastMsgTimestamp();
  }
}
  
// Updates mean and variance of cliff readings observed in last kCliffSensorRunningStatsWindowSize RobotState msgs.
// Based on Welford Algorithm. See http://stackoverflow.com/questions/5147378/rolling-variance-algorithm
void Robot::UpdateCliffRunningStats(const RobotState& msg) {
  
  u16 obs = msg.cliffDataRaw;
  if (GetMoveComponent().AreWheelsMoving() && (GetOffTreadsState() == OffTreadsState::OnTreads) && obs > (_cliffDetectThreshold)) {

    _cliffDataQueue.push_back(obs);
    if (_cliffDataQueue.size() > kCliffSensorRunningStatsWindowSize) {
      // Popping oldest value. Update stats.
      f32 oldestObs = _cliffDataQueue.front();
      _cliffDataQueue.pop_front();
      f32 prevMean = _cliffRunningMean;
      _cliffRunningMean += (obs - oldestObs) / kCliffSensorRunningStatsWindowSize;
      _cliffRunningVar_acc += (obs - prevMean) * (obs - _cliffRunningMean) - (oldestObs - prevMean) * (oldestObs - _cliffRunningMean);
    } else {
      // Queue not full yet. Just update stats
      f32 delta = obs - _cliffRunningMean;
      _cliffRunningMean += delta / _cliffDataQueue.size();
      _cliffRunningVar_acc += delta * (obs - _cliffRunningMean);
    }
    
    // Compute running variance based on number of samples in queue/window
    if (_cliffDataQueue.size() > 1) {
      _cliffRunningVar = _cliffRunningVar_acc / (_cliffDataQueue.size() - 1);
    }
  }
}
  

void Robot::ClearCliffRunningStats() {
  _cliffDataQueue.clear();
  _cliffRunningMean = 0;
  _cliffRunningVar = 0;
  _cliffRunningVar_acc = 0;
}

void Robot::UpdateCliffDetectThreshold() {
  // Check pose history for cliff readings to see if cliff readings went up
  // after stopping indicating a suspicious cliff.
  if (_cliffStartTimestamp > 0) {
    if( !GetMoveComponent().AreWheelsMoving() ) {
      
      auto poseMap = GetPoseHistory()->GetRawPoses();
      u16 minVal = std::numeric_limits<u16>::max();
      for (auto startIt = poseMap.lower_bound(_cliffStartTimestamp); startIt != poseMap.end(); ++startIt) {
        u16 currVal = startIt->second.GetCliffData();
        PRINT_NAMED_DEBUG("Robot.UpdateCliffRunningStats.CliffValueWhileStopping", "%d - %d", startIt->first, currVal);
        
        if (minVal > currVal) {
          minVal = currVal;
        }
        
        // If a cliff reading is ever more than a certain amount above the minimum observed value since
        // it began stopping, the cliff it is reacting to is suspect (probably carpet) so don't bother doing the reaction.
        // Note: This is mostly from testing on the office carpet.
        if (IsFloorSuspiciouslyCliffy() && (currVal > minVal + kMinRiseDuringStopForSuspiciousCliff)) {
          IncrementSuspiciousCliffCount();
        }
      }
      
      _cliffStartTimestamp = 0;
    }
  }
}

  
// The variance of the recent cliff readings is what we use to determine the cliffyness of the floor
bool Robot::IsFloorSuspiciouslyCliffy() const {
  return (_cliffRunningVar > kCliffSensorSuspiciouslyCliffyFloorThresh);
}

  
bool Robot::CheckAndUpdateTreadsState(const RobotState& msg)
{
  if (!IsHeadCalibrated()) {
    return false;
  }
  
  const bool isOfftreads = IS_STATUS_FLAG_SET(IS_PICKED_UP);
  const bool isFalling = IS_STATUS_FLAG_SET(IS_FALLING);
  TimeStamp_t currentTimestamp = BaseStationTimer::getInstance()->GetCurrentTimeStamp();
  
  //////////
  // Check the robot's orientation
  //////////
  
  //// COZMO_UP_RIGHT
  const bool currOntreads = std::abs(GetPitchAngle().ToDouble() - kPitchAngleOntreads_rads) <= kPitchAngleOntreadsTolerence_rads;
  
  //// COZMO_ON_BACK
  const float backAngle = IsPhysical() ? kPitchAngleOnBack_rads : kPitchAngleOnBack_sim_rads;
  const bool currOnBack = std::abs( GetPitchAngle().ToDouble() - backAngle ) <= DEG_TO_RAD( kPitchAngleOnBackTolerance_deg );
  //// COZMO_ON_SIDE
  const float rawY = msg.accel.y;
  const bool onRightSide =  (std::abs(rawY - kOnRightSide_rawYAccel) <= kOnSideTolerance_rawYAccel);
  const bool currOnSide = onRightSide || (std::abs(rawY - kOnLeftSide_rawYAccel) <= kOnSideTolerance_rawYAccel);
  //// COZMO_ON_FACE
  const float facePlantMinAngle = IsPhysical() ? kPitchAngleOnFacePlantMin_rads : kPitchAngleOnFacePlantMin_sim_rads;
  const float facePlantMaxAngle = IsPhysical() ? kPitchAngleOnFacePlantMax_rads : kPitchAngleOnFacePlantMax_sim_rads;
  
  const bool currFacePlant = GetPitchAngle() > facePlantMinAngle || GetPitchAngle() < facePlantMaxAngle;
  
  /////
  // Orientation based state transitions
  ////
  
  if (isFalling) {
    if (_awaitingConfirmationTreadState != OffTreadsState::Falling) {
      _awaitingConfirmationTreadState = OffTreadsState::Falling;
      _timeOffTreadStateChanged_ms = currentTimestamp - kRobotTimeToConsiderOfftreads_ms;
    }
  }
  else if(currOnSide){
    if(_awaitingConfirmationTreadState != OffTreadsState::OnRightSide
       && _awaitingConfirmationTreadState != OffTreadsState::OnLeftSide)
    {
      // Transition to Robot on Side
      if(onRightSide){
        _awaitingConfirmationTreadState = OffTreadsState::OnRightSide;
      }else{
        _awaitingConfirmationTreadState = OffTreadsState::OnLeftSide;
      }
      _timeOffTreadStateChanged_ms = currentTimestamp;
    }
  }
  else if(currFacePlant
          && _awaitingConfirmationTreadState != OffTreadsState::OnFace)
  {
    // Transition to Robot on Face
    _awaitingConfirmationTreadState = OffTreadsState::OnFace;
    _timeOffTreadStateChanged_ms = currentTimestamp;
  }
  else if(currOnBack
          && _awaitingConfirmationTreadState != OffTreadsState::OnBack)
  {
    // Transition to Robot on Back
    _awaitingConfirmationTreadState = OffTreadsState::OnBack;
    // On Back is a special case as it is also an intermediate state for coming from onface -> ontreads. hence we wait a little longer than usual(kRobotTimeToConsiderOfftreads_ms) to check if it's on back.
    _timeOffTreadStateChanged_ms = currentTimestamp + kRobotTimeToConsiderOfftreadsOnBack_ms;
  }
  else if(currOntreads
          && _awaitingConfirmationTreadState != OffTreadsState::InAir
          && _awaitingConfirmationTreadState != OffTreadsState::OnTreads)
  {
    _awaitingConfirmationTreadState = OffTreadsState::InAir;
    _timeOffTreadStateChanged_ms = currentTimestamp;
  }// end if(isFalling)
    
  /////
  // Message based tred state transitions
  ////
  
  // Transition from ontreads to InAir - happens instantly
  if(_awaitingConfirmationTreadState == OffTreadsState::OnTreads && isOfftreads == true) {
    // Robot is being picked up from not being picked up, notify systems
    _awaitingConfirmationTreadState = OffTreadsState::InAir;
    // Allows this to be called instantly
    _timeOffTreadStateChanged_ms = currentTimestamp - kRobotTimeToConsiderOfftreads_ms;
  }
  
  // Transition from inAir to Ontreads
  // there is a delay for the cliff sensor to confirm the robot is no longer picked up
  if (_awaitingConfirmationTreadState != OffTreadsState::OnTreads && isOfftreads != true
      && !currOnBack && !currOnSide && !currFacePlant) {
    _awaitingConfirmationTreadState = OffTreadsState::OnTreads;
    // Allows this to be called instantly
    _timeOffTreadStateChanged_ms = currentTimestamp - kRobotTimeToConsiderOfftreads_ms;
    
    // Check the lift to see if tool changed while we were picked up
    //_actionList->QueueActionNext(new ReadToolCodeAction(*this));
  }
  
  //////////
  // A new tred state has been confirmed
  //////////
  if(_timeOffTreadStateChanged_ms + kRobotTimeToConsiderOfftreads_ms <= currentTimestamp
     && _offTreadsState != _awaitingConfirmationTreadState)
  {
    if(kUseVisionOnlyWhileOnTreads && _offTreadsState == OffTreadsState::OnTreads)
    {
      // Pause vision if we just left treads
      _visionComponent->Pause(true);
    }
    
    // Falling seems worthy of a DAS event
    if (_awaitingConfirmationTreadState == OffTreadsState::Falling) {
      _fallingStartedTime_ms = GetLastMsgTimestamp();
      LOG_EVENT("Robot.CheckAndUpdateTreadsState.FallingStarted",
                        "t=%dms",
                        _fallingStartedTime_ms);
      
      // Stop all actions
      GetActionList().Cancel();
      
    } else if (_offTreadsState == OffTreadsState::Falling) {
      // This is not an exact measurement of fall time since it includes some detection delays on the robot side
      // It may also include kRobotTimeToConsiderOfftreads_ms depending on how the robot lands
      LOG_EVENT("Robot.CheckAndUpdateTreadsState.FallingStopped",
                        "t=%dms, duration=%dms",
                        GetLastMsgTimestamp(), GetLastMsgTimestamp() - _fallingStartedTime_ms);
      _fallingStartedTime_ms = 0;
    }
    
    _offTreadsState = _awaitingConfirmationTreadState;
    Broadcast(ExternalInterface::MessageEngineToGame(ExternalInterface::RobotOffTreadsStateChanged(GetID(), _offTreadsState)));
    PRINT_CH_INFO("RobotState", "Robot.OfftreadsState.TreadStateChanged", "TreadState changed to:%s", EnumToString(_offTreadsState));
    
    // Special case logic for returning to treads
    if(_offTreadsState == OffTreadsState::OnTreads){
      
      if(kUseVisionOnlyWhileOnTreads)
      {
        // Re-enable vision if we've returned to treads
        _visionComponent->Pause(false);
      }
      
      DEV_ASSERT(!IsLocalized(), "Robot should be delocalized when first put back down!");
      
      // If we are not localized and there is nothing else left in the world that
      // we could localize to, then go ahead and mark us as localized (via
      // odometry alone)
      if(false == _blockWorld->AnyRemainingLocalizableObjects()) {
        PRINT_NAMED_INFO("Robot.UpdateOfftreadsState.NoMoreRemainingLocalizableObjects",
                         "Marking previously-unlocalized robot %d as localized to odometry because "
                         "there are no more objects to localize to in the world.", GetID());
        SetLocalizedTo(nullptr); // marks us as localized to odometry only
      }
    }
    else if(IsCarryingObject() &&
            _offTreadsState != OffTreadsState::InAir &&
            _offTreadsState != OffTreadsState::Count)
    {
      // If we're falling or not upright and were carrying something, assume we
      // are no longer carrying that something and don't know where it is anymore
      const bool clearObjects = true; // To mark as Unknown, not just Dirty
      SetCarriedObjectAsUnattached(clearObjects);
    }

    // if the robot was on the charging platform and its state changes it's not on the platform anymore
    if(_offTreadsState != OffTreadsState::OnTreads)
    {
      SetOnChargerPlatform(false);
    }
    
    return true;
  }
  
  return false;
}
    
const Util::RandomGenerator& Robot::GetRNG() const
{
  return *_context->GetRandom();
}

Util::RandomGenerator& Robot::GetRNG()
{
  return *_context->GetRandom();
}

void Robot::Delocalize(bool isCarryingObject)
{
  _isLocalized = false;
  _localizedToID.UnSet();
  _localizedToFixedObject = false;
  _localizedMarkerDistToCameraSq = -1.f;
  
  // Reset cliff threshold
  _suspiciousCliffCnt = 0;
  if (_cliffDetectThreshold != CLIFF_SENSOR_DROP_LEVEL) {
    _cliffDetectThreshold = CLIFF_SENSOR_DROP_LEVEL;
    LOG_EVENT("Robot.Delocalize.RestoringCliffDetectThreshold", "%d", _cliffDetectThreshold);
    SendRobotMessage<RobotInterface::SetCliffDetectThreshold>(_cliffDetectThreshold);
  }
  
  ClearCliffRunningStats();

  // NOTE: no longer doing this here because Delocalize() can be called by
  //  BlockWorld::ClearAllExistingObjects, resulting in a weird loop...
  //_blockWorld.ClearAllExistingObjects();
  
  // TODO rsam:
  // origins are no longer destroyed to prevent children from having to rejigger as cubes do. This however
  // has the problem of leaving zombie origins, and having systems never deleting dead poses that can never
  // be transformed withRespectTo a current origin. The origins growing themselves is not a big problem since
  // they are merely a Pose3d instance. However systems that keep Poses around because they have a valid
  // origin could potentially be a problem. This would have to be profiled to identify those systems, so not
  // really worth adding here a warning for "number of zombies is too big" without actually keeping track
  // of how many children they hold, or for how long. Eg: zombies with no children could auto-delete themselves,
  // but is the cost of bookkeeping bigger than what we are currently losing to zombies? That's the question
  // to profile
      
  // Add a new pose origin to use until the robot gets localized again
  const Pose3d* oldOrigin = _worldOrigin;
  _worldOrigin = new Pose3d();
  PoseOriginID_t originID = _poseOriginList->AddOrigin(_worldOrigin);
  _worldOrigin->SetName("Robot" + std::to_string(_ID) + "_PoseOrigin" + std::to_string(originID));
  
  // Log delocalization, new origin name, and num origins to DAS
  LOG_EVENT("Robot.Delocalize", "Delocalizing robot %d. New origin: %s. NumOrigins=%zu",
            GetID(), _worldOrigin->GetName().c_str(), _poseOriginList->GetSize());
  
  _pose.SetRotation(0, Z_AXIS_3D());
  _pose.SetTranslation({0.f, 0.f, 0.f});
  _pose.SetParent(_worldOrigin);
      
  _driveCenterPose.SetRotation(0, Z_AXIS_3D());
  _driveCenterPose.SetTranslation({0.f, 0.f, 0.f});
  _driveCenterPose.SetParent(_worldOrigin);
  
  // Create a new pose frame so that we can't get pose history entries with the same pose
  // frame that have different origins (Not 100% sure this is totally necessary but seems
  // like the cleaner / safer thing to do.)
  Result res = SetNewPose(_pose);
  if(res != RESULT_OK)
  {
    PRINT_NAMED_WARNING("Robot.Delocalize.SetNewPose", "Failed to set new pose");
  }
  
  if(_timeSynced)
  {
    // Need to update the robot's pose history with our new origin and pose frame IDs
    PRINT_NAMED_INFO("Robot.Delocalize.SendingNewOriginID",
                     "Sending new localization update at t=%u, with pose frame %u and origin ID=%u",
                     GetLastMsgTimestamp(),
                     GetPoseFrameID(),
                     _poseOriginList->GetOriginID(_worldOrigin));
    SendAbsLocalizationUpdate(_pose, GetLastMsgTimestamp(), GetPoseFrameID());
  }
  
  // Update VizText
  GetContext()->GetVizManager()->SetText(VizManager::LOCALIZED_TO, NamedColors::YELLOW,
                                         "LocalizedTo: <nothing>");
  GetContext()->GetVizManager()->SetText(VizManager::WORLD_ORIGIN, NamedColors::YELLOW,
                                         "WorldOrigin[%lu]: %s",
                                         _poseOriginList->GetSize(),
                                         _worldOrigin->GetName().c_str());
  GetContext()->GetVizManager()->EraseAllVizObjects();
  
  
  // clear the pose confirmer now that we've changed pose origins
  GetObjectPoseConfirmer().Clear();
  
  // Sanity check carrying state
  if(isCarryingObject != IsCarryingObject())
  {
    PRINT_NAMED_WARNING("Robot.Delocalize.IsCarryingObjectMismatch",
                        "Passed-in isCarryingObject=%c, IsCarryingObject()=%c",
                        isCarryingObject   ? 'Y' : 'N',
                        IsCarryingObject() ? 'Y' : 'N');
  }
  
  // Have to do this _after_ clearing the pose confirmer because UpdateObjectOrigin
  // adds the carried objects to the pose confirmer in their newly updated pose,
  // but _before_ deleting zombie objects (since dirty carried objects may get
  // deleted)
  if(IsCarryingObject())
  {
    // Carried objects are in the pose chain of the robot, whose origin has now changed.
    // Thus the carried objects' actual origin no longer matches the way they are stored
    // in BlockWorld.
    for(auto const& objectID : GetCarryingObjects())
    {
      const Result result = _blockWorld->UpdateObjectOrigin(objectID, oldOrigin);
      if(RESULT_OK != result)
      {
        PRINT_NAMED_WARNING("Robot.Delocalize.UpdateObjectOriginFailed",
                            "Object %d", objectID.GetValue());
      }
    }
  }

  // delete objects that have become useless since we delocalized last time
  _blockWorld->DeleteObjectsFromZombieOrigins();
  
  // create a new memory map for this origin
  _blockWorld->CreateLocalizedMemoryMap(_worldOrigin);
  
  // deselect blockworld's selected object, if it has one
  _blockWorld->DeselectCurrentObject();
      
  // notify behavior whiteboard
  _aiComponent->OnRobotDelocalized();
  
  // send message to game. At the moment I implement this so that Webots can update the render, but potentially
  // any system can listen to this
  Broadcast(ExternalInterface::MessageEngineToGame(ExternalInterface::RobotDelocalized(GetID())));
      
} // Delocalize()
    
Result Robot::SetLocalizedTo(const ObservableObject* object)
{
  if(object == nullptr) {
    GetContext()->GetVizManager()->SetText(VizManager::LOCALIZED_TO, NamedColors::YELLOW,
                                           "LocalizedTo: Odometry");
    _localizedToID.UnSet();
    _isLocalized = true;
    return RESULT_OK;
  }
      
  if(object->GetID().IsUnknown()) {
    PRINT_NAMED_ERROR("Robot.SetLocalizedTo.IdNotSet",
                      "Cannot localize to an object with no ID set");
    return RESULT_FAIL;
  }
      
  // Find the closest, most recently observed marker on the object
  TimeStamp_t mostRecentObsTime = 0;
  for(const auto& marker : object->GetMarkers()) {
    if(marker.GetLastObservedTime() >= mostRecentObsTime) {
      Pose3d markerPoseWrtCamera;
      if(false == marker.GetPose().GetWithRespectTo(_visionComponent->GetCamera().GetPose(), markerPoseWrtCamera)) {
        PRINT_NAMED_ERROR("Robot.SetLocalizedTo.MarkerOriginProblem",
                          "Could not get pose of marker w.r.t. robot camera");
        return RESULT_FAIL;
      }
      const f32 distToMarkerSq = markerPoseWrtCamera.GetTranslation().LengthSq();
      if(_localizedMarkerDistToCameraSq < 0.f || distToMarkerSq < _localizedMarkerDistToCameraSq) {
        _localizedMarkerDistToCameraSq = distToMarkerSq;
        mostRecentObsTime = marker.GetLastObservedTime();
      }
    }
  }
  assert(_localizedMarkerDistToCameraSq >= 0.f);
      
  _localizedToID = object->GetID();
  _hasMovedSinceLocalization = false;
  _isLocalized = true;
  
  // notify behavior whiteboard
  _aiComponent->OnRobotRelocalized();
  
  // Update VizText
  GetContext()->GetVizManager()->SetText(VizManager::LOCALIZED_TO, NamedColors::YELLOW,
                                         "LocalizedTo: %s_%d",
                                         ObjectTypeToString(object->GetType()), _localizedToID.GetValue());
  GetContext()->GetVizManager()->SetText(VizManager::WORLD_ORIGIN, NamedColors::YELLOW,
                                         "WorldOrigin[%lu]: %s",
                                         _poseOriginList->GetSize(),
                                         _worldOrigin->GetName().c_str());
      
  return RESULT_OK;
      
} // SetLocalizedTo()
    

void Robot::DetectGyroDrift(const RobotState& msg)
{
  f32 gyroZ = msg.gyro.z;
  
  if (!_gyroDriftReported) {
    
    // Reset gyro drift detector if
    // 1) Wheels are moving
    // 2) Raw gyro reading exceeds possible drift value
    // 3) Cliff is detected
    // 4) Head isn't calibrated
    // 5) Drift detector started but the raw gyro reading deviated too much from starting values, indicating motion.
    if (GetMoveComponent().IsMoving() ||
        (std::fabsf(gyroZ) > kDriftCheckMaxRate_rad_per_sec) ||
        IsCliffDetected() ||
        !_isHeadCalibrated ||
        
        ((_driftCheckStartTime_ms != 0) &&
         ((std::fabsf(_driftCheckStartGyroZ_rad_per_sec - gyroZ) > kDriftCheckGyroZMotionThresh_rad_per_sec) ||
          (_driftCheckStartPoseFrameId != GetPoseFrameID())))
        
        ) {
      _driftCheckStartTime_ms = 0;
    }
    
    // Robot's not moving. Initialize drift detection.
    else if (_driftCheckStartTime_ms == 0) {
      _driftCheckStartPoseFrameId        = GetPoseFrameID();
      _driftCheckStartAngle_rad          = GetPose().GetRotation().GetAngleAroundZaxis();
      _driftCheckStartGyroZ_rad_per_sec  = gyroZ;
      _driftCheckStartTime_ms            = msg.timestamp;
      _driftCheckCumSumGyroZ_rad_per_sec = gyroZ;
      _driftCheckMinGyroZ_rad_per_sec    = gyroZ;
      _driftCheckMaxGyroZ_rad_per_sec    = gyroZ;
      _driftCheckNumReadings             = 1;
    }
    
    // If gyro readings have been accumulating for long enough...
    else if (msg.timestamp - _driftCheckStartTime_ms > kDriftCheckPeriod_ms) {
      
      // ...check if there was a sufficient change in heading angle or pitch. Otherwise, reset detector.
      const f32 headingAngleChange = std::fabsf((_driftCheckStartAngle_rad - GetPose().GetRotation().GetAngleAroundZaxis()).ToFloat());
      const f32 angleChangeThresh = kDriftCheckMaxAngleChangeRate_rad_per_sec * Util::MilliSecToSec(kDriftCheckPeriod_ms);
      
      if (headingAngleChange > angleChangeThresh) {
        // Report drift detected just one time during a session
        Util::sWarningF("robot.detect_gyro_drift.drift_detected",
                        {{DDATA, std::to_string(RAD_TO_DEG(headingAngleChange)).c_str()}},
                        "mean: %f, min: %f, max: %f",
                        RAD_TO_DEG(_driftCheckCumSumGyroZ_rad_per_sec / _driftCheckNumReadings),
                        RAD_TO_DEG(_driftCheckMinGyroZ_rad_per_sec),
                        RAD_TO_DEG(_driftCheckMaxGyroZ_rad_per_sec));
        _gyroDriftReported = true;
      }

      _driftCheckStartTime_ms = 0;
    }
    
    // Record min and max observed gyro readings and cumulative sum for later mean computation
    else {
      if (gyroZ > _driftCheckMaxGyroZ_rad_per_sec) {
        _driftCheckMaxGyroZ_rad_per_sec = gyroZ;
      }
      if (gyroZ < _driftCheckMinGyroZ_rad_per_sec) {
        _driftCheckMinGyroZ_rad_per_sec = gyroZ;
      }
      _driftCheckCumSumGyroZ_rad_per_sec += gyroZ;
      ++_driftCheckNumReadings;
    }
  }
}
  
  
Result Robot::UpdateFullRobotState(const RobotState& msg)
{
  
  ANKI_CPU_PROFILE("Robot::UpdateFullRobotState");
  
  Result lastResult = RESULT_OK;

  // Ignore state messages received before time sync
  if (!_timeSynced) {
    return lastResult;
  }
  
  _gotStateMsgAfterTimeSync = true;
    
  // Set flag indicating that robot state messages have been received
  _lastMsgTimestamp = msg.timestamp;
  _newStateMsgAvailable = true;
      
  // Update head angle
  SetHeadAngle(msg.headAngle);
      
  // Update lift angle
  SetLiftAngle(msg.liftAngle);
      
  // Update robot pitch angle
  _pitchAngle = Radians(msg.pose.pitch_angle);
      
  // Get ID of last/current path that the robot executed
  SetLastRecvdPathID(msg.lastPathID);
      
  // Raw cliff data
  _cliffDataRaw = msg.cliffDataRaw;
  
  // Update other state vars
  SetCurrPathSegment( msg.currPathSegment );
  SetNumFreeSegmentSlots(msg.numFreeSegmentSlots);
      
  // Dole out more path segments to the physical robot if needed:
  if (IsTraversingPath() && GetLastRecvdPathID() == GetLastSentPathID()) {
    _pdo->Update(_currPathSegment, _numFreeSegmentSlots);
  }
  
  // Update IMU data
  _robotAccel = msg.accel;
  _robotGyro = msg.gyro;
  
  // Update cozmo's internal offTreadsState knowledge
  const OffTreadsState prevOffTreadsState = _offTreadsState;
  const bool wasTreadsStateUpdated = CheckAndUpdateTreadsState(msg);
  const bool isDelocalizing = wasTreadsStateUpdated && (prevOffTreadsState == OffTreadsState::OnTreads || _offTreadsState == OffTreadsState::OnTreads);

  // this flag can have a small delay with respect to when we actually picked up the block, since Engine notifies
  // the robot, and the robot updates on the next state update. But that delay guarantees that the robot knows what
  // we think it's true, rather than mixing timestamps of when it started carrying vs when the robot knows that it was
  // carrying
  const bool isCarryingObject = IS_STATUS_FLAG_SET(IS_CARRYING_BLOCK);
  //robot->SetCarryingBlock( isCarryingObject ); // Still needed?
  SetPickingOrPlacing(IS_STATUS_FLAG_SET(IS_PICKING_OR_PLACING));
  SetOnCharger(IS_STATUS_FLAG_SET(IS_ON_CHARGER));
  SetIsCharging(IS_STATUS_FLAG_SET(IS_CHARGING));
  _isCliffSensorOn = IS_STATUS_FLAG_SET(CLIFF_DETECTED);
  _chargerOOS = IS_STATUS_FLAG_SET(IS_CHARGER_OOS);
  _isBodyInAccessoryMode = IS_STATUS_FLAG_SET(IS_BODY_ACC_MODE);

  // Save the entire flag for sending to game
  _lastStatusFlags = msg.status;
  
  // If robot is not in accessary mode for some reason, send message to force it.
  // This shouldn't ever happen!
  if (!_isBodyInAccessoryMode && ++_setBodyModeTicDelay >= 16) {  // Triggers ~960ms (16 x 60ms engine tic) after syncTimeAck.
    PRINT_NAMED_WARNING("Robot.UpdateFullRobotState.BodyNotInAccessoryMode", "");
    SendMessage(RobotInterface::EngineToRobot(SetBodyRadioMode(BodyRadioMode::BODY_ACCESSORY_OPERATING_MODE, 0)));
    _setBodyModeTicDelay = 0;
  }



  GetMoveComponent().Update(msg);
      
  _battVoltage = msg.batteryVoltage;
      
  _leftWheelSpeed_mmps = msg.lwheel_speed_mmps;
  _rightWheelSpeed_mmps = msg.rwheel_speed_mmps;
      
  _hasMovedSinceLocalization |= GetMoveComponent().IsMoving() || _offTreadsState != OffTreadsState::OnTreads;
  
  if ( isDelocalizing )
  {
    _numMismatchedFrameIDs = 0;
    
    Delocalize(isCarryingObject);
  }
  else
  {
    DEV_ASSERT(msg.pose_frame_id <= GetPoseFrameID(), "Robot.UpdateFullRobotState.FrameFromFuture");
    const bool frameIsCurrent = msg.pose_frame_id == GetPoseFrameID();
    
    Pose3d newPose;
        
    if(IsOnRamp()) {
// Unsupported, remove in new PR
//
//      // Sanity check:
//      DEV_ASSERT(_rampID.IsSet(), "Robot.UpdateFullRobotState.InvalidRampID");
//          
//      // Don't update pose history while on a ramp.
//      // Instead, just compute how far the robot thinks it has gone (in the plane)
//      // and compare that to where it was when it started traversing the ramp.
//      // Adjust according to the angle of the ramp we know it's on.
//          
//      const f32 distanceTraveled = (Point2f(msg.pose.x, msg.pose.y) - _rampStartPosition).Length();
//          
//      Ramp* ramp = dynamic_cast<Ramp*>(_blockWorld->GetLocatedObjectByID(_rampID, ObjectFamily::Ramp));
//      if(ramp == nullptr) {
//        PRINT_NAMED_ERROR("Robot.UpdateFullRobotState.NoRampWithID",
//                          "Updating robot %d's state while on a ramp, but Ramp object with ID=%d not found in the world.",
//                          _ID, _rampID.GetValue());
//        return RESULT_FAIL;
//      }
//          
//      // Progress must be along ramp's direction (init assuming ascent)
//      Radians headingAngle = ramp->GetPose().GetRotationAngle<'Z'>();
//          
//      // Initialize tilt angle assuming we are ascending
//      Radians tiltAngle = ramp->GetAngle();
//          
//      switch(_rampDirection)
//      {
//        case Ramp::DESCENDING:
//          tiltAngle    *= -1.f;
//          headingAngle += M_PI_F;
//          break;
//        case Ramp::ASCENDING:
//          break;
//              
//        default:
//          PRINT_NAMED_ERROR("Robot.UpdateFullRobotState.UnexpectedRampDirection",
//                            "Robot is on a ramp, expecting the ramp direction to be either "
//                            "ASCEND or DESCENDING, not %d", _rampDirection);
//          return RESULT_FAIL;
//      }
//
//      const f32 heightAdjust = distanceTraveled*sin(tiltAngle.ToFloat());
//      const Point3f newTranslation(_rampStartPosition.x() + distanceTraveled*cos(headingAngle.ToFloat()),
//                                   _rampStartPosition.y() + distanceTraveled*sin(headingAngle.ToFloat()),
//                                   _rampStartHeight + heightAdjust);
//          
//      const RotationMatrix3d R_heading(headingAngle, Z_AXIS_3D());
//      const RotationMatrix3d R_tilt(tiltAngle, Y_AXIS_3D());
//          
//      newPose = Pose3d(R_tilt*R_heading, newTranslation, _pose.GetParent());
//      //SetPose(newPose); // Done by UpdateCurrPoseFromHistory() below
      
    } else {
      // This is "normal" mode, where we udpate pose history based on the
      // reported odometry from the physical robot
          
      // Ignore physical robot's notion of z from the message? (msg.pose_z)
      f32 pose_z = 0.f;

      
      // Need to put the odometry update in terms of the current robot origin
      const Pose3d* origin = GetPoseOriginList().GetOriginByID(msg.pose_origin_id);
      if(nullptr == origin) {
        PRINT_NAMED_WARNING("Robot.UpdateFullRobotState.BadOriginID",
                            "Received RobotState with originID=%u, only %zu pose origins available",
                            msg.pose_origin_id, GetPoseOriginList().GetSize());
        return RESULT_FAIL;
      }

      // Initialize new pose to be within the reported origin
      newPose = Pose3d(msg.pose.angle, Z_AXIS_3D(), {msg.pose.x, msg.pose.y, msg.pose.z}, origin);
      
      // It's possible the pose origin to which this update refers has since been
      // rejiggered and is now the child of another origin. To add to history below,
      // we must first flatten it. We do all this before "fixing" pose_z because pose_z
      // will be w.r.t. robot origin so we want newPose to already be as well.
      newPose = newPose.GetWithRespectToOrigin();
      
      if(msg.pose_frame_id == GetPoseFrameID()) {
        // Frame IDs match. Use the robot's current Z (but w.r.t. world origin)
        pose_z = GetPose().GetWithRespectToOrigin().GetTranslation().z();
      } else {
        // This is an old odometry update from a previous pose frame ID. We
        // need to look up the correct Z value to use for putting this
        // message's (x,y) odometry info into history. Since it comes from
        // pose history, it will already be w.r.t. world origin, since that's
        // how we store everything in pose history.
        RobotPoseStamp p;
        lastResult = _poseHistory->GetLastPoseWithFrameID(msg.pose_frame_id, p);
        if(lastResult != RESULT_OK) {
          PRINT_NAMED_ERROR("Robot.UpdateFullRobotState.GetLastPoseWithFrameIdError",
                            "Failed to get last pose from history with frame ID=%d",
                            msg.pose_frame_id);
          return lastResult;
        }
        pose_z = p.GetPose().GetWithRespectToOrigin().GetTranslation().z();
      }
      
      newPose.SetTranslation({newPose.GetTranslation().x(), newPose.GetTranslation().y(), pose_z});
      
    } // if/else on ramp
    
    // Add to history
    lastResult = AddRawOdomPoseToHistory(msg.timestamp,
                                         msg.pose_frame_id,
                                         newPose,
                                         msg.headAngle,
                                         msg.liftAngle,
                                         msg.cliffDataRaw,
                                         isCarryingObject);
    
    if(lastResult != RESULT_OK) {
      PRINT_NAMED_WARNING("Robot.UpdateFullRobotState.AddPoseError",
                          "AddRawOdomPoseToHistory failed for timestamp=%d", msg.timestamp);
      return lastResult;
    }

    if(UpdateCurrPoseFromHistory() == false) {
      lastResult = RESULT_FAIL;
    }
    
    if (frameIsCurrent) {
      _numMismatchedFrameIDs = 0;

    } else {
      // COZMO-5850 (Al) This is to catch the issue where our frameID is incremented but fails to send
      // to the robot due to some origin issue. Somehow the robot's pose becomes an origin and doesn't exist
      // in the PoseOriginList. The frameID mismatch then causes all sorts of issues in things (ie VisionSystem
      // won't process the next image). Delocalizing will fix the mismatch by creating a new origin and sending
      // a localization update
      static const u32 kNumTicksWithMismatchedFrameIDs = 100; // 3 seconds (called each RobotState msg)
      
      ++_numMismatchedFrameIDs;
      
      if(_numMismatchedFrameIDs > kNumTicksWithMismatchedFrameIDs)
      {
        PRINT_NAMED_ERROR("Robot.UpdateFullRobotState.MismatchedFrameIDs",
                          "Robot[%u] and engine[%u] frameIDs are mismatched, delocalizing",
                          msg.pose_frame_id,
                          GetPoseFrameID());
        
        _numMismatchedFrameIDs = 0;
        
        Delocalize(IsCarryingObject());
        
        return RESULT_FAIL;
      }

    }
    
  }
  
  DetectGyroDrift(msg);
  
  UpdateCliffRunningStats(msg);
  UpdateCliffDetectThreshold();
  
  /*
    PRINT_NAMED_INFO("Robot.UpdateFullRobotState.OdometryUpdate",
    "Robot %d's pose updated to (%.3f, %.3f, %.3f) @ %.1fdeg based on "
    "msg at time=%d, frame=%d saying (%.3f, %.3f) @ %.1fdeg\n",
    _ID, _pose.GetTranslation().x(), _pose.GetTranslation().y(), _pose.GetTranslation().z(),
    _pose.GetRotationAngle<'Z'>().getDegrees(),
    msg.timestamp, msg.pose_frame_id,
    msg.pose_x, msg.pose_y, msg.pose_angle*180.f/M_PI);
  */
  
  // Engine modifications to state message.
  // TODO: Should this just be a different message? Or one that includes the state message from the robot?
  RobotState stateMsg(msg);

  const float imageFrameRate = 1000.0f / _visionComponent->GetFramePeriod_ms();
  const float imageProcRate = 1000.0f / _visionComponent->GetProcessingPeriod_ms();
            
  // Send state to visualizer for displaying
  GetContext()->GetVizManager()->SendRobotState(
    stateMsg,
    static_cast<size_t>(AnimConstants::KEYFRAME_BUFFER_SIZE) - (_numAnimationBytesStreamed - _numAnimationBytesPlayed),
    AnimationStreamer::NUM_AUDIO_FRAMES_LEAD-(_numAnimationAudioFramesStreamed - _numAnimationAudioFramesPlayed),
    (u8)MIN(((u8)imageFrameRate), std::numeric_limits<u8>::max()),
    (u8)MIN(((u8)imageProcRate), std::numeric_limits<u8>::max()),
    _enabledAnimTracks,
    _animationTag);
      
  return lastResult;
      
} // UpdateFullRobotState()
    
bool Robot::HasReceivedRobotState() const
{
  return _newStateMsgAvailable;
}
    
void Robot::SetCameraRotation(f32 roll, f32 pitch, f32 yaw)
{
  RotationMatrix3d rot(roll, -pitch, yaw);
  _headCamPose.SetRotation(rot * _kDefaultHeadCamRotation);
  PRINT_NAMED_INFO("Robot.SetCameraRotation", "yaw_corr=%f, pitch_corr=%f, roll_corr=%f", yaw, pitch, roll);
}
    
void Robot::SetPhysicalRobot(bool isPhysical)
{
  // TODO: Move somewhere else? This might not the best place for this, but it's where we
  // know whether or not we're talking to a physical robot or not so do things that depend on that here.
  // Assumes this function is only called once following connection.
      
  // Connect to active objects in saved blockpool, but only for physical robots.
  // For sim robots we make blocks connect automatically by sending BlockPoolEnabledMessage from UiGameController.
  // (Note that when using Unity+Webots, that message is not sent.)
  if (isPhysical) {
    if (_context->GetDataPlatform() != nullptr) {
      _blockFilter->Init(_context->GetDataPlatform()->pathToResource(Util::Data::Scope::External, "blockPool.txt"));
    }
  }
      
      
  _isPhysical = isPhysical;
      
  // Modify net timeout depending on robot type - simulated robots shouldn't timeout so we can pause and debug
  // them We do this regardless of previous state to ensure it works when adding 1st simulated robot (as
  // _isPhysical already == false in that case) Note: We don't do this on phone by default, they also have a
  // remote connection to the simulator so removing timeout would force user to restart both sides each time.
  #if !(defined(ANKI_PLATFORM_IOS) || defined(ANKI_PLATFORM_ANDROID))
  {
    static const double kPhysicalRobotNetConnectionTimeoutInMS =
      Anki::Util::ReliableConnection::GetConnectionTimeoutInMS(); // grab default on 1st call
    const double kSimulatedRobotNetConnectionTimeoutInMS = FLT_MAX;
    const double netConnectionTimeoutInMS =
      isPhysical ? kPhysicalRobotNetConnectionTimeoutInMS : kSimulatedRobotNetConnectionTimeoutInMS;
    PRINT_NAMED_INFO("Robot.SetPhysicalRobot", "ReliableConnection::SetConnectionTimeoutInMS(%f) for %s Robot",
                     netConnectionTimeoutInMS, isPhysical ? "Physical" : "Simulated");
    Anki::Util::ReliableConnection::SetConnectionTimeoutInMS(netConnectionTimeoutInMS);
  }
  #endif // !(ANKI_PLATFORM_IOS || ANKI_PLATFORM_ANDROID)
}

Result Robot::GetHistoricalCamera(TimeStamp_t t_request, Vision::Camera& camera) const
{
  RobotPoseStamp p;
  TimeStamp_t t;
  Result result = _poseHistory->GetRawPoseAt(t_request, t, p);
  if(RESULT_OK != result)
  {
    return result;
  }
  
  camera = GetHistoricalCamera(p, t);
  return RESULT_OK;
}
    
Pose3d Robot::GetHistoricalCameraPose(const RobotPoseStamp& histPoseStamp, TimeStamp_t t) const
{
  // Compute pose from robot body to camera
  // Start with canonical (untilted) headPose
  Pose3d camPose(_headCamPose);
      
  // Rotate that by the given angle
  RotationVector3d Rvec(-histPoseStamp.GetHeadAngle(), Y_AXIS_3D());
  camPose.RotateBy(Rvec);
      
  // Precompose with robot body to neck pose
  camPose.PreComposeWith(_neckPose);
      
  // Set parent pose to be the historical robot pose
  camPose.SetParent(&(histPoseStamp.GetPose()));
      
  camPose.SetName("PoseHistoryCamera_" + std::to_string(t));
      
  return camPose;
}
    
Vision::Camera Robot::GetHistoricalCamera(const RobotPoseStamp& p, TimeStamp_t t) const
{
  Vision::Camera camera(_visionComponent->GetCamera());
      
  // Update the head camera's pose
  camera.SetPose(GetHistoricalCameraPose(p, t));
      
  return camera;
}
   
    
// Flashes a pattern on an active block
void Robot::ActiveObjectLightTest(const ObjectID& objectID) {
  /*
    static int p=0;
    static int currFrame = 0;
    const u32 onColor = 0x00ff00;
    const u32 offColor = 0x0;
    const u8 NUM_FRAMES = 4;
    const u32 LIGHT_PATTERN[NUM_FRAMES][NUM_BLOCK_LEDS] =
    {
    {onColor, offColor, offColor, offColor, onColor, offColor, offColor, offColor}
    ,{offColor, onColor, offColor, offColor, offColor, onColor, offColor, offColor}
    ,{offColor, offColor, offColor, onColor, offColor, offColor, offColor, onColor}
    ,{offColor, offColor, onColor, offColor, offColor, offColor, onColor, offColor}
    };
      
    if (p++ == 10) {
        
    SendSetBlockLights(blockID, LIGHT_PATTERN[currFrame]);
    //SendFlashBlockIDs();
        
    if (++currFrame == NUM_FRAMES) {
    currFrame = 0;
    }
        
    p = 0;
    }
  */
}
    
    
Result Robot::Update()
{
  ANKI_CPU_PROFILE("Robot::Update");
  
  const double currentTime = BaseStationTimer::getInstance()->GetCurrentTimeInSeconds();
  
  _robotIdleTimeoutComponent->Update(currentTime);
  
  // Check for syncTimeAck taking too long to arrive
  if (_syncTimeSentTime_sec > 0 && currentTime > _syncTimeSentTime_sec + kMaxSyncTimeAckDelay_sec) {
    PRINT_NAMED_WARNING("Robot.Update.SyncTimeAckNotReceived", "");
    _syncTimeSentTime_sec = 0;
  }
  
  if (!_gotStateMsgAfterTimeSync)
  {
    PRINT_NAMED_DEBUG("Robot.Update", "Waiting for first full robot state to be handled");
    return RESULT_OK;
  }
  
#if(0)
  ActiveBlockLightTest(1);
  return RESULT_OK;
#endif
  GetContext()->GetVizManager()->SendStartRobotUpdate();
      
  /* DEBUG
     const double currentTime_sec = BaseStationTimer::getInstance()->GetCurrentTimeInSeconds();
     static double lastUpdateTime = currentTime_sec;
       
     const double updateTimeDiff = currentTime_sec - lastUpdateTime;
     if(updateTimeDiff > 1.0) {
     PRINT_NAMED_WARNING("Robot.Update", "Gap between robot update calls = %f\n", updateTimeDiff);
     }
     lastUpdateTime = currentTime_sec;
  */
      
      
  if(_visionComponent->GetCamera().IsCalibrated())
  {
    // NOTE: Also updates BlockWorld and FaceWorld using markers/faces that were detected
    Result visionResult = _visionComponent->UpdateAllResults();
    if(RESULT_OK != visionResult) {
      PRINT_NAMED_WARNING("Robot.Update.VisionComponentUpdateFail", "");
      return visionResult;
    }
  } // if (GetCamera().IsCalibrated())
  
  // If anything in updating block world caused a localization update, notify
  // the physical robot now:
  if(_needToSendLocalizationUpdate) {
    SendAbsLocalizationUpdate();
    _needToSendLocalizationUpdate = false;
  }
  
  ///////// MemoryMap ///////////
      
  // update the memory map based on the current's robot pose
  _blockWorld->UpdateRobotPoseInMemoryMap();
  
<<<<<<< HEAD
  
  
  // Update ChargerPlatform - this has to happen before the behaviors which might need this information
  ObservableObject* charger = GetBlockWorld().GetLocatedObjectByID(_chargerID, ObjectFamily::Charger);
  if( nullptr != charger && charger->IsPoseStateKnown() && _offTreadsState == OffTreadsState::OnTreads)
  {
    // This state is useful for knowing not to play a cliff react when just driving off the charger.
    bool isOnChargerPlatform = charger->GetBoundingQuadXY().Intersects(GetBoundingQuadXY());
    if( isOnChargerPlatform != _isOnChargerPlatform)
=======
  // Check if we have driven off the charger platform - this has to happen before the behaviors which might
  // need this information. This state is useful for knowing not to play a cliff react when just driving off
  // the charger.

  if( _isOnChargerPlatform && _offTreadsState == OffTreadsState::OnTreads ) {  
    ObservableObject* charger = GetBlockWorld().GetObjectByID(_chargerID, ObjectFamily::Charger);
    if( nullptr != charger && !charger->IsPoseStateUnknown() )
>>>>>>> 4421a8c7
    {
      const bool isOnChargerPlatform = charger->GetBoundingQuadXY().Intersects(GetBoundingQuadXY());
      if( !isOnChargerPlatform )
      {
        SetOnChargerPlatform(false);
      }
    }
    else {
      // if we can't connect / talk to the charger, consider the robot to be off the platform
      SetOnChargerPlatform(false);
    }
  }
      
  ///////// Update the behavior manager ///////////
      
  // TODO: This object encompasses, for the time-being, what some higher level
  // module(s) would do.  e.g. Some combination of game state, build planner,
  // personality planner, etc.
      
  _moodManager->Update(currentTime);
      
  _progressionUnlockComponent->Update();
  
  _tapFilterComponent->Update();

  // Update AI component before behaviors so that behaviors can use the latest information
  _aiComponent->Update();
      
  const char* behaviorChooserName = "";
  std::string behaviorDebugStr("<disabled>");

  // https://ankiinc.atlassian.net/browse/COZMO-1242 : moving too early causes pose offset
  static int ticksToPreventBehaviorManagerFromRotatingTooEarly_Jira_1242 = 60;
  if(ticksToPreventBehaviorManagerFromRotatingTooEarly_Jira_1242 <=0)
  {
    _behaviorMgr->Update(*this);
        
    const IBehavior* behavior = _behaviorMgr->GetCurrentBehavior();
    if(behavior != nullptr) {
      if( behavior->IsActing() ) {
        behaviorDebugStr = "A ";
      }
      else {
        behaviorDebugStr = "  ";
      }
      behaviorDebugStr += behavior->GetName();
      const std::string& stateName = behavior->GetDebugStateName();
      if (!stateName.empty())
      {
        behaviorDebugStr += "-" + stateName;
      }
    }
        
    const IBehaviorChooser* behaviorChooser = _behaviorMgr->GetBehaviorChooser();
    if (behaviorChooser)
    {
      behaviorChooserName = behaviorChooser->GetName();
    }
  } else {
    --ticksToPreventBehaviorManagerFromRotatingTooEarly_Jira_1242;
  }
      
  GetContext()->GetVizManager()->SetText(VizManager::BEHAVIOR_STATE, NamedColors::MAGENTA,
                                         "%s", behaviorDebugStr.c_str());
  
  GetContext()->SetSdkStatus(SdkStatusType::Behavior,
                                 std::string(behaviorChooserName) + std::string(":") + behaviorDebugStr);
  
  //////// Update Robot's State Machine /////////////
  Result actionResult = _actionList->Update();
  if(actionResult != RESULT_OK) {
    PRINT_NAMED_INFO("Robot.Update", "Robot %d had an action fail.", GetID());
  }        
  //////// Stream Animations /////////
  if(_timeSynced) { // Don't stream anything before we've connected
    Result animStreamResult = _animationStreamer.Update(*this);
    if(animStreamResult != RESULT_OK) {
      PRINT_NAMED_WARNING("Robot.Update",
                          "Robot %d had an animation streaming failure.", GetID());
    }
    
    // NEW Animations!
    if (BUILD_NEW_ANIMATION_CODE) {
      Result result = _animationController->Update(*this);
      if (result != RESULT_OK) {
        PRINT_NAMED_WARNING("Robot.Update",
                            "Robot %d had an animation streaming failure.", GetID());
      }
    }
    
  }

  /////////// Update NVStorage //////////
  _nvStorageComponent->Update();

  /////////// Update path planning / following ////////////


  if( _driveToPoseStatus != ERobotDriveToPoseStatus::Waiting ) {

    bool forceReplan = _driveToPoseStatus == ERobotDriveToPoseStatus::Error;

    if( _numPlansFinished == _numPlansStarted ) {
      // nothing to do with the planners, so just update the status based on the path following
      if( IsTraversingPath() ) {
        _driveToPoseStatus = ERobotDriveToPoseStatus::FollowingPath;

        // haveOriginsChanged: note that we check if the parent of the currentPlannerGoal is different than the world
        // origin. With origin rejiggering it's possible that our origin is the current world origin, as long as we
        // could rejigger our parent to the new origin. If we could not rejigger, then our parent is also not the
        // origin, but moreover we can't get the goal with respect to the new origin
        const bool haveOriginsChanged = (_currentPlannerGoal.GetParent() != _worldOrigin);
        const bool canAdjustOrigin = _currentPlannerGoal.GetWithRespectTo(*_worldOrigin, _currentPlannerGoal);
        if ( haveOriginsChanged && !canAdjustOrigin )
        {
          // the origins changed and we can't rejigger our goal to the new origin (we probably delocalized),
          // completely abort
          _driveToPoseStatus = ERobotDriveToPoseStatus::Error;
          AbortDrivingToPose();
          PRINT_NAMED_INFO("Robot.Update.Replan.NotPossible", "Our goal is in another coordinate frame that we can't get wrt current, we can't replan");
        }
        else
        {
          // check if we need adjusting origins
          if (haveOriginsChanged && canAdjustOrigin)
          {
            // our origin changed, but we were able to recompute _currentPlannerGoal wrt current origin. Abort the current
            // plan and start driving to the updated _currentPlannerGoal. Note this can discard other goals for multiple goal requests,
            // but it's likely that the closest goal is still the closest one, and this is a faster fix (rsam 2016)
            AbortDrivingToPose();
            PRINT_NAMED_INFO("Robot.Update.Replan.RejiggeringPlanner", "Our goal is in another coordinate frame, but we are updating to current frame");
            const Result planningResult = StartDrivingToPose( _currentPlannerGoal, _pathMotionProfile );
            if ( planningResult != RESULT_OK ) {
              PRINT_NAMED_WARNING("Robot.Update.Replan.RejiggeringPlanner", "We could not start driving to rejiggered pose.");
              // We failed to replan, abort
              AbortDrivingToPose();
              _driveToPoseStatus = ERobotDriveToPoseStatus::Error; // reset in case StartDriving didn't set it
            }
          }
          else if( GetBlockWorld().DidObjectsChange() || forceReplan )
          {
            // we didn't need to adjust origins
            // see if we need to replan, but only bother checking if the world objects changed
            _fallbackShouldForceReplan = forceReplan;
            RestartPlannerIfNeeded(forceReplan);
          }
        }
      }
      else {
        _driveToPoseStatus = ERobotDriveToPoseStatus::Waiting;
      }
    }
    else {
      // we are waiting on a plan to currently compute
      // TODO:(bn) timeout logic might fit well here?
      switch( _selectedPathPlanner->CheckPlanningStatus() ) {
        case EPlannerStatus::Error:
          if( nullptr != _fallbackPathPlanner ) {
            _selectedPathPlanner = _fallbackPathPlanner;
            _fallbackPathPlanner = nullptr;
            _numPlansFinished = _numPlansStarted;
            PRINT_NAMED_INFO("Robot.Update.Planner.Error",
                             "Running planner returned error status, using fallback planner instead");
            if( !StartPlanner() ) {
              _driveToPoseStatus =  ERobotDriveToPoseStatus::Error;
              AbortDrivingToPose();
              _numPlansFinished = _numPlansStarted;
            } else {
              if( IsTraversingPath() ) {
                _driveToPoseStatus = ERobotDriveToPoseStatus::FollowingPath;
              }
              else {
                _driveToPoseStatus = ERobotDriveToPoseStatus::ComputingPath;
              }
              _numPlansStarted++;
            }
          } else {
            _driveToPoseStatus =  ERobotDriveToPoseStatus::Error;
            PRINT_NAMED_INFO("Robot.Update.Planner.Error", "Running planner returned error status");
            AbortDrivingToPose();
            _numPlansFinished = _numPlansStarted;
          }
          break;

        case EPlannerStatus::Running:
          // status should stay the same, but double check it
          if( _driveToPoseStatus != ERobotDriveToPoseStatus::ComputingPath &&
              _driveToPoseStatus != ERobotDriveToPoseStatus::Replanning) {
            PRINT_NAMED_WARNING("Robot.Planning.StatusError.Running",
                                "Status was invalid, setting to ComputePath");
            _driveToPoseStatus =  ERobotDriveToPoseStatus::ComputingPath;
          }
          break;

        case EPlannerStatus::CompleteWithPlan: {
          // get the path
          Planning::GoalID selectedPoseIdx;
          Planning::Path newPath;

          _selectedPathPlanner->GetCompletePath(GetDriveCenterPose(), newPath, selectedPoseIdx, &_pathMotionProfile);
          
          // check for collisions
          bool collisionsAcceptable = _selectedPathPlanner->ChecksForCollisions()
                                      || (newPath.GetNumSegments()==0);
          // Some children of IPathPlanner may return a path that hasn't been checked for obstacles.
          // Here, check if the planner used to compute that path considers obstacles. If it doesnt,
          // check for an obstacle penalty. If there is one, re-run with the lattice planner,
          // which considers obstacles in its search.
          if( (!collisionsAcceptable) && (nullptr != _longPathPlanner) ) {
            const float startPoseAngle = GetPose().GetRotationAngle<'Z'>().ToFloat();
            const bool __attribute__((unused)) obstaclesLoaded = _longPathPlanner->PreloadObstacles();
            DEV_ASSERT(obstaclesLoaded, "Lattice planner didn't preload obstacles.");
            if( !_longPathPlanner->CheckIsPathSafe(newPath, startPoseAngle) ) {
              // bad path. try with the fallback planner if possible
              if( nullptr != _fallbackPathPlanner ) {
                _selectedPathPlanner = _fallbackPathPlanner;
                _fallbackPathPlanner = nullptr;
                _numPlansFinished = _numPlansStarted;
                PRINT_NAMED_INFO("Robot.Update.Planner.Collisions",
                                 "Planner returned a path with obstacles, using fallback planner instead");
                if( !StartPlanner() ) {
                  _driveToPoseStatus =  ERobotDriveToPoseStatus::Error;
                  AbortDrivingToPose();
                  _numPlansFinished = _numPlansStarted;
                } else {
                   if( IsTraversingPath() ) {
                     _driveToPoseStatus = ERobotDriveToPoseStatus::FollowingPath;
                   }
                   else {
                     _driveToPoseStatus = ERobotDriveToPoseStatus::ComputingPath;
                   }
                  _numPlansStarted++;
                }
              } else {
                // we only have a path with collisions, abort
                PRINT_NAMED_INFO("Robot.Update.Planner.CompleteNoCollisionFreePlan", "A plan was found, but it contains collisions");
                _driveToPoseStatus = ERobotDriveToPoseStatus::Waiting;
                _numPlansFinished = _numPlansStarted;
              }
            } else {
              collisionsAcceptable = true;
            }
          }
          
          if( collisionsAcceptable ) {
            _numPlansFinished = _numPlansStarted;
            if( newPath.GetNumSegments()==0 ) {
              _driveToPoseStatus = ERobotDriveToPoseStatus::Waiting;
              PRINT_NAMED_INFO("Robot.Update.Planner.CompleteWithPlan.EmptyPlan", "Planner completed but with an empty plan");
            } else {
              _driveToPoseStatus = ERobotDriveToPoseStatus::FollowingPath;
              PRINT_NAMED_INFO("Robot.Update.Planner.CompleteWithPlan", "Running planner complete with a plan");
            
              ExecutePath(newPath, _usingManualPathSpeed);

              if( _plannerSelectedPoseIndexPtr != nullptr ) {
                // When someone called StartDrivingToPose with multiple possible poses, they had an option to pass
                // in a pointer to be set when we know which pose was selected by the planner. If that pointer is
                // non-null, set it now, then clear the pointer so we won't set it again

                // TODO:(bn) think about re-planning, here, what if replanning wanted to switch targets? For now,
                // replanning will always chose the same target pose, which should be OK for now
                *_plannerSelectedPoseIndexPtr = selectedPoseIdx;
                _plannerSelectedPoseIndexPtr = nullptr;
              }
            }
          }
          break;
        }


        case EPlannerStatus::CompleteNoPlan:
          PRINT_NAMED_INFO("Robot.Update.Planner.CompleteNoPlan", "Running planner complete with no plan");
          _driveToPoseStatus = ERobotDriveToPoseStatus::Waiting;
          _numPlansFinished = _numPlansStarted;
          break;
      }
    }
  }
      
  /////////// Update discovered active objects //////
  for (auto iter = _discoveredObjects.begin(); iter != _discoveredObjects.end();) {
    // Note not incrementing the iterator here
    const auto& obj = *iter;
    const int32_t maxTimestamp =
      10 * Util::numeric_cast<int32_t>(ActiveObjectConstants::ACTIVE_OBJECT_DISCOVERY_PERIOD_MS);
    const int32_t timeStampDiff =
      Util::numeric_cast<int32_t>(GetLastMsgTimestamp()) -
      Util::numeric_cast<int32_t>(obj.second.lastDiscoveredTimeStamp);
    if (timeStampDiff > maxTimestamp) {
      if (_enableDiscoveredObjectsBroadcasting) {
        PRINT_NAMED_INFO("Robot.Update.ObjectUndiscovered",
                         "FactoryID 0x%x (type: %s, lastObservedTime %d, currTime %d)",
                         obj.first, EnumToString(obj.second.objectType),
                         obj.second.lastDiscoveredTimeStamp, GetLastMsgTimestamp());

        // Send unavailable message for this object
        ExternalInterface::ObjectUnavailable m(obj.first);
        Broadcast(ExternalInterface::MessageEngineToGame(std::move(m)));
      }
      iter = _discoveredObjects.erase(iter);
    }
    else {
      ++iter;
    }
  }

  // Update the block filter before trying to connect to objects
  _blockFilter->Update();

  // Update object connectivity
  CheckDisconnectedObjects();
  
  // Connect to objects requested via ConnectToObjects
  ConnectToRequestedObjects();
  
  // Send nav memory map data
  _blockWorld->BroadcastNavMemoryMap();
      
  /////////// Update visualization ////////////
      
  // Draw All Objects by calling their Visualize() methods.
  _blockWorld->DrawAllObjects();
      
  // Nav memory map
  _blockWorld->DrawNavMemoryMap();
      
  // Always draw robot w.r.t. the origin, not in its current frame
  Pose3d robotPoseWrtOrigin = GetPose().GetWithRespectToOrigin();
      
  // Triangle pose marker
  GetContext()->GetVizManager()->DrawRobot(GetID(), robotPoseWrtOrigin);
      
  // Full Webots CozmoBot model
  GetContext()->GetVizManager()->DrawRobot(GetID(), robotPoseWrtOrigin, GetHeadAngle(), GetLiftAngle());
      
  // Robot bounding box
  static const ColorRGBA ROBOT_BOUNDING_QUAD_COLOR(0.0f, 0.8f, 0.0f, 0.75f);
      
  using namespace Quad;
  Quad2f quadOnGround2d = GetBoundingQuadXY(robotPoseWrtOrigin);
  const f32 zHeight = robotPoseWrtOrigin.GetTranslation().z() + WHEEL_RAD_TO_MM;
  Quad3f quadOnGround3d(Point3f(quadOnGround2d[TopLeft].x(),     quadOnGround2d[TopLeft].y(),     zHeight),
                        Point3f(quadOnGround2d[BottomLeft].x(),  quadOnGround2d[BottomLeft].y(),  zHeight),
                        Point3f(quadOnGround2d[TopRight].x(),    quadOnGround2d[TopRight].y(),    zHeight),
                        Point3f(quadOnGround2d[BottomRight].x(), quadOnGround2d[BottomRight].y(), zHeight));
    
  GetContext()->GetVizManager()->DrawRobotBoundingBox(GetID(), quadOnGround3d, ROBOT_BOUNDING_QUAD_COLOR);
      
  /*
  // Draw 3d bounding box
  Vec3f vizTranslation = GetPose().GetTranslation();
  vizTranslation.z() += 0.5f*ROBOT_BOUNDING_Z;
  Pose3d vizPose(GetPose().GetRotation(), vizTranslation);
      
  GetContext()->GetVizManager()->DrawCuboid(999, {ROBOT_BOUNDING_X, ROBOT_BOUNDING_Y, ROBOT_BOUNDING_Z},
  vizPose, ROBOT_BOUNDING_QUAD_COLOR);
  */
      
  GetContext()->GetVizManager()->SendEndRobotUpdate();

  // update time since last image received
  _timeSinceLastImage_s = std::max(0.0, currentTime - _robotToEngineImplMessaging->GetLastImageReceivedTime()); 
      
  // Sending debug string to game and viz
  char buffer [128];

  const float imageProcRate = 1000.0f / _visionComponent->GetProcessingPeriod_ms();
      
  // So we can have an arbitrary number of data here that is likely to change want just hash it all
  // together if anything changes without spamming
  snprintf(buffer, sizeof(buffer),
           "%c%c%c%c%c %2dHz %s%s ",
           GetMoveComponent().IsLiftMoving() ? 'L' : ' ',
           GetMoveComponent().IsHeadMoving() ? 'H' : ' ',
           GetMoveComponent().IsMoving() ? 'B' : ' ',
           IsCarryingObject() ? 'C' : ' ',
           IsOnChargerPlatform() ? 'P' : ' ',
           // SimpleMoodTypeToString(GetMoodManager().GetSimpleMood()),
           // _movementComponent.AreAnyTracksLocked((u8)AnimTrackFlag::LIFT_TRACK) ? 'L' : ' ',
           // _movementComponent.AreAnyTracksLocked((u8)AnimTrackFlag::HEAD_TRACK) ? 'H' : ' ',
           // _movementComponent.AreAnyTracksLocked((u8)AnimTrackFlag::BODY_TRACK) ? 'B' : ' ',
           (u8)MIN(((u8)imageProcRate), std::numeric_limits<u8>::max()),
           behaviorChooserName,
           behaviorDebugStr.c_str());
      
  std::hash<std::string> hasher;
  size_t curr_hash = hasher(std::string(buffer));
  if( _lastDebugStringHash != curr_hash )
  {
    SendDebugString(buffer);
    _lastDebugStringHash = curr_hash;
  }

  _cubeLightComponent->Update();
  _bodyLightComponent->Update();


  if( kDebugPossibleBlockInteraction ) {
    // print a bunch of info helpful for debugging block states
    BlockWorldFilter filter;
    filter.SetAllowedFamilies({ObjectFamily::LightCube});
    std::vector<ObservableObject*> matchingObjects;
    GetBlockWorld().FindLocatedMatchingObjects(filter, matchingObjects); // note this doesn't retrieve unknowns anymore
    for( const auto obj : matchingObjects ) {
        const ObservableObject* topObj = GetBlockWorld().FindObjectOnTopOf(*obj, STACKED_HEIGHT_TOL_MM);
        Pose3d relPose;
        bool gotRelPose = obj->GetPose().GetWithRespectTo(GetPose(), relPose);

        const char* axisStr = "";
        switch( obj->GetPose().GetRotationMatrix().GetRotatedParentAxis<'Z'>() ) {
          case AxisName::X_POS: axisStr="+X"; break;
          case AxisName::X_NEG: axisStr="-X"; break;
          case AxisName::Y_POS: axisStr="+Y"; break;
          case AxisName::Y_NEG: axisStr="-Y"; break;
          case AxisName::Z_POS: axisStr="+Z"; break;
          case AxisName::Z_NEG: axisStr="-Z"; break;
        }
              
        PRINT_NAMED_DEBUG("Robot.ObjectInteractionState",
                          "block:%d poseState:%8s moving?%d RestingFlat?%d carried?%d poseWRT?%d objOnTop:%d"
                          " z=%6.2f UpAxis:%s CanStack?%d CanPickUp?%d FromGround?%d",
                          obj->GetID().GetValue(),
                          PoseStateToString( obj->GetPoseState() ),
                          obj->IsMoving(),
                          obj->IsRestingFlat(),
                          (IsCarryingObject() && GetCarryingObject() == obj->GetID()),
                          gotRelPose,
                          topObj ? topObj->GetID().GetValue() : -1,
                          relPose.GetTranslation().z(),
                          axisStr,
                          CanStackOnTopOfObject(*obj),
                          CanPickUpObject(*obj),
                          CanPickUpObjectFromGround(*obj));
    }
  }
      
  return RESULT_OK;
      
} // Update()
      
static bool IsValidHeadAngle(f32 head_angle, f32* clipped_valid_head_angle)
{
  if(head_angle < MIN_HEAD_ANGLE - HEAD_ANGLE_LIMIT_MARGIN) {
    //PRINT_NAMED_WARNING("Robot.HeadAngleOOB", "Head angle (%f rad) too small.\n", head_angle);
    if (clipped_valid_head_angle) {
      *clipped_valid_head_angle = MIN_HEAD_ANGLE;
    }
    return false;
  }
  else if(head_angle > MAX_HEAD_ANGLE + HEAD_ANGLE_LIMIT_MARGIN) {
    //PRINT_NAMED_WARNING("Robot.HeadAngleOOB", "Head angle (%f rad) too large.\n", head_angle);
    if (clipped_valid_head_angle) {
      *clipped_valid_head_angle = MAX_HEAD_ANGLE;
    }
    return false;
  }
      
  if (clipped_valid_head_angle) {
    *clipped_valid_head_angle = head_angle;
  }
  return true;
      
} // IsValidHeadAngle()

    
Result Robot::SetNewPose(const Pose3d& newPose)
{
  SetPose(newPose.GetWithRespectToOrigin());
  
  // Note: using last message timestamp instead of newest timestamp in history
  //  because it's possible we did not put the last-received state message into
  //  history (if it had old frame ID), but we still want the latest time we
  //  can get.
  const TimeStamp_t timeStamp = GetLastMsgTimestamp();
  
  return AddVisionOnlyPoseToHistory(timeStamp, _pose, GetHeadAngle(), GetLiftAngle());
}
    
void Robot::SetPose(const Pose3d &newPose)
{
  // Update our current pose and keep the name consistent
  const std::string name = _pose.GetName();
  _pose = newPose;
  _pose.SetName(name);
      
  ComputeDriveCenterPose(_pose, _driveCenterPose);
      
} // SetPose()
    
Pose3d Robot::GetCameraPose(f32 atAngle) const
{
  // Start with canonical (untilted) headPose
  Pose3d newHeadPose(_headCamPose);
      
  // Rotate that by the given angle
  RotationVector3d Rvec(-atAngle, Y_AXIS_3D());
  newHeadPose.RotateBy(Rvec);
  newHeadPose.SetName("Camera");

  return newHeadPose;
} // GetCameraHeadPose()
    
void Robot::SetHeadAngle(const f32& angle)
{
  if (_isHeadCalibrated) {
    if (!IsValidHeadAngle(angle, &_currentHeadAngle)) {
      PRINT_NAMED_WARNING("Robot.GetCameraHeadPose.HeadAngleOOB",
                          "Angle %.3frad / %.1f (TODO: Send correction or just recalibrate?)",
                          angle, RAD_TO_DEG(angle));
    }
        
    _visionComponent->GetCamera().SetPose(GetCameraPose(_currentHeadAngle));
  }
  
} // SetHeadAngle()
    

void Robot::SetHeadCalibrated(bool isCalibrated)
{
  _isHeadCalibrated = isCalibrated;
}
  
void Robot::SetLiftCalibrated(bool isCalibrated)
{
  _isLiftCalibrated = isCalibrated;
}
  
bool Robot::IsHeadCalibrated()
{
  return _isHeadCalibrated;
}

bool Robot::IsLiftCalibrated()
{
  return _isLiftCalibrated;
}

void Robot::ComputeLiftPose(const f32 atAngle, Pose3d& liftPose)
{
  // Reset to canonical position
  liftPose.SetRotation(atAngle, Y_AXIS_3D());
  liftPose.SetTranslation({LIFT_ARM_LENGTH, 0.f, 0.f});
      
  // Rotate to the given angle
  RotationVector3d Rvec(-atAngle, Y_AXIS_3D());
  liftPose.RotateBy(Rvec);
}
    
void Robot::SetLiftAngle(const f32& angle)
{
  // TODO: Add lift angle limits?
  _currentLiftAngle = angle;
      
  Robot::ComputeLiftPose(_currentLiftAngle, _liftPose);

  DEV_ASSERT(_liftPose.GetParent() == &_liftBasePose, "Robot.SetLiftAngle.InvalidPose");
}
    
Radians Robot::GetPitchAngle() const
{
  return _pitchAngle;
}
        
void Robot::SelectPlanner(const Pose3d& targetPose)
{
  // set our current planner goal to the given pose flattened out, so that we can later compare if the origin
  // has changed since we started planning towards this pose. Also because the planner doesn't know about
  // pose origins, so this pose should be wrt origin always
  _currentPlannerGoal = targetPose.GetWithRespectToOrigin();

  Pose2d target2d(_currentPlannerGoal);
  Pose2d start2d(GetPose().GetWithRespectToOrigin());

  float distSquared = pow(target2d.GetX() - start2d.GetX(), 2) + pow(target2d.GetY() - start2d.GetY(), 2);

  if(distSquared < MAX_DISTANCE_FOR_SHORT_PLANNER * MAX_DISTANCE_FOR_SHORT_PLANNER) {

    Radians finalAngleDelta = _currentPlannerGoal.GetRotationAngle<'Z'>() - GetDriveCenterPose().GetRotationAngle<'Z'>();
    const bool withinFinalAngleTolerance = finalAngleDelta.getAbsoluteVal().ToFloat() <=
      2 * PLANNER_MAINTAIN_ANGLE_THRESHOLD;

    Radians initialTurnAngle = atan2( target2d.GetY() - GetDriveCenterPose().GetTranslation().y(),
                                      target2d.GetX() - GetDriveCenterPose().GetTranslation().x()) -
      GetDriveCenterPose().GetRotationAngle<'Z'>();

    const bool initialTurnAngleLarge = initialTurnAngle.getAbsoluteVal().ToFloat() >
      0.5 * PLANNER_MAINTAIN_ANGLE_THRESHOLD;

    const bool farEnoughAwayForMinAngle = distSquared > std::pow( MIN_DISTANCE_FOR_MINANGLE_PLANNER, 2);

    // if we would need to turn fairly far, but our current angle is fairly close to the goal, use the
    // planner which backs up first to minimize the turn
    if( withinFinalAngleTolerance && initialTurnAngleLarge && farEnoughAwayForMinAngle ) {
      PRINT_NAMED_INFO("Robot.SelectPlanner.ShortMinAngle",
                       "distance^2 is %f, angleDelta is %f, intiialTurnAngle is %f, selecting short min_angle planner",
                       distSquared,
                       finalAngleDelta.getAbsoluteVal().ToFloat(),
                       initialTurnAngle.getAbsoluteVal().ToFloat());
      _selectedPathPlanner = _shortMinAnglePathPlanner;
    }
    else {
      PRINT_NAMED_INFO("Robot.SelectPlanner.Short",
                       "distance^2 is %f, angleDelta is %f, intiialTurnAngle is %f, selecting short planner",
                       distSquared,
                       finalAngleDelta.getAbsoluteVal().ToFloat(),
                       initialTurnAngle.getAbsoluteVal().ToFloat());
      _selectedPathPlanner = _shortPathPlanner;
    }
  }
  else {
    PRINT_NAMED_INFO("Robot.SelectPlanner.Long", "distance^2 is %f, selecting long planner", distSquared);
    _selectedPathPlanner = _longPathPlanner;
  }
  
  if( _selectedPathPlanner != _longPathPlanner ) {
    _fallbackPathPlanner = _longPathPlanner;
  } else {
    _fallbackPathPlanner = nullptr;
  }
}

void Robot::SelectPlanner(const std::vector<Pose3d>& targetPoses)
{
  if( ! targetPoses.empty() ) {
    Planning::GoalID closest = IPathPlanner::ComputeClosestGoalPose(GetDriveCenterPose(), targetPoses);
    SelectPlanner(targetPoses[closest]);
  }
}

Result Robot::StartDrivingToPose(const Pose3d& targetPose,
                                 const PathMotionProfile motionProfile,
                                 bool useManualSpeed)
{
  _usingManualPathSpeed = useManualSpeed;

  Pose3d targetPoseWrtOrigin;
  if(targetPose.GetWithRespectTo(*GetWorldOrigin(), targetPoseWrtOrigin) == false) {
    PRINT_NAMED_WARNING("Robot.StartDrivingToPose.OriginMisMatch",
                        "Could not get target pose w.r.t. robot %d's origin.", GetID());
    _driveToPoseStatus = ERobotDriveToPoseStatus::Error;
    return RESULT_FAIL;
  }

  SelectPlanner(targetPoseWrtOrigin);

  // Compute drive center pose of given target robot pose
  Pose3d targetDriveCenterPose;
  ComputeDriveCenterPose(targetPoseWrtOrigin, targetDriveCenterPose);

  const bool somePlannerSucceeded = StartPlanner(GetDriveCenterPose(), targetDriveCenterPose);
  if( !somePlannerSucceeded ) {
    _driveToPoseStatus = ERobotDriveToPoseStatus::Error;
    return RESULT_FAIL;
  }

  if( IsTraversingPath() ) {
    _driveToPoseStatus = ERobotDriveToPoseStatus::FollowingPath;
  }
  else {
    _driveToPoseStatus = ERobotDriveToPoseStatus::ComputingPath;
  }

  _numPlansStarted++;
      
  _pathMotionProfile = motionProfile;

  return RESULT_OK;
}

Result Robot::StartDrivingToPose(const std::vector<Pose3d>& poses,
                                 const PathMotionProfile motionProfile,
                                 Planning::GoalID* selectedPoseIndexPtr,
                                 bool useManualSpeed)
{
  _usingManualPathSpeed = useManualSpeed;
  _plannerSelectedPoseIndexPtr = selectedPoseIndexPtr;

  SelectPlanner(poses);

  // Compute drive center pose for start pose and goal poses
  std::vector<Pose3d> targetDriveCenterPoses(poses.size());
  for (int i=0; i< poses.size(); ++i) {
    ComputeDriveCenterPose(poses[i], targetDriveCenterPoses[i]);
  }

  const bool somePlannerSucceeded = StartPlanner(GetDriveCenterPose(), targetDriveCenterPoses);
  if( !somePlannerSucceeded ) {
    _driveToPoseStatus = ERobotDriveToPoseStatus::Error;
    return RESULT_FAIL;
  }

  if( IsTraversingPath() ) {
    _driveToPoseStatus = ERobotDriveToPoseStatus::FollowingPath;
  }
  else {
    _driveToPoseStatus = ERobotDriveToPoseStatus::ComputingPath;
  }

  _numPlansStarted++;

  _pathMotionProfile = motionProfile;
      
  return RESULT_OK;
}

ERobotDriveToPoseStatus Robot::CheckDriveToPoseStatus() const
{
  return _driveToPoseStatus;
}

bool Robot::StartPlanner()
{
  if( _fallbackPlannerTargetPoses.size() == 1 ) {
    return StartPlanner(_fallbackPlannerDriveCenterPose, _fallbackPlannerTargetPoses.back());
  } else if ( _fallbackPlannerTargetPoses.size() > 1 ){
    return StartPlanner(_fallbackPlannerDriveCenterPose, _fallbackPlannerTargetPoses);
  } else { // treat it as an error
    PRINT_NAMED_ERROR("Robot.Update.Planner.Error", "Could not restart planner, missing target poses");
    return false;
  }
}
  
bool Robot::StartPlanner(const Pose3d& driveCenterPose, const std::vector<Pose3d>& targetDriveCenterPoses)
{
  // save start and target poses in case this run fails and we need to try again
  _fallbackPlannerDriveCenterPose = driveCenterPose;
  _fallbackPlannerTargetPoses = targetDriveCenterPoses;
  
  EComputePathStatus status = _selectedPathPlanner->ComputePath(driveCenterPose, targetDriveCenterPoses);
  if( status == EComputePathStatus::Error ) {
    // try again with the fallback, if it exists
    if( nullptr != _fallbackPathPlanner ) {
      _selectedPathPlanner = _fallbackPathPlanner;
      _fallbackPathPlanner = nullptr;
      if( EComputePathStatus::Error != _selectedPathPlanner->ComputePath(driveCenterPose, targetDriveCenterPoses) ) {
        return true;
      }
    }
    return false;
  }
  return true;
}
  
bool Robot::StartPlanner(const Pose3d& driveCenterPose, const Pose3d& targetDriveCenterPose)
{
  // save start and target poses in case this run fails and we need to try again
  _fallbackPlannerDriveCenterPose = driveCenterPose;
  _fallbackPlannerTargetPoses.clear();
  _fallbackPlannerTargetPoses.push_back(targetDriveCenterPose);
  
  EComputePathStatus status = _selectedPathPlanner->ComputePath(driveCenterPose, targetDriveCenterPose);
  if( status == EComputePathStatus::Error ) {
    // try again with the fallback, if it hasnt been used already
    if( nullptr != _fallbackPathPlanner ) {
      _selectedPathPlanner = _fallbackPathPlanner;
      _fallbackPathPlanner = nullptr;
      if( EComputePathStatus::Error != _selectedPathPlanner->ComputePath(driveCenterPose, targetDriveCenterPose) ) {
        return true;
      }
    }
    return false;
  }
  return true;
}

void Robot::RestartPlannerIfNeeded(bool forceReplan)
{
  assert(nullptr != _selectedPathPlanner);
  assert(_numPlansStarted == _numPlansFinished);
  
  switch( _selectedPathPlanner->ComputeNewPathIfNeeded( GetDriveCenterPose(), forceReplan ) ) {
    case EComputePathStatus::Error:
      _driveToPoseStatus = ERobotDriveToPoseStatus::Error;
      AbortDrivingToPose();
      PRINT_NAMED_INFO("Robot.Update.Replan.Fail", "ComputeNewPathIfNeeded returned failure!");
      break;
      
    case EComputePathStatus::Running:
      _numPlansStarted++;
      PRINT_NAMED_INFO("Robot.Update.Replan.Running", "ComputeNewPathIfNeeded running");
      _driveToPoseStatus = ERobotDriveToPoseStatus::Replanning;
      break;
      
    case EComputePathStatus::NoPlanNeeded:
      // leave status as following, don't update plan attempts since no new planning is needed
      break;
  }
}
  
Result Robot::PlaceObjectOnGround(const bool useManualSpeed)
{
  if(!IsCarryingObject()) {
    PRINT_NAMED_ERROR("Robot.PlaceObjectOnGround.NotCarryingObject",
                      "Robot told to place object on ground, but is not carrying an object.");
    return RESULT_FAIL;
  }
      
  _usingManualPathSpeed = useManualSpeed;
  _lastPickOrPlaceSucceeded = false;
      
  return SendRobotMessage<Anki::Cozmo::PlaceObjectOnGround>(0, 0, 0,
                                                            DEFAULT_PATH_MOTION_PROFILE.speed_mmps,
                                                            DEFAULT_PATH_MOTION_PROFILE.accel_mmps2,
                                                            DEFAULT_PATH_MOTION_PROFILE.decel_mmps2,
                                                            useManualSpeed);
}
    
void Robot::ShiftEyes(AnimationStreamer::Tag& tag, f32 xPix, f32 yPix,
                      TimeStamp_t duration_ms, const std::string& name)
{
  ProceduralFace procFace;
  ProceduralFace::Value xMin=0, xMax=0, yMin=0, yMax=0;
  procFace.GetEyeBoundingBox(xMin, xMax, yMin, yMax);
  procFace.LookAt(xPix, yPix,
                  std::max(xMin, ProceduralFace::WIDTH-xMax),
                  std::max(yMin, ProceduralFace::HEIGHT-yMax),
                  1.1f, 0.85f, 0.1f);
      
  ProceduralFaceKeyFrame keyframe(procFace, duration_ms);
      
  if(AnimationStreamer::NotAnimatingTag == tag) {
    AnimationStreamer::FaceTrack faceTrack;
    if(duration_ms > 0) {
      // Add an initial no-adjustment frame so we have something to interpolate
      // from on our way to the specified shift
      faceTrack.AddKeyFrameToBack(ProceduralFaceKeyFrame());
    }
    faceTrack.AddKeyFrameToBack(std::move(keyframe));
    tag = GetAnimationStreamer().AddPersistentFaceLayer(name, std::move(faceTrack));
  } else {
    GetAnimationStreamer().AddToPersistentFaceLayer(tag, std::move(keyframe));
  }
}

void Robot::LoadEmotionEvents()
{
  const auto& emotionEventData = _context->GetDataLoader()->GetEmotionEventJsons();
  for (const auto& fileJsonPair : emotionEventData)
  {
    const auto& filename = fileJsonPair.first;
    const auto& eventJson = fileJsonPair.second;
    if (!eventJson.empty() && _moodManager->LoadEmotionEvents(eventJson))
    {
      PRINT_NAMED_DEBUG("Robot.LoadEmotionEvents", "Loaded '%s'", filename.c_str());
    }
    else
    {
      PRINT_NAMED_WARNING("Robot.LoadEmotionEvents", "Failed to read '%s'", filename.c_str());
    }
  }
}

void Robot::LoadBehaviors()
{
  // Load Scored Behaviors
  const auto& behaviorData = _context->GetDataLoader()->GetBehaviorJsons();
  for( const auto& fileJsonPair : behaviorData )
  {
    const auto& filename = fileJsonPair.first;
    const auto& behaviorJson = fileJsonPair.second;
    if (!behaviorJson.empty())
    {
      // PRINT_NAMED_DEBUG("Robot.LoadBehavior", "Loading '%s'", fullFileName.c_str());
      const Result ret = _behaviorMgr->CreateBehaviorFromConfiguration(behaviorJson);
      if ( ret != RESULT_OK ) {
        PRINT_NAMED_ERROR("Robot.LoadBehavior.CreateFailed", "Failed to create scored behavior from '%s'", filename.c_str());
      }
    }
    else
    {
      PRINT_NAMED_WARNING("Robot.LoadBehavior", "Failed to read scored behavior file '%s'", filename.c_str());
    }
    // don't print anything if we read an empty json
  }
}

Result Robot::SyncTime()
{
  _timeSynced = false;
  _poseHistory->Clear();
      
  Result res = SendSyncTime();
  if (res == RESULT_OK) {
    _syncTimeSentTime_sec = BaseStationTimer::getInstance()->GetCurrentTimeInSeconds();
  }
  return res;
}
    
Result Robot::LocalizeToObject(const ObservableObject* seenObject,
                               ObservableObject* existingObject)
{
  Result lastResult = RESULT_OK;
  
  if(existingObject == nullptr) {
    PRINT_NAMED_ERROR("Robot.LocalizeToObject.ExistingObjectPieceNullPointer", "");
    return RESULT_FAIL;
  }
  
  if(existingObject->GetID() != GetLocalizedTo())
  {
    PRINT_NAMED_DEBUG("Robot.LocalizeToObject",
                      "Robot attempting to localize to %s object %d",
                      EnumToString(existingObject->GetType()),
                      existingObject->GetID().GetValue());
  }
      
  if(!existingObject->CanBeUsedForLocalization()) {
    PRINT_NAMED_ERROR("Robot.LocalizeToObject.UnlocalizedObject",
                      "Refusing to localize to object %d, which claims not to be localizable.",
                      existingObject->GetID().GetValue());
    return RESULT_FAIL;
  }
      
  /* Useful for Debug:
     PRINT_NAMED_INFO("Robot.LocalizeToMat.MatSeenChain",
     "%s\n", matSeen->GetPose().GetNamedPathToOrigin(true).c_str());
       
     PRINT_NAMED_INFO("Robot.LocalizeToMat.ExistingMatChain",
     "%s\n", existingMatPiece->GetPose().GetNamedPathToOrigin(true).c_str());
  */
      
  RobotPoseStamp* posePtr = nullptr;
  Pose3d robotPoseWrtObject;
  float  headAngle;
  float  liftAngle;
  if(nullptr == seenObject)
  {
    if(false == GetPose().GetWithRespectTo(existingObject->GetPose(), robotPoseWrtObject)) {
      PRINT_NAMED_ERROR("Robot.LocalizeToObject.ExistingObjectOriginMismatch",
                        "Could not get robot pose w.r.t. to existing object %d.",
                        existingObject->GetID().GetValue());
      return RESULT_FAIL;
    }
    liftAngle = GetLiftAngle();
    headAngle = GetHeadAngle();
  } else {
    // Get computed RobotPoseStamp at the time the object was observed.
    if ((lastResult = GetComputedPoseAt(seenObject->GetLastObservedTime(), &posePtr)) != RESULT_OK) {
      PRINT_NAMED_ERROR("Robot.LocalizeToObject.CouldNotFindHistoricalPose",
                        "Time %d", seenObject->GetLastObservedTime());
      return lastResult;
    }
        
    // The computed historical pose is always stored w.r.t. the robot's world
    // origin and parent chains are lost. Re-connect here so that GetWithRespectTo
    // will work correctly
    Pose3d robotPoseAtObsTime = posePtr->GetPose();
    robotPoseAtObsTime.SetParent(_worldOrigin);
        
    // Get the pose of the robot with respect to the observed object
    if(robotPoseAtObsTime.GetWithRespectTo(seenObject->GetPose(), robotPoseWrtObject) == false) {
      PRINT_NAMED_ERROR("Robot.LocalizeToObject.ObjectPoseOriginMisMatch",
                        "Could not get RobotPoseStamp w.r.t. seen object pose.");
      return RESULT_FAIL;
    }
        
    liftAngle = posePtr->GetLiftAngle();
    headAngle = posePtr->GetHeadAngle();
  }
      
  // Make the computed robot pose use the existing object as its parent
  robotPoseWrtObject.SetParent(&existingObject->GetPose());
  //robotPoseWrtMat.SetName(std::string("Robot_") + std::to_string(robot->GetID()));
      
# if 0
  // Don't snap to horizontal or discrete Z levels when we see a mat marker
  // while on a ramp
  if(IsOnRamp() == false)
  {
    // If there is any significant rotation, make sure that it is roughly
    // around the Z axis
    Radians rotAngle;
    Vec3f rotAxis;
    robotPoseWrtObject.GetRotationVector().GetAngleAndAxis(rotAngle, rotAxis);
        
    if(std::abs(rotAngle.ToFloat()) > DEG_TO_RAD(5) && !AreUnitVectorsAligned(rotAxis, Z_AXIS_3D(), DEG_TO_RAD(15))) {
      PRINT_NAMED_WARNING("Robot.LocalizeToObject.OutOfPlaneRotation",
                          "Refusing to localize to %s because "
                          "Robot %d's Z axis would not be well aligned with the world Z axis. "
                          "(angle=%.1fdeg, axis=(%.3f,%.3f,%.3f)",
                          existingObject->GetType().GetName().c_str(), GetID(),
                          rotAngle.getDegrees(), rotAxis.x(), rotAxis.y(), rotAxis.z());
      return RESULT_FAIL;
    }
        
    // Snap to purely horizontal rotation
    // TODO: Snap to surface of mat?
    /*
      if(existingMatPiece->IsPoseOn(robotPoseWrtObject, 0, 10.f)) {
      Vec3f robotPoseWrtObject_trans = robotPoseWrtObject.GetTranslation();
      robotPoseWrtObject_trans.z() = existingObject->GetDrivingSurfaceHeight();
      robotPoseWrtObject.SetTranslation(robotPoseWrtObject_trans);
      }
    */
    robotPoseWrtObject.SetRotation( robotPoseWrtObject.GetRotationAngle<'Z'>(), Z_AXIS_3D() );
        
  } // if robot is on ramp
# endif
      
  // Add the new vision-based pose to the robot's history. Note that we use
  // the pose w.r.t. the origin for storing poses in history.
  Pose3d robotPoseWrtOrigin = robotPoseWrtObject.GetWithRespectToOrigin();
      
  if(IsLocalized()) {
    // Filter Z so it doesn't change too fast (unless we are switching from
    // delocalized to localized)
        
    // Make z a convex combination of new and previous value
    static const f32 zUpdateWeight = 0.1f; // weight of new value (previous gets weight of 1 - this)
    Vec3f T = robotPoseWrtOrigin.GetTranslation();
    T.z() = (zUpdateWeight*robotPoseWrtOrigin.GetTranslation().z() +
             (1.f - zUpdateWeight) * GetPose().GetTranslation().z());
    robotPoseWrtOrigin.SetTranslation(T);
  }
      
  if(nullptr != seenObject)
  {
    //
    if((lastResult = AddVisionOnlyPoseToHistory(seenObject->GetLastObservedTime(),
                                                robotPoseWrtOrigin,
                                                headAngle, liftAngle)) != RESULT_OK)
    {
      PRINT_NAMED_ERROR("Robot.LocalizeToObject.FailedAddingVisionOnlyPoseToHistory", "");
      return lastResult;
    }
  }
      
  // If the robot's world origin is about to change by virtue of being localized
  // to existingObject, rejigger things so anything seen while the robot was
  // rooted to this world origin will get updated to be w.r.t. the new origin.
  if(_worldOrigin != &existingObject->GetPose().FindOrigin())
  {
    LOG_EVENT("Robot.LocalizeToObject.RejiggeringOrigins",
              "Robot %d's current origin is %s, about to localize to origin %s.",
              GetID(), _worldOrigin->GetName().c_str(),
              existingObject->GetPose().FindOrigin().GetName().c_str());
    
    // Store the current origin we are about to change so that we can
    // find objects that are using it below
    const Pose3d* oldOrigin = _worldOrigin;
        
    // Update the origin to which _worldOrigin currently points to contain
    // the transformation from its current pose to what is about to be the
    // robot's new origin.
    _worldOrigin->SetRotation(GetPose().GetRotation());
    _worldOrigin->SetTranslation(GetPose().GetTranslation());
    _worldOrigin->Invert();
    _worldOrigin->PreComposeWith(robotPoseWrtOrigin);
    _worldOrigin->SetParent(&robotPoseWrtObject.FindOrigin());
    _worldOrigin->SetName( _worldOrigin->GetName() + "_REJ");
        
    assert(_worldOrigin->IsOrigin() == false);
        
    // Now that the previous origin is hooked up to the new one (which is
    // now the old one's parent), point the worldOrigin at the new one.
    _worldOrigin = const_cast<Pose3d*>(_worldOrigin->GetParent()); // TODO: Avoid const cast?
        
    // Now we need to go through all objects whose poses have been adjusted
    // by this origin switch and notify the outside world of the change.
    _blockWorld->UpdateObjectOrigins(oldOrigin, _worldOrigin);

    // after updating all block world objects, flatten out origins to remove grandparents
    _poseOriginList->Flatten(_worldOrigin);
        
  } // if(_worldOrigin != &existingObject->GetPose().FindOrigin())
      
      
  if(nullptr != posePtr)
  {
    // Update the computed historical pose as well so that subsequent block
    // pose updates use obsMarkers whose camera's parent pose is correct.
    posePtr->SetAll(GetPoseFrameID(), robotPoseWrtOrigin, liftAngle, liftAngle, posePtr->GetCliffData(), posePtr->IsCarryingObject());
  }

      
  // Compute the new "current" pose from history which uses the
  // past vision-based "ground truth" pose we just computed.
  assert(&existingObject->GetPose().FindOrigin() == _worldOrigin);
  assert(_worldOrigin != nullptr);
  if(UpdateCurrPoseFromHistory() == false) {
    PRINT_NAMED_ERROR("Robot.LocalizeToObject.FailedUpdateCurrPoseFromHistory", "");
    return RESULT_FAIL;
  }
      
  // Mark the robot as now being localized to this object
  // NOTE: this should be _after_ calling AddVisionOnlyPoseToHistory, since
  //    that function checks whether the robot is already localized
  lastResult = SetLocalizedTo(existingObject);
  if(RESULT_OK != lastResult) {
    PRINT_NAMED_ERROR("Robot.LocalizeToObject.SetLocalizedToFail", "");
    return lastResult;
  }
      
  // Overly-verbose. Use for debugging localization issues
  /*
    PRINT_NAMED_INFO("Robot.LocalizeToObject",
    "Using %s object %d to localize robot %d at (%.3f,%.3f,%.3f), %.1fdeg@(%.2f,%.2f,%.2f), frameID=%d\n",
    ObjectTypeToString(existingObject->GetType()),
    existingObject->GetID().GetValue(), GetID(),
    GetPose().GetTranslation().x(),
    GetPose().GetTranslation().y(),
    GetPose().GetTranslation().z(),
    GetPose().GetRotationAngle<'Z'>().getDegrees(),
    GetPose().GetRotationAxis().x(),
    GetPose().GetRotationAxis().y(),
    GetPose().GetRotationAxis().z(),
    GetPoseFrameID());
  */
  
  // Don't actually send the update here, because it's possible that we are going to
  // call LocalizeToObject more than once in this tick, which could cause the pose
  // frame ID to update multiple times, replacing what's stored for this timestamp
  // in pose history. We don't want to send a pose frame to the robot that's about
  // to be replaced in history and never used again (causing errors in looking for it
  // when we later receive a RobotState message with that invalidated frameID), so just
  // set this flag to do the localization update once out in Update().
  _needToSendLocalizationUpdate = true;
  
  return RESULT_OK;
} // LocalizeToObject()
    
    
// - - - - - - - - - - - - - - - - - - - - - - - - - - - - - - - - - - - - - - - - - - - - - - - - - - - - - - - - - - -
Result Robot::LocalizeToMat(const MatPiece* matSeen, MatPiece* existingMatPiece)
{
  Result lastResult;
      
  if(matSeen == nullptr) {
    PRINT_NAMED_ERROR("Robot.LocalizeToMat.MatSeenNullPointer", "");
    return RESULT_FAIL;
  } else if(existingMatPiece == nullptr) {
    PRINT_NAMED_ERROR("Robot.LocalizeToMat.ExistingMatPieceNullPointer", "");
    return RESULT_FAIL;
  }
      
  /* Useful for Debug:
     PRINT_NAMED_INFO("Robot.LocalizeToMat.MatSeenChain",
     "%s\n", matSeen->GetPose().GetNamedPathToOrigin(true).c_str());
      
     PRINT_NAMED_INFO("Robot.LocalizeToMat.ExistingMatChain",
     "%s\n", existingMatPiece->GetPose().GetNamedPathToOrigin(true).c_str());
  */
      
  // Get computed RobotPoseStamp at the time the mat was observed.
  RobotPoseStamp* posePtr = nullptr;
  if ((lastResult = GetComputedPoseAt(matSeen->GetLastObservedTime(), &posePtr)) != RESULT_OK) {
    PRINT_NAMED_ERROR("Robot.LocalizeToMat.CouldNotFindHistoricalPose", "Time %d", matSeen->GetLastObservedTime());
    return lastResult;
  }
      
  // The computed historical pose is always stored w.r.t. the robot's world
  // origin and parent chains are lost. Re-connect here so that GetWithRespectTo
  // will work correctly
  Pose3d robotPoseAtObsTime = posePtr->GetPose();
  robotPoseAtObsTime.SetParent(_worldOrigin);
      
  /*
  // Get computed Robot pose at the time the mat was observed (note that this
  // also makes the pose have the robot's current world origin as its parent
  Pose3d robotPoseAtObsTime;
  if(robot->GetComputedPoseAt(matSeen->GetLastObservedTime(), robotPoseAtObsTime) != RESULT_OK) {
  PRINT_NAMED_ERROR("BlockWorld.UpdateRobotPose.CouldNotComputeHistoricalPose",
                    "Time %d\n",
                    matSeen->GetLastObservedTime());
  return false;
  }
  */
      
  // Get the pose of the robot with respect to the observed mat piece
  Pose3d robotPoseWrtMat;
  if(robotPoseAtObsTime.GetWithRespectTo(matSeen->GetPose(), robotPoseWrtMat) == false) {
    PRINT_NAMED_ERROR("Robot.LocalizeToMat.MatPoseOriginMisMatch",
                      "Could not get RobotPoseStamp w.r.t. matPose.");
    return RESULT_FAIL;
  }
      
  // Make the computed robot pose use the existing mat piece as its parent
  robotPoseWrtMat.SetParent(&existingMatPiece->GetPose());
  //robotPoseWrtMat.SetName(std::string("Robot_") + std::to_string(robot->GetID()));
      
  // Don't snap to horizontal or discrete Z levels when we see a mat marker
  // while on a ramp
  if(IsOnRamp() == false)
  {
    // If there is any significant rotation, make sure that it is roughly
    // around the Z axis
    Radians rotAngle;
    Vec3f rotAxis;
    robotPoseWrtMat.GetRotationVector().GetAngleAndAxis(rotAngle, rotAxis);

    if(std::abs(rotAngle.ToFloat()) > DEG_TO_RAD(5) && !AreUnitVectorsAligned(rotAxis, Z_AXIS_3D(), DEG_TO_RAD(15))) {
      PRINT_NAMED_WARNING("Robot.LocalizeToMat.OutOfPlaneRotation",
                          "Refusing to localize to %s because "
                          "Robot %d's Z axis would not be well aligned with the world Z axis. "
                          "(angle=%.1fdeg, axis=(%.3f,%.3f,%.3f)",
                          ObjectTypeToString(existingMatPiece->GetType()), GetID(),
                          rotAngle.getDegrees(), rotAxis.x(), rotAxis.y(), rotAxis.z());
      return RESULT_FAIL;
    }
        
    // Snap to purely horizontal rotation and surface of the mat
    if(existingMatPiece->IsPoseOn(robotPoseWrtMat, 0, 10.f)) {
      Vec3f robotPoseWrtMat_trans = robotPoseWrtMat.GetTranslation();
      robotPoseWrtMat_trans.z() = existingMatPiece->GetDrivingSurfaceHeight();
      robotPoseWrtMat.SetTranslation(robotPoseWrtMat_trans);
    }
    robotPoseWrtMat.SetRotation( robotPoseWrtMat.GetRotationAngle<'Z'>(), Z_AXIS_3D() );
        
  } // if robot is on ramp
      
  if(!_localizedToFixedObject && !existingMatPiece->IsMoveable()) {
    // If we have not yet seen a fixed mat, and this is a fixed mat, rejigger
    // the origins so that we use it as the world origin
    PRINT_NAMED_INFO("Robot.LocalizeToMat.LocalizingToFirstFixedMat",
                     "Localizing robot %d to fixed %s mat for the first time.",
                     GetID(), ObjectTypeToString(existingMatPiece->GetType()));
        
    if((lastResult = UpdateWorldOrigin(robotPoseWrtMat)) != RESULT_OK) {
      PRINT_NAMED_ERROR("Robot.LocalizeToMat.SetPoseOriginFailure",
                        "Failed to update robot %d's pose origin when (re-)localizing it.", GetID());
      return lastResult;
    }
        
    _localizedToFixedObject = true;
  }
  else if(IsLocalized() == false) {
    // If the robot is not yet localized, it is about to be, so we need to
    // update pose origins so that anything it has seen so far becomes rooted
    // to this mat's origin (whether mat is fixed or not)
    PRINT_NAMED_INFO("Robot.LocalizeToMat.LocalizingRobotFirstTime",
                     "Localizing robot %d for the first time (to %s mat).",
                     GetID(), ObjectTypeToString(existingMatPiece->GetType()));
        
    if((lastResult = UpdateWorldOrigin(robotPoseWrtMat)) != RESULT_OK) {
      PRINT_NAMED_ERROR("Robot.LocalizeToMat.SetPoseOriginFailure",
                        "Failed to update robot %d's pose origin when (re-)localizing it.", GetID());
      return lastResult;
    }
        
    if(!existingMatPiece->IsMoveable()) {
      // If this also happens to be a fixed mat, then we have now localized
      // to a fixed mat
      _localizedToFixedObject = true;
    }
  }
      
  /*
  // Don't snap to horizontal or discrete Z levels when we see a mat marker
  // while on a ramp
  if(IsOnRamp() == false)
  {
  // If there is any significant rotation, make sure that it is roughly
  // around the Z axis
  Radians rotAngle;
  Vec3f rotAxis;
  robotPoseWrtMat.GetRotationVector().GetAngleAndAxis(rotAngle, rotAxis);
  const float dotProduct = DotProduct(rotAxis, Z_AXIS_3D());
  const float dotProductThreshold = 0.0152f; // 1.f - std::cos(DEG_TO_RAD(10)); // within 10 degrees
  if(!NEAR(rotAngle.ToFloat(), 0, DEG_TO_RAD(10)) && !NEAR(std::abs(dotProduct), 1.f, dotProductThreshold)) {
  PRINT_NAMED_WARNING("BlockWorld.UpdateRobotPose.RobotNotOnHorizontalPlane",
  "Robot's Z axis is not well aligned with the world Z axis. "
  "(angle=%.1fdeg, axis=(%.3f,%.3f,%.3f)\n",
  rotAngle.getDegrees(), rotAxis.x(), rotAxis.y(), rotAxis.z());
  }
        
  // Snap to purely horizontal rotation and surface of the mat
  if(existingMatPiece->IsPoseOn(robotPoseWrtMat, 0, 10.f)) {
  Vec3f robotPoseWrtMat_trans = robotPoseWrtMat.GetTranslation();
  robotPoseWrtMat_trans.z() = existingMatPiece->GetDrivingSurfaceHeight();
  robotPoseWrtMat.SetTranslation(robotPoseWrtMat_trans);
  }
  robotPoseWrtMat.SetRotation( robotPoseWrtMat.GetRotationAngle<'Z'>(), Z_AXIS_3D() );
        
  } // if robot is on ramp
  */
      
  // Add the new vision-based pose to the robot's history. Note that we use
  // the pose w.r.t. the origin for storing poses in history.
  // RobotPoseStamp p(robot->GetPoseFrameID(),
  //                  robotPoseWrtMat.GetWithRespectToOrigin(),
  //                  posePtr->GetHeadAngle(),
  //                  posePtr->GetLiftAngle());
  Pose3d robotPoseWrtOrigin = robotPoseWrtMat.GetWithRespectToOrigin();
      
  if((lastResult = AddVisionOnlyPoseToHistory(existingMatPiece->GetLastObservedTime(),
                                              robotPoseWrtOrigin,
                                              posePtr->GetHeadAngle(),
                                              posePtr->GetLiftAngle())) != RESULT_OK)
  {
    PRINT_NAMED_ERROR("Robot.LocalizeToMat.FailedAddingVisionOnlyPoseToHistory", "");
    return lastResult;
  }
      
      
  // Update the computed historical pose as well so that subsequent block
  // pose updates use obsMarkers whose camera's parent pose is correct.
  // Note again that we store the pose w.r.t. the origin in history.
  // TODO: Should SetPose() do the flattening w.r.t. origin?
  posePtr->SetAll(GetPoseFrameID(), robotPoseWrtOrigin, posePtr->GetHeadAngle(), posePtr->GetLiftAngle(), posePtr->GetCliffData(), posePtr->IsCarryingObject());
      
  // Compute the new "current" pose from history which uses the
  // past vision-based "ground truth" pose we just computed.
  if(UpdateCurrPoseFromHistory() == false) {
    PRINT_NAMED_ERROR("Robot.LocalizeToMat.FailedUpdateCurrPoseFromHistory", "");
    return RESULT_FAIL;
  }
      
  // Mark the robot as now being localized to this mat
  // NOTE: this should be _after_ calling AddVisionOnlyPoseToHistory, since
  //    that function checks whether the robot is already localized
  lastResult = SetLocalizedTo(existingMatPiece);
  if(RESULT_OK != lastResult) {
    PRINT_NAMED_ERROR("Robot.LocalizeToMat.SetLocalizedToFail", "");
    return lastResult;
  }
      
  // Overly-verbose. Use for debugging localization issues
  /*
    PRINT_INFO("Using %s mat %d to localize robot %d at (%.3f,%.3f,%.3f), %.1fdeg@(%.2f,%.2f,%.2f)\n",
    existingMatPiece->GetType().GetName().c_str(),
    existingMatPiece->GetID().GetValue(), GetID(),
    GetPose().GetTranslation().x(),
    GetPose().GetTranslation().y(),
    GetPose().GetTranslation().z(),
    GetPose().GetRotationAngle<'Z'>().getDegrees(),
    GetPose().GetRotationAxis().x(),
    GetPose().GetRotationAxis().y(),
    GetPose().GetRotationAxis().z());
  */
      
  // Send the ground truth pose that was computed instead of the new current
  // pose and let the robot deal with updating its current pose based on the
  // history that it keeps.
  SendAbsLocalizationUpdate();
      
  return RESULT_OK;
      
} // LocalizeToMat()
    
    
// Clears the path that the robot is executing which also stops the robot
Result Robot::ClearPath()
{
  GetContext()->GetVizManager()->ErasePath(_ID);
  _pdo->ClearPath();
  return SendMessage(RobotInterface::EngineToRobot(RobotInterface::ClearPath(0)));
}
    
// Sends a path to the robot to be immediately executed
Result Robot::ExecutePath(const Planning::Path& path, const bool useManualSpeed)
{
  Result lastResult = RESULT_FAIL;
      
  if (path.GetNumSegments() == 0) {
    PRINT_NAMED_WARNING("Robot.ExecutePath.EmptyPath", "");
    lastResult = RESULT_OK;
  } else {
        
    // TODO: Clear currently executing path or write to buffered path?
    lastResult = ClearPath();
    if(lastResult == RESULT_OK) {
      ++_lastSentPathID;
      _pdo->SetPath(path);
      _usingManualPathSpeed = useManualSpeed;
      lastResult = SendExecutePath(path, useManualSpeed);
    }
        
    // Visualize path if robot has just started traversing it.
    GetContext()->GetVizManager()->DrawPath(_ID, path, NamedColors::EXECUTED_PATH);
        
  }
      
  return lastResult;
}
  
    
Result Robot::SetOnRamp(bool t)
{
  ANKI_CPU_PROFILE("Robot::SetOnRamp");
  
  if(t == _onRamp) {
    // Nothing to do
    return RESULT_OK;
  }
      
  // We are either transition onto or off of a ramp
      
  Ramp* ramp = dynamic_cast<Ramp*>(GetBlockWorld().GetObjectByID(_rampID, ObjectFamily::Ramp));
  if(ramp == nullptr) {
    PRINT_NAMED_WARNING("Robot.SetOnRamp.NoRampWithID",
                        "Robot %d is transitioning on/off of a ramp, but Ramp object with ID=%d not found in the world",
                        _ID, _rampID.GetValue());
    return RESULT_FAIL;
  }
      
  assert(_rampDirection == Ramp::ASCENDING || _rampDirection == Ramp::DESCENDING);
      
  const bool transitioningOnto = (t == true);
      
  if(transitioningOnto) {
    // Record start (x,y) position coming from robot so basestation can
    // compute actual (x,y,z) position from upcoming odometry updates
    // coming from robot (which do not take slope of ramp into account)
    _rampStartPosition = {_pose.GetTranslation().x(), _pose.GetTranslation().y()};
    _rampStartHeight   = _pose.GetTranslation().z();
        
    PRINT_NAMED_INFO("Robot.SetOnRamp.TransitionOntoRamp",
                     "Robot %d transitioning onto ramp %d, using start (%.1f,%.1f,%.1f)",
                     _ID, ramp->GetID().GetValue(), _rampStartPosition.x(), _rampStartPosition.y(), _rampStartHeight);
        
  } else {
    Result res;
    // Just do an absolute pose update, setting the robot's position to
    // where we "know" he should be when he finishes ascending or
    // descending the ramp
    switch(_rampDirection)
    {
      case Ramp::ASCENDING:
        res = SetNewPose(ramp->GetPostAscentPose(WHEEL_BASE_MM).GetWithRespectToOrigin());
        break;
            
      case Ramp::DESCENDING:
        res = SetNewPose(ramp->GetPostDescentPose(WHEEL_BASE_MM).GetWithRespectToOrigin());
        break;
            
      default:
        PRINT_NAMED_WARNING("Robot.SetOnRamp.UnexpectedRampDirection",
                            "When transitioning on/off ramp, expecting the ramp direction to be either "
                            "ASCENDING or DESCENDING, not %d.", _rampDirection);
        return RESULT_FAIL;
    }
    
    if(res != RESULT_OK) {
      PRINT_NAMED_WARNING("Robot.SetOnRamp.SetNewPose",
                          "Robot %d failed to set new pose", _ID);
      return res;
    }
        
    _rampDirection = Ramp::UNKNOWN;
        
    const TimeStamp_t timeStamp = _poseHistory->GetNewestTimeStamp();
        
    PRINT_NAMED_INFO("Robot.SetOnRamp.TransitionOffRamp",
                     "Robot %d transitioning off of ramp %d, at (%.1f,%.1f,%.1f) @ %.1fdeg, timeStamp = %d",
                     _ID, ramp->GetID().GetValue(),
                     _pose.GetTranslation().x(), _pose.GetTranslation().y(), _pose.GetTranslation().z(),
                     _pose.GetRotationAngle<'Z'>().getDegrees(),
                     timeStamp);
  } // if/else transitioning onto ramp
      
  _onRamp = t;
      
  return RESULT_OK;
      
} // SetOnPose()
    
    
Result Robot::SetPoseOnCharger()
{
  ANKI_CPU_PROFILE("Robot::SetPoseOnCharger");
  
  Charger* charger = dynamic_cast<Charger*>(GetBlockWorld().GetLocatedObjectByID(_chargerID));
  if(charger == nullptr) {
    PRINT_NAMED_WARNING("Robot.SetPoseOnCharger.NoChargerWithID",
                        "Robot %d has docked to charger, but Charger object with ID=%d not found in the world.",
                        _ID, _chargerID.GetValue());
    return RESULT_FAIL;
  }
      
  // Just do an absolute pose update, setting the robot's position to
  // where we "know" he should be when he finishes ascending the charger.
  Result lastResult = SetNewPose(charger->GetRobotDockedPose().GetWithRespectToOrigin());
  if(lastResult != RESULT_OK) {
    PRINT_NAMED_WARNING("Robot.SetPoseOnCharger.SetNewPose",
                        "Robot %d failed to set new pose", _ID);
    return lastResult;
  }

  const TimeStamp_t timeStamp = _poseHistory->GetNewestTimeStamp();
    
  PRINT_NAMED_INFO("Robot.SetPoseOnCharger.SetPose",
                   "Robot %d now on charger %d, at (%.1f,%.1f,%.1f) @ %.1fdeg, timeStamp = %d",
                   _ID, charger->GetID().GetValue(),
                   _pose.GetTranslation().x(), _pose.GetTranslation().y(), _pose.GetTranslation().z(),
                   _pose.GetRotationAngle<'Z'>().getDegrees(),
                   timeStamp);
      
  return RESULT_OK;
      
} // SetOnPose()
    
    
Result Robot::DockWithObject(const ObjectID objectID,
                             const f32 speed_mmps,
                             const f32 accel_mmps2,
                             const f32 decel_mmps2,
                             const Vision::KnownMarker* marker,
                             const Vision::KnownMarker* marker2,
                             const DockAction dockAction,
                             const f32 placementOffsetX_mm,
                             const f32 placementOffsetY_mm,
                             const f32 placementOffsetAngle_rad,
                             const bool useManualSpeed,
                             const u8 numRetries,
                             const DockingMethod dockingMethod,
                             const bool doLiftLoadCheck)
{
  return DockWithObject(objectID,
                        speed_mmps,
                        accel_mmps2,
                        decel_mmps2,
                        marker,
                        marker2,
                        dockAction,
                        0, 0, std::numeric_limits<u8>::max(),
                        placementOffsetX_mm, placementOffsetY_mm, placementOffsetAngle_rad,
                        useManualSpeed,
                        numRetries,
                        dockingMethod,
                        doLiftLoadCheck);
}
    
Result Robot::DockWithObject(const ObjectID objectID,
                             const f32 speed_mmps,
                             const f32 accel_mmps2,
                             const f32 decel_mmps2,
                             const Vision::KnownMarker* marker,
                             const Vision::KnownMarker* marker2,
                             const DockAction dockAction,
                             const u16 image_pixel_x,
                             const u16 image_pixel_y,
                             const u8 pixel_radius,
                             const f32 placementOffsetX_mm,
                             const f32 placementOffsetY_mm,
                             const f32 placementOffsetAngle_rad,
                             const bool useManualSpeed,
                             const u8 numRetries,
                             const DockingMethod dockingMethod,
                             const bool doLiftLoadCheck)
{
  ActionableObject* object = dynamic_cast<ActionableObject*>(_blockWorld->GetLocatedObjectByID(objectID));
  if(object == nullptr) {
    PRINT_NAMED_ERROR("Robot.DockWithObject.ObjectDoesNotExist",
                      "Object with ID=%d no longer exists for docking.", objectID.GetValue());
    return RESULT_FAIL;
  }
      
  DEV_ASSERT(marker != nullptr, "Robot.DockWithObject.InvalidMarker");
      
  // Need to store these so that when we receive notice from the physical
  // robot that it has picked up an object we can transition the docking
  // object to being carried, using PickUpDockObject()
  _dockObjectID = objectID;
  _dockMarker   = marker;
      
  // Dock marker has to be a child of the dock block
  if(marker->GetPose().GetParent() != &object->GetPose()) {
    PRINT_NAMED_ERROR("Robot.DockWithObject.MarkerNotOnObject",
                      "Specified dock marker must be a child of the specified dock object.");
    return RESULT_FAIL;
  }

  // Mark as dirty so that the robot no longer localizes to this object
  GetObjectPoseConfirmer().SetPoseState(object, PoseState::Dirty);
      
  _usingManualPathSpeed = useManualSpeed;
  _lastPickOrPlaceSucceeded = false;
      
  // Sends a message to the robot to dock with the specified marker
  // that it should currently be seeing. If pixel_radius == std::numeric_limits<u8>::max(),
  // the marker can be seen anywhere in the image (same as above function), otherwise the
  // marker's center must be seen at the specified image coordinates
  // with pixel_radius pixels.
  Result sendResult = SendRobotMessage<::Anki::Cozmo::DockWithObject>(0.0f,
                                                                      speed_mmps,
                                                                      accel_mmps2,
                                                                      decel_mmps2,
                                                                      dockAction,
                                                                      useManualSpeed,
                                                                      numRetries,
                                                                      dockingMethod,
                                                                      doLiftLoadCheck);
  if(sendResult == RESULT_OK) {
        
    // When we are "docking" with a ramp or crossing a bridge, we
    // don't want to worry about the X angle being large (since we
    // _expect_ it to be large, since the markers are facing upward).
    const bool checkAngleX = !(dockAction == DockAction::DA_RAMP_ASCEND  ||
                               dockAction == DockAction::DA_RAMP_DESCEND ||
                               dockAction == DockAction::DA_CROSS_BRIDGE);
        
    // Tell the VisionSystem to start tracking this marker:
    _visionComponent->SetMarkerToTrack(marker->GetCode(), marker->GetSize(),
                                          image_pixel_x, image_pixel_y, checkAngleX,
                                          placementOffsetX_mm, placementOffsetY_mm,
                                          placementOffsetAngle_rad);
  }
      
  return sendResult;
}
    
    
const std::set<ObjectID> Robot::GetCarryingObjects() const
{
  std::set<ObjectID> objects;
  if (_carryingObjectID.IsSet()) {
    objects.insert(_carryingObjectID);
  }
  if (_carryingObjectOnTopID.IsSet()) {
    objects.insert(_carryingObjectOnTopID);
  }
  return objects;
}

bool Robot::IsCarryingObject(const ObjectID& objectID) const
{
  return _carryingObjectID == objectID || _carryingObjectOnTopID == objectID;
}

void Robot::SetCarryingObject(ObjectID carryObjectID)
{
  ObservableObject* object = _blockWorld->GetLocatedObjectByID(carryObjectID);
  if(object == nullptr) {
    PRINT_NAMED_ERROR("Robot.SetCarryingObject.NullCarryObject",
                      "Object %d no longer exists in the world. Can't set it as robot's carried object.",
                      carryObjectID.GetValue());
  }
  else
  {
    _carryingObjectID = carryObjectID;
    
    // Don't remain localized to an object if we are now carrying it
    if(_carryingObjectID == GetLocalizedTo())
    {
      // Note that the robot may still remaing localized (based on its
      // odometry), but just not *to an object*
      SetLocalizedTo(nullptr);
    } // if(_carryingObjectID == GetLocalizedTo())
    
    // Tell the robot it's carrying something
    // TODO: This is probably not the right way/place to do this (should we pass in carryObjectOnTopID?)
    if(_carryingObjectOnTopID.IsSet()) {
      SendSetCarryState(CarryState::CARRY_2_BLOCK);
    } else {
      SendSetCarryState(CarryState::CARRY_1_BLOCK);
    }
  }
}
  
void Robot::UnSetCarryingObjects(bool topOnly)
{
  // Note this loop doesn't actually _do_ anything. It's just sanity checks.
  std::set<ObjectID> carriedObjectIDs = GetCarryingObjects();
  for (auto& objID : carriedObjectIDs)
  {
    if (topOnly && objID != _carryingObjectOnTopID) {
      continue;
    }
        
    ObservableObject* carriedObject = _blockWorld->GetLocatedObjectByID(objID);
    if(carriedObject == nullptr) {
      PRINT_NAMED_ERROR("Robot.UnSetCarryingObjects.NullObject",
                        "Object %d robot %d thought it was carrying no longer exists in the world.",
                        objID.GetValue(), GetID());
      continue;
    }
    
    if ( carriedObject->GetPose().GetParent() == &_liftPose) {
      // if the carried object is still attached to the lift it can cause issues. We had a bug
      // in which we delocalized and unset as carrying, but would not dettach from lift, causing
      // the cube to accidentally inherit the new origin via its parent, the lift, since the robot is always
      // in the current origin. It would still be the a copy in the old origin in blockworld, but its pose
      // would be pointing to the current one, which caused issues with relocalization.
      // It's a warning because I think there are legit cases (like ClearObject), where it would be fine to
      // ignore the current pose, since it won't be used again.
      PRINT_NAMED_WARNING("Robot.UnSetCarryingObjects.StillAttached",
                          "Setting carried object '%d' as not being carried, but the pose is still attached to the lift", objID.GetValue());
      continue;
    }
  }

  // this method should not affect the objects pose or pose state; just clear the IDs

  if (!topOnly) {
    // Tell the robot it's not carrying anything
    if (_carryingObjectID.IsSet()) {
      SendSetCarryState(CarryState::CARRY_NONE);
    }

    // Even if the above failed, still mark the robot's carry ID as unset
    _carryingObjectID.UnSet();
  }
  _carryingObjectOnTopID.UnSet();
}
    
void Robot::UnSetCarryObject(ObjectID objID)
{
  // If it's the bottom object in the stack, unset all carried objects.
  if (_carryingObjectID == objID) {
    UnSetCarryingObjects(false);
  } else if (_carryingObjectOnTopID == objID) {
    UnSetCarryingObjects(true);
  }
}
    
    
Result Robot::SetObjectAsAttachedToLift(const ObjectID& objectID, const Vision::KnownMarker* objectMarker)
{
  if(!objectID.IsSet()) {
    PRINT_NAMED_ERROR("Robot.PickUpDockObject.ObjectIDNotSet",
                      "No docking object ID set, but told to pick one up.");
    return RESULT_FAIL;
  }
      
  if(objectMarker == nullptr) {
    PRINT_NAMED_ERROR("Robot.PickUpDockObject.NoDockMarkerSet",
                      "No docking marker set, but told to pick up object.");
    return RESULT_FAIL;
  }
      
  if(IsCarryingObject()) {
    PRINT_NAMED_ERROR("Robot.PickUpDockObject.AlreadyCarryingObject",
                      "Already carrying an object, but told to pick one up.");
    return RESULT_FAIL;
  }
      
  ObservableObject* object = _blockWorld->GetLocatedObjectByID(objectID);
  if(object == nullptr) {
    PRINT_NAMED_ERROR("Robot.PickUpDockObject.ObjectDoesNotExist",
                      "Dock object with ID=%d no longer exists for picking up.", objectID.GetValue());
    return RESULT_FAIL;
  }
      
  // Base the object's pose relative to the lift on how far away the dock
  // marker is from the center of the block
  // TODO: compute the height adjustment per object or at least use values from cozmoConfig.h
  Pose3d objectPoseWrtLiftPose;
  if(object->GetPose().GetWithRespectTo(_liftPose, objectPoseWrtLiftPose) == false) {
    PRINT_NAMED_ERROR("Robot.PickUpDockObject.ObjectAndLiftPoseHaveDifferentOrigins",
                      "Object robot is picking up and robot's lift must share a common origin.");
    return RESULT_FAIL;
  }
      
  objectPoseWrtLiftPose.SetTranslation({objectMarker->GetPose().GetTranslation().Length() +
        LIFT_FRONT_WRT_WRIST_JOINT, 0.f, -12.5f});

  // If we know there's an object on top of the object we are picking up,
  // mark it as being carried too
  // TODO: Do we need to be able to handle non-actionable objects on top of actionable ones?

  ObservableObject* objectOnTop = _blockWorld->FindObjectOnTopOf(*object, STACKED_HEIGHT_TOL_MM);
  if(objectOnTop != nullptr)
  {
    Pose3d onTopPoseWrtCarriedPose;
    if(objectOnTop->GetPose().GetWithRespectTo(object->GetPose(), onTopPoseWrtCarriedPose) == false)
    {
      PRINT_NAMED_WARNING("Robot.SetObjectAsAttachedToLift",
                          "Found object on top of carried object, but could not get its "
                          "pose w.r.t. the carried object.");
    } else {
      PRINT_NAMED_INFO("Robot.SetObjectAsAttachedToLift",
                       "Setting object %d on top of carried object as also being carried.",
                       objectOnTop->GetID().GetValue());
      
      onTopPoseWrtCarriedPose.SetParent(&object->GetPose());
      
      // Related to COZMO-3384: Consider whether top cubes (in a stack) should notify memory map
      // Notify blockworld of the change in pose for the object on top, but pretend the new pose is unknown since
      // we are not dropping the cube yet
      Result poseResult = GetObjectPoseConfirmer().AddObjectRelativeObservation(objectOnTop, onTopPoseWrtCarriedPose, object);
      if(RESULT_OK != poseResult)
      {
        PRINT_NAMED_WARNING("Robot.SetObjectAsAttachedToLift.AddObjectRelativeObservationFailed",
                            "objectID:%d", object->GetID().GetValue());
        return poseResult;
      }
      
      _carryingObjectOnTopID = objectOnTop->GetID();
    }
    
  } else {
    _carryingObjectOnTopID.UnSet();
  }
      
  SetCarryingObject(objectID); // also marks the object as carried
  _carryingMarker   = objectMarker;
  
  // Don't actually change the object's pose until we've checked for objects on top
  Result poseResult = GetObjectPoseConfirmer().AddLiftRelativeObservation(object, objectPoseWrtLiftPose);
  if(RESULT_OK != poseResult)
  {
    // TODO: warn
    return poseResult;
  }
  
  return RESULT_OK;
      
} // AttachObjectToLift()
    
    
Result Robot::SetCarriedObjectAsUnattached(bool deleteLocatedObjects)
{
  if(IsCarryingObject() == false) {
    PRINT_NAMED_WARNING("Robot.SetCarriedObjectAsUnattached.CarryingObjectNotSpecified",
                        "Robot not carrying object, but told to place one. "
                        "(Possibly actually rolling or balancing or popping a wheelie.");
    return RESULT_FAIL;
  }
      
  ObservableObject* object = _blockWorld->GetLocatedObjectByID(_carryingObjectID);
      
  if(object == nullptr)
  {
    // This really should not happen.  How can a object being carried get deleted?
    PRINT_NAMED_ERROR("Robot.SetCarriedObjectAsUnattached.CarryingObjectDoesNotExist",
                      "Carrying object with ID=%d no longer exists.", _carryingObjectID.GetValue());
    return RESULT_FAIL;
  }
     
  Pose3d placedPoseWrtRobot;
  if(object->GetPose().GetWithRespectTo(_pose, placedPoseWrtRobot) == false) {
    PRINT_NAMED_ERROR("Robot.SetCarriedObjectAsUnattached.OriginMisMatch",
                      "Could not get carrying object's pose relative to robot's origin.");
    return RESULT_FAIL;
  }
  
  // Initially just mark the pose as Dirty. Iff deleteLocatedObjects=true, then the ClearObject
  // call at the end will mark as Unknown. This is necessary because there are some
  // unfortunate ordering dependencies with how we set the pose, set the pose state, and
  // unset the carrying objects below. It's safer to do all of that, and _then_
  // clear the objects at the end.
  Result poseResult = GetObjectPoseConfirmer().AddRobotRelativeObservation(object, placedPoseWrtRobot, PoseState::Dirty);
  if(RESULT_OK != poseResult)
  {
    // TODO: warn/error
    return poseResult;
  }
    
  PRINT_NAMED_INFO("Robot.SetCarriedObjectAsUnattached.ObjectPlaced",
                   "Robot %d successfully placed object %d at (%.2f, %.2f, %.2f).",
                   _ID, object->GetID().GetValue(),
                   object->GetPose().GetTranslation().x(),
                   object->GetPose().GetTranslation().y(),
                   object->GetPose().GetTranslation().z());

  // Store the object IDs we were carrying before we unset them so we can clear them later if needed
  auto carriedObjectIDs = GetCarryingObjects();
  
  UnSetCarryingObjects(); 
  _carryingMarker = nullptr;
      
  if(deleteLocatedObjects)
  {
    for(auto const& objectID : carriedObjectIDs)
    {
      GetBlockWorld().DeleteLocatedObjectByIDInCurOrigin(objectID);
    }
  }
    
  return RESULT_OK;
      
} // UnattachCarriedObject()
    
    
// - - - - - - - - - - - - - - - - - - - - - - - - - - - - - - - - - - - - - - - - - - - - - - - - - - - - - - - - -

bool Robot::CanInteractWithObjectHelper(const ObservableObject& object, Pose3d& relPose) const
{
  // TODO:(bn) maybe there should be some central logic for which object families are valid here
  if( object.GetFamily() != ObjectFamily::Block &&
      object.GetFamily() != ObjectFamily::LightCube ) {
    return false;
  }

  // check that the object is ready to place on top of
  if( !object.IsRestingFlat() ||
      (IsCarryingObject() && GetCarryingObject() == object.GetID()) ) {
    return false;
  }

  // check if we can transform to robot space
  if ( !object.GetPose().GetWithRespectTo(GetPose(), relPose) ) {
    return false;
  }

  // check if it has something on top
  const ObservableObject* objectOnTop = GetBlockWorld().FindObjectOnTopOf(object, STACKED_HEIGHT_TOL_MM);
  if ( nullptr != objectOnTop ) {
    return false;
  }

  return true;
}
    
bool Robot::CanStackOnTopOfObject(const ObservableObject& objectToStackOn) const
{
  // Note rsam/kevin: this only works currently for original cubes. Doing height checks would require more
  // comparison of sizes, checks for I can stack but not pick up due to slack required to pick up, etc. In order
  // to simplify just cover the most basic case here (for the moment)

  Pose3d relPos;
  if( ! CanInteractWithObjectHelper(objectToStackOn, relPos) ) {
    return false;
  }
            
  // check if it's too high to stack on
  if ( objectToStackOn.IsPoseTooHigh(relPos, 1.f, STACKED_HEIGHT_TOL_MM, 0.5f) ) {
    return false;
  }
    
  // all checks clear
  return true;
}

bool Robot::CanPickUpObject(const ObservableObject& objectToPickUp) const
{
  Pose3d relPos;
  if( ! CanInteractWithObjectHelper(objectToPickUp, relPos) ) {
    return false;
  }
      
  // check if it's too high to pick up
  if ( objectToPickUp.IsPoseTooHigh(relPos, 2.f, STACKED_HEIGHT_TOL_MM, 0.5f) ) {
    return false;
  }
    
  // all checks clear
  return true;
}

bool Robot::CanPickUpObjectFromGround(const ObservableObject& objectToPickUp) const
{
  Pose3d relPos;
  if( ! CanInteractWithObjectHelper(objectToPickUp, relPos) ) {
    return false;
  }
      
  // check if it's too high to pick up
  if ( objectToPickUp.IsPoseTooHigh(relPos, 0.5f, ON_GROUND_HEIGHT_TOL_MM, 0.f) ) {
    return false;
  }
    
  // all checks clear
  return true;
}
    
// ============ Messaging ================
    
Result Robot::SendMessage(const RobotInterface::EngineToRobot& msg, bool reliable, bool hot) const
{
  Result sendResult = _context->GetRobotManager()->GetMsgHandler()->SendMessage(_ID, msg, reliable, hot);
  if(sendResult != RESULT_OK) {
    const char* msgTypeName = EngineToRobotTagToString(msg.GetTag());
    Util::sWarningF("Robot.SendMessage", { {DDATA, msgTypeName} }, "Robot %d failed to send a message type %s", _ID, msgTypeName);
  }
  return sendResult;
}
      
// Sync time with physical robot and trigger it robot to send back camera calibration
Result Robot::SendSyncTime() const
{
  Result result = SendMessage(RobotInterface::EngineToRobot(
                                RobotInterface::SyncTime(_ID,
                                                         BaseStationTimer::getInstance()->GetCurrentTimeStamp(),
                                                         DRIVE_CENTER_OFFSET)));
  if (result == RESULT_OK) {
    result = SendMessage(RobotInterface::EngineToRobot(AnimKeyFrame::InitController()));
  }
  if(result == RESULT_OK) {
    result = SendMessage(RobotInterface::EngineToRobot(
                           RobotInterface::ImageRequest(ImageSendMode::Stream, ImageResolution::QVGA)));
        
    // Reset pose on connect
    PRINT_NAMED_INFO("Robot.SendSyncTime", "Setting pose to (0,0,0)");
    Pose3d zeroPose(0, Z_AXIS_3D(), {0,0,0}, _worldOrigin);
    return SendAbsLocalizationUpdate(zeroPose, 0, GetPoseFrameID());
  }
  
  if (result != RESULT_OK) {
    PRINT_NAMED_WARNING("Robot.SendSyncTime.FailedToSend","");
  }
  
  return result;
}
    
// Sends a path to the robot to be immediately executed
Result Robot::SendExecutePath(const Planning::Path& path, const bool useManualSpeed) const
{
  // Send start path execution message
  PRINT_NAMED_INFO("Robot::SendExecutePath",
                   "sending start execution message (pathID = %d, manualSpeed == %d)",
                   _lastSentPathID, useManualSpeed);
  return SendMessage(RobotInterface::EngineToRobot(RobotInterface::ExecutePath(_lastSentPathID, useManualSpeed)));
}
    
Result Robot::SendAbsLocalizationUpdate(const Pose3d&        pose,
                                        const TimeStamp_t&   t,
                                        const PoseFrameID_t& frameId) const
{
  // Send flattened poses to the robot, because when we get them back in odometry
  // updates with origin IDs, we can only hook them back up directly to the
  // corresponding pose origin (we can't know the chain that led there anymore)
  Pose3d poseWrtOrigin = pose.GetWithRespectToOrigin();
  
  const Pose3d* origin = &poseWrtOrigin.FindOrigin();

  const PoseOriginID_t originID = GetPoseOriginList().GetOriginID(origin);
  if(originID == PoseOriginList::UnknownOriginID)
  {
    PRINT_NAMED_WARNING("Robot.SendAbsLocalizationUpdate.NoPoseOriginIndex",
                        "Origin %s (%p)",
                        origin->GetName().c_str(), origin);
    return RESULT_FAIL;
  }
  
  // Sanity check: if we grab the origin the index we just got, it should be the one we searched for
  DEV_ASSERT(GetPoseOriginList().GetOriginByID(originID) == origin,
             "Robot.SendAbsLocalizationUpdate.OriginIndexLookupFailed");
  
  return SendMessage(RobotInterface::EngineToRobot(
                       RobotInterface::AbsoluteLocalizationUpdate(
                         t,
                         frameId,
                         originID,
                         poseWrtOrigin.GetTranslation().x(),
                         poseWrtOrigin.GetTranslation().y(),
                         poseWrtOrigin.GetRotation().GetAngleAroundZaxis().ToFloat()
                         )));
}
    
Result Robot::SendAbsLocalizationUpdate() const
{
  // Look in history for the last vis pose and send it.
  TimeStamp_t t;
  RobotPoseStamp p;
  if (_poseHistory->GetLatestVisionOnlyPose(t, p) == RESULT_FAIL) {
    PRINT_NAMED_WARNING("Robot.SendAbsLocUpdate.NoVizPoseFound", "");
    return RESULT_FAIL;
  }

  return SendAbsLocalizationUpdate(p.GetPose().GetWithRespectToOrigin(), t, p.GetFrameId());
}
    
Result Robot::SendHeadAngleUpdate() const
{
  return SendMessage(RobotInterface::EngineToRobot(
                       RobotInterface::HeadAngleUpdate(_currentHeadAngle)));
}

Result Robot::SendIMURequest(const u32 length_ms) const
{
  return SendRobotMessage<IMURequest>(length_ms);
}
  

bool Robot::HasExternalInterface() const
{
  return _context->GetExternalInterface() != nullptr;
}

IExternalInterface* Robot::GetExternalInterface()
{
  DEV_ASSERT(_context->GetExternalInterface() != nullptr, "Robot.ExternalInterface.nullptr");
  return _context->GetExternalInterface();
}

Util::Data::DataPlatform* Robot::GetContextDataPlatform()
{
  return _context->GetDataPlatform();
}

// - - - - - - - - - - - - - - - - - - - - - - - - - - - - - - - - - - - - - - - - - - - - - - - - - - - - - - - - - - -
// Message handlers subscribed to in RobotToEngineImplMessaging::InitRobotMessageComponent
  
template<>
void Robot::HandleMessage(const ExternalInterface::EnableDroneMode& msg)
{
  _isCliffReactionDisabled = msg.isStarted;
  SendMessage(RobotInterface::EngineToRobot(RobotInterface::EnableStopOnCliff(!msg.isStarted)));
}
  
template<>
void Robot::HandleMessage(const ExternalInterface::RequestRobotSettings& msg)
{
  const VisionComponent& visionComponent = GetVisionComponent();
  const Vision::CameraCalibration& cameraCalibration = visionComponent.GetCameraCalibration();
  
  ExternalInterface::CameraConfig cameraConfig(cameraCalibration.GetFocalLength_x(),
                                               cameraCalibration.GetFocalLength_y(),
                                               cameraCalibration.GetCenter_x(),
                                               cameraCalibration.GetCenter_y(),
                                               cameraCalibration.ComputeHorizontalFOV().getDegrees(),
                                               cameraCalibration.ComputeVerticalFOV().getDegrees(),
                                               visionComponent.GetMinCameraExposureTime_ms(),
                                               visionComponent.GetMaxCameraExposureTime_ms(),
                                               visionComponent.GetMinCameraGain(),
                                               visionComponent.GetMaxCameraGain());
  
  ExternalInterface::PerRobotSettings robotSettings(GetID(),
                                                    GetHeadSerialNumber(),
                                                    GetBodySerialNumber(),
                                                    _modelNumber,
                                                    _hwVersion,
                                                    std::move(cameraConfig));
  
  Broadcast( ExternalInterface::MessageEngineToGame(std::move(robotSettings)) );
}

// - - - - - - - - - - - - - - - - - - - - - - - - - - - - - - - - - - - - - - - - - - - - - - - - - - - - - - - - - - -
TimeStamp_t Robot::GetLastImageTimeStamp() const {
  return GetVisionComponent().GetLastProcessedImageTimeStamp();
}
    
/*
  const Pose3d Robot::ProxDetectTransform[] = { Pose3d(0, Z_AXIS_3D(), Vec3f(50, 25, 0)),
  Pose3d(0, Z_AXIS_3D(), Vec3f(50, 0, 0)),
  Pose3d(0, Z_AXIS_3D(), Vec3f(50, -25, 0)) };
*/


Quad2f Robot::GetBoundingQuadXY(const f32 padding_mm) const
{
  return GetBoundingQuadXY(_pose, padding_mm);
}
    
Quad2f Robot::GetBoundingQuadXY(const Pose3d& atPose, const f32 padding_mm) const
{
  const RotationMatrix2d R(atPose.GetRotation().GetAngleAroundZaxis());

  static const Quad2f CanonicalBoundingBoxXY(
    {ROBOT_BOUNDING_X_FRONT, -0.5f*ROBOT_BOUNDING_Y},
    {ROBOT_BOUNDING_X_FRONT,  0.5f*ROBOT_BOUNDING_Y},
    {ROBOT_BOUNDING_X_FRONT - ROBOT_BOUNDING_X, -0.5f*ROBOT_BOUNDING_Y},
    {ROBOT_BOUNDING_X_FRONT - ROBOT_BOUNDING_X,  0.5f*ROBOT_BOUNDING_Y});

  Quad2f boundingQuad(CanonicalBoundingBoxXY);
  if(padding_mm != 0.f) {
    Quad2f paddingQuad({ padding_mm, -padding_mm},
                       { padding_mm,  padding_mm},
                       {-padding_mm, -padding_mm},
                       {-padding_mm,  padding_mm});
    boundingQuad += paddingQuad;
  }
      
  using namespace Quad;
  for(CornerName iCorner = FirstCorner; iCorner < NumCorners; ++iCorner) {
    // Rotate to given pose
    boundingQuad[iCorner] = R * boundingQuad[iCorner];
  }
      
  // Re-center
  Point2f center(atPose.GetTranslation().x(), atPose.GetTranslation().y());
  boundingQuad += center;
      
  return boundingQuad;
      
} // GetBoundingBoxXY()
    
  
    
    
f32 Robot::GetHeight() const
{
  return std::max(ROBOT_BOUNDING_Z, GetLiftHeight() + LIFT_HEIGHT_ABOVE_GRIPPER);
}
    
f32 Robot::GetLiftHeight() const
{
  return ConvertLiftAngleToLiftHeightMM(GetLiftAngle());
}
    
Pose3d Robot::GetLiftPoseWrtCamera(f32 atLiftAngle, f32 atHeadAngle) const
{
  Pose3d liftPose(_liftPose);
  ComputeLiftPose(atLiftAngle, liftPose);
      
  Pose3d camPose = GetCameraPose(atHeadAngle);
      
  Pose3d liftPoseWrtCam;
  bool result = liftPose.GetWithRespectTo(camPose, liftPoseWrtCam);
  
  DEV_ASSERT(result, "Lift and camera poses should be in same pose tree");
      
  return liftPoseWrtCam;
}
    
f32 Robot::ConvertLiftHeightToLiftAngleRad(f32 height_mm)
{
  height_mm = CLIP(height_mm, LIFT_HEIGHT_LOWDOCK, LIFT_HEIGHT_CARRY);
  return asinf((height_mm - LIFT_BASE_POSITION[2] - LIFT_FORK_HEIGHT_REL_TO_ARM_END)/LIFT_ARM_LENGTH);
}

f32 Robot::ConvertLiftAngleToLiftHeightMM(f32 angle_rad)
{
  return (sinf(angle_rad) * LIFT_ARM_LENGTH) + LIFT_BASE_POSITION[2] + LIFT_FORK_HEIGHT_REL_TO_ARM_END;
}
    
Result Robot::RequestIMU(const u32 length_ms) const
{
  return SendIMURequest(length_ms);
}
    
    
// ============ Pose history ===============
    
Result Robot::AddRawOdomPoseToHistory(const TimeStamp_t t,
                                      const PoseFrameID_t frameID,
                                      const Pose3d& pose,
                                      const f32 head_angle,
                                      const f32 lift_angle,
                                      const u16 cliff_data,
                                      const bool isCarryingObject)
{
  RobotPoseStamp poseStamp(frameID, pose, head_angle, lift_angle, cliff_data, isCarryingObject);
  return _poseHistory->AddRawOdomPose(t, poseStamp);
}
    
    
Result Robot::UpdateWorldOrigin(Pose3d& newPoseWrtNewOrigin)
{
  // Reverse the connection between origin and robot, and connect the new
  // reversed connection
  //ASSERT_NAMED(p.GetPose().GetParent() == _poseOrigin, "Robot.UpdateWorldOrigin.InvalidPose");
  //Pose3d originWrtRobot = _pose.GetInverse();
  //originWrtRobot.SetParent(&newPoseOrigin);
      
  // TODO: get rid of nasty const_cast somehow
  Pose3d* newOrigin = const_cast<Pose3d*>(newPoseWrtNewOrigin.GetParent());
  newOrigin->SetParent(nullptr);
      
  // TODO: We should only be doing this (modifying what _worldOrigin points to) when it is one of the
  // placeHolder poseOrigins, not if it is a mat!
  std::string origName(_worldOrigin->GetName());
  *_worldOrigin = _pose.GetInverse();
  _worldOrigin->SetParent(&newPoseWrtNewOrigin);
      
      
  // Connect the old origin's pose to the same root the robot now has.
  // It is no longer the robot's origin, but for any of its children,
  // it is now in the right coordinates.
  if(_worldOrigin->GetWithRespectTo(*newOrigin, *_worldOrigin) == false) {
    PRINT_NAMED_ERROR("Robot.UpdateWorldOrigin.NewLocalizationOriginProblem",
                      "Could not get pose origin w.r.t. new origin pose.");
    return RESULT_FAIL;
  }
      
  //_worldOrigin->PreComposeWith(*newOrigin);
      
  // Preserve the old world origin's name, despite updates above
  _worldOrigin->SetName(origName);
      
  // Now make the robot's world origin point to the new origin
  _worldOrigin = newOrigin;
      
  newOrigin->SetRotation(0, Z_AXIS_3D());
  newOrigin->SetTranslation({0,0,0});
      
  // Now make the robot's origin point to the new origin
  // TODO: avoid the icky const_cast here...
  _worldOrigin = const_cast<Pose3d*>(newPoseWrtNewOrigin.GetParent());

  _robotWorldOriginChangedSignal.emit(GetID());
      
  return RESULT_OK;
      
} // UpdateWorldOrigin()
    
    
Result Robot::AddVisionOnlyPoseToHistory(const TimeStamp_t t,
                                         const Pose3d& pose,
                                         const f32 head_angle,
                                         const f32 lift_angle)
{      
  // We have a new ("ground truth") key frame. Increment the pose frame!
  ++_frameId;
  
  // Set needToSendLocalizationUpdate to true so we send an update on the next tick
  _needToSendLocalizationUpdate = true;
  
  // vision poses do not care about whether you are carrying an object. This field has no meaning here, so we
  // set to false always
  // COZMO-3309 Need to change poseHistory to robot status history
  const bool isCarryingObject = false;
  
  RobotPoseStamp poseStamp(_frameId, pose, head_angle, lift_angle, std::numeric_limits<u16>::max(), isCarryingObject);
  return _poseHistory->AddVisionOnlyPose(t, poseStamp);
}

Result Robot::ComputeAndInsertPoseIntoHistory(const TimeStamp_t t_request,
                                              TimeStamp_t& t, RobotPoseStamp** p,
                                              HistPoseKey* key,
                                              bool withInterpolation)
{
  return _poseHistory->ComputeAndInsertPoseAt(t_request, t, p, key, withInterpolation);
}

Result Robot::GetVisionOnlyPoseAt(const TimeStamp_t t_request, RobotPoseStamp** p)
{
  return _poseHistory->GetVisionOnlyPoseAt(t_request, p);
}

Result Robot::GetComputedPoseAt(const TimeStamp_t t_request, Pose3d& pose) const
{
  const RobotPoseStamp* poseStamp;
  Result lastResult = GetComputedPoseAt(t_request, &poseStamp);
  if(lastResult == RESULT_OK) {
    // Grab the pose stored in the pose stamp we just found, and hook up
    // its parent to the robot's current world origin (since pose history
    // doesn't keep track of pose parent chains)
    pose = poseStamp->GetPose();
    pose.SetParent(_worldOrigin);
  }
  return lastResult;
}
    
Result Robot::GetComputedPoseAt(const TimeStamp_t t_request, const RobotPoseStamp** p, HistPoseKey* key) const
{
  return _poseHistory->GetComputedPoseAt(t_request, p, key);
}

Result Robot::GetComputedPoseAt(const TimeStamp_t t_request, RobotPoseStamp** p, HistPoseKey* key)
{
  return _poseHistory->GetComputedPoseAt(t_request, p, key);
}

bool Robot::IsValidPoseKey(const HistPoseKey key) const
{
  return _poseHistory->IsValidPoseKey(key);
}
    
bool Robot::UpdateCurrPoseFromHistory()
{
  bool poseUpdated = false;
      
  TimeStamp_t t;
  RobotPoseStamp p;
  if (_poseHistory->ComputePoseAt(_poseHistory->GetNewestTimeStamp(), t, p) == RESULT_OK)
  {

    Pose3d newPose;
    if((p.GetPose().GetWithRespectTo(*_worldOrigin, newPose))==false)
    {
      // This is not necessarily an error anymore: it's possible we've received an
      // odometry update from the robot w.r.t. an old origin (before being delocalized),
      // in which case we can't use it to update the current pose of the robot
      // in its new frame.
      PRINT_NAMED_INFO("Robot.UpdateCurrPoseFromHistory.GetWrtParentFailed",
                        "Could not update robot %d's current pose using historical pose w.r.t. %s because we are now in frame %s.",
                        _ID, p.GetPose().FindOrigin().GetName().c_str(),
                       _worldOrigin->GetName().c_str());
    }
    else
    {
      SetPose(newPose);
      poseUpdated = true;
    }

  }
      
  return poseUpdated;
}
  
Result Robot::ConnectToObjects(const FactoryIDArray& factory_ids)
{
  DEV_ASSERT_MSG(factory_ids.size() == _objectsToConnectTo.size(),
                 "Robot.ConnectToObjects.InvalidArrayLength",
                 "%zu slots requested. Max %zu",
                 factory_ids.size(), _objectsToConnectTo.size());
      
  std::stringstream strs;
  for (auto it = factory_ids.begin(); it != factory_ids.end(); ++it)
  {
    strs << "0x" << std::hex << *it << ", ";
  }
  std::stringstream strs2;
  for (auto it = _objectsToConnectTo.begin(); it != _objectsToConnectTo.end(); ++it)
  {
    strs2 << "0x" << std::hex << it->factoryID << ", pending = " << it->pending << ", ";
  }
  PRINT_CH_INFO("BlockPool", "Robot.ConnectToObjects",
                "Before processing factory_ids = %s. _objectsToConnectTo = %s",
                strs.str().c_str(), strs2.str().c_str());
      
  // Save the new list so we process it during the update loop. Note that we compare
  // against the list of current connected objects but we store it in the list of
  // objects to connect to.
  for (int i = 0; i < _connectedObjects.size(); ++i)
  {
    if (factory_ids[i] != _connectedObjects[i].factoryID) {
      _objectsToConnectTo[i].factoryID = factory_ids[i];
      _objectsToConnectTo[i].pending = true;
    }
  }
      
  return RESULT_OK;
}
  
bool Robot::IsConnectedToObject(FactoryID factoryID) const
{
  for (const ActiveObjectInfo& objectInfo : _connectedObjects)
  {
    if (objectInfo.factoryID == factoryID)
    {
      return true;
    }
  }
  
  return false;
}
  
void Robot::HandleConnectedToObject(uint32_t activeID, FactoryID factoryID, ObjectType objectType)
{
  ActiveObjectInfo& objectInfo = _connectedObjects[activeID];
  
  if (_connectedObjects[activeID].factoryID != factoryID)
  {
    PRINT_CH_INFO("BlockPool",
                  "Robot.HandleConnectedToObject",
                  "Ignoring connection to object 0x%x of type %s with active ID %d because expecting connection to 0x%x of type %s",
                  factoryID,
                  EnumToString(objectType),
                  activeID,
                  objectInfo.factoryID,
                  EnumToString(objectInfo.objectType));
    return;
  }
  
  if ((objectInfo.connectionState != ActiveObjectInfo::ConnectionState::PendingConnection) &&
      (objectInfo.connectionState != ActiveObjectInfo::ConnectionState::Disconnected))
  {
    PRINT_NAMED_ERROR("Robot.HandleConnectedToObject.InvalidState",
                      "Invalid state %d when connected to object 0x%x with active ID %d",
                      (int)objectInfo.connectionState, factoryID, activeID);
  }

  PRINT_CH_INFO("BlockPool", "Robot.HandleConnectToObject",
                "Connected to active Id %d with factory Id 0x%x of type %s. Connection State = %d",
                activeID, factoryID, EnumToString(objectType), objectInfo.connectionState);
  
  // Remove from the list of discovered objects since we are connecting to it
  RemoveDiscoveredObjects(factoryID);
  
  _connectedObjects[activeID].connectionState = ActiveObjectInfo::ConnectionState::Connected;
  _connectedObjects[activeID].lastDisconnectionTime = 0;
}

void Robot::HandleDisconnectedFromObject(uint32_t activeID, FactoryID factoryID, ObjectType objectType)
{
  ActiveObjectInfo& objectInfo = _connectedObjects[activeID];

  if (objectInfo.factoryID != factoryID)
  {
    PRINT_CH_INFO("BlockPool",
                  "Robot.HandleDisconnectedFromObject",
                  "Ignoring disconnection from object 0x%x of type %s with active ID %d because expecting connection to 0x%x of type %s",
                  factoryID,
                  EnumToString(objectType),
                  activeID,
                  objectInfo.factoryID,
                  EnumToString(objectInfo.objectType));
    return;
  }

  if ((objectInfo.connectionState != ActiveObjectInfo::ConnectionState::PendingDisconnection) &&
      (objectInfo.connectionState != ActiveObjectInfo::ConnectionState::Connected))
  {
    PRINT_NAMED_ERROR("Robot.HandleDisconnectedFromObject.InvalidState",
                      "Invalid state %d when disconnected from object 0x%x with active ID %d",
                      (int)objectInfo.connectionState, factoryID, activeID);
  }
  
  PRINT_CH_INFO("BlockPool", "Robot.HandleDisconnectedFromObject",
                "Disconnected from active Id %d with factory Id 0x%x of type %s. Connection State = %d",
                activeID, factoryID, EnumToString(objectType), (int)objectInfo.connectionState);
  
  if (objectInfo.connectionState == ActiveObjectInfo::ConnectionState::PendingDisconnection)
  {
    // If we wanted to disconnect from this object, clear all the data now that we have done it
    objectInfo.Reset();
  }
  else
  {
    // We have disconnected without requesting it. Anotate that we are in that state
    objectInfo.connectionState = ActiveObjectInfo::ConnectionState::Disconnected;
    objectInfo.lastDisconnectionTime = BaseStationTimer::getInstance()->GetCurrentTimeInSeconds();
  }
}

void Robot::ConnectToRequestedObjects()
{
  // Check if there is any new petition to connect to a new block
  auto it = std::find_if(_objectsToConnectTo.begin(), _objectsToConnectTo.end(), [](const ObjectToConnectToInfo& obj) {
      return obj.pending;
    });
      
  if (it == _objectsToConnectTo.end()) {
    return;
  }
      
//	std::stringstream strs;
//	for (auto it = _objectsToConnectTo.begin(); it != _objectsToConnectTo.end(); ++it) {
//		strs << "0x" << std::hex << it->factoryID << ", pending = " << it->pending << ", ";
//	}
//	std::stringstream strs2;
//	for (auto it = _connectedObjects.begin(); it != _connectedObjects.end(); ++it) {
//		strs2 << "0x" << std::hex << it->factoryID << ", ";
//	}
     
  // PRINT_NAMED_INFO("Robot.ConnectToRequestedObjects.BeforeProcessing",
//                "_objectsToConnectTo = %s. _connectedObjects = %s",
//                strs.str().c_str(), strs2.str().c_str());

  // Iterate over the connected objects and the new factory IDs to see what we need to send in the
  // message for every slot.
  DEV_ASSERT(_objectsToConnectTo.size() == _connectedObjects.size(),
             "Robot.ConnectToRequestedObjects.InvalidArraySize");
  
  for (int i = 0; i < _objectsToConnectTo.size(); ++i) {
        
    ObjectToConnectToInfo& newObjectToConnectTo = _objectsToConnectTo[i];
    ActiveObjectInfo& activeObjectInfo = _connectedObjects[i];
        
    // If there is nothing to do with this slot, continue
    if (!newObjectToConnectTo.pending) {
      continue;
    }
        
    // If we have already connected to the object in the given slot, we don't have to do anything
    if (newObjectToConnectTo.factoryID == activeObjectInfo.factoryID) {
      newObjectToConnectTo.Reset();
      continue;
    }
        
    // If the new factory ID is 0 then we want to disconnect from the object
    if (newObjectToConnectTo.factoryID == ActiveObject::InvalidFactoryID) {
      PRINT_CH_INFO("BlockPool", "Robot.ConnectToRequestedObjects.Sending",
                    "Sending message for slot %d with factory ID = %d",
                    i, ActiveObject::InvalidFactoryID);
      activeObjectInfo.connectionState = ActiveObjectInfo::ConnectionState::PendingDisconnection;
      newObjectToConnectTo.Reset();
      SendMessage(RobotInterface::EngineToRobot(SetPropSlot((FactoryID)ActiveObject::InvalidFactoryID, i)));
      continue;
    }
        
    // We are connecting to a new object. Check if the object is discovered yet
    // If it is not, don't clear it from the list of requested objects in case
    // we find it in the next execution of this loop
    auto discoveredObjIt = _discoveredObjects.find(newObjectToConnectTo.factoryID);
    if (discoveredObjIt == _discoveredObjects.end()) {
      continue;
    }
        
    for (const auto & connectedObj : _connectedObjects) {
      if ((connectedObj.connectionState == ActiveObjectInfo::ConnectionState::Connected) && (connectedObj.objectType == discoveredObjIt->second.objectType)) {
        PRINT_NAMED_WARNING("Robot.ConnectToRequestedObjects.SameTypeAlreadyConnected",
                            "Object with factory ID 0x%x matches type (%s) of another connected object. "
                            "Only one of each type may be connected.",
                            newObjectToConnectTo.factoryID, EnumToString(connectedObj.objectType));

        // If we can't connect to the new object we keep the one we have now
        newObjectToConnectTo.Reset();
        continue;
      }
    }
        
    // This is valid object to connect to.
    PRINT_CH_INFO("BlockPool", "Robot.ConnectToRequestedObjects.Sending",
                  "Sending message for slot %d with factory ID = 0x%x",
                  i, newObjectToConnectTo.factoryID);
    SendMessage(RobotInterface::EngineToRobot(SetPropSlot(newObjectToConnectTo.factoryID, i)));
        
    // We are done with this slot
    activeObjectInfo = discoveredObjIt->second;
    activeObjectInfo.connectionState = ActiveObjectInfo::ConnectionState::PendingConnection;
    newObjectToConnectTo.Reset();
  }
      
//   std::stringstream strs3;
//   for (auto it = _objectsToConnectTo.begin(); it != _objectsToConnectTo.end(); ++it) {
//     strs3 << "0x" << std::hex << it->factoryID << ", pending = " << it->pending << ", ";
//   }
//   std::stringstream strs4;
//   for (auto it = _connectedObjects.begin(); it != _connectedObjects.end(); ++it) {
//     strs4 << "0x" << std::hex << it->factoryID << ", ";
//   }
     
  // PRINT_NAMED_INFO("Robot.ConnectToRequestedObjects.AfterProcessing",
  //                  "_objectsToConnectTo = %s. _connectedObjects = %s", strs3.str().c_str(), strs4.str().c_str());

  return;
}
  
void Robot::CheckDisconnectedObjects()
{
  // Check for objects that have been disconnected long enough to consider them gone. Note the object has to be in
  // the Disconnected state which is the state we get when the disconnection wasn't requested.
  double time = BaseStationTimer::getInstance()->GetCurrentTimeInSeconds();
  if ((_lastDiconnectedCheckTime <= 0) || (time >= (_lastDiconnectedCheckTime + kDiconnectedCheckDelay)))
  {
    for (int i = 0; i < _connectedObjects.size(); ++i)
    {
      ActiveObjectInfo& objectInfo = _connectedObjects[i];
      if ((objectInfo.connectionState == ActiveObjectInfo::ConnectionState::Disconnected) && (time > (objectInfo.lastDisconnectionTime + kDisconnectedDelay)))
      {
        PRINT_CH_INFO("BlockPool", "Robot.CheckDisconnectedObjects",
                      "Resetting slot %d with factory ID 0x%x, connection state %d. Object disconnected at %f, current time is %f with max delay %f seconds",
                      i, objectInfo.factoryID, objectInfo.connectionState, objectInfo.lastDisconnectionTime, time, kDisconnectedDelay);
        objectInfo.Reset();
      }
    }
    
    _lastDiconnectedCheckTime = time;
  }
}

void Robot::BroadcastAvailableObjects(bool enable)
{
  _enableDiscoveredObjectsBroadcasting = enable;
}

Result Robot::AbortAll()
{
  bool anyFailures = false;
      
  _actionList->Cancel();
      
  if(AbortDrivingToPose() != RESULT_OK) {
    anyFailures = true;
  }
      
  if(AbortDocking() != RESULT_OK) {
    anyFailures = true;
  }
      
  if(AbortAnimation() != RESULT_OK) {
    anyFailures = true;
  }
  
  _movementComponent->StopAllMotors();
      
  if(anyFailures) {
    return RESULT_FAIL;
  } else {
    return RESULT_OK;
  }
      
}
      
Result Robot::AbortDocking()
{
  return SendAbortDocking();
}
      
Result Robot::AbortAnimation()
{
  return SendAbortAnimation();
}
    
Result Robot::AbortDrivingToPose()
{
  _selectedPathPlanner->StopPlanning();
  Result ret = ClearPath();
  _numPlansFinished = _numPlansStarted;

  return ret;
}

Result Robot::SendAbortAnimation()
{
  return SendMessage(RobotInterface::EngineToRobot(RobotInterface::AbortAnimation()));
}
    
Result Robot::SendAbortDocking()
{
  return SendMessage(RobotInterface::EngineToRobot(Anki::Cozmo::AbortDocking()));
}
 
Result Robot::SendSetCarryState(CarryState state)
{
  return SendMessage(RobotInterface::EngineToRobot(Anki::Cozmo::CarryStateUpdate(state)));
}
      
Result Robot::SendFlashObjectIDs()
{
  return SendMessage(RobotInterface::EngineToRobot(FlashObjectIDs()));
}
     
Result Robot::SendDebugString(const char* format, ...)
{
  int len = 0;
  const int kMaxDebugStringLen = std::numeric_limits<u8>::max();
  char text[kMaxDebugStringLen];
  strcpy(text, format);
      
  // Create formatted text
  va_list argptr;
  va_start(argptr, format);
  len = vsnprintf(text, kMaxDebugStringLen, format, argptr);
  va_end(argptr);
        
  std::string str(text);
      
  // Send message to game
  Broadcast(ExternalInterface::MessageEngineToGame(ExternalInterface::DebugString(str)));
      
  // Send message to viz
  GetContext()->GetVizManager()->SetText(VizManager::DEBUG_STRING,
                                         NamedColors::ORANGE,
                                         "%s", text);
      
  return RESULT_OK;
}
      
      
void Robot::ComputeDriveCenterPose(const Pose3d &robotPose, Pose3d &driveCenterPose) const
{
  MoveRobotPoseForward(robotPose, GetDriveCenterOffset(), driveCenterPose);
}
      
void Robot::ComputeOriginPose(const Pose3d &driveCenterPose, Pose3d &robotPose) const
{
  MoveRobotPoseForward(driveCenterPose, -GetDriveCenterOffset(), robotPose);
}

void Robot::MoveRobotPoseForward(const Pose3d &startPose, f32 distance, Pose3d &movedPose) {
  movedPose = startPose;
  f32 angle = startPose.GetRotationAngle<'Z'>().ToFloat();
  Vec3f trans;
  trans.x() = startPose.GetTranslation().x() + distance * cosf(angle);
  trans.y() = startPose.GetTranslation().y() + distance * sinf(angle);
  movedPose.SetTranslation(trans);
}
      
f32 Robot::GetDriveCenterOffset() const {
  f32 driveCenterOffset = DRIVE_CENTER_OFFSET;
  if (IsCarryingObject()) {
    driveCenterOffset = 0;
  }
  return driveCenterOffset;
}
    
bool Robot::Broadcast(ExternalInterface::MessageEngineToGame&& event)
{
  if(HasExternalInterface()) {
    GetExternalInterface()->Broadcast(event);
    return true;
  } else {
    return false;
  }
}

void Robot::BroadcastEngineErrorCode(EngineErrorCode error)
{
  Broadcast(ExternalInterface::MessageEngineToGame(ExternalInterface::EngineErrorCodeMessage(error)));
  PRINT_NAMED_ERROR("Robot.BroadcastEngineErrorCode",
                    "Engine failing with error code %s[%hhu]",
                    EnumToString(error),
                    error);
}
    
ExternalInterface::RobotState Robot::GetRobotState()
{
  ExternalInterface::RobotState msg;
      
  msg.robotID = GetID();
      
  msg.pose = GetPose().ToPoseStruct3d(GetPoseOriginList());
  if(msg.pose.originID == PoseOriginList::UnknownOriginID)
  {
    PRINT_NAMED_WARNING("Robot.GetRobotState.BadOriginID", "");
  }
  
  msg.poseAngle_rad = GetPose().GetRotationAngle<'Z'>().ToFloat();
  msg.posePitch_rad = GetPitchAngle().ToFloat();
      
  msg.leftWheelSpeed_mmps  = GetLeftWheelSpeed();
  msg.rightWheelSpeed_mmps = GetRightWheelSpeed();
      
  msg.headAngle_rad = GetHeadAngle();
  msg.liftHeight_mm = GetLiftHeight();
  
  msg.accel = GetHeadAccelData();
  msg.gyro = GetHeadGyroData();
  
  msg.status = _lastStatusFlags;
  if(IsAnimating())        { msg.status |= (uint32_t)RobotStatusFlag::IS_ANIMATING; }
  if(IsIdleAnimating())    { msg.status |= (uint32_t)RobotStatusFlag::IS_ANIMATING_IDLE; }
  if(IsCarryingObject())   {
    msg.status |= (uint32_t)RobotStatusFlag::IS_CARRYING_BLOCK;
    msg.carryingObjectID = GetCarryingObject();
    msg.carryingObjectOnTopID = GetCarryingObjectOnTop();
  } else {
    msg.carryingObjectID = -1;
    msg.carryingObjectOnTopID = -1;
  }
  
  msg.gameStatus = 0;
  if (IsLocalized() && _offTreadsState == OffTreadsState::OnTreads) { msg.gameStatus |= (uint8_t)GameStatusFlag::IsLocalized; }
      
  msg.headTrackingObjectID = GetMoveComponent().GetTrackToObject();
      
  msg.localizedToObjectID = GetLocalizedTo();

  msg.batteryVoltage = GetBatteryVoltage();
      
  msg.lastImageTimeStamp = GetVisionComponent().GetLastProcessedImageTimeStamp();
      
  return msg;
}
    
RobotInterface::MessageHandler* Robot::GetRobotMessageHandler()
{
  if (!_context->GetRobotManager())
  {
    DEV_ASSERT(false, "Robot.GetRobotMessageHandler.nullptr");
    return nullptr;
  }
        
  return _context->GetRobotManager()->GetMsgHandler();
}
    
ObjectType Robot::GetDiscoveredObjectType(FactoryID id)
{
  auto it = _discoveredObjects.find(id);
  if (it != _discoveredObjects.end()) {
    return it->second.objectType;
  }
  return ObjectType::Unknown;
}
  
FactoryID Robot::GetClosestDiscoveredObjectsOfType(ObjectType type, uint8_t maxRSSI) const
{
  FactoryID closest = ActiveObject::InvalidFactoryID;
  uint8_t closestRSSI = maxRSSI;

//  std::stringstream str;
//  str << "Search for objects of type = " << EnumToString(type) << ":" << std::endl;
//  std::for_each(_discoveredObjects.cbegin(), _discoveredObjects.cend(), [&](const std::pair<FactoryID, ActiveObjectInfo>& pair)
//  {
//    const ActiveObjectInfo& object = pair.second;
//    if (object.objectType == type)
//    {
//      str << "Factory ID = 0x" << std::hex << object.factoryID << ", RSSI = " << std::dec << (int)object.rssi << std::endl;
//    }
//  });
//  PRINT_CH_INFO("BlockPool", "Robot.GetClosestDiscoveredObjectsOfType", "Total # of objects = %zu\n%s", _discoveredObjects.size(), str.str().c_str());
  
  std::for_each(_discoveredObjects.cbegin(), _discoveredObjects.cend(), [&](const auto& pair)
  {
    const ActiveObjectInfo& object = pair.second;
    if ((object.objectType == type) && (object.rssi <= closestRSSI))
    {
      closest = object.factoryID;
      closestRSSI = object.rssi;
    }
  });
  
  return closest;
}

  
const BehaviorFactory& Robot::GetBehaviorFactory() const
{
  return _behaviorMgr->GetBehaviorFactory();
}

BehaviorFactory& Robot::GetBehaviorFactory()
{
  return _behaviorMgr->GetBehaviorFactory();
}
  
Result Robot::ComputeHeadAngleToSeePose(const Pose3d& pose, Radians& headAngle, f32 yTolFrac) const
{
  Pose3d poseWrtNeck;
  const bool success = pose.GetWithRespectTo(_neckPose, poseWrtNeck);
  if(!success)
  {
    PRINT_NAMED_WARNING("Robot.ComputeHeadAngleToSeePose.OriginMismatch", "");
    return RESULT_FAIL_ORIGIN_MISMATCH;
  }
  
  // Assume the given point is in the XZ plane in front of the camera (i.e. so
  // if we were to turn and face it with the robot's body, we then just need to
  // find the right head angle)
  const Point3f pointWrtNeck(Point2f(poseWrtNeck.GetTranslation()).Length(), // Drop z and get length in XY plane
                             0.f,
                             poseWrtNeck.GetTranslation().z());
  
  Vision::Camera camera(_visionComponent->GetCamera());
  
  const Vision::CameraCalibration* calib = camera.GetCalibration();
  if(nullptr == calib)
  {
    PRINT_NAMED_ERROR("Robot.ComputeHeadAngleToSeePose.NullCamera", "");
    return RESULT_FAIL;
  }
  
  const f32 dampening = 0.8f;
  const f32 kYTol = yTolFrac * calib->GetNrows();
  
  f32 searchAngle_rad = 0.f;
  s32 iteration = 0;
  const s32 kMaxIterations = 25;
  
# define DEBUG_HEAD_ANGLE_ITERATIONS 0
  while(iteration++ < kMaxIterations)
  {
    if(DEBUG_HEAD_ANGLE_ITERATIONS) {
      PRINT_NAMED_DEBUG("ComputeHeadAngle", "%d: %.1fdeg", iteration, RAD_TO_DEG(searchAngle_rad));
    }
    
    // Get point w.r.t. camera at current search angle
    const Pose3d& cameraPoseWrtNeck = GetCameraPose(searchAngle_rad);
    const Point3f& pointWrtCam = cameraPoseWrtNeck.GetInverse() * pointWrtNeck;
    
    // Project point into the camera
    // Note: not using camera's Project3dPoint() method because it does special handling
    //  for points not in the image limits, which we don't want here. We also don't need
    //  to add ycen, because we'll just subtract it right back off to see how far from
    //  centered we are. And we're only using y, so we'll just special-case this here.
    if(Util::IsFltLE(pointWrtCam.z(), 0.f))
    {
      PRINT_NAMED_WARNING("Robot.ComputeHeadAngleToSeePose.BadProjectedZ", "");
      return RESULT_FAIL;
    }
    const f32 y = calib->GetFocalLength_y() * (pointWrtCam.y() / pointWrtCam.z());
    
    // See if the projection is close enough to center
    if(Util::IsFltLE(std::abs(y), kYTol))
    {
      if(DEBUG_HEAD_ANGLE_ITERATIONS) {
        PRINT_NAMED_DEBUG("ComputeHeadAngle", "CONVERGED: %.1fdeg", RAD_TO_DEG(searchAngle_rad));
      }
      
      headAngle = searchAngle_rad;
      break;
    }
    
    // Nope: keep searching. Adjust angle proportionally to how far off we are.
    const f32 angleInc = std::atan2f(y, calib->GetFocalLength_y());
    searchAngle_rad -= dampening*angleInc;
  }

  if(iteration == kMaxIterations)
  {
    PRINT_NAMED_WARNING("Robot.ComputeHeadAngleToSeePose.MaxIterations", "");
    return RESULT_FAIL;
  }
  
  return RESULT_OK;
}
  
Result Robot::ComputeTurnTowardsImagePointAngles(const Point2f& imgPoint, const TimeStamp_t timestamp,
                                                 Radians& absPanAngle, Radians& absTiltAngle) const
{
  const Vision::CameraCalibration* calib = GetVisionComponent().GetCamera().GetCalibration();
  const Point2f pt = imgPoint - calib->GetCenter();
  
  RobotPoseStamp poseStamp;
  TimeStamp_t t;
  Result result = GetPoseHistory()->ComputePoseAt(timestamp, t, poseStamp);
  if(RESULT_OK != result)
  {
    PRINT_NAMED_WARNING("Robot.ComputeTurnTowardsImagePointAngles.ComputeHistPoseFailed", "t=%u", timestamp);
    absPanAngle = GetPose().GetRotation().GetAngleAroundZaxis();
    absTiltAngle = GetHeadAngle();
    return result;
  }
  
  absTiltAngle = std::atan2f(-pt.y(), calib->GetFocalLength_y()) + poseStamp.GetHeadAngle();
  absPanAngle  = std::atan2f(-pt.x(), calib->GetFocalLength_x()) + poseStamp.GetPose().GetRotation().GetAngleAroundZaxis();
  
  return RESULT_OK;
}

void Robot::ObjectToConnectToInfo::Reset()
{
  factoryID = ActiveObject::InvalidFactoryID;
  pending = false;
}

void Robot::ActiveObjectInfo::Reset()
{
  factoryID = ActiveObject::InvalidFactoryID;
  objectType = ObjectType::Invalid;
  connectionState = ConnectionState::Invalid;
  rssi = 0;
  lastDiscoveredTimeStamp = 0;
  lastDisconnectionTime = 0;
}

} // namespace Cozmo
} // namespace Anki<|MERGE_RESOLUTION|>--- conflicted
+++ resolved
@@ -391,7 +391,6 @@
       }
     }
     
-<<<<<<< HEAD
     // pretend the instance we created was an observation. Note that lastObservedTime will be 0 in this case, since
     // that timestamp refers to visual observations only (TODO: maybe that should be more explicit or any
     // observation should set that timestamp)
@@ -401,12 +400,10 @@
   // log events when onCharger status changes
   if (onCharger && !_isOnCharger)
   {
-    // offCharger -> onCharger
-=======
     // if we are on the charger, we must also be on the charger platform.
     SetOnChargerPlatform(true);
-          
->>>>>>> 4421a8c7
+	  
+    // offCharger -> onCharger
     LOG_EVENT("robot.on_charger", "");
     Broadcast(ExternalInterface::MessageEngineToGame(ExternalInterface::ChargerEvent(true)));
   }
@@ -1448,25 +1445,13 @@
   // update the memory map based on the current's robot pose
   _blockWorld->UpdateRobotPoseInMemoryMap();
   
-<<<<<<< HEAD
-  
-  
-  // Update ChargerPlatform - this has to happen before the behaviors which might need this information
-  ObservableObject* charger = GetBlockWorld().GetLocatedObjectByID(_chargerID, ObjectFamily::Charger);
-  if( nullptr != charger && charger->IsPoseStateKnown() && _offTreadsState == OffTreadsState::OnTreads)
-  {
-    // This state is useful for knowing not to play a cliff react when just driving off the charger.
-    bool isOnChargerPlatform = charger->GetBoundingQuadXY().Intersects(GetBoundingQuadXY());
-    if( isOnChargerPlatform != _isOnChargerPlatform)
-=======
   // Check if we have driven off the charger platform - this has to happen before the behaviors which might
   // need this information. This state is useful for knowing not to play a cliff react when just driving off
   // the charger.
 
   if( _isOnChargerPlatform && _offTreadsState == OffTreadsState::OnTreads ) {  
-    ObservableObject* charger = GetBlockWorld().GetObjectByID(_chargerID, ObjectFamily::Charger);
+    ObservableObject* charger = GetBlockWorld().GetLocatedObjectByID(_chargerID, ObjectFamily::Charger);
     if( nullptr != charger && !charger->IsPoseStateUnknown() )
->>>>>>> 4421a8c7
     {
       const bool isOnChargerPlatform = charger->GetBoundingQuadXY().Intersects(GetBoundingQuadXY());
       if( !isOnChargerPlatform )
