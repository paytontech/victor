--- conflicted
+++ resolved
@@ -158,16 +158,12 @@
 {
   const MotorCalibration& payload = message.GetData().Get_motorCalibration();
   PRINT_NAMED_INFO("MotorCalibration", "Motor %d, started %d", (int)payload.motorID, payload.calibStarted);
-<<<<<<< HEAD
-  
-  Broadcast(ExternalInterface::MessageEngineToGame(MotorCalibration(payload)));
-=======
 
   if( payload.motorID == MotorID::MOTOR_LIFT && payload.calibStarted && IsCarryingObject() ) {
     // if this was a lift calibration, we are no longer holding a cube
     UnSetCarryObject( GetCarryingObject() );
   }
->>>>>>> 0a3da285
+  Broadcast(ExternalInterface::MessageEngineToGame(MotorCalibration(payload)));
 }
   
 void Robot::HandleRobotSetID(const AnkiEvent<RobotInterface::RobotToEngine>& message)
