
// TODO: this include is shared b/w BS and Robot.  Move up a level.
#include "anki/cozmo/shared/cozmoConfig.h"
#include "anki/cozmo/shared/cozmoEngineConfig.h"
#include "anki/common/shared/utilities_shared.h"
#include "anki/common/basestation/math/point_impl.h"
#include "anki/common/basestation/math/poseBase_impl.h"
#include "anki/common/basestation/math/quad_impl.h"
#include "anki/common/basestation/math/rect_impl.h"
#include "anki/cozmo/basestation/blockWorld.h"
#include "anki/cozmo/basestation/block.h"
#include "anki/cozmo/basestation/mat.h"
#include "anki/cozmo/basestation/markerlessObject.h"
#include "anki/cozmo/basestation/robot.h"
#include "bridge.h"
#include "flatMat.h"
#include "platform.h"
#include "anki/cozmo/basestation/ramp.h"
#include "anki/cozmo/basestation/charger.h"
#include "anki/cozmo/basestation/humanHead.h"
#include "anki/cozmo/basestation/robotInterface/messageHandler.h"
#include "anki/cozmo/basestation/viz/vizManager.h"
#include "anki/cozmo/basestation/externalInterface/externalInterface.h"
#include "clad/externalInterface/messageEngineToGame.h"
#include "clad/robotInterface/messageEngineToRobot.h"
#include "anki/vision/basestation/visionMarker.h"
#include "anki/vision/basestation/observableObjectLibrary_impl.h"
// The amount of time a proximity obstacle exists beyond the latest detection
#define PROX_OBSTACLE_LIFETIME_MS  4000

// The sensor value that must be met/exceeded in order to have detected an obstacle
#define PROX_OBSTACLE_DETECT_THRESH   5

// Make the (very restrictive) assumption that there is only ever one of each
// type of object in the world at a time (e.g. a single "AngryFace" block or a
// single "Fire" block). So if we see one, always match it to the one we've already
// seen, if it exists.
//  0 = turn this off
//  1 = turn this on just for physical robots
//  2 = turn this on for physical and simulatd robots
#define ONLY_ALLOW_ONE_OBJECT_PER_TYPE 0

#define ENABLE_BLOCK_BASED_LOCALIZATION 0

#define DEBUG_ROBOT_POSE_UPDATES 0
#if DEBUG_ROBOT_POSE_UPDATES
#  define PRINT_LOCALIZATION_INFO(...) PRINT_NAMED_INFO("Localization", __VA_ARGS__)
#else
#  define PRINT_LOCALIZATION_INFO(...)
#endif

namespace Anki
{
<<<<<<< HEAD
  namespace NamedColors {
    // Add some BlockWorld-specific named colors:
    const ColorRGBA EXECUTED_PATH              (1.f, 0.0f, 0.0f, 1.0f);
    const ColorRGBA PREDOCKPOSE                (1.f, 0.0f, 0.0f, 0.75f);
    const ColorRGBA PRERAMPPOSE                (0.f, 0.0f, 1.0f, 0.75f);
    const ColorRGBA SELECTED_OBJECT            (0.f, 1.0f, 0.0f, 1.0f);
    const ColorRGBA BLOCK_BOUNDING_QUAD        (0.f, 0.0f, 1.0f, 0.75f);
    const ColorRGBA OBSERVED_QUAD              (1.f, 0.0f, 0.0f, 0.75f);
    const ColorRGBA ROBOT_BOUNDING_QUAD        (0.f, 0.8f, 0.0f, 0.75f);
    const ColorRGBA REPLAN_BLOCK_BOUNDING_QUAD (1.f, 0.1f, 1.0f, 0.75f);
    const ColorRGBA LOCALIZATION_OBJECT        (1.0, 0.0f, 1.0f, 1.0f);
  }
  
=======

>>>>>>> 0699eefe
  namespace Cozmo
  {
    
    // Minimum number of times we need to observe an object to keep it and signal
    // that we saw it.
    // TODO: Move this to some config/parameters file somewhere
    const int MIN_TIMES_TO_OBSERVE_OBJECT = 2;
    
    BlockWorld::BlockWorld(Robot* robot)
    : _robot(robot)
    , _didObjectsChange(false)
    , _canDeleteObjects(true)
    , _canAddObjects(true)
    , _enableDraw(false)
    {
      CORETECH_ASSERT(_robot != nullptr);
      
      // TODO: Create each known block / matpiece from a configuration/definitions file
      
      //////////////////////////////////////////////////////////////////////////
      // 1x1 Cubes
      //
      
      //blockLibrary_.AddObject(new Block_Cube1x1(Block::FUEL_BLOCK_TYPE));
      
      _objectLibrary[ObjectFamily::Block].AddObject(new Block_Cube1x1(ObjectType::Block_ANGRYFACE));

      _objectLibrary[ObjectFamily::Block].AddObject(new Block_Cube1x1(ObjectType::Block_BULLSEYE2));
      _objectLibrary[ObjectFamily::Block].AddObject(new Block_Cube1x1(ObjectType::Block_BULLSEYE2_INVERTED));
      
      _objectLibrary[ObjectFamily::Block].AddObject(new Block_Cube1x1(ObjectType::Block_SQTARGET));
      
      _objectLibrary[ObjectFamily::Block].AddObject(new Block_Cube1x1(ObjectType::Block_FIRE));
      
      _objectLibrary[ObjectFamily::Block].AddObject(new Block_Cube1x1(ObjectType::Block_ANKILOGO));
      
      _objectLibrary[ObjectFamily::Block].AddObject(new Block_Cube1x1(ObjectType::Block_STAR5));
      
      //_objectLibrary[ObjectFamily::BLOCKS].AddObject(new Block_Cube1x1(ObjectType::Block_DICE));
      
      /*
      _objectLibrary[ObjectFamily::BLOCKS].AddObject(new Block_Cube1x1(ObjectType::Block_NUMBER1));
      _objectLibrary[ObjectFamily::BLOCKS].AddObject(new Block_Cube1x1(ObjectType::Block_NUMBER2));
      _objectLibrary[ObjectFamily::BLOCKS].AddObject(new Block_Cube1x1(ObjectType::Block_NUMBER3));
      _objectLibrary[ObjectFamily::BLOCKS].AddObject(new Block_Cube1x1(ObjectType::Block_NUMBER4));
      _objectLibrary[ObjectFamily::BLOCKS].AddObject(new Block_Cube1x1(ObjectType::Block_NUMBER5));
      _objectLibrary[ObjectFamily::BLOCKS].AddObject(new Block_Cube1x1(ObjectType::Block_NUMBER6));
       */
      //_objectLibrary[ObjectFamily::BLOCKS].AddObject(new Block_Cube1x1(ObjectType::Block_BANGBANGBANG));
      
      _objectLibrary[ObjectFamily::Block].AddObject(new Block_Cube1x1(ObjectType::Block_ARROW));
      
      _objectLibrary[ObjectFamily::Block].AddObject(new Block_Cube1x1(ObjectType::Block_FLAG));
      _objectLibrary[ObjectFamily::Block].AddObject(new Block_Cube1x1(ObjectType::Block_FLAG2));
      _objectLibrary[ObjectFamily::Block].AddObject(new Block_Cube1x1(ObjectType::Block_FLAG_INVERTED));
      
      // For CREEP Test
      _objectLibrary[ObjectFamily::Block].AddObject(new Block_Cube1x1(ObjectType::Block_SPIDER));
      _objectLibrary[ObjectFamily::Block].AddObject(new Block_Cube1x1(ObjectType::Block_KITTY));
      _objectLibrary[ObjectFamily::Block].AddObject(new Block_Cube1x1(ObjectType::Block_BEE));
      
      //////////////////////////////////////////////////////////////////////////
      // 1x1 Light Cubes
      //

      _objectLibrary[ObjectFamily::LightCube].AddObject(new ActiveCube(ObjectType::Block_LIGHTCUBE1));
      _objectLibrary[ObjectFamily::LightCube].AddObject(new ActiveCube(ObjectType::Block_LIGHTCUBE2));
      _objectLibrary[ObjectFamily::LightCube].AddObject(new ActiveCube(ObjectType::Block_LIGHTCUBE3));
      _objectLibrary[ObjectFamily::LightCube].AddObject(new ActiveCube(ObjectType::Block_LIGHTCUBE4));

      
      //////////////////////////////////////////////////////////////////////////
      // 2x1 Blocks
      //
      
      _objectLibrary[ObjectFamily::Block].AddObject(new Block_2x1(ObjectType::Block_BANGBANGBANG));
      
      
      //////////////////////////////////////////////////////////////////////////
      // Mat Pieces
      //
      
      // Flat mats:
      //_objectLibrary[ObjectFamily::Mat].AddObject(new FlatMat(ObjectType::FlatMat_LETTERS_4x4));
      _objectLibrary[ObjectFamily::Mat].AddObject(new FlatMat(ObjectType::FlatMat_GEARS_4x4));
      
      // Platform piece:
      //_objectLibrary[ObjectFamily::Mat].AddObject(new Platform(Platform::Type::LARGE_PLATFORM));
      
      // Long Bridge
      //_objectLibrary[ObjectFamily::Mat].AddObject(new Bridge(Bridge::Type::LONG_BRIDGE));
      
      // Short Bridge
      // TODO: Need to update short bridge markers so they don't look so similar to long bridge at oblique viewing angle
      // _objectLibrary[ObjectFamily::Mat].AddObject(new MatPiece(MatPiece::Type::SHORT_BRIDGE));
      
      
      //////////////////////////////////////////////////////////////////////////
      // Ramps
      //
      //_objectLibrary[ObjectFamily::RAMPS].AddObject(new Ramp());
      
      
      //////////////////////////////////////////////////////////////////////////
      // Charger
      //
      _objectLibrary[ObjectFamily::Charger].AddObject(new Charger());
      
      
    } // BlockWorld() Constructor
    
    BlockWorld::~BlockWorld()
    {
      
      for(auto objectFamily : _existingObjects) {
        for(auto objectTypes : objectFamily.second) {
          for(auto objectIDs : objectTypes.second) {
            delete objectIDs.second;
          }
        }
      }
      
    } // ~BlockWorld() Destructor
    
    
    void CheckForOverlapHelper(const ObservableObject* objectToMatch,
                               ObservableObject* objectToCheck,
                               std::vector<ObservableObject*>& overlappingObjects)
    {
      
      // TODO: smarter block pose comparison
      //const float minDist = 5.f; // TODO: make parameter ... 0.5f*std::min(minDimSeen, objExist->GetMinDim());
      
      //const float distToExist_mm = (objExist.second->GetPose().GetTranslation() -
      //                              <robotThatSawMe???>->GetPose().GetTranslation()).length();
      
      //const float distThresh_mm = distThresholdFraction * distToExist_mm;
      
      //Pose3d P_diff;
      if( objectToCheck->IsSameAs(*objectToMatch) ) {
        overlappingObjects.push_back(objectToCheck);
      } /*else {
         fprintf(stdout, "Not merging: Tdiff = %.1fmm, Angle_diff=%.1fdeg\n",
         P_diff.GetTranslation().length(), P_diff.GetRotationAngle().getDegrees());
         objExist.second->IsSameAs(*objectSeen, distThresh_mm, angleThresh, P_diff);
         }*/
      
    } // CheckForOverlapHelper()
  
    
    void BlockWorld::FindOverlappingObjects(const ObservableObject* objectSeen,
                                            const ObjectsMapByType_t& objectsExisting,
                                            std::vector<ObservableObject*>& overlappingExistingObjects) const
    {
      auto objectsExistingIter = objectsExisting.find(objectSeen->GetType());
      if(objectsExistingIter != objectsExisting.end()) {
        for(auto objectToCheck : objectsExistingIter->second) {
          CheckForOverlapHelper(objectSeen, objectToCheck.second, overlappingExistingObjects);
        }
      }
      
    } // FindOverlappingObjects()
    

    void BlockWorld::FindOverlappingObjects(const ObservableObject* objectExisting,
                                            const std::vector<ObservableObject*>& objectsSeen,
                                            std::vector<ObservableObject*>& overlappingSeenObjects) const
    {
      for(auto objectToCheck : objectsSeen) {
        CheckForOverlapHelper(objectExisting, objectToCheck, overlappingSeenObjects);
      }
    }
    
    void BlockWorld::FindOverlappingObjects(const ObservableObject* objectExisting,
                                            const std::multimap<f32, ObservableObject*>& objectsSeen,
                                            std::vector<ObservableObject*>& overlappingSeenObjects) const
    {
      for(auto objectToCheckPair : objectsSeen) {
        ObservableObject* objectToCheck = objectToCheckPair.second;
        CheckForOverlapHelper(objectExisting, objectToCheck, overlappingSeenObjects);
      }
    }
    
    void BlockWorld::FindIntersectingObjects(const ObservableObject* objectSeen,
                                             std::vector<ObservableObject*>& intersectingExistingObjects,
                                             f32 padding_mm,
                                             const std::set<ObjectFamily>& ignoreFamiles,
                                             const std::set<ObjectType>& ignoreTypes,
                                             const std::set<ObjectID>& ignoreIDs) const
    {
      Quad2f quadSeen = objectSeen->GetBoundingQuadXY(objectSeen->GetPose(), padding_mm);
      
      FindIntersectingObjects(quadSeen,
                              intersectingExistingObjects,
                              padding_mm,
                              ignoreFamiles,
                              ignoreTypes,
                              ignoreIDs);
      
    } // FindIntersectingObjects()
    
    
    void BlockWorld::FindIntersectingObjects(const Quad2f& quad,
                                             std::vector<ObservableObject *> &intersectingExistingObjects,
                                             f32 padding_mm,
                                             const std::set<ObjectFamily> &ignoreFamiles,
                                             const std::set<ObjectType> &ignoreTypes,
                                             const std::set<ObjectID> &ignoreIDs) const
    {
      for(auto & objectsByFamily : _existingObjects)
      {
        const bool useFamily = ignoreFamiles.find(objectsByFamily.first) == ignoreFamiles.end();
        if(useFamily) {
          for(auto & objectsByType : objectsByFamily.second)
          {
            const bool useType = ignoreTypes.find(objectsByType.first) == ignoreTypes.end();
            if(useType) {
              for(auto & objectAndId : objectsByType.second)
              {
                const bool useID = ignoreIDs.find(objectAndId.first) == ignoreIDs.end();
                if(useID) {
                  ObservableObject* objExist = objectAndId.second;
                  
                  // Get quad of object and check for intersection
                  Quad2f quadExist = objExist->GetBoundingQuadXY(objExist->GetPose(), padding_mm);
                  
                  if( quadExist.Intersects(quad) ) {
                    intersectingExistingObjects.push_back(objExist);
                  }
                } // if useID
              }  // for each object
            }  // if not ignoreType
          }  // for each type
        }  // if not ignoreFamily
      } // for each family
      
    } // FindIntersectingObjects()


    Result BlockWorld::AddAndUpdateObjects(const std::multimap<f32, ObservableObject*>& objectsSeen,
                                           const ObjectFamily& inFamily,
                                           const TimeStamp_t atTimestamp)
    {
      ObjectsMapByType_t& objectsExisting = _existingObjects[inFamily];
      
      // We only want to localize the robot to an object from this group once:
      // just using the one that's closest (and offers localization info). Note
      // that the objectsSeen container is already sorted by observation distance.
      bool haveLocalizedRobotToObject = false;
      
      for(auto objSeenPair : objectsSeen) {

        ObservableObject* objSeen = objSeenPair.second;
        
        //const float minDimSeen = objSeen->GetMinDim();
        
        // Store pointers to any existing objects that overlap with this one
        //std::vector<ObservableObject*> overlappingObjects;
        //FindOverlappingObjects(objSeen, objectsExisting, overlappingObjects);
        ObservableObject* matchingObject = FindClosestMatchingObject(*objSeen,
                                                                     objSeen->GetSameDistanceTolerance(),
                                                                     objSeen->GetSameAngleTolerance());
        
        // If this is the object we're carrying, do nothing and continue to the next observed object
        if ((matchingObject != nullptr) && (matchingObject->GetID() == _robot->GetCarryingObject())) {
          delete objSeen;
          continue;
        }
        
        
        // As of now the object will be w.r.t. the robot's origin.  If we
        // observed it to be on a mat, however, make it relative to that mat.
        const f32 objectDiagonal = objSeen->GetSameDistanceTolerance().Length();
        ObservableObject* parentMat = nullptr;

        for(auto objectsByType : _existingObjects[ObjectFamily::Mat]) {
          for(auto objectsByID : objectsByType.second) {
            MatPiece* mat = dynamic_cast<MatPiece*>(objectsByID.second);
            assert(mat != nullptr);
            
            // Don't make this mat the parent of any objects until it has been
            // seen enough time
            if(mat->GetNumTimesObserved() >= MIN_TIMES_TO_OBSERVE_OBJECT) {
              Pose3d newPoseWrtMat;
              // TODO: Better height tolerance approach
              if(mat->IsPoseOn(objSeen->GetPose(), objectDiagonal*.5f, objectDiagonal*.5f, newPoseWrtMat)) {
                objSeen->SetPose(newPoseWrtMat);
                parentMat = mat;
              }
            }
          }
        }
        
        std::vector<Point2f> projectedCorners;
        f32 observationDistance = 0;
        ObservableObject* observedObject = nullptr;

        if(matchingObject == nullptr) {
          
#         if ONLY_ALLOW_ONE_OBJECT_PER_TYPE > 0
          
          // See if there are any existing objects in the world with the same type
          // as the one we're seeing. Also make sure that they have not already
          // been seen in this same frame (to prevent signaling multiple objects
          // of the same type being seen simultaneously). Finally, only do this
          // if it's a physical robot, dependning on the ONLY_ALLOW_ONE_OBJECT_PER_TYPE
          // setting.
          ObjectsMapByID_t objectsWithType = GetExistingObjectsByType(objSeen->GetType());
          if(!objectsWithType.empty()
#            if ONLY_ALLOW_ONE_OBJECT_PER_TYPE == 1
             && _robot->IsPhysical()
#            endif
             )
          {
            // We already know about an object of this type. Assume the one we
            // are seeing is that one. Just update it to be in the pose of the
            // observed object.
            
            // By definition, we can't have more than one object of this type
            assert(objectsWithType.size() == 1);
            
            observedObject = objectsWithType.begin()->second;
            
            if(observedObject->GetLastObservedTime() < objSeen->GetLastObservedTime()) {
              
              assert(observedObject->GetType() == objSeen->GetType());
              
              PRINT_NAMED_WARNING("BlockWorld.AddAndUpdateObjects.UpdatingByType",
                                  "Did not match observed object to existing %s object "
                                  "by pose, but assuming there's only one that must match "
                                  "existing ID = %d. (since ONLY_ALLOW_ONE_OBJECT_PER_TYPE = %d)\n",
                                  ObjectTypeToString(objSeen->GetType()),
                                  observedObject->GetID().GetValue(),
                                  ONLY_ALLOW_ONE_OBJECT_PER_TYPE);
              
              observedObject->SetPose( objSeen->GetPose() );
              
              // If we are matching based solely on type to an existing object that
              // has only been seen once, don't update the observed time (so that we
              // also don't update the number of times observed), since the poses
              // don't actually match and we really want to increment the number of
              // times of observed only if we re-see an object in the same place.
              // (If we are here, we didn't see it in the same place; we are only
              // updating it because we are assuming it's the same object based on
              // type.)
              if(observedObject->GetNumTimesObserved() >= MIN_TIMES_TO_OBSERVE_OBJECT) {
                // Update lastObserved times of this object
                observedObject->SetLastObservedTime(objSeen->GetLastObservedTime());
                observedObject->UpdateMarkerObservationTimes(*objSeen);
              }
              
              // Project this existing object into the robot's camera, using its new pose
              _robot->GetCamera().ProjectObject(*observedObject, projectedCorners, observationDistance);
              
              // If the object is being carried, uncarry it
              if (_robot->GetCarryingObject() == observedObject->GetID()) {
                PRINT_NAMED_INFO("BlockWorld.AddAndUpdateObjects.SawCarryObject",
                                 "Uncarrying object ID=%d because it was observed\n", (int)observedObject->GetID());
                _robot->UnSetCarryingObjects();
              }
            } else {
              PRINT_NAMED_WARNING("BlockWorld.AddAndUpdateObjects.UpdatingByType",
                                  "Ignoring the second simultaneously-seen %s object "
                                  "(since ONLY_ALLOW_ONE_OBJECT_PER_TYPE = %d)\n",
                                  ObjectTypeToString(objSeen->GetType()),
                                  ONLY_ALLOW_ONE_OBJECT_PER_TYPE);
            }
            
            // Now that we've merged in objSeen, we can delete it because we
            // will no longer be using it.  Otherwise, we'd leak.
            delete objSeen;
            
          } else {
            // Otherwise, add a new object
#         endif // ONLY_ALLOW_ONE_OBJECT_PER_TYPE
            
          if(!_canAddObjects) {
            PRINT_NAMED_WARNING("BlockWorld.AddAndUpdateObject.AddingDisabled",
                                "Saw a new %s%s object, but adding objects is disabled.\n",
                                objSeen->IsActive() ? "active " : "",
                                ObjectTypeToString(objSeen->GetType()));
            
            // Delete this object since we're not going to add it or merge it
            delete objSeen;
            
            // Keep looking through objects we saw
            continue;
          }
            
          // no existing objects overlapped with the objects we saw, so add it
          // as a new object
          AddNewObject(objectsExisting, objSeen);
          
          PRINT_NAMED_INFO("BlockWorld.AddAndUpdateObjects.AddNewObject",
                           "Adding new %s%s object and ID=%d at (%.1f, %.1f, %.1f), relative to %s mat.\n",
                           objSeen->IsActive() ? "active " : "",
                           ObjectTypeToString(objSeen->GetType()),
                           objSeen->GetID().GetValue(),
                           objSeen->GetPose().GetTranslation().x(),
                           objSeen->GetPose().GetTranslation().y(),
                           objSeen->GetPose().GetTranslation().z(),
                           parentMat==nullptr ? "NO" : ObjectTypeToString(parentMat->GetType()));
          
          // Don't add as an occluder the very first time we see the object; wait
          // until we've seen it MIN_TIMES_TO_OBSERVE_OBJECT times.
          // // Project this new object into the robot's camera:
          // //_robot->GetCamera().ProjectObject(*objSeen, projectedCorners, observationDistance);
          
          observedObject = objSeen;
            
#         if ONLY_ALLOW_ONE_OBJECT_PER_TYPE
          } // if/else if(!objectsWithType.empty())
#         endif
          
          /*
           PRINT_NAMED_INFO("BlockWorld.AddToOcclusionMaps.AddingObjectOccluder",
           "Adding object %d as an occluder for robot %d.\n",
           object->GetID().GetValue(),
           robot->GetID());
           */
          
        } else {
<<<<<<< HEAD

=======
          
          // Check if there are objects on top of this object that need to be moved since the
          // object it's resting on has moved.
          const f32 STACKED_HEIGHT_TOL_MM = 15.f; // TODO: make this a parameter somewhere
          ObservableObject* objectOnBottom = matchingObject;
          ObservableObject* objectOnTop = FindObjectOnTopOf(*objectOnBottom, STACKED_HEIGHT_TOL_MM);
          while(objectOnTop != nullptr) {
            // If the object was already updated this timestamp then don't bother doing this.
            if (objectOnTop->GetLastObservedTime() != objSeen->GetLastObservedTime()) {
              
              // Get difference in position between top object's pose and the previous pose of the observed bottom object.
              // Apply difference to the new observed pose to get the new top object pose.
              Pose3d topPose = objectOnTop->GetPose();
              Pose3d bottomPose = objectOnBottom->GetPose();
              Vec3f diff = topPose.GetTranslation() - bottomPose.GetTranslation();
              topPose.SetTranslation( objSeen->GetPose().GetTranslation() + diff );
              objectOnTop->SetPose(topPose);
            }
            
            // See if there's an object above this object
            objectOnBottom = objectOnTop;
            objectOnTop = FindObjectOnTopOf(*objectOnBottom, STACKED_HEIGHT_TOL_MM);
          }
          // TODO: Do the same adjustment for blocks that are _below_ observed blocks? Does this make sense?
          
          
          // Update observed object's pose
          matchingObject->SetPose( objSeen->GetPose() );
          
>>>>>>> 0699eefe
          // Update lastObserved times of this object
          // (Do this before possibly attempting to localize to the object below!)
          matchingObject->SetLastObservedTime(objSeen->GetLastObservedTime());
          matchingObject->UpdateMarkerObservationTimes(*objSeen);

          // Decide whehter we will be updating the robot's pose relative to this
          // object or updating the object's pose w.r.t. the robot. We only do this
          // if we haven't already done it, if the object can offer localization
          // info, and if the robot isn't already localized to an object or if
          // this object has been seen more recently than the one the robot is
          // localized to.
#         if ENABLE_BLOCK_BASED_LOCALIZATION
          bool useThisObjectToLocalize = !haveLocalizedRobotToObject && matchingObject->CanBeUsedForLocalization();
#         else 
          bool useThisObjectToLocalize = false;
#         endif
          
          // If we're about to use this object for localization and it's a different
          // object than the robot is already localize to, then we need to decide
          // whether it's "better" than the one we're already using
          if(useThisObjectToLocalize && _robot->GetLocalizedTo() != matchingObject->GetID()) {
            Vision::ObservableObject* currentLocalizationObject = GetObjectByID(_robot->GetLocalizedTo());
            
            if(currentLocalizationObject != nullptr) {
              if(matchingObject->GetLastObservedTime() < currentLocalizationObject->GetLastObservedTime()) {
                // Don't use this object to localize if it seen before the object
                // the robot is currently localized to.
                useThisObjectToLocalize = false;
              } else if(matchingObject->GetLastObservedTime() == currentLocalizationObject->GetLastObservedTime()) {
                // If this object was seen at the same time as the one the robot
                // is currently localized to, only use it if its closest observed marker
                // is closer than the one we're localized to
                useThisObjectToLocalize = false;
                for(auto marker : matchingObject->GetMarkers()) {
                  if(marker.GetLastObservedTime() >= matchingObject->GetLastObservedTime()) {
                    Pose3d markerPoseWrtCamera;
                    if(false == marker.GetPose().GetWithRespectTo(_robot->GetCamera().GetPose(), markerPoseWrtCamera)) {
                      PRINT_NAMED_ERROR("Robot.AddAndUpdateObjects.MarkerOriginProblem",
                                        "Could not get pose of marker w.r.t. robot camera.\n");
                      return RESULT_FAIL;
                    }
                    const f32 distToMarkerSq = markerPoseWrtCamera.GetTranslation().LengthSq();
                    if(distToMarkerSq < _robot->GetLocalizedToDistanceSq()) {
                      useThisObjectToLocalize = true;
                      // Stop looking as soon as we find any marker that's closer
                      break;
                    }
                  }
                } // for each marker on the matching object
              } else {
                // This object was seen more recently than the one currently localized
                // to, so nothing to do (leave useThisObjectToLocalize set to true)
              }
            }
          }
          
          // Now that we've decided whether or not to use this object for localization,
          // either use it to upate the robot's pose or use the robot's pose to
          // update the object's pose.
          if(useThisObjectToLocalize)
          {
            Result localizeResult = _robot->LocalizeToObject(objSeen, matchingObject);
            if(localizeResult != RESULT_OK) {
              PRINT_NAMED_ERROR("BlockWorld.AddAndUpdateObjects.LocalizeFailure",
                                "Failed to localize to %s object %d.\n",
                                ObjectTypeToString(matchingObject->GetType()),
                                matchingObject->GetID().GetValue());
              return localizeResult;
            }
            
            // So we don't do this again with a more distant object
            haveLocalizedRobotToObject = true;
            
          } else {
            /* Very verbose, but useful for debugging
            PRINT_NAMED_INFO("BlockWorld.AddAndUpdateObjects.UpdateObjectPose",
                             "Updating object %d's pose to (%.1f,%.1f,%.1f), %.1fdeg\n",
                             matchingObject->GetID().GetValue(),
                             objSeen->GetPose().GetTranslation().x(),
                             objSeen->GetPose().GetTranslation().y(),
                             objSeen->GetPose().GetTranslation().z(),
                             objSeen->GetPose().GetRotationAngle<'Z'>().getDegrees());
             */
            matchingObject->SetPose( objSeen->GetPose() );
          }
          
          observedObject = matchingObject;
          
          /* This is pretty verbose... 
          fprintf(stdout, "Merging observation of object type=%s, with ID=%d at (%.1f, %.1f, %.1f), timestamp=%d\n",
                  objSeen->GetType().GetName().c_str(),
                  overlappingObjects[0]->GetID().GetValue(),
                  objSeen->GetPose().GetTranslation().x(),
                  objSeen->GetPose().GetTranslation().y(),
                  objSeen->GetPose().GetTranslation().z(),
                  overlappingObjects[0]->GetLastObservedTime());
          */
          
          // Project this existing object into the robot's camera, using its new pose
          _robot->GetCamera().ProjectObject(*matchingObject, projectedCorners, observationDistance);
          
          // Add all observed markers of this object as occluders:
          std::vector<const Vision::KnownMarker *> observedMarkers;
          observedObject->GetObservedMarkers(observedMarkers);
          for(auto marker : observedMarkers) {
            _robot->GetCamera().AddOccluder(*marker);
          }
          
          // Now that we've merged in objSeen, we can delete it because we
          // will no longer be using it.  Otherwise, we'd leak.
          delete objSeen;
          
        } // if/else overlapping existing objects found
     
        CORETECH_ASSERT(observedObject != nullptr);
        
        // If this is an active object and has not been identified yet, identify
        // it now.
        if(observedObject->IsActive() && !observedObject->IsIdentified()) {
          // TODO: Need to do more here probably...
          observedObject->Identify();
        }
        
        const ObjectID obsID = observedObject->GetID();
        const ObjectType obsType = observedObject->GetType();
        
        // Sanity check: this should not happen, but we're seeing situations where
        // objects think they are being carried when the robot doesn't think it
        // is carrying that object
        // TODO: Eventually, we should be able to remove this check
        ActionableObject* actionObject = dynamic_cast<ActionableObject*>(observedObject);
        if(actionObject != nullptr) {
          if(actionObject->IsBeingCarried() && _robot->GetCarryingObject() != obsID) {
            PRINT_NAMED_WARNING("BlockWorld.CycleSelectedObject",
                                "Object %d thinks it is being carried, but does not match "
                                "robot %d's carried object ID (%d). Setting as uncarried.\n",
                                obsID.GetValue(), _robot->GetID(),
                                _robot->GetCarryingObject().GetValue());
            actionObject->SetBeingCarried(false);
          }
        }
        
        if(obsID.IsUnknown()) {
          PRINT_NAMED_ERROR("BlockWorld.AddAndUpdateObjects.IDnotSet",
                            "ID of new/re-observed object not set.\n");
          return RESULT_FAIL;
        }
        
        if(observedObject->GetNumTimesObserved() >= MIN_TIMES_TO_OBSERVE_OBJECT)
        {
          // Use the projected corners to add an occluder and to keep track of the
          // bounding quads of all the observed objects in this Update
          //_robot->GetCamera().AddOccluder(projectedCorners, observationDistance);
          
          Rectangle<f32> boundingBox(projectedCorners);
          //_obsProjectedObjects.emplace_back(obsID, boundingBox);
          _currentObservedObjectIDs.push_back(obsID);
          
          // Signal the observation of this object, with its bounding box:
          const Vec3f& obsObjTrans = observedObject->GetPose().GetTranslation();
          const UnitQuaternion<float>& q = observedObject->GetPose().GetRotation().GetQuaternion();
          Radians topMarkerOrientation(0);
          if(observedObject->IsActive()) {
            ActiveCube* activeCube = dynamic_cast<ActiveCube*>(observedObject);
            if(activeCube == nullptr) {
              PRINT_NAMED_ERROR("BlockWorld.AddAndUpdateObjects",
                                "ObservedObject %d with IsActive()==true could not be cast to ActiveCube.\n",
                                obsID.GetValue());
              return RESULT_FAIL;
            } else {
              topMarkerOrientation = activeCube->GetTopMarkerOrientation();
              
              //PRINT_INFO("Object %d's rotation around Z = %.1fdeg\n", obsID.GetValue(),
              //           topMarkerOrientation.getDegrees());
            }
          }
          
          _robot->GetExternalInterface()->Broadcast(ExternalInterface::MessageEngineToGame(ExternalInterface::RobotObservedObject(
                                                                                        _robot->GetID(),
                                                                                        inFamily,
                                                                                        obsType,
                                                                                        obsID,
                                                                                        boundingBox.GetX(),
                                                                                        boundingBox.GetY(),
                                                                                        boundingBox.GetWidth(),
                                                                                        boundingBox.GetHeight(),
                                                                                        obsObjTrans.x(),
                                                                                        obsObjTrans.y(),
                                                                                        obsObjTrans.z(),
                                                                                        q.w(), q.x(), q.y(), q.z(),
                                                                                        topMarkerOrientation.ToFloat(),
                                                                                        true, // markers are visible
                                                                                        observedObject->IsActive()
                                                                                                                                  )));
          
        } // if(observedObject->GetNumTimesObserved() > MIN_TIMES_TO_OBSERVE_OBJECT)
        
        if(_robot->GetTrackToObject().IsSet() &&
           obsID == _robot->GetTrackToObject() &&
           !_robot->IsHeadLocked())
        {
          UpdateTrackToObject(observedObject);
        }

        _didObjectsChange = true;
        
      } // for each object seen
      
      return RESULT_OK;
      
    } // AddAndUpdateObjects()
    
    void BlockWorld::UpdateTrackToObject(const ObservableObject* observedObject)
    {
      assert(observedObject != nullptr);
      
      // Find the observed marker closest to the robot and use that as the one we
      // track to
      std::vector<const Vision::KnownMarker*> observedMarkers;
      observedObject->GetObservedMarkers(observedMarkers, observedObject->GetLastObservedTime());
      
      if(observedMarkers.empty()) {
        PRINT_NAMED_ERROR("BlockWorld.UpdateTrackToObject",
                          "No markers on observed object %d marked as observed since time %d, "
                          "expecting at least one.\n",
                          observedObject->GetID().GetValue(), observedObject->GetLastObservedTime());
      } else {
        const Vec3f& robotTrans = _robot->GetPose().GetTranslation();
        
        const Vision::KnownMarker* closestMarker = nullptr;
        f32 minDistSq = std::numeric_limits<f32>::max();
        f32 xDist = 0.f, yDist = 0.f, zDist = 0.f;
        
        for(auto marker : observedMarkers) {
          Pose3d markerPose;
          if(false == marker->GetPose().GetWithRespectTo(*_robot->GetWorldOrigin(), markerPose)) {
            PRINT_NAMED_ERROR("BlockWorld.UpdateTrackToObject",
                              "Could not get pose of observed marker w.r.t. world for head tracking.\n");
          } else {
            
            const f32 xDist_crnt = markerPose.GetTranslation().x() - robotTrans.x();
            const f32 yDist_crnt = markerPose.GetTranslation().y() - robotTrans.y();
            
            const f32 currentDistSq = xDist_crnt*xDist_crnt + yDist_crnt*yDist_crnt;
            if(currentDistSq < minDistSq) {
              closestMarker = marker;
              minDistSq = currentDistSq;
              xDist = xDist_crnt;
              yDist = yDist_crnt;
              
              // Keep track of best zDist too, so we don't have to redo the GetWithRespectTo call outside this loop
              // NOTE: This isn't perfectly accurate since it doesn't take into account the
              // the head angle and is simply using the neck joint (which should also
              // probably be queried from the robot instead of using the constant here)
              zDist = markerPose.GetTranslation().z() - (robotTrans.z() + NECK_JOINT_POSITION[2]);
            }
          }
        } // For all markers
        
        if(closestMarker == nullptr) {
          PRINT_NAMED_ERROR("BlockWorld.UpdateTrackToObject", "No closest marker found!\n");
        } else {
          const f32 minDist = std::sqrt(minDistSq);
          const f32 headAngle = std::atan(zDist/(minDist + 1e-6f));
          //_robot->MoveHeadToAngle(headAngle, 5.f, 2.f);
          RobotInterface::PanAndTilt msg;
          msg.headTiltAngle_rad = headAngle;
          msg.bodyPanAngle_rad = 0.f;
          
          if(false == _robot->IsTrackingWithHeadOnly()) {
            // Also rotate ("pan") body:
            const Radians panAngle = std::atan2(yDist, xDist);// - _robot->GetPose().GetRotationAngle<'Z'>();
            msg.bodyPanAngle_rad = panAngle.ToFloat();
          }
          /*
          PRINT_NAMED_INFO("BlockWorld.UpdateTrackToObject",
                           "Tilt = %.1fdeg, pan = %.1fdeg\n",
                           RAD_TO_DEG(msg.headTiltAngle_rad),
                           RAD_TO_DEG(msg.bodyPanAngle_rad));
          */
          _robot->SendMessage(RobotInterface::EngineToRobot(std::move(msg)));
        }
      } // if/else observedMarkers.empty()
      
    } // UpdateTrackToObject()
    
    u32 BlockWorld::CheckForUnobservedObjects(TimeStamp_t atTimestamp)
    {
      u32 numVisibleObjects = 0;
      
      // Create a list of unobserved objects for further consideration below.
      struct UnobservedObjectContainer {
        ObjectFamily family;
        ObjectType   type;
        ObservableObject*      object;
        
        UnobservedObjectContainer(ObjectFamily family_, ObjectType type_, ObservableObject* object_)
        : family(family_), type(type_), object(object_) { }
      };
      std::vector<UnobservedObjectContainer> unobservedObjects;
      
      //for(auto & objectTypes : objectsExisting) {
      for(auto & objectFamily : _existingObjects)
      {
        for(auto & objectsByType : objectFamily.second)
        {
          ObjectsMapByID_t& objectIdMap = objectsByType.second;
          for(auto objectIter = objectIdMap.begin();
              objectIter != objectIdMap.end(); )
          {
            ObservableObject* object = objectIter->second;
            
            if(object->GetLastObservedTime() < atTimestamp) {
              if(object->GetNumTimesObserved() < MIN_TIMES_TO_OBSERVE_OBJECT) {
                // If this object has only been seen once and that was too long ago,
                // just delete it
                PRINT_NAMED_INFO("BlockWorld.CheckForUnobservedObjects",
                                 "Removing %s object %d that was only observed %d time(s).\n",
                                 ObjectTypeToString(object->GetType()),
                                 object->GetID().GetValue(),
                                 object->GetNumTimesObserved());
                objectIter = ClearObject(objectIter, objectsByType.first, objectFamily.first);
              } else {
                // Otherwise, add it to the list for further checks below to see if
                // we "should" have seen the object
                
                //AddToOcclusionMaps(object, robotMgr_); // TODO: Used to do this too, put it back?
                unobservedObjects.emplace_back(objectFamily.first, objectsByType.first, objectIter->second);
                ++objectIter;
                
              }
            } else {
              // Object _was_ observed
              ++objectIter;
            } // if/else object was not observed
            
          } // for object IDs of this type
        } // for each object type
      } // for each object family
      
      // TODO: Don't bother with this if the robot is docking? (picking/placing)??
      // Now that the occlusion maps are complete, check each unobserved object's
      // visibility in each camera
      for(auto unobserved : unobservedObjects) {
        
        // Remove objects that should have been visible based on their last known
        // location, but which must not be there because we saw something behind
        // that location:
        const Vision::Camera& camera = _robot->GetCamera();
        const u16 xBorderPad = static_cast<u16>(0.05*static_cast<f32>(camera.GetCalibration().GetNcols()));
        const u16 yBorderPad = static_cast<u16>(0.05*static_cast<f32>(camera.GetCalibration().GetNrows()));
        if(unobserved.object->IsVisibleFrom(camera, DEG_TO_RAD(45), 20.f, true,
                                            xBorderPad, yBorderPad) &&
           (_robot->GetDockObject() != unobserved.object->GetID()))  // We expect a docking block to disappear from view!
        {
          // We "should" have seen the object! Delete it or mark it somehow
          CoreTechPrint("Removing object %d, which should have been seen, "
                        "but wasn't.\n", unobserved.object->GetID().GetValue());
          
          ClearObject(unobserved.object, unobserved.type, unobserved.family);
        } else if(unobserved.family != ObjectFamily::Mat && _robot->GetCarryingObjects().count(unobserved.object->GetID()) == 0) {
          // If the object should _not_ be visible (i.e. none of its markers project
          // into the camera), but some part of the object is within frame, it is
          // close enough, and was seen fairly recently, then
          // let listeners know it's "visible" but not identifiable, so we can
          // still interact with it in the UI, for example.
          
          // Did we see this currently-unobserved object in the last N seconds?
          // This is to avoid using this feature (reporting unobserved objects
          // that project into the image as observed) too liberally, and instead
          // only for objects seen pretty recently, e.g. for the case that we
          // have driven in too close and can't see an object we were just approaching.
          // TODO: Expose / remove / fine-tune this setting
          const s32 seenWithin_sec = -1; // Set to <0 to disable
          const bool seenRecently = (seenWithin_sec < 0 ||
                                     _robot->GetLastMsgTimestamp() - unobserved.object->GetLastObservedTime() < seenWithin_sec*1000);
          
          // How far away is the object from our current position? Again, to be
          // conservative, we are only going to use this feature if the object is
          // pretty close to the robot.
          // TODO: Expose / remove / fine-tune this setting
          const f32 distThreshold_mm = -1.f; // 150.f; // Set to <0 to disable
          const bool closeEnough = (distThreshold_mm < 0.f ||
                                    (_robot->GetPose().GetTranslation() -
                                    unobserved.object->GetPose().GetTranslation()).LengthSq() < distThreshold_mm*distThreshold_mm);
          
          // Check any of the markers should be visible and that the reason for
          // them not being visible is not occlusion.
          // For now just ignore the left and right 22.5% of the image blocked by the lift,
          // *iff* we are using VGA images, which have a wide enough FOV to be occluded
          // by the lift. (I.e., assume QVGA is a cropped, narrower FOV)
          // TODO: Actually project a lift into the image and figure out what it will occlude
          u16 xBorderPad = 0;
          switch(camera.GetCalibration().GetNcols())
          {
            case 640:
              xBorderPad = static_cast<u16>(0.225f * static_cast<f32>(camera.GetCalibration().GetNcols()));
              break;
            case 400:
              // TODO: How much should be occluded?
              xBorderPad = static_cast<u16>(0.20f * static_cast<f32>(camera.GetCalibration().GetNcols()));
              break;
            case 320:
              // Nothing to do, leave at zero
              break;
            default:
              // Not expecting other resolutions
              PRINT_NAMED_WARNING("BlockWorld.CheckForUnobservedObjects",
                                  "Unexpeted camera calibration ncols=%d.\n",
                                  camera.GetCalibration().GetNcols());
          }
          
          Vision::KnownMarker::NotVisibleReason reason;
          bool markersShouldBeVisible = false;
          bool markerIsOccluded = false;
          for(auto & marker : unobserved.object->GetMarkers()) {
            if(marker.IsVisibleFrom(_robot->GetCamera(), DEG_TO_RAD(45), 20.f, false, xBorderPad, 0, reason)) {
              // As soon as one marker is visible, we can stop
              markersShouldBeVisible = true;
              break;
            } else if(reason == Vision::KnownMarker::NotVisibleReason::OCCLUDED) {
              // Flag that any of the markers was not visible because it was occluded
              // If this is the case, then we don't want to signal this object as
              // partially visible.
              markerIsOccluded = true;
            }
            // This should never be true because we set requireSomethingBehind to false in IsVisibleFrom() above.
            assert(reason != Vision::KnownMarker::NotVisibleReason::NOTHING_BEHIND);
          }

          if(seenRecently && closeEnough && !markersShouldBeVisible && !markerIsOccluded)
          {
            // First three checks for object passed, now see if any of the object's
            // corners are in our FOV
            f32 distance;
            std::vector<Point2f> projectedCorners;
            _robot->GetCamera().ProjectObject(*unobserved.object, projectedCorners, distance);
            if(distance > 0.f) { // in front of camera?
              for(auto & corner : projectedCorners) {
                
                if(camera.IsWithinFieldOfView(corner)) {
                  
                  Rectangle<f32> boundingBox(projectedCorners);
                  //_obsProjectedObjects.emplace_back(obsID, boundingBox);
                  _currentObservedObjectIDs.push_back(unobserved.object->GetID());
                  
                  // Signal the observation of this object, with its bounding box:
                  const Vec3f& obsObjTrans = unobserved.object->GetPose().GetTranslation();
                  const UnitQuaternion<float>& q = unobserved.object->GetPose().GetRotation().GetQuaternion();
                  Radians topMarkerOrientation(0);
                  if(unobserved.object->IsActive()) {
                    ActiveCube* activeCube = dynamic_cast<ActiveCube*>(unobserved.object);
                    if(activeCube == nullptr) {
                      PRINT_NAMED_ERROR("BlockWorld.CheckForUnobservedObjects",
                                        "UnobservedObject %d with IsActive()==true could not be cast to ActiveCube.\n",
                                        unobserved.object->GetID().GetValue());
                    } else {
                      topMarkerOrientation = activeCube->GetTopMarkerOrientation();
                      
//                      PRINT_INFO("Unobserved object %d's rotation around Z = %.1fdeg\n",
//                                 unobserved.object->GetID().GetValue(),
//                                 topMarkerOrientation.getDegrees());
                    }
                  }
                  _robot->GetExternalInterface()->Broadcast(ExternalInterface::MessageEngineToGame(ExternalInterface::RobotObservedObject(
                    _robot->GetID(),
                    unobserved.family,
                    unobserved.type,
                    unobserved.object->GetID(),
                    boundingBox.GetX(),
                    boundingBox.GetY(),
                    boundingBox.GetWidth(),
                    boundingBox.GetHeight(),
                    obsObjTrans.x(),
                    obsObjTrans.y(),
                    obsObjTrans.z(),
                    q.w(), q.x(), q.y(), q.z(),
                    topMarkerOrientation.ToFloat(),
                    false, // marker not visible
                    unobserved.object->IsActive()
                  )));
                  ++numVisibleObjects;
                } // if(IsWithinFieldOfView)
              } // for(each projectedCorner)
            } // if(distance > 0)
          }
        }
        
      } // for each unobserved object
      
      return numVisibleObjects;
    } // CheckForUnobservedObjects()
    
    void BlockWorld::GetObsMarkerList(const PoseKeyObsMarkerMap_t& poseKeyObsMarkerMap,
                                      std::list<Vision::ObservedMarker*>& lst)
    {
      lst.clear();
      for(auto & poseKeyMarkerPair : poseKeyObsMarkerMap)
      {
        lst.push_back((Vision::ObservedMarker*)(&(poseKeyMarkerPair.second)));
      }
    }

    void BlockWorld::RemoveUsedMarkers(PoseKeyObsMarkerMap_t& poseKeyObsMarkerMap)
    {
      for(auto poseKeyMarkerPair = poseKeyObsMarkerMap.begin(); poseKeyMarkerPair != poseKeyObsMarkerMap.end();)
      {
        if (poseKeyMarkerPair->second.IsUsed()) {
          poseKeyMarkerPair = poseKeyObsMarkerMap.erase(poseKeyMarkerPair);
        } else {
          ++poseKeyMarkerPair;
        }
      }
    }

    void BlockWorld::GetObstacles(std::vector<std::pair<Quad2f,ObjectID> >& boundingBoxes, const f32 padding) const
    {
      std::set<ObjectID> ignoreIDs = _robot->GetCarryingObjects();
      
      // If the robot is localized, check to see if it is "on" the mat it is
      // localized to. If so, ignore the mat as an obstacle.
      // Note that the reason for checking IsPoseOn is that it's possible the
      // robot is localized to a mat it sees but is not on because it has not
      // yet seen the mat it is on. (For example, robot see side of platform
      // and localizes to it because it hasn't seen a marker on the flat mat
      // it is driving on.)
      if(_robot->IsLocalized()) {
        MatPiece* mat = dynamic_cast<MatPiece*>(GetObjectByIDandFamily(_robot->GetLocalizedTo(), ObjectFamily::Mat));
        if(mat != nullptr) {
          if(mat->IsPoseOn(_robot->GetPose(), 0.f, .25*ROBOT_BOUNDING_Z)) {
            // Ignore the ID of the mat we're on
            ignoreIDs.insert(_robot->GetLocalizedTo());
            
            // Add any "unsafe" regions this mat has
            mat->GetUnsafeRegions(boundingBoxes, padding);
          }
        } else {
          PRINT_NAMED_WARNING("BlockWorld.GetObstacles.LocalizedToNullMat",
                              "Robot %d is localized to object ID=%d, but "
                              "that object returned a NULL MatPiece pointer.\n",
                              _robot->GetID(), _robot->GetLocalizedTo().GetValue());
        }
      }
      
      // Figure out height filters in world coordinates (because GetObjectBoundingBoxesXY()
      // uses heights of objects in world coordinates)
      const Pose3d robotPoseWrtOrigin = _robot->GetPose().GetWithRespectToOrigin();
      const f32 minHeight = robotPoseWrtOrigin.GetTranslation().z();
      const f32 maxHeight = minHeight + _robot->GetHeight();
      
      GetObjectBoundingBoxesXY(minHeight, maxHeight, padding, boundingBoxes,
                               std::set<ObjectFamily>(),
                               std::set<ObjectType>(),
                               ignoreIDs);
    } // GetObstacles()
    
    
    void BlockWorld::GetObjectBoundingBoxesXY(const f32 minHeight,
                                              const f32 maxHeight,
                                              const f32 padding,
                                              std::vector<std::pair<Quad2f,ObjectID> >& rectangles,
                                              const std::set<ObjectFamily>& ignoreFamiles,
                                              const std::set<ObjectType>& ignoreTypes,
                                              const std::set<ObjectID>& ignoreIDs) const
    {
      for(auto & objectsByFamily : _existingObjects)
      {
        const bool useFamily = ignoreFamiles.find(objectsByFamily.first) == ignoreFamiles.end();
        if(useFamily) {
          for(auto & objectsByType : objectsByFamily.second)
          {
            const bool useType = ignoreTypes.find(objectsByType.first) == ignoreTypes.end();
            if(useType) {
              for(auto & objectAndId : objectsByType.second)
              {
                const bool useID = ignoreIDs.find(objectAndId.first) == ignoreIDs.end();
                if(useID)
                {
                  ObservableObject* object = objectAndId.second;
                  if(object == nullptr) {
                    PRINT_NAMED_WARNING("BlockWorld.GetObjectBoundingBoxesXY.NullObjectPointer",
                                        "ObjectID %d corresponds to NULL ObservableObject pointer.\n",
                                        objectAndId.first.GetValue());
                  } else if(object->GetNumTimesObserved() >= MIN_TIMES_TO_OBSERVE_OBJECT) {
                    const f32 objectHeight = objectAndId.second->GetPose().GetWithRespectToOrigin().GetTranslation().z();
                    if( (objectHeight >= minHeight) && (objectHeight <= maxHeight) )
                    {
                      rectangles.emplace_back(objectAndId.second->GetBoundingQuadXY(padding), objectAndId.first);
                    }
                  }
                } // if useID
              } // for each ID
            } // if(useType)
          } // for each type
        } // if useFamily
      } // for each family
      
    } // GetObjectBoundingBoxesXY()
    
    
    bool BlockWorld::DidObjectsChange() const {
      return _didObjectsChange;
    }

    
    bool BlockWorld::UpdateRobotPose(PoseKeyObsMarkerMap_t& obsMarkersAtTimestamp, const TimeStamp_t atTimestamp)
    {
      bool wasPoseUpdated = false;
      
      // Extract only observed markers from obsMarkersAtTimestamp
      std::list<Vision::ObservedMarker*> obsMarkersListAtTimestamp;
      GetObsMarkerList(obsMarkersAtTimestamp, obsMarkersListAtTimestamp);
      
      // Get all mat objects *seen by this robot's camera*
      std::multimap<f32, ObservableObject*> matsSeen;
      _objectLibrary[ObjectFamily::Mat].CreateObjectsFromMarkers(obsMarkersListAtTimestamp, matsSeen,
                                                                  (_robot->GetCamera().GetID()));

      // Remove used markers from map container
      RemoveUsedMarkers(obsMarkersAtTimestamp);
      
      if(not matsSeen.empty()) {
        /*
        // TODO: False mat marker localization causes the mat to be created in weird places which is messing up game dev.
        //       Seems to happen particular when looking at the number 1. Disabled for now.
        PRINT_NAMED_WARNING("UpdateRobotPose.TempIgnore", "Ignoring mat marker. Robot localization disabled.");
        return false;
        */
        
        // Is the robot "on" any of the mats it sees?
        // TODO: What to do if robot is "on" more than one mat simultaneously?
        MatPiece* onMat = nullptr;
        for(auto objectPair : matsSeen) {
          Vision::ObservableObject* object = objectPair.second;
          
          // ObservedObjects are w.r.t. the arbitrary historical origin of the camera
          // that observed them.  Hook them up to the current robot origin now:
          CORETECH_ASSERT(object->GetPose().GetParent() != nullptr &&
                          object->GetPose().GetParent()->IsOrigin());
          object->SetPoseParent(_robot->GetWorldOrigin());
          
          MatPiece* mat = dynamic_cast<MatPiece*>(object);
          CORETECH_ASSERT(mat != nullptr);
          
          // Does this mat pose make sense? I.e., is the top surface flat enough
          // that we could drive on it?
          Vec3f rotAxis;
          Radians rotAngle;
          mat->GetPose().GetRotationVector().GetAngleAndAxis(rotAngle, rotAxis);
          if(std::abs(rotAngle.ToFloat()) > DEG_TO_RAD(5) &&                // There's any rotation to speak of
             !AreUnitVectorsAligned(rotAxis, Z_AXIS_3D(), DEG_TO_RAD(45)))  // That rotation's axis more than 45 degrees from vertical
          {
            PRINT_NAMED_INFO("BlockWorld.UpdateRobotPose",
                             "Refusing to localize to %s mat with rotation %.1f degrees around (%.1f,%.1f,%.1f) axis.\n",
                             ObjectTypeToString(mat->GetType()),
                             rotAngle.getDegrees(),
                             rotAxis.x(), rotAxis.y(), rotAxis.z());
          }else if(mat->IsPoseOn(_robot->GetPose(), 0, 15.f)) { // TODO: get heightTol from robot
            if(onMat != nullptr) {
              PRINT_NAMED_WARNING("BlockWorld.UpdateRobotPose.OnMultiplMats",
                                  "Robot is 'on' multiple mats at the same time. Will just use the first for now.\n");
            } else {
              onMat = mat;
            }
          }
        }
        
        // This will point to the mat we decide to localize to below (or will
        // remain null if we choose not to localize to any mat we see)
        MatPiece* matToLocalizeTo = nullptr;
        
        if(onMat != nullptr)
        {
          
          PRINT_LOCALIZATION_INFO("BlockWorld.UpdateRobotPose.OnMatLocalization",
                                  "Robot %d is on a %s mat and will localize to it.\n",
                                  _robot->GetID(), onMat->GetType().GetName().c_str());
          
          // If robot is "on" one of the mats it is currently seeing, localize
          // the robot to that mat
          matToLocalizeTo = onMat;
        }
        else {
          // If the robot is NOT "on" any of the mats it is seeing...
          
          if(_robot->IsLocalized()) {
            // ... and the robot is already localized, then see if it is
            // localized to one of the mats it is seeing (but not "on")
            // Note that we must match seen and existing objects by their pose
            // here, and not by ID, because "seen" objects have not ID assigned
            // yet.

            ObservableObject* existingMatLocalizedTo = GetObjectByID(_robot->GetLocalizedTo());
            if(existingMatLocalizedTo == nullptr) {
              PRINT_NAMED_ERROR("BlockWorld.UpdateRobotPose.ExistingMatLocalizedToNull",
                                "Robot %d is localized to mat with ID=%d, but that mat does not exist in the world.\n",
                                _robot->GetID(), _robot->GetLocalizedTo().GetValue());
              return false;
            }
            
            std::vector<ObservableObject*> overlappingMatsSeen;
            FindOverlappingObjects(existingMatLocalizedTo, matsSeen, overlappingMatsSeen);
            
            if(overlappingMatsSeen.empty()) {
              // The robot is localized to a mat it is not seeing (and is not "on"
              // any of the mats it _is_ seeing.  Just update the poses of the
              // mats it is seeing, but don't localize to any of them.
              PRINT_LOCALIZATION_INFO("BlockWorld.UpdateRobotPose.NotOnMatNoLocalize",
                                      "Robot %d is localized to a mat it doesn't see, and will not localize to any of the %lu mats it sees but is not on.\n",
                                      _robot->GetID(), matsSeen.size());
            }
            else {
              if(overlappingMatsSeen.size() > 1) {
                PRINT_STREAM_WARNING("BlockWorld.UpdateRobotPose.MultipleOverlappingMats",
                                    "Robot " << _robot->GetID() << " is seeing " << overlappingMatsSeen.size() << " (i.e. more than one) mats "
                                    "overlapping with the existing mat it is localized to. "
                                    "Will use first.");
              }
              
              PRINT_LOCALIZATION_INFO("BlockWorld.UpdateRobotPose.NotOnMatLocalization",
                                      "Robot %d will re-localize to the %s mat it is not on, but already localized to.\n",
                                      _robot->GetID(), overlappingMatsSeen[0]->GetType().GetName().c_str());
              
              // The robot is localized to one of the mats it is seeing, even
              // though it is not _on_ that mat.  Remain localized to that mat
              // and update any others it is also seeing
              matToLocalizeTo = dynamic_cast<MatPiece*>(overlappingMatsSeen[0]);
              CORETECH_ASSERT(matToLocalizeTo != nullptr);
            }
            
            
          } else {
            // ... and the robot is _not_ localized, choose the observed mat
            // with the closest observed marker (since that is likely to be the
            // most accurate) and localize to that one.
            f32 minDistSq = -1.f;
            MatPiece* closestMat = nullptr;
            for(auto matPair : matsSeen) {
              Vision::ObservableObject* mat = matPair.second;
              
              std::vector<const Vision::KnownMarker*> observedMarkers;
              mat->GetObservedMarkers(observedMarkers, atTimestamp);
              if(observedMarkers.empty()) {
                PRINT_NAMED_ERROR("BlockWorld.UpdateRobotPose.ObservedMatWithNoObservedMarkers",
                                  "We saw a mat piece but it is returning no observed markers for "
                                  "the current timestamp.\n");
                CORETECH_ASSERT(false); // TODO: handle this situation
              }
              
              Pose3d markerWrtRobot;
              for(auto obsMarker : observedMarkers) {
                if(obsMarker->GetPose().GetWithRespectTo(_robot->GetPose(), markerWrtRobot) == false) {
                  PRINT_NAMED_ERROR("BlockWorld.UpdateRobotPose.ObsMarkerPoseOriginMisMatch",
                                    "Could not get the pose of an observed marker w.r.t. the robot that "
                                    "supposedly observed it.\n");
                  CORETECH_ASSERT(false); // TODO: handle this situation
                }
                
                const f32 markerDistSq = markerWrtRobot.GetTranslation().LengthSq();
                if(closestMat == nullptr || markerDistSq < minDistSq) {
                  closestMat = dynamic_cast<MatPiece*>(mat);
                  CORETECH_ASSERT(closestMat != nullptr);
                  minDistSq = markerDistSq;
                }
              } // for each observed marker
            } // for each mat seen
            
            PRINT_LOCALIZATION_INFO("BLockWorld.UpdateRobotPose.NotOnMatLocalizationToClosest",
                                    "Robot %d is not on a mat but will localize to %s mat ID=%d, which is the closest.\n",
                                    _robot->GetID(), closestMat->GetType().GetName().c_str(), closestMat->GetID().GetValue());
            
            matToLocalizeTo = closestMat;
            
          } // if/else robot is localized
        } // if/else (onMat != nullptr)
        
        ObjectsMapByType_t& existingMatPieces = _existingObjects[ObjectFamily::Mat];
        
        // Keep track of markers we saw on existing/instantiated mats, to use
        // for occlusion checking
        std::vector<const Vision::KnownMarker *> observedMarkers;

        MatPiece* existingMatPiece = nullptr;
        
        // If we found a suitable mat to localize to, and we've seen it enough
        // times, then use it for localizing
        if(matToLocalizeTo != nullptr) {
          
          if(existingMatPieces.empty()) {
            // If this is the first mat piece, add it to the world using the world
            // origin as its pose
            PRINT_STREAM_INFO("BlockWorld.UpdateRobotPose.CreatingFirstMatPiece",
                       "Instantiating first mat piece in the world.");
            
            existingMatPiece = dynamic_cast<MatPiece*>(matToLocalizeTo->CloneType());
            assert(existingMatPiece != nullptr);
            AddNewObject(existingMatPieces, existingMatPiece);
            
            existingMatPiece->SetPose( Pose3d() ); // Not really necessary, but ensures the ID makes it into the pose name, which is helpful for debugging
            assert(existingMatPiece->GetPose().GetParent() == nullptr);
            
          }
          else {
            // We can't look up the existing piece by ID because the matToLocalizeTo
            // is just a mat we _saw_, not one we've instantiated.  So look for
            // one in approximately the same position, of those with the same
            // type:
            //ObservableObject* existingObject = GetObjectByID(matToLocalizeTo->GetID());
            std::vector<ObservableObject*> existingObjects;
            FindOverlappingObjects(matToLocalizeTo, _existingObjects[ObjectFamily::Mat], existingObjects);
          
            if(existingObjects.empty())
            {
              // If the mat we are about to localize to does not exist yet,
              // but it's not the first mat piece in the world, add it to the
              // world, and give it a new origin, relative to the current
              // world origin.
              Pose3d poseWrtWorldOrigin = matToLocalizeTo->GetPose().GetWithRespectToOrigin();
              
              existingMatPiece = dynamic_cast<MatPiece*>(matToLocalizeTo->CloneType());
              assert(existingMatPiece != nullptr);
              AddNewObject(existingMatPieces, existingMatPiece);
              existingMatPiece->SetPose(poseWrtWorldOrigin); // Do after AddNewObject, once ID is set
              
              PRINT_STREAM_INFO("BlockWorld.UpdateRobotPose.LocalizingToNewMat",
                         "Robot " << _robot->GetID() << " localizing to new "
                                << ObjectTypeToString(existingMatPiece->GetType()) << " mat with ID=" << existingMatPiece->GetID().GetValue() << ".");
              
            } else {
              if(existingObjects.size() > 1) {
                PRINT_NAMED_WARNING("BlockWorld.UpdateRobotPose.MultipleExistingObjectMatches",
                              "Robot %d found multiple existing mats matching the one it "
                              "will localize to - using first.\n", _robot->GetID());
              }
              
              // We are localizing to an existing mat piece: do not attempt to
              // update its pose (we can't both update the mat's pose and use it
              // to update the robot's pose at the same time!)
              existingMatPiece = dynamic_cast<MatPiece*>(existingObjects.front());
              CORETECH_ASSERT(existingMatPiece != nullptr);
              
              PRINT_LOCALIZATION_INFO("BlockWorld.UpdateRobotPose.LocalizingToExistingMat",
                                      "Robot %d localizing to existing %s mat with ID=%d.\n",
                                      _robot->GetID(), existingMatPiece->GetType().GetName().c_str(),
                                      existingMatPiece->GetID().GetValue());
            }
          } // if/else (existingMatPieces.empty())
          
          existingMatPiece->SetLastObservedTime(matToLocalizeTo->GetLastObservedTime());
          existingMatPiece->UpdateMarkerObservationTimes(*matToLocalizeTo);
          existingMatPiece->GetObservedMarkers(observedMarkers, atTimestamp);
          
          if(existingMatPiece->GetNumTimesObserved() >= MIN_TIMES_TO_OBSERVE_OBJECT) {
            // Now localize to that mat
            //wasPoseUpdated = LocalizeRobotToMat(robot, matToLocalizeTo, existingMatPiece);
            if(_robot->LocalizeToMat(matToLocalizeTo, existingMatPiece) == RESULT_OK) {
              wasPoseUpdated = true;
            }
          }
          
        } // if(matToLocalizeTo != nullptr)
        
        // Update poses of any other mats we saw (but did not localize to),
        // just like they are any "regular" object, unless that mat is the
        // robot's current "world" origin, [TODO:] in which case we will update the pose
        // of the mat we are on w.r.t. that world.
        for(auto matSeenPair : matsSeen) {
          ObservableObject* matSeen = matSeenPair.second;
          
          if(matSeen != matToLocalizeTo) {
            
            // TODO: Make this w.r.t. whatever the robot is currently localized to?
            Pose3d poseWrtOrigin = matSeen->GetPose().GetWithRespectToOrigin();
            
            // Does this mat pose make sense? I.e., is the top surface flat enough
            // that we could drive on it?
            Vec3f rotAxis;
            Radians rotAngle;
            poseWrtOrigin.GetRotationVector().GetAngleAndAxis(rotAngle, rotAxis);
            if(std::abs(rotAngle.ToFloat()) > DEG_TO_RAD(5) &&                // There's any rotation to speak of
               !AreUnitVectorsAligned(rotAxis, Z_AXIS_3D(), DEG_TO_RAD(45)))  // That rotation's axis more than 45 degrees from vertical
            {
              PRINT_NAMED_INFO("BlockWorld.UpdateRobotPose",
                               "Ignoring observation of %s mat with rotation %.1f degrees around (%.1f,%.1f,%.1f) axis.\n",
                               ObjectTypeToString(matSeen->GetType()),
                               rotAngle.getDegrees(),
                               rotAxis.x(), rotAxis.y(), rotAxis.z());
              continue;
            }
            
            // Store pointers to any existing objects that overlap with this one
            std::vector<ObservableObject*> overlappingObjects;
            FindOverlappingObjects(matSeen, existingMatPieces, overlappingObjects);
            
            if(overlappingObjects.empty()) {
              // no existing mats overlapped with the mat we saw, so add it
              // as a new mat piece, relative to the world origin
              ObservableObject* newMatPiece = matSeen->CloneType();
              AddNewObject(existingMatPieces, newMatPiece);
              newMatPiece->SetPose(poseWrtOrigin); // do after AddNewObject, once ID is set
              
              // TODO: Make clone copy the observation times
              newMatPiece->SetLastObservedTime(matSeen->GetLastObservedTime());
              newMatPiece->UpdateMarkerObservationTimes(*matSeen);
              
              PRINT_NAMED_INFO("BlockWorld.UpdateRobotPose",
                               "Adding new %s mat with ID=%d at (%.1f, %.1f, %.1f)\n",
                               ObjectTypeToString(newMatPiece->GetType()),
                               newMatPiece->GetID().GetValue(),
                               newMatPiece->GetPose().GetTranslation().x(),
                               newMatPiece->GetPose().GetTranslation().y(),
                               newMatPiece->GetPose().GetTranslation().z());
              
              // Add observed mat markers to the occlusion map of the camera that saw
              // them, so we can use them to delete objects that should have been
              // seen between that marker and the robot
              newMatPiece->GetObservedMarkers(observedMarkers, atTimestamp);

            }
            else {
              if(overlappingObjects.size() > 1) {
                PRINT_LOCALIZATION_INFO("BlockWorld.UpdateRobotPose",
                                        "More than one overlapping mat found -- will use first.\n");
                // TODO: do something smarter here?
              }
              
              if(&(overlappingObjects[0]->GetPose()) != _robot->GetWorldOrigin()) {
                // The overlapping mat object is NOT the world origin mat, whose
                // pose we don't want to update.
                // Update existing observed mat we saw but are not on w.r.t.
                // the robot's current world origin
                
                // TODO: better way of merging existing/observed object pose
                overlappingObjects[0]->SetPose( poseWrtOrigin );
                
              } else {
                /* PUNT - not sure this is workign, nor we want to bother with this for now...
                CORETECH_ASSERT(robot->IsLocalized());
                
                // Find the mat the robot is currently localized to
                MatPiece* localizedToMat = nullptr;
                for(auto & objectsByType : existingMatPieces) {
                  auto objectsByIdIter = objectsByType.second.find(robot->GetLocalizedTo());
                  if(objectsByIdIter != objectsByType.second.end()) {
                    localizedToMat = dynamic_cast<MatPiece*>(objectsByIdIter->second);
                  }
                }

                CORETECH_ASSERT(localizedToMat != nullptr);
                
                // Update the mat we are localized to (but may not have seen) w.r.t. the existing
                // observed world origin mat we did see from it.  This should in turn
                // update the pose of everything on that mat.
                Pose3d newPose;
                if(localizedToMat->GetPose().GetWithRespectTo(matSeen->GetPose(), newPose) == false) {
                  PRINT_NAMED_ERROR("BlockWorld.UpdateRobotPose.FailedToUpdateWrtObservedOrigin",
                                    "Robot %d failed to get pose of existing %s mat it is on w.r.t. observed world origin mat.\n",
                                    robot->GetID(), existingMatPiece->GetType().GetName().c_str());
                }
                newPose.SetParent(robot->GetWorldOrigin());
                // TODO: Switch new pose to be w.r.t. whatever robot is localized to??
                localizedToMat->SetPose(newPose);
                 */
              }
              
              overlappingObjects[0]->SetLastObservedTime(matSeen->GetLastObservedTime());
              overlappingObjects[0]->UpdateMarkerObservationTimes(*matSeen);
              overlappingObjects[0]->GetObservedMarkers(observedMarkers, atTimestamp);
              
            } // if/else overlapping existing mats found
          } // if matSeen != matToLocalizeTo
          
          delete matSeen;
        }
        
        // Add observed mat markers to the occlusion map of the camera that saw
        // them, so we can use them to delete objects that should have been
        // seen between that marker and the robot
        for(auto obsMarker : observedMarkers) {
          /*
          PRINT_NAMED_INFO("BlockWorld.UpdateRobotPose.AddingMatMarkerOccluder",
                           "Adding mat marker '%s' as an occluder for robot %d.\n",
                           Vision::MarkerTypeStrings[obsMarker->GetCode()],
                           robot->GetID());
           */
          _robot->GetCamera().AddOccluder(*obsMarker);
        }
        
        /* Always re-drawing everything now
        // If the robot just re-localized, trigger a draw of all objects, since
        // we may have seen things while de-localized whose locations can now be
        // snapped into place.
        if(!wasLocalized && robot->IsLocalized()) {
          PRINT_NAMED_INFO("BlockWorld.UpdateRobotPose.RobotRelocalized",
                           "Robot %d just localized after being de-localized.\n", robot->GetID());
          DrawAllObjects();
        }
        */
      } // IF any mat piece was seen

      if(wasPoseUpdated) {
        PRINT_LOCALIZATION_INFO("BlockWorld.UpdateRobotPose.RobotPoseChain", "%s\n",
                                _robot->GetPose().GetNamedPathToOrigin(true).c_str());
      }
      
      return wasPoseUpdated;
      
    } // UpdateRobotPose()
    
    Result BlockWorld::UpdateObjectPoses(PoseKeyObsMarkerMap_t& obsMarkersAtTimestamp,
                                         const ObjectFamily& inFamily,
                                         const TimeStamp_t atTimestamp,
                                         size_t& numObjectsUpdated)
    {
      const ObservableObjectLibrary& objectLibrary = _objectLibrary[inFamily];
      
      // Keep the objects sorted by increasing distance from the robot.
      // This will allow us to only use the closest object that can provide
      // localization information (if any) to update the robot's pose.
      // Note that we use a multimap to handle the corner case that there are two
      // objects that have the exact same distance. (We don't want to only report
      // seeing one of them and it doesn't matter which we use to localize.)
      std::multimap<f32, ObservableObject*> objectsSeen;
      
      // Don't bother with this update at all if we didn't see at least one
      // marker (which is our indication we got an update from the robot's
      // vision system
      if(not _obsMarkers.empty()) {
        
        // Extract only observed markers from obsMarkersAtTimestamp
        std::list<Vision::ObservedMarker*> obsMarkersListAtTimestamp;
        GetObsMarkerList(obsMarkersAtTimestamp, obsMarkersListAtTimestamp);
        
        objectLibrary.CreateObjectsFromMarkers(obsMarkersListAtTimestamp, objectsSeen);
        
        // Remove used markers from map
        RemoveUsedMarkers(obsMarkersAtTimestamp);
      
        for(auto objectPair : objectsSeen) {
          Vision::ObservableObject* object = objectPair.second;
          
          // ObservedObjects are w.r.t. the arbitrary historical origin of the camera
          // that observed them.  Hook them up to the current robot origin now:
          CORETECH_ASSERT(object->GetPose().GetParent() != nullptr &&
                          object->GetPose().GetParent()->IsOrigin());
          object->SetPoseParent(_robot->GetWorldOrigin());
        }
        
        // Use them to add or update existing blocks in our world
        Result lastResult = AddAndUpdateObjects(objectsSeen, inFamily, atTimestamp);
        if(lastResult != RESULT_OK) {
          PRINT_NAMED_ERROR("BlockWorld.UpdateObjectPoses.AddAndUpdateFailed", "\n");
          return lastResult;
        }
      }
      
      numObjectsUpdated = objectsSeen.size();
      
      return RESULT_OK;
      
    } // UpdateObjectPoses()

    /*
    Result BlockWorld::UpdateProxObstaclePoses()
    {
      TimeStamp_t lastTimestamp = _robot->GetLastMsgTimestamp();
      
      // Add prox obstacle if detected and one doesn't already exist
      for (ProxSensor_t sensor = (ProxSensor_t)(0); sensor < NUM_PROX; sensor = (ProxSensor_t)(sensor + 1)) {
        if (!_robot->IsProxSensorBlocked(sensor) && _robot->GetProxSensorVal(sensor) >= PROX_OBSTACLE_DETECT_THRESH) {
          
          // Create an instance of the detected object
          MarkerlessObject *m = new MarkerlessObject(ObjectType::ProxObstacle);
          
          // Get pose of detected object relative to robot according to which sensor it was detected by.
          Pose3d proxTransform = Robot::ProxDetectTransform[sensor];
          
          // Raise origin of object above ground.
          // NOTE: Assuming detected obstacle is at ground level no matter what angle the head is at.
          Pose3d raiseObject(0, Z_AXIS_3D(), Vec3f(0,0,0.5f*m->GetSize().z()));
          proxTransform = proxTransform * raiseObject;
          
          proxTransform.SetParent(_robot->GetPose().GetParent());
          
          // Compute pose of detected object
          Pose3d obsPose(_robot->GetPose());
          obsPose = obsPose * proxTransform;
          m->SetPose(obsPose);
          m->SetPoseParent(_robot->GetPose().GetParent());
          
          // Check if this prox obstacle already exists
          std::vector<ObservableObject*> existingObjects;
          FindOverlappingObjects(m, _existingObjects[ObjectFamily::MarkerlessObject], existingObjects);
          
          // Update the last observed time of existing overlapping obstacles
          for(auto obj : existingObjects) {
            obj->SetLastObservedTime(lastTimestamp);
          }
          
          // No need to add the obstacle again if it already exists
          if (!existingObjects.empty()) {
            delete m;
            return RESULT_OK;
          }
          
          
          // Check if the obstacle intersects with any other existing objects in the scene.
          std::set<ObjectFamily> ignoreFamilies;
          std::set<ObjectType> ignoreTypes;
          std::set<ObjectID> ignoreIDs;
          if(_robot->IsLocalized()) {
            // Ignore the mat object that the robot is localized to (?)
            ignoreIDs.insert(_robot->GetLocalizedTo());
          }
          FindIntersectingObjects(m, existingObjects, 0, ignoreFamilies, ignoreTypes, ignoreIDs);
          if (!existingObjects.empty()) {
            delete m;
            return RESULT_OK;
          }

          
          m->SetLastObservedTime(lastTimestamp);
          AddNewObject(ObjectFamily::MarkerlessObject, m);
          _didObjectsChange = true;
        }
      } // end for all prox sensors
      
      // Delete any existing prox objects that are too old.
      // Note that we use find() here because there may not be any markerless objects
      // yet, and using [] indexing will create things.
      auto markerlessFamily = _existingObjects.find(ObjectFamily::MarkerlessObject);
      if(markerlessFamily != _existingObjects.end())
      {
        auto proxTypeMap = markerlessFamily->second.find(ObjectType::ProxObstacle);
        if(proxTypeMap != markerlessFamily->second.end())
        {
          for (auto proxObsIter = proxTypeMap->second.begin();
               proxObsIter != proxTypeMap->second.end();
                   */
/* increment iter in loop, depending on erase*/    /*
)
          {
            if (lastTimestamp - proxObsIter->second->GetLastObservedTime() > PROX_OBSTACLE_LIFETIME_MS)
            {
              proxObsIter = ClearObject(proxObsIter, ObjectType::ProxObstacle,
                                        ObjectFamily::MarkerlessObject);
              
            } else {
              // Didn't erase anything, increment iterator
              ++proxObsIter;
            }
          }
        }
      }
      
      return RESULT_OK;
    }
    */

    
    Result BlockWorld::Update(uint32_t& numObjectsObserved)
    {
      numObjectsObserved = 0;
      
      // New timestep, new set of occluders.  Get rid of anything registered as
      // an occluder with the robot's camera
      _robot->GetCamera().ClearOccluders();
      
      // New timestep, clear list of observed object bounding boxes
      //_obsProjectedObjects.clear();
      _currentObservedObjectIDs.clear();
      
      static TimeStamp_t lastObsMarkerTime = 0;
      
      // Now we're going to process all the observed messages, grouped by
      // timestamp
      size_t numUnusedMarkers = 0;
      for(auto obsMarkerListMapIter = _obsMarkers.begin();
          obsMarkerListMapIter != _obsMarkers.end();
          ++obsMarkerListMapIter)
      {
        PoseKeyObsMarkerMap_t& currentObsMarkers = obsMarkerListMapIter->second;
        const TimeStamp_t atTimestamp = obsMarkerListMapIter->first;
        
        lastObsMarkerTime = std::max(lastObsMarkerTime, atTimestamp);
        
        //
        // Localize robots using mat observations
        //
        
        // Remove observed markers whose historical poses have become invalid.
        // This shouldn't happen! If it does, robotStateMsgs may be buffering up somewhere.
        // Increasing history time window would fix this, but it's not really a solution.
        for(auto poseKeyMarkerPair = currentObsMarkers.begin(); poseKeyMarkerPair != currentObsMarkers.end();) {
          if ((poseKeyMarkerPair->second.GetSeenBy().GetID() == _robot->GetCamera().GetID()) &&
              !_robot->IsValidPoseKey(poseKeyMarkerPair->first)) {
            PRINT_NAMED_WARNING("BlockWorld.Update.InvalidHistPoseKey", "key=%d\n", poseKeyMarkerPair->first);
            poseKeyMarkerPair = currentObsMarkers.erase(poseKeyMarkerPair);
          } else {
            ++poseKeyMarkerPair;
          }
        }
        
        // Remove markers enclosed within other markers:
        for(auto markerIter1 = currentObsMarkers.begin(); markerIter1 != currentObsMarkers.end(); ++markerIter1)
        {
          const Vision::ObservedMarker& marker1    = markerIter1->second;
          const TimeStamp_t             timestamp1 = markerIter1->first;
          
          for(auto markerIter2 = currentObsMarkers.begin(); markerIter2 != currentObsMarkers.end(); /* incrementing decided in loop */ )
          {
            const Vision::ObservedMarker& marker2    = markerIter2->second;
            const TimeStamp_t             timestamp2 = markerIter2->first;
            
            // These two markers must be different and observed at the same time
            if(markerIter1 != markerIter2 && timestamp1 == timestamp2) {
              
              // See if #2 is inside #1
              bool marker2isInsideMarker1 = true;
              for(auto & corner : marker2.GetImageCorners()) {
                if(marker1.GetImageCorners().Contains(corner) == false) {
                  marker2isInsideMarker1 = false;
                  break;
                }
              }
              
              if(marker2isInsideMarker1) {
                PRINT_NAMED_INFO("BlockWorld.Update",
                                 "Removing %s marker completely contained within %s marker.\n",
                                 marker1.GetCodeName(), marker2.GetCodeName());
                // Note: erase does increment of iterator for us
                markerIter2 = currentObsMarkers.erase(markerIter2);
              } else {
                // Need to iterate marker2
                ++markerIter2;
              } // if/else marker2isInsideMarker1
            } else {
              // Need to iterate marker2
              ++markerIter2;
            } // if/else marker1 != marker2 && time1 != time2
          } // for markerIter2
        } // for markerIter1
        
        // Only update robot's poses using VisionMarkers while not on a ramp
        if(!_robot->IsOnRamp()) {
          if (!_robot->IsPhysical() || !SKIP_PHYS_ROBOT_LOCALIZATION) {
            // Note that this removes markers from the list that it uses
            UpdateRobotPose(currentObsMarkers, atTimestamp);
          }
        }
        
        // Reset the flag telling us objects changed here, before we update any objects:
        _didObjectsChange = false;

        Result updateResult;
        size_t numUpdated;

        //
        // Find any observed active blocks from the remaining markers.
        // Do these first because they can update our localization, meaning that
        // other objects found below will be more accurately localized.
        //
        // Note that this removes markers from the list that it uses
        updateResult = UpdateObjectPoses(currentObsMarkers, ObjectFamily::LightCube, atTimestamp, numUpdated);
        if(updateResult != RESULT_OK) {
          return updateResult;
        }
        numObjectsObserved += numUpdated;
        
        //
        // Find any observed blocks from the remaining markers
        //
        // Note that this removes markers from the list that it uses
        updateResult = UpdateObjectPoses(currentObsMarkers, ObjectFamily::Block, atTimestamp, numUpdated);
        if(updateResult != RESULT_OK) {
          return updateResult;
        }
        numObjectsObserved += numUpdated;
        
        //
        // Find any observed ramps from the remaining markers
        //
        // Note that this removes markers from the list that it uses
        updateResult = UpdateObjectPoses(currentObsMarkers, ObjectFamily::Ramp, atTimestamp, numUpdated);
        if(updateResult != RESULT_OK) {
          return updateResult;
        }
        numObjectsObserved += numUpdated;
        
        //
        // Find any observed chargers from the remaining markers
        //
        // Note that this removes markers from the list that it uses
        updateResult = UpdateObjectPoses(currentObsMarkers, ObjectFamily::Charger, atTimestamp, numUpdated);
        if(updateResult != RESULT_OK) {
          return updateResult;
        }
        numObjectsObserved += numUpdated;
        

        // TODO: Deal with unknown markers?
        
        // Keep track of how many markers went unused by either robot or block
        // pose updating processes above
        numUnusedMarkers += currentObsMarkers.size();
        
        for(auto & unusedMarker : currentObsMarkers) {
          PRINT_NAMED_INFO("BlockWorld.Update.UnusedMarker",
                           "An observed %s marker went unused.\n",
                           unusedMarker.second.GetCodeName());
        }
        
        // Delete any objects that should have been observed but weren't,
        // visualize objects that were observed:
        numObjectsObserved += CheckForUnobservedObjects(atTimestamp);
        
      } // for element in _obsMarkers
      
      if(_obsMarkers.empty()) {
        // Even if there were no markers observed, check to see if there are
        // any previously-observed objects that are partially visible (some part
        // of them projects into the image even if none of their markers fully do)
        numObjectsObserved += CheckForUnobservedObjects(_robot->GetLastImageTimeStamp());
      }
      
      if(numObjectsObserved == 0) {
        // If we didn't see/update anything, send a signal saying so
        _robot->GetExternalInterface()->Broadcast(ExternalInterface::MessageEngineToGame(ExternalInterface::RobotObservedNothing(_robot->GetID())));
      }
      
      //PRINT_NAMED_INFO("BlockWorld.Update.NumBlocksObserved", "Saw %d blocks\n", numBlocksObserved);
      
      // Check for unobserved, uncarried objects that overlap with any robot's position
      // TODO: better way of specifying which objects are obstacles and which are not
      for(auto & objectsByFamily : _existingObjects)
      {
        // For now, look for collision with anything other than Mat objects
        // NOTE: This assumes all other objects are DockableObjects below!!! (Becuase of IsBeingCarried() check)
        // TODO: How can we delete Mat objects (like platforms) whose positions we drive through
        if(objectsByFamily.first != ObjectFamily::Mat &&
           objectsByFamily.first != ObjectFamily::MarkerlessObject)
        {
          for(auto & objectsByType : objectsByFamily.second)
          {
            
            //for(auto & objectsByID : objectsByType.second)
            for(auto objectIter = objectsByType.second.begin();
                objectIter != objectsByType.second.end(); /* increment based on whether we erase */)
            {
              ActionableObject* object = dynamic_cast<ActionableObject*>(objectIter->second);
              if(object == nullptr) {
                PRINT_NAMED_ERROR("BlockWorld.Update.ExpectingDockableObject",
                                  "In robot/object collision check, can currently only handle ActionableObjects.\n");
                continue;
              }
              
              bool didErase = false;
              if(object->GetLastObservedTime() < _robot->GetLastImageTimeStamp() &&
                 !object->IsBeingCarried())
              {
                // Don't worry about collision while picking or placing since we
                // are trying to get close to blocks in these modes.
                // TODO: specify whether we are picking/placing _this_ block
                if(!_robot->IsPickingOrPlacing())
                {
                  // Check block's bounding box in same coordinates as this robot to
                  // see if it intersects with the robot's bounding box. Also check to see
                  // block and the robot are at overlapping heights.  Skip this check
                  // entirely if the block isn't in the same coordinate tree as the
                  // robot.
                  Pose3d objectPoseWrtRobotOrigin;
                  if(object->GetPose().GetWithRespectTo(_robot->GetPose().FindOrigin(), objectPoseWrtRobotOrigin) == true)
                  {
                    const Quad2f objectBBox = object->GetBoundingQuadXY(objectPoseWrtRobotOrigin);
                    const f32    objectHeight = objectPoseWrtRobotOrigin.GetTranslation().z();
                    /*
                     const f32    blockSize   = 0.5f*object->GetSize().Length();
                     const f32    blockTop    = objectHeight + blockSize;
                     const f32    blockBottom = objectHeight - blockSize;
                     */
                    const f32 robotBottom = _robot->GetPose().GetTranslation().z();
                    const f32 robotTop    = robotBottom + ROBOT_BOUNDING_Z;
                    
                    // TODO: Better check for being in the same plane that takes the
                    //       vertical extent of the object (in its current pose) into account
                    const bool inSamePlane = (objectHeight >= robotBottom && objectHeight <= robotTop);
                    /*
                     const bool topIntersects    = (((blockTop >= robotBottom) && (blockTop <= robotTop)) ||
                     ((robotTop >= blockBottom) && (robotTop <= blockTop)));
                     
                     const bool bottomIntersects = (((blockBottom >= robotBottom) && (blockBottom <= robotTop)) ||
                     ((robotBottom >= blockBottom) && (robotBottom <= blockTop)));
                     */
                    
                    const bool bboxIntersects   = objectBBox.Intersects(_robot->GetBoundingQuadXY(ROBOT_BBOX_PADDING_FOR_OBJECT_DELETION));
                    
                    if( inSamePlane && bboxIntersects )
                    {
                      PRINT_NAMED_INFO("BlockWorld.Update",
                                       "Removing object %d, which intersects robot %d's bounding quad.\n",
                                       object->GetID().GetValue(), _robot->GetID());
                      
                      // Erase the vizualized block and its projected quad
                      //VizManager::getInstance()->EraseCuboid(object->GetID());

                      // Erase the block (with a postfix increment of the iterator)
                      objectIter = ClearObject(objectIter, objectsByType.first, objectsByFamily.first);
                      didErase = true;
                      
                      break; // no need to check other robots, block already gone
                    } // if quads intersect
                  } // if we got block pose wrt robot origin
                } // if robot is not picking or placing

              } // if block was not observed
              
              if(!didErase) {
                ++objectIter;
              }
              
            } // for each object of this type
          } // for each object type
        } // if not in the Mat family
      } // for each object family
      
      if(numUnusedMarkers > 0) {
        if (!_robot->IsPhysical() || !SKIP_PHYS_ROBOT_LOCALIZATION) {
          PRINT_NAMED_WARNING("BlockWorld.Update.UnusedMarkers",
                              "%zu observed markers did not match any known objects and went unused.\n",
                              numUnusedMarkers);
        }
      }
     
      // Toss any remaining markers?
      ClearAllObservedMarkers();
      
      /*
      Result lastResult = UpdateProxObstaclePoses();
      if(lastResult != RESULT_OK) {
        return lastResult;
      }
      */

      return RESULT_OK;
      
    } // Update()
    
    
    Result BlockWorld::QueueObservedMarker(HistPoseKey& poseKey, Vision::ObservedMarker& marker)
    {
      Result lastResult = RESULT_OK;
      
      // Finally actually queue the marker
      _obsMarkers[marker.GetTimeStamp()].emplace(poseKey, marker);
            
      
      return lastResult;
      
    } // QueueObservedMarker()
    
    void BlockWorld::ClearAllObservedMarkers()
    {
      _obsMarkers.clear();
    }
    
    void BlockWorld::ClearAllExistingObjects()
    {
      if(_canDeleteObjects) {
        for(auto & objectsByFamily : _existingObjects) {
          for(auto objectsByType : objectsByFamily.second) {
            for(auto objectsByID : objectsByType.second) {
              ClearObjectHelper(objectsByID.second);
            }
          }
        }
        
        _existingObjects.clear();
        
        ObjectID::Reset();
      }  else {
        PRINT_NAMED_WARNING("BlockWorld.ClearAllExistingObjects.DeleteDisabled",
                            "Will not clear all objects because object deletion is disabled.");
      }
    }
    
    void BlockWorld::ClearObjectHelper(ObservableObject* object)
    {
      if(object == nullptr) {
        PRINT_NAMED_WARNING("BlockWorld.ClearObjectHelper.NullObjectPointer", "BlockWorld asked to clear a null object pointer.\n");
      } else {
        // Check to see if this object is the one the robot is localized to.
        // If so, the robot needs to be delocalized:
        if(_robot->GetLocalizedTo() == object->GetID()) {
          PRINT_NAMED_INFO("BlockWorld.ClearObjectHelper.DelocalizingRobot",
                           "Delocalizing robot %d, which is currently localized to %s "
                           "object with ID=%d, which is about to be deleted.\n",
                           _robot->GetID(), ObjectTypeToString(object->GetType()), object->GetID().GetValue());
          _robot->Delocalize();
        }
        
        // TODO: If this is a mat piece, check to see if there are any objects "on" it (COZMO-138)
        // If so, delete them too or update their poses somehow? (Deleting seems easier)
        
        // Check to see if this object is the one the robot is carrying.
        if(_robot->GetCarryingObject() == object->GetID()) {
          PRINT_NAMED_INFO("BlockWorld.ClearObjectHelper.ClearingCarriedObject",
                           "Clearing %s object %d which robot %d thinks it is carrying.\n",
                           ObjectTypeToString(object->GetType()),
                           object->GetID().GetValue(),
                           _robot->GetID());
          _robot->UnSetCarryingObjects();
        }
        
        if(_selectedObject == object->GetID()) {
          PRINT_NAMED_INFO("BlockWorld.ClearObjectHelper.ClearingSelectedObject",
                           "Clearing %s object %d which is currently selected.\n",
                           ObjectTypeToString(object->GetType()),
                           object->GetID().GetValue());
          _selectedObject.UnSet();
        }
        
        if(_robot->GetTrackToObject() == object->GetID()) {
          PRINT_NAMED_INFO("BlockWorld.ClearObjectHelper.ClearingTrackHeadToObject",
                           "Clearing %s object %d which robot %d is currently tracking its head to.\n",
                           ObjectTypeToString(object->GetType()),
                           object->GetID().GetValue(),
                           _robot->GetID());
          _robot->DisableTrackToObject();
        }
        
        if(object->IsActive()) {
          PRINT_NAMED_INFO("BlockWorld.ClearObjectHelper.TurningOffLights",
                           "Sending message to turn off active object %d's lights because "
                           "it is being deleted.\n", object->GetID().GetValue());
          _robot->TurnOffObjectLights(object->GetID());
        }
        
        // Notify any listeners that this object is being deleted
        if(object->GetNumTimesObserved() >= MIN_TIMES_TO_OBSERVE_OBJECT) {
          _robot->GetExternalInterface()->Broadcast(ExternalInterface::MessageEngineToGame(ExternalInterface::RobotDeletedObject(
            _robot->GetID(), object->GetID().GetValue()
          )));
        }
        
        // NOTE: The object should erase its own visualization upon destruction
        delete object;
        
        // Flag that we removed an object
        _didObjectsChange = true;
      }
    }
    
    ObservableObject* BlockWorld::FindObjectOnTopOf(const ObservableObject& objectOnBottom,
                                                            f32 zTolerance) const
    {
      Point3f sameDistTol(objectOnBottom.GetSize());
      sameDistTol.x() *= 0.5f;  // An object should only be considered to be on top if it's midpoint is actually on top of the bottom object's top surface.
      sameDistTol.y() *= 0.5f;
      sameDistTol.z() = zTolerance;
      sameDistTol = objectOnBottom.GetPose().GetRotation() * sameDistTol;
      sameDistTol.Abs();
      
      // Find the point at the top middle of the object on bottom
      Point3f rotatedBtmSize(objectOnBottom.GetPose().GetRotation() * objectOnBottom.GetSize());
      Point3f topOfObjectOnBottom(objectOnBottom.GetPose().GetTranslation());
      topOfObjectOnBottom.z() += 0.5f*std::abs(rotatedBtmSize.z());
      
      for(auto & objectsByFamily : _existingObjects) {
        for(auto & objectsByType : objectsByFamily.second) {
          for(auto & objectsByID : objectsByType.second) {
            ObservableObject* candidateObject = objectsByID.second;
            
            if(candidateObject->GetID() != objectOnBottom.GetID()) {
              // Find the point at bottom middle of the object we're checking to be on top
              Point3f rotatedTopSize(candidateObject->GetPose().GetRotation() * candidateObject->GetSize());
              Point3f bottomOfCandidateObject(candidateObject->GetPose().GetTranslation());
              bottomOfCandidateObject.z() -= 0.5f*std::abs(rotatedTopSize.z());
              
              // If the top of the bottom object and the bottom the candidate top object are
              // close enough together, return this as the object on top
              Point3f dist(topOfObjectOnBottom);
              dist -= bottomOfCandidateObject;
              dist.Abs();
              
              if(dist < sameDistTol) {
                return candidateObject;
              }
            } // IF not object on bottom (by ID)
          }
        }
      }
      
      return nullptr;
    }
    
    ObservableObject* BlockWorld::FindObjectClosestTo(const Pose3d& pose,
                                                              const Vec3f&  distThreshold,
                                                              const std::set<ObjectID>& ignoreIDs,
                                                              const std::set<ObjectType>& ignoreTypes,
                                                              const std::set<ObjectFamily>& ignoreFamilies) const
    {
      // TODO: Keep some kind of OctTree data structure to make these queries faster?
      
      Vec3f closestDist(std::numeric_limits<f32>::max());
      ObservableObject* matchingObject = nullptr;
      
      for(auto & objectsByFamily : _existingObjects) {
        if(ignoreFamilies.find(objectsByFamily.first) == ignoreFamilies.end() ) {
          for(auto & objectsByType : objectsByFamily.second) {
            if(ignoreTypes.find(objectsByType.first) == ignoreTypes.end()) {
              for(auto & objectsByID : objectsByType.second) {
                if(ignoreIDs.find(objectsByID.first) == ignoreIDs.end()) {
                  Vec3f dist = ComputeVectorBetween(pose, objectsByID.second->GetPose());
                  dist.Abs();
                  if(dist.Length() < closestDist.Length()) {
                    closestDist = dist;
                    matchingObject = objectsByID.second;
                  }
                } // ignoreIDs
              }
            } // ignoreTypes
          }
        } // ignoreFamiles
      }
      
      if(matchingObject != nullptr && !(closestDist < distThreshold)) {
        matchingObject = nullptr;
      }
      return matchingObject;
    }
    
    ObservableObject* BlockWorld::FindClosestMatchingObject(const ObservableObject& object,
                                                                    const Vec3f& distThreshold,
                                                                    const Radians& angleThreshold)
    {
      ObservableObject* closestObject = nullptr;
      Vec3f closestDist(distThreshold);
      Radians closestAngle(angleThreshold);
      
      for(auto & objectsByFamily : _existingObjects) {
        for(auto & objectsByType : objectsByFamily.second) {
          for(auto & objectsByID : objectsByType.second) {
            ObservableObject* candidateObject = objectsByID.second;
            
            if(candidateObject->GetID() != object.GetID())
            {
              // Check to see if this candidate matches (has same type and is in roughly
              // the same pose as) the given object. If so, update the thresholds
              // so that we only find matching objects even closer than this one
              // from now on.
              Vec3f Tdiff;
              Radians angleDiff;
              if(candidateObject->IsSameAs(object, closestDist, closestAngle, Tdiff, angleDiff)) {
                closestObject = candidateObject;
                closestDist = Tdiff.GetAbs();
                closestAngle = angleDiff.getAbsoluteVal();
              }
            } // IF not object on bottom (by ID)
          }
        }
      }
      
      return closestObject;
    }
    
    void BlockWorld::ClearObjectsByFamily(const ObjectFamily family)
    {
      if(_canDeleteObjects) {
        ObjectsMapByFamily_t::iterator objectsWithFamily = _existingObjects.find(family);
        if(objectsWithFamily != _existingObjects.end()) {
          for(auto & objectsByType : objectsWithFamily->second) {
            for(auto & objectsByID : objectsByType.second) {
              ClearObjectHelper(objectsByID.second);
            }
          }
          
          _existingObjects.erase(family);
        }
      } else {
        PRINT_NAMED_WARNING("BlockWorld.ClearObjectsByFamily.DeleteDisabled",
                            "Will not delete family %d objects because object deletion is disabled.",
                            family);
      }
    }
    
    void BlockWorld::ClearObjectsByType(const ObjectType type)
    {
      if(_canDeleteObjects) {
        for(auto & objectsByFamily : _existingObjects) {
          ObjectsMapByType_t::iterator objectsWithType = objectsByFamily.second.find(type);
          if(objectsWithType != objectsByFamily.second.end()) {
            for(auto & objectsByID : objectsWithType->second) {
              ClearObjectHelper(objectsByID.second);
            }
            
            objectsByFamily.second.erase(objectsWithType);
            
            // Types are unique.  No need to keep looking
            return;
          }
        }
      } else {
        PRINT_NAMED_WARNING("BlockWorld.ClearObjectsByType.DeleteDisabled",
                            "Will not delete %s objects because object deletion is disabled.",
                            ObjectTypeToString(type));

      }
    } // ClearBlocksByType()
    

    bool BlockWorld::ClearObject(const ObjectID withID)
    {
      for(auto & objectsByFamily : _existingObjects) {
        for(auto & objectsByType : objectsByFamily.second) {
          auto objectWithIdIter = objectsByType.second.find(withID);
          if(objectWithIdIter != objectsByType.second.end()) {
            
            // Allow deletion of specific object ID iff deletion is enable OR if
            // this object is being deleted because it wasn't observed enought times
            if(_canDeleteObjects ||
               objectWithIdIter->second->GetNumTimesObserved() < MIN_TIMES_TO_OBSERVE_OBJECT)
            {
              // Remove the object from the world
              ClearObjectHelper(objectWithIdIter->second);
              objectsByType.second.erase(objectWithIdIter);
              
              // IDs are unique, so we can return as soon as the ID is found and cleared
              return true;
            } else {
              PRINT_NAMED_WARNING("BlockWorld.ClearObject.DeleteDisabled",
                                  "Will not delete object %d because object deletion is disabled.",
                                  withID.GetValue());
              return false;
            }
          }
        }
      }
      
      // Never found the specified ID
      return false;
    } // ClearObject()
    
    
    
    BlockWorld::ObjectsMapByID_t::iterator BlockWorld::ClearObject(const ObjectsMapByID_t::iterator objIter,
                                                                   const ObjectType&   withType,
                                                                   const ObjectFamily& fromFamily)
    {
      ObservableObject* object = objIter->second;
      
      if(_canDeleteObjects || object->GetNumTimesObserved() < MIN_TIMES_TO_OBSERVE_OBJECT) {
        ClearObjectHelper(object);
        
        return _existingObjects[fromFamily][withType].erase(objIter);
      } else {
        PRINT_NAMED_WARNING("BlockWorld.ClearObject.DeleteDisabled",
                            "Will not delete object %d because object deletion is disabled.",
                            object->GetID().GetValue());
        auto retIter(objIter);
        return ++retIter;
      }
      
    }
    
    void BlockWorld::ClearObject(ObservableObject* object,
                                 const ObjectType&   withType,
                                 const ObjectFamily& fromFamily)
    {
      if(_canDeleteObjects || object->GetNumTimesObserved() < MIN_TIMES_TO_OBSERVE_OBJECT) {
        ObjectID objID = object->GetID();
        ClearObjectHelper(object);
        
        // Actually erase the object from blockWorld's container of
        // existing objects
        _existingObjects[fromFamily][withType].erase(objID);
      } else {
        PRINT_NAMED_WARNING("BlockWorld.ClearObject.DeleteDisabled",
                            "Will not delete object %d because object deletion is disabled.",
                            object->GetID().GetValue());
      }
    }
    
    
    bool BlockWorld::SelectObject(const ObjectID objectID)
    {
      ActionableObject* newSelection = dynamic_cast<ActionableObject*>(GetObjectByID(objectID));
      
      if(newSelection != nullptr) {
        if(_selectedObject.IsSet()) {
          // Unselect current object of interest, if it still exists (Note that it may just get
          // reselected here, but I don't think we care.)
          // Mark new object of interest as selected so it will draw differently
          ActionableObject* oldSelection = dynamic_cast<ActionableObject*>(GetObjectByID(_selectedObject));
          if(oldSelection != nullptr) {
            oldSelection->SetSelected(false);
          }
        }
        
        newSelection->SetSelected(true);
        _selectedObject = objectID;
        PRINT_STREAM_INFO("BlockWorld.SelectObject", "Selected Object with ID=" << objectID.GetValue());
        
        return true;
      } else {
        PRINT_STREAM_WARNING("BlockWorld.SelectObject.InvalidID",
                            "Object with ID=" << objectID.GetValue() << " not found. Not updating selected object.");
        return false;
      }
    } // SelectObject()
    
    void BlockWorld::CycleSelectedObject()
    {
      if(_selectedObject.IsSet()) {
        // Unselect current object of interest, if it still exists (Note that it may just get
        // reselected here, but I don't think we care.)
        // Mark new object of interest as selected so it will draw differently
        ActionableObject* object = dynamic_cast<ActionableObject*>(GetObjectByID(_selectedObject));
        if(object != nullptr) {
          object->SetSelected(false);
        }
      }
      
      bool currSelectedObjectFound = false;
      bool newSelectedObjectSet = false;
      
      // Iterate through all the objects
      auto const & allObjects = GetAllExistingObjects();
      for(auto const & objectsByFamily : allObjects)
      {
        // Markerless objects are not Actionable, so ignore them for selection
        if(objectsByFamily.first != ObjectFamily::MarkerlessObject)
        {
          for (auto const & objectsByType : objectsByFamily.second){
            
            //PRINT_INFO("currType: %d\n", blockType.first);
            for (auto const & objectsByID : objectsByType.second) {
              
              ActionableObject* object = dynamic_cast<ActionableObject*>(objectsByID.second);
              if(object != nullptr && object->HasPreActionPoses() && !object->IsBeingCarried() &&
                 object->GetNumTimesObserved() >= MIN_TIMES_TO_OBSERVE_OBJECT)
              {
                //PRINT_INFO("currID: %d\n", block.first);
                if (currSelectedObjectFound) {
                  // Current block of interest has been found.
                  // Set the new block of interest to the next block in the list.
                  _selectedObject = object->GetID();
                  newSelectedObjectSet = true;
                  //PRINT_INFO("new block found: id %d  type %d\n", block.first, blockType.first);
                  break;
                } else if (object->GetID() == _selectedObject) {
                  currSelectedObjectFound = true;
                  //PRINT_INFO("curr block found: id %d  type %d\n", block.first, blockType.first);
                }
              }
            } // for each ID
            
            if (newSelectedObjectSet) {
              break;
            }
            
          } // for each type
          
          if(newSelectedObjectSet) {
            break;
          }
        } // if family != MARKERLESS_OBJECTS
      } // for each family
      
      // If the current object of interest was found, but a new one was not set
      // it must have been the last block in the map. Set the new object of interest
      // to the first object in the map as long as it's not the same object.
      if (!currSelectedObjectFound || !newSelectedObjectSet) {
        
        // Find first object
        ObjectID firstObject; // initialized to un-set
        for(auto const & objectsByFamily : allObjects) {
          for (auto const & objectsByType : objectsByFamily.second) {
            for (auto const & objectsByID : objectsByType.second) {
              const ActionableObject* object = dynamic_cast<ActionableObject*>(objectsByID.second);
              if(object != nullptr && object->HasPreActionPoses() && !object->IsBeingCarried() &&
                object->GetNumTimesObserved() >= MIN_TIMES_TO_OBSERVE_OBJECT)
              {
                firstObject = objectsByID.first;
                break;
              }
            }
            if (firstObject.IsSet()) {
              break;
            }
          }
          
          if (firstObject.IsSet()) {
            break;
          }
        } // for each family
        
        
        if (firstObject == _selectedObject || !firstObject.IsSet()){
          //PRINT_INFO("Only one object in existence.");
        } else {
          //PRINT_INFO("Setting object of interest to first block\n");
          _selectedObject = firstObject;
        }
      }
      
      // Mark new object of interest as selected so it will draw differently
      ActionableObject* object = dynamic_cast<ActionableObject*>(GetObjectByID(_selectedObject));
      if (object != nullptr) {
        object->SetSelected(true);
        PRINT_STREAM_INFO("BlockWorld.CycleSelectedObject", "Object of interest: ID = " << _selectedObject.GetValue());
      } else {
        PRINT_STREAM_INFO("BlockWorld.CycleSelectedObject", "No object of interest found");
      }
  
    } // CycleSelectedObject()
    
    
    void BlockWorld::EnableDraw(bool on)
    {
      _enableDraw = on;
    }
    
    void BlockWorld::DrawObsMarkers() const
    {
      if (_enableDraw) {
        for (auto poseKeyMarkerMapAtTimestamp : _obsMarkers) {
          for (auto poseKeyMarkerMap : poseKeyMarkerMapAtTimestamp.second) {
            const Quad2f& q = poseKeyMarkerMap.second.GetImageCorners();
            f32 scaleF = 1.0f;
            switch(IMG_STREAM_RES) {
              case ImageResolution::CVGA:
              case ImageResolution::QVGA:
                break;
              case ImageResolution::QQVGA:
                scaleF *= 0.5;
                break;
              case ImageResolution::QQQVGA:
                scaleF *= 0.25;
                break;
              case ImageResolution::QQQQVGA:
                scaleF *= 0.125;
                break;
              default:
                printf("WARNING (DrawObsMarkers): Unsupported streaming res %d\n", (int)IMG_STREAM_RES);
                break;
            }
            VizManager::getInstance()->SendTrackerQuad(q[Quad::TopLeft].x()*scaleF,     q[Quad::TopLeft].y()*scaleF,
                                                       q[Quad::TopRight].x()*scaleF,    q[Quad::TopRight].y()*scaleF,
                                                       q[Quad::BottomRight].x()*scaleF, q[Quad::BottomRight].y()*scaleF,
                                                       q[Quad::BottomLeft].x()*scaleF,  q[Quad::BottomLeft].y()*scaleF);
          }
        }
      }
    }
    
    void BlockWorld::DrawAllObjects() const
    {
      for(auto & objectsByFamily : _existingObjects) {
        for(auto & objectsByType : objectsByFamily.second) {
          for(auto & objectsByID : objectsByType.second) {
            ObservableObject* object = objectsByID.second;
            object->Visualize();
          }
        }
      }
      
      // (Re)Draw the selected object separately so we can get its pre-action poses
      if(GetSelectedObject().IsSet())
      {
        ActionableObject* selectedObject = dynamic_cast<ActionableObject*>(GetObjectByID(GetSelectedObject()));
        if(selectedObject == nullptr) {
          PRINT_NAMED_ERROR("BlockWorld.DrawAllObjects.NullSelectedObject",
                            "Selected object ID = %d, but it came back null.\n",
                            GetSelectedObject().GetValue());
        } else {
          if(selectedObject->IsSelected() == false) {
            PRINT_NAMED_WARNING("BlockWorld.DrawAllObjects.SelectionMisMatch",
                                "Object %d is selected in BlockWorld but does not have its "
                                "selection flag set.\n", GetSelectedObject().GetValue());
          }
          
          std::vector<std::pair<Quad2f,ObjectID> > obstacles;
          _robot->GetBlockWorld().GetObstacles(obstacles);
          selectedObject->VisualizePreActionPoses(obstacles, &_robot->GetPose());
        }
      } // if selected object is set
      
      // (Re)Draw the localization object separately so we can show it in a different color
      if(_robot->IsLocalized()) {
        Vision::ObservableObject* locObject = GetObjectByID(_robot->GetLocalizedTo());
        locObject->Visualize(NamedColors::LOCALIZATION_OBJECT);
      }
      
    } // DrawAllObjects()
    
  } // namespace Cozmo
} // namespace Anki<|MERGE_RESOLUTION|>--- conflicted
+++ resolved
@@ -51,23 +51,7 @@
 
 namespace Anki
 {
-<<<<<<< HEAD
-  namespace NamedColors {
-    // Add some BlockWorld-specific named colors:
-    const ColorRGBA EXECUTED_PATH              (1.f, 0.0f, 0.0f, 1.0f);
-    const ColorRGBA PREDOCKPOSE                (1.f, 0.0f, 0.0f, 0.75f);
-    const ColorRGBA PRERAMPPOSE                (0.f, 0.0f, 1.0f, 0.75f);
-    const ColorRGBA SELECTED_OBJECT            (0.f, 1.0f, 0.0f, 1.0f);
-    const ColorRGBA BLOCK_BOUNDING_QUAD        (0.f, 0.0f, 1.0f, 0.75f);
-    const ColorRGBA OBSERVED_QUAD              (1.f, 0.0f, 0.0f, 0.75f);
-    const ColorRGBA ROBOT_BOUNDING_QUAD        (0.f, 0.8f, 0.0f, 0.75f);
-    const ColorRGBA REPLAN_BLOCK_BOUNDING_QUAD (1.f, 0.1f, 1.0f, 0.75f);
-    const ColorRGBA LOCALIZATION_OBJECT        (1.0, 0.0f, 1.0f, 1.0f);
-  }
-  
-=======
-
->>>>>>> 0699eefe
+
   namespace Cozmo
   {
     
@@ -490,9 +474,6 @@
            */
           
         } else {
-<<<<<<< HEAD
-
-=======
           
           // Check if there are objects on top of this object that need to be moved since the
           // object it's resting on has moved.
@@ -518,11 +499,6 @@
           }
           // TODO: Do the same adjustment for blocks that are _below_ observed blocks? Does this make sense?
           
-          
-          // Update observed object's pose
-          matchingObject->SetPose( objSeen->GetPose() );
-          
->>>>>>> 0699eefe
           // Update lastObserved times of this object
           // (Do this before possibly attempting to localize to the object below!)
           matchingObject->SetLastObservedTime(objSeen->GetLastObservedTime());
