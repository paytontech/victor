--- conflicted
+++ resolved
@@ -568,49 +568,29 @@
               //           topMarkerOrientation.getDegrees());
             }
           }
-<<<<<<< HEAD
-          
-          ExternalInterface::MessageEngineToGame msg(ExternalInterface::RobotObservedObject(_robot->GetID(),
-                                                                                            inFamily,
-                                                                                            obsType,
-                                                                                            obsID,
-                                                                                            boundingBox.GetX(),
-                                                                                            boundingBox.GetY(),
-                                                                                            boundingBox.GetWidth(),
-                                                                                            boundingBox.GetHeight(),
-                                                                                            obsObjTrans.x(),
-                                                                                            obsObjTrans.y(),
-                                                                                            obsObjTrans.z(),
-                                                                                            q.w(), q.x(), q.y(), q.z(),
-                                                                                            topMarkerOrientation.ToFloat(),
-                                                                                            true, // markers are visible
-                                                                                            observedObject->IsActive()
+          
+          ExternalInterface::MessageEngineToGame msg(ExternalInterface::RobotObservedObject(
+                                                                                        _robot->GetID(),
+                                                                                        inFamily,
+                                                                                        obsType,
+                                                                                        obsID,
+                                                                                        boundingBox.GetX(),
+                                                                                        boundingBox.GetY(),
+                                                                                        boundingBox.GetWidth(),
+                                                                                        boundingBox.GetHeight(),
+                                                                                        obsObjTrans.x(),
+                                                                                        obsObjTrans.y(),
+                                                                                        obsObjTrans.z(),
+                                                                                        q.w(), q.x(), q.y(), q.z(),
+                                                                                        topMarkerOrientation.ToFloat(),
+                                                                                        true, // markers are visible
+                                                                                        observedObject->IsActive()
                                                                                             ));
-          
-          _robot->GetExternalInterface()->DeliverToGame(ExternalInterface::MessageEngineToGame(msg));
+          _robot->GetExternalInterface()->Broadcast(msg);
           
           // TODO: Remove once Lee's Events are in
           CozmoEngineSignals::RobotObservedObjectSignal().emit(msg);
-          
-=======
-          _robot->GetExternalInterface()->Broadcast(ExternalInterface::MessageEngineToGame(ExternalInterface::RobotObservedObject(
-            _robot->GetID(),
-            inFamily,
-            obsType,
-            obsID,
-            boundingBox.GetX(),
-            boundingBox.GetY(),
-            boundingBox.GetWidth(),
-            boundingBox.GetHeight(),
-            obsObjTrans.x(),
-            obsObjTrans.y(),
-            obsObjTrans.z(),
-            q.w(), q.x(), q.y(), q.z(),
-            topMarkerOrientation.ToFloat(),
-            true, // markers are visible
-            observedObject->IsActive()
-          )));
->>>>>>> 3b5748d9
+
         } // if(observedObject->GetNumTimesObserved() > MIN_TIMES_TO_OBSERVE_OBJECT)
         
         if(_robot->GetTrackToObject().IsSet() &&
