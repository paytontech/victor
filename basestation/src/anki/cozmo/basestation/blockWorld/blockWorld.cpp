--- conflicted
+++ resolved
@@ -1011,10 +1011,6 @@
       filterNew.AddAllowedOrigin(newOrigin);
       filterNew.AddAllowedFamily(oldObject->GetFamily());
       filterNew.AddAllowedType(oldObject->GetType());
-<<<<<<< HEAD
-      filterNew.AddAllowedID(oldObject->GetID());
-      ObservableObject* newObject = FindLocatedMatchingObject(filterNew);
-=======
       
       ObservableObject* newObject = nullptr;
       
@@ -1022,7 +1018,7 @@
       {
         filterNew.AddFilterFcn(BlockWorldFilter::UniqueObjectsFilter);
         filterNew.AddAllowedID(oldObject->GetID());
-        newObject = FindMatchingObject(filterNew);
+        newObject = FindLocatedMatchingObject(filterNew);
       }
       else
       {
@@ -1030,7 +1026,6 @@
                                         oldObject->GetSameDistanceTolerance(),
                                         filterNew);
       }    
->>>>>>> 0d022210
       
       bool addNewObject = false;
       if(nullptr == newObject)
@@ -1087,11 +1082,7 @@
     };
     
     // Apply the filter and modify each object that matches
-<<<<<<< HEAD
-    FindLocatedObjectHelper(filterOld, originUpdater, false);
-=======
-    ModifyObjects(originUpdater, filterOld);
->>>>>>> 0d022210
+    ModifyLocatedObjects(originUpdater, filterOld);
     
     if(RESULT_OK == result) {
       // Erase all the objects in the old frame now that their counterparts in the new
@@ -1562,21 +1553,15 @@
       
       if (objSeen->IsUnique())
       {
-<<<<<<< HEAD
-        filter.SetOriginMode(BlockWorldFilter::OriginMode::InAnyFrame);
-        filter.AddFilterFcn(&BlockWorldFilter::ActiveObjectsFilter);
-=======
-        // Can consider matches for unique objects in other coordinate frames
+        // Can consider matches for active objects in other coordinate frames,
         filter.SetOriginMode(BlockWorldFilter::OriginMode::InAnyFrame);
         filter.AddFilterFcn(&BlockWorldFilter::UniqueObjectsFilter);
->>>>>>> 0d022210
         
         // Unique objects just match based on type (already set above)
         std::vector<ObservableObject*> objectsFound;
         FindLocatedMatchingObjects(filter, objectsFound);
         
-<<<<<<< HEAD
-        // debug whether the object is currently connected
+        if(objSeen->IsActive())
         {
           const ActiveObject* conObjMatch = GetConnectedActiveObjectByID( objSeen->GetID() );
           if(nullptr == conObjMatch)
@@ -1588,16 +1573,6 @@
                                 "Observed active object of type %s but it's not connected. Is the battery plugged in?",
                                 EnumToString(objSeen->GetType()));
           }
-=======
-        if(objectsFound.empty() && objSeen->IsActive()) {
-          // We expect to have already heard from all (powered) active objects,
-          // so if we see one we haven't heard from (and therefore added) yet, then
-          // perhaps it isn't on?
-          PRINT_NAMED_WARNING("BlockWorld.AddAndUpdateObjects.NoMatchForActiveObject",
-                              "Observed active object of type %d does not match an existing object. "
-                              "Is the battery plugged in?",
-                              objSeen->GetType());
->>>>>>> 0d022210
         }
 
         bool matchedCarryingObject = false;
@@ -2260,15 +2235,11 @@
     auto customObject = std::unique_ptr<CustomObject>(customObstacle);
     customObject->InitPose(obsPose, PoseState::Known);
 
-<<<<<<< HEAD
     // set new ID before adding to the world, since this is a new object
     DEV_ASSERT( !customObject->GetID().IsSet(), "BlockWorld.CreateFixedCustomObject.NewObjectHasID" );
     customObject->SetID();
 
     AddLocatedObject(customObject);
-=======
-    AddNewObject(std::move(customObject));
->>>>>>> 0d022210
     _didObjectsChange = true;
     _robotMsgTimeStampAtChange = _robot->GetLastMsgTimestamp();
     
@@ -2860,10 +2831,12 @@
       }
     }
 
-<<<<<<< HEAD
     // - - - - -
     // update memory map
     // - - - - -
+	const bool objectTrackedInMemoryMap = (object->GetFamily() != ObjectFamily::CustomObject || kAddCustomObjectsToMemMap); // COZMO-9360
+	if( objectTrackedInMemoryMap ) 
+    {	
     /* 
       Three things can happen:
        a) first time we see an object: OldPoseState=!Valid, NewPoseState= Valid
@@ -2912,16 +2885,6 @@
         // did not find an entry in the current origin for this object, add it now
         const ObservableObject* object = GetLocatedObjectByID(objectID);
         AddObjectReportToMemMap(*object, *newPose);
-=======
-      // if new one is notUnknown and far, we want to add the new one
-      const bool addNew = isUsableAndFarFromPrev;
-      if ( addNew )
-      {
-        if(object->GetFamily() != ObjectFamily::CustomObject || kAddCustomObjectsToMemMap) // COZMO-9360
-        {
-          AddObjectReportToMemMap(*object, newPose);
-        }
->>>>>>> 0d022210
       }
     }
     else if ( oldValid && !newValid )
@@ -2933,22 +2896,11 @@
     }
     else
     {
-<<<<<<< HEAD
       // not possible
       PRINT_NAMED_ERROR("BlockWorld.OnObjectPoseChanged.BothStatesAreInvalid",
                         "Object %d changing from Invalid to Invalid", objectID.GetValue());
-=======
-      // if new one is notUnknown, we want to add the new one
-      const bool isUnknown = ( newPoseState == PoseState::Unknown );
-      const bool addNew = !isUnknown;
-      if ( addNew ) {
-        if(object->GetFamily() != ObjectFamily::CustomObject || kAddCustomObjectsToMemMap) // COZMO-9360
-        {
-          AddObjectReportToMemMap(*object, newPose);
-        }
-      }
->>>>>>> 0d022210
-    }
+    }
+	}
   }
   
   // - - - - - - - - - - - - - - - - - - - - - - - - - - - - - - - - - - - - - - - - - - - - - - - - - - - - - - - - -
@@ -3193,25 +3145,6 @@
     }
   }
   
-<<<<<<< HEAD
-=======
-  // - - - - - - - - - - - - - - - - - - - - - - - - - - - - - - - - - - - - - - - - - - - - - - - - - - - - - - - - -
-  bool BlockWorld::IsZombiePoseOrigin(const Pose3d* origin) const
-  {
-    // really, pass in an origin
-    DEV_ASSERT(nullptr != origin && origin->IsOrigin(), "BlockWorld.IsZombiePoseOrigin.NotAnOrigin");
-  
-    // current world is not a zombie
-    const bool isCurrent = (origin == _robot->GetWorldOrigin());
-    if ( isCurrent ) {
-      return false;
-    }
-    
-    // check if there are any objects we can localize to
-    const bool hasLocalizableObjects = AnyRemainingLocalizableObjects(origin);
-    const bool isZombie = !hasLocalizableObjects;
-    return isZombie;
-  }
   
   void BlockWorld::OnRobotDelocalized(const Pose3d* newWorldOrigin)
   {
@@ -3227,8 +3160,6 @@
     // notify about updated object states
     BroadcastObjectStates(false, newWorldOrigin);
   }
-
->>>>>>> 0d022210
   Result BlockWorld::AddCliff(const Pose3d& p)
   {
     // at the moment we treat them as markerless objects
@@ -4738,30 +4669,13 @@
           auto objectIter = objectsByType.second.begin();
           while(objectIter != objectsByType.second.end())
           {
-<<<<<<< HEAD
             // cache its ID (for later usage)
             objectsInOrigin.insert(objectIter->second->GetID());
             
             // clear the object if it's in the current origin (other origins should not be necessary)
             if ( isCurrentOrigin ) {
               ClearLocatedObjectHelper(objectIter->second.get());
-=======
-            auto objectIter = objectsByType.second.begin();
-            while(objectIter != objectsByType.second.end())
-            {
-              objectsInOrigin.insert(objectIter->second->GetID());
-              
-              if(clearFirst)
-              {
-                ClearObjectHelper(objectIter->second.get());
-              }
-              
-              ++objectIter;
->>>>>>> 0d022210
             }
-            
-            // we used to have a delete here with memset(0), I don't think we need that anymore or that it's safe
-            // now that the memory is managed by smart pointers
             ++objectIter;
           }
         }
