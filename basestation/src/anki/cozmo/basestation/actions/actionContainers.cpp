--- conflicted
+++ resolved
@@ -41,54 +41,34 @@
       {
         case QueueActionPosition::NOW:
         {
-<<<<<<< HEAD
-          result = QueueActionNow(inSlot, action, numRetries);
-=======
           QueueActionNow(action, numRetries);
->>>>>>> a6d7718d
           break;
         }
         case QueueActionPosition::NOW_AND_CLEAR_REMAINING:
         {
           // Cancel all queued actions and make this action the next thing in it
           Cancel();
-<<<<<<< HEAD
-          result = QueueActionNext(inSlot, action, numRetries);
-=======
           QueueActionNext(action, numRetries);
->>>>>>> a6d7718d
           break;
         }
         case QueueActionPosition::NEXT:
         {
-<<<<<<< HEAD
-          result = QueueActionNext(inSlot, action, numRetries);
-=======
           QueueActionNext(action, numRetries);
->>>>>>> a6d7718d
           break;
         }
         case QueueActionPosition::AT_END:
         {
-<<<<<<< HEAD
-          result = QueueActionAtEnd(inSlot, action, numRetries);
-=======
           QueueActionAtEnd(action, numRetries);
->>>>>>> a6d7718d
           break;
         }
         case QueueActionPosition::NOW_AND_RESUME:
         {
-<<<<<<< HEAD
-          result = QueueActionAtFront(inSlot, action, numRetries);
-=======
           QueueActionAtFront(action, numRetries);
           break;
         }
         case QueueActionPosition::IN_PARALLEL:
         {
           AddConcurrentAction(action, numRetries);
->>>>>>> a6d7718d
           break;
         }
         default:
