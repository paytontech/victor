/**
 * File: actionContainers.cpp
 *
 * Author: Andrew Stein
 * Date:   8/29/2014
 *
 * Description: Implements containers for running actions, both as a queue and a
 *              concurrent list.
 *
 *
 * Copyright: Anki, Inc. 2014
 **/

#include "anki/cozmo/basestation/actions/actionContainers.h"
#include "anki/cozmo/basestation/actions/actionInterface.h"
#include "anki/cozmo/basestation/robot.h"

#include "util/logging/logging.h"
#include "util/helpers/templateHelpers.h"

namespace Anki {
  namespace Cozmo {
    
#pragma mark ---- ActionList ----
    
    ActionList::ActionList(Robot& robot)
    {
      _robot = &robot;
    }
    
    ActionList::~ActionList()
    {
      Clear();
    }
    
    Result ActionList::QueueAction(SlotHandle inSlot, QueueActionPosition inPosition,
                                   IActionRunner* action, u8 numRetries)
    {
      switch(inPosition)
      {
        case QueueActionPosition::NOW:
        {
          QueueActionNow(inSlot, action, numRetries);
          break;
        }
        case QueueActionPosition::NOW_AND_CLEAR_REMAINING:
        {
          // Cancel all queued actions and make this action the next thing in it
          Cancel();
          QueueActionNext(inSlot, action, numRetries);
          break;
        }
        case QueueActionPosition::NEXT:
        {
          QueueActionNext(inSlot, action, numRetries);
          break;
        }
        case QueueActionPosition::AT_END:
        {
          QueueActionAtEnd(inSlot, action, numRetries);
          break;
        }
        case QueueActionPosition::NOW_AND_RESUME:
        {
          QueueActionAtFront(inSlot, action, numRetries);
          break;
        }
        default:
        {
          PRINT_NAMED_ERROR("CozmoGameImpl.QueueActionHelper.InvalidPosition",
                            "Unrecognized 'position' %s for queuing action.",
                            EnumToString(inPosition));
          return RESULT_FAIL;
        }
      }
      
      return RESULT_OK;
    } // QueueAction()
    
    Result ActionList::QueueActionNext(SlotHandle atSlot, IActionRunner* action, u8 numRetries)
    {
      action->SetRobot(*_robot);
      return _queues[atSlot].QueueNext(action, numRetries);
    }
    
    Result ActionList::QueueActionAtEnd(SlotHandle atSlot, IActionRunner* action, u8 numRetries)
    {
      action->SetRobot(*_robot);
      return _queues[atSlot].QueueAtEnd(action, numRetries);
    }
    
    Result ActionList::QueueActionNow(SlotHandle atSlot, IActionRunner* action, u8 numRetries)
    {
      action->SetRobot(*_robot);
      return _queues[atSlot].QueueNow(action, numRetries);
    }
    
    Result ActionList::QueueActionAtFront(SlotHandle atSlot, IActionRunner* action, u8 numRetries)
    {
      action->SetRobot(*_robot);
      return _queues[atSlot].QueueAtFront(action, numRetries);
    }
    
    bool ActionList::Cancel(SlotHandle fromSlot, RobotActionType withType)
    {
      bool found = false;
      
      // Clear specified slot / type
      for(auto & q : _queues) {
        if(fromSlot == -1 || q.first == fromSlot) {
          found |= q.second.Cancel(withType);
        }
      }
      return found;
    }
    
    bool ActionList::Cancel(u32 idTag, SlotHandle fromSlot)
    {
      bool found = false;
      
      if(fromSlot == -1) {
        for(auto & q : _queues) {
          if(q.second.Cancel(idTag) == true) {
            if(found) {
              PRINT_NAMED_WARNING("ActionList.Cancel.DuplicateTags",
                                  "Multiple actions from multiple slots cancelled with idTag=%d.\n", idTag);
            }
            found = true;
          }
        }
        return found;
      } else {
        auto q = _queues.find(fromSlot);
        if(q != _queues.end()) {
          found = q->second.Cancel(idTag);
        } else {
          PRINT_NAMED_WARNING("ActionList.Cancel.NoSlot", "No slot with handle %d.\n", fromSlot);
        }
      }
      
      return found;
    }
    
    void ActionList::Clear()
    {
      _queues.clear();
    }
    
    bool ActionList::IsEmpty() const
    {
      return _queues.empty();
    }
    
    void ActionList::Print() const
    {
      if(IsEmpty()) {
        PRINT_STREAM_INFO("ActionList.Print", "ActionList is empty.\n");
      } else {
        PRINT_STREAM_INFO("ActionList.Print", "ActionList contains " << _queues.size() << " queues:\n");
        for(auto const& queuePair : _queues) {
          queuePair.second.Print();
        }
      }
      
    } // Print()
    
    Result ActionList::Update()
    {
      Result lastResult = RESULT_OK;
      
      for(auto queueIter = _queues.begin(); queueIter != _queues.end(); )
      {
        lastResult = queueIter->second.Update();
        
        // If the queue is complete, remove it
        if(queueIter->second.IsEmpty()) {
          queueIter = _queues.erase(queueIter);
        } else {
          ++queueIter;
        }
      } // for each actionMemberPair
      
      return lastResult;
    } // Update()
    
    
    ActionList::SlotHandle ActionList::AddConcurrentAction(IActionRunner* action, u8 numRetries)
    {
      if(action == nullptr) {
        PRINT_NAMED_WARNING("ActionList.AddAction.NullActionPointer", "Refusing to add null action.\n");
        return -1;
      }
      
      // Find an empty slot
      SlotHandle currentSlot = 0;
      while(_queues.find(currentSlot) != _queues.end()) {
        ++currentSlot;
      }
      
      if(_queues[currentSlot].QueueAtEnd(action, numRetries) != RESULT_OK) {
        PRINT_NAMED_ERROR("ActionList.AddAction.FailedToAdd", "Failed to add action to new queue.\n");
      }
      
      return currentSlot;
    }
    
    bool ActionList::IsCurrAction(const std::string& actionName) const
    {
      for(auto queueIter = _queues.begin(); queueIter != _queues.end();  ++queueIter)
      {
        if (nullptr == queueIter->second.GetCurrentAction()) {
          return false;
        }
        if (queueIter->second.GetCurrentAction()->GetName() == actionName) {
          return true;
        }
      }
      return false;
    }

    bool ActionList::IsCurrAction(u32 idTag, SlotHandle fromSlot) const
    {
      const auto qIter = _queues.find(fromSlot);
      if( qIter == _queues.end() ) {
        // can't be playing if the slot doesn't exist
        return false;
      }

      if( nullptr == qIter->second.GetCurrentAction() ) {
        return false;
      }

      return qIter->second.GetCurrentAction()->GetTag() == idTag;
    }

#pragma mark ---- ActionQueue ----
    
    ActionQueue::ActionQueue()
    {
      
    }
    
    ActionQueue::~ActionQueue()
    {
      Clear();
    }
    
    void ActionQueue::Clear()
    {
      DeleteCurrentAction();
      
      while(!_queue.empty()) {
        IActionRunner* action = _queue.front();
        CORETECH_ASSERT(action != nullptr);
        Util::SafeDelete(action);
        _queue.pop_front();
      }
    }

    bool ActionQueue::Cancel(RobotActionType withType)
    {
      bool found = false;
      
      if(_currentAction != nullptr)
      {
        if(withType == RobotActionType::UNKNOWN || _currentAction->GetType() == withType)
        {
          DeleteCurrentAction();
          found = true;
        }
      }
      
      for(auto iter = _queue.begin(); iter != _queue.end();)
      {
        CORETECH_ASSERT(*iter != nullptr);
        
        if(withType == RobotActionType::UNKNOWN || (*iter)->GetType() == withType) {
          Util::SafeDelete(*iter);
          iter = _queue.erase(iter);
          found = true;
        } else {
          ++iter;
        }
      }
      return found;
    }
    
    bool ActionQueue::Cancel(u32 idTag)
    {
      bool found = false;
      
      if(_currentAction != nullptr)
      {
        if(_currentAction->GetTag() == idTag)
        {
          DeleteCurrentAction();
          found = true;
        }
      }
      
      for(auto iter = _queue.begin(); iter != _queue.end();)
      {
        CORETECH_ASSERT(*iter != nullptr);
        
        if((*iter)->GetTag() == idTag) {
          if(found == true) {
            PRINT_NAMED_WARNING("ActionQueue.Cancel.DuplicateIdTags",
                                "Multiple actions with tag=%d found in queue.\n",
                                idTag);
          }
          Util::SafeDelete(*iter);
          iter = _queue.erase(iter);
          found = true;
        } else {
          ++iter;
        }
      }
      
      return found;
    }

    Result ActionQueue::QueueNow(IActionRunner *action, u8 numRetries)
    {
      if(action == nullptr) {
        PRINT_NAMED_ERROR("ActionQueue.QueueNow.NullActionPointer",
                          "Refusing to queue a null action pointer.\n");
        return RESULT_FAIL;
      }
      
      const IActionRunner* currentAction = GetCurrentAction();
      DeleteCurrentAction();
      
      if(IsEmpty()) {
        return QueueAtEnd(action, numRetries);
      } else {
        // Cancel whatever is running now and then queue this to happen next
        // (right after any cleanup due to the cancellation completes)
        PRINT_NAMED_DEBUG("ActionQueue.QueueNow.CancelingPrevious", "Canceling %s [%d] in favor of action %s [%d]",
                          currentAction->GetName().c_str(),
                          currentAction->GetTag(),
                          action->GetName().c_str(),
                          action->GetTag());

        action->SetNumRetries(numRetries);
        _queue.push_front(action);
        return RESULT_OK;
      }
    }
    
    Result ActionQueue::QueueAtFront(IActionRunner* action, u8 numRetries)
    {
      if(action == nullptr) {
        PRINT_NAMED_ERROR("ActionQueue.QueueAFront.NullActionPointer",
                          "Refusing to queue a null action pointer.");
        return RESULT_FAIL;
      }
      
      Result result = RESULT_OK;
      
      if(IsEmpty()) {
        // Nothing in the queue, so this is the same as QueueAtEnd
        result = QueueAtEnd(action, numRetries);
      } else {
        // Try to interrupt whatever is running
        if(_currentAction != nullptr && _currentAction->Interrupt()) {
          // Current action is interruptable so push it back onto the queue and then
          // push new action in front of it
          PRINT_NAMED_INFO("ActionQueue.QueueAtFront.Interrupt",
                           "Interrupting %s to put %s in front of it.",
                           _currentAction->GetName().c_str(),
                           action->GetName().c_str());
          action->SetNumRetries(numRetries);
          _queue.push_front(_currentAction);
          _queue.push_front(action);
          // Set currentAction to null to force running of next action in queue
          _currentAction = nullptr;
        } else {
          // Current front action is not interruptible, so just use QueueNow and
          // cancel it
          if(_currentAction != nullptr)
          {
            PRINT_NAMED_INFO("ActionQueue.QueueAtFront.Interrupt",
                             "Could not interrupt %s. Will cancel and queue %s now.",
                             _currentAction->GetName().c_str(),
                             action->GetName().c_str());
          }
          result = QueueNow(action, numRetries);
        }
      }
      
      return result;
    }
    
    Result ActionQueue::QueueAtEnd(IActionRunner *action, u8 numRetries)
    {
      if(action == nullptr) {
        PRINT_NAMED_ERROR("ActionQueue.QueueAtEnd.NullActionPointer",
                          "Refusing to queue a null action pointer.\n");
        return RESULT_FAIL;
      }
      
      action->SetNumRetries(numRetries);
      _queue.push_back(action);
      return RESULT_OK;
    }
    
    Result ActionQueue::QueueNext(IActionRunner *action, u8 numRetries)
    {
      if(action == nullptr) {
        PRINT_NAMED_ERROR("ActionQueue.QueueNext.NullActionPointer",
                          "Refusing to queue a null action pointer.\n");
        return RESULT_FAIL;
      }
      
      action->SetNumRetries(numRetries);
      
      if(_queue.empty()) {
        return QueueAtEnd(action, numRetries);
      }
      
      std::list<IActionRunner*>::iterator queueIter = _queue.begin();
      ++queueIter;
      _queue.insert(queueIter, action);
      
      return RESULT_OK;
    }
    
    Result ActionQueue::Update()
    {
      Result lastResult = RESULT_OK;
      
      if(!_queue.empty() || _currentAction != nullptr)
      {
        if(_currentAction == nullptr)
        {
          _currentAction = GetNextActionToRun();
        }
        assert(_currentAction != nullptr);
        
<<<<<<< HEAD
        VizManager* vizManager = currentAction->GetRobot()->GetContext()->GetVizManager();
        ASSERT_NAMED(nullptr != vizManager, "Expecting a non-null VizManager");
        
        vizManager->SetText(VizManager::ACTION, NamedColors::GREEN,
                                           "Action: %s", currentAction->GetName().c_str());
=======
        VizManager::getInstance()->SetText(VizManager::ACTION, NamedColors::GREEN,
                                           "Action: %s", _currentAction->GetName().c_str());
>>>>>>> 0b6f3d8b
        
        const ActionResult actionResult = _currentAction->Update();
        
        if(actionResult != ActionResult::RUNNING) {
          // Current action is no longer running delete it
          DeleteCurrentAction();
          
          if(actionResult != ActionResult::SUCCESS && actionResult != ActionResult::CANCELLED) {
            lastResult = RESULT_FAIL;
          }
          
          vizManager->SetText(VizManager::ACTION, NamedColors::GREEN, "");
        }
      } // if queue not empty
      
      return lastResult;
    }
    
    IActionRunner* ActionQueue::GetNextActionToRun()
    {
      if(_queue.empty()) {
        return nullptr;
      }
      IActionRunner* action = _queue.front();
      _queue.pop_front();
      return action;
    }

    const IActionRunner* ActionQueue::GetCurrentAction() const
    {
      // If don't have a current action (aren't running anything) but have things that will be run
      // then the current action is the first one in the queue
      if(nullptr == _currentAction && _queue.size() > 0)
      {
        return _queue.front();
      }
      else
      {
        return _currentAction;
      }
    }
    
    void ActionQueue::DeleteCurrentAction()
    {
      if(_currentAction != nullptr && !_currentActionIsDeleting)
      {
        _currentActionIsDeleting = true;
        Util::SafeDelete(_currentAction);
        _currentActionIsDeleting = false;
      }
    }
    
    void ActionQueue::Print() const
    {
      if(IsEmpty()) {
        PRINT_STREAM_INFO("ActionQueue.Print", "ActionQueue is empty.\n");
      } else {
        std::stringstream ss;
        ss << "ActionQueue with " << _queue.size() << " actions: ";
        for(auto action : _queue) {
          ss << action->GetName() << ", ";
        }
        PRINT_STREAM_INFO("ActionQueue.Print", ss.str());
      }
    } // Print()
    
  } // namespace Cozmo
} // namespace Anki
<|MERGE_RESOLUTION|>--- conflicted
+++ resolved
@@ -437,16 +437,11 @@
         }
         assert(_currentAction != nullptr);
         
-<<<<<<< HEAD
-        VizManager* vizManager = currentAction->GetRobot()->GetContext()->GetVizManager();
+        VizManager* vizManager = _currentAction->GetRobot()->GetContext()->GetVizManager();
         ASSERT_NAMED(nullptr != vizManager, "Expecting a non-null VizManager");
         
         vizManager->SetText(VizManager::ACTION, NamedColors::GREEN,
-                                           "Action: %s", currentAction->GetName().c_str());
-=======
-        VizManager::getInstance()->SetText(VizManager::ACTION, NamedColors::GREEN,
                                            "Action: %s", _currentAction->GetName().c_str());
->>>>>>> 0b6f3d8b
         
         const ActionResult actionResult = _currentAction->Update();
         
