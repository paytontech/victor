/**
 * File: driveToActions.cpp
 *
 * Author: Andrew Stein
 * Date:   8/29/2014
 *
 * Description: Implements drive-to cozmo-specific actions, derived from the IAction interface.
 *
 *
 * Copyright: Anki, Inc. 2014
 **/

#include "driveToActions.h"
#include "anki/cozmo/basestation/actions/basicActions.h"
#include "anki/cozmo/basestation/actions/dockActions.h"
#include "anki/cozmo/basestation/actions/animActions.h"
#include "anki/cozmo/basestation/robot.h"
#include "anki/common/basestation/utils/timer.h"
#include "anki/cozmo/basestation/externalInterface/externalInterface.h"


namespace Anki {
  
  namespace Cozmo {
    
    // Computes that angle (wrt world) at which the robot would have to approach the given pose
    // such that it places the carried object at the given pose
    Result ComputePlacementApproachAngle(const Robot& robot, const Pose3d& placementPose, f32& approachAngle_rad)
    {
      // Get carried object
      ObjectID objectID = robot.GetCarryingObject();
      if (objectID.GetValue() < 0) {
        PRINT_NAMED_INFO("ComputePlacementApproachAngle.NoCarriedObject", "");
        return RESULT_FAIL;
      }
      
      const ActionableObject* object = dynamic_cast<const ActionableObject*>(robot.GetBlockWorld().GetObjectByID(objectID));
      
      
      // Check that up axis of carried object and the desired placementPose are the same.
      // Otherwise, it's impossible for the robot to place it there!
      AxisName targetUpAxis = placementPose.GetRotationMatrix().GetRotatedParentAxis<'Z'>();
      AxisName currentUpAxis = object->GetPose().GetRotationMatrix().GetRotatedParentAxis<'Z'>();
      if (currentUpAxis != targetUpAxis) {
        PRINT_NAMED_WARNING("ComputePlacementApproachAngle.MismatchedUpAxes",
                            "Carried up axis: %d , target up axis: %d",
                            currentUpAxis, targetUpAxis);
        return RESULT_FAIL;
      }
      
      // Get pose of carried object wrt robot
      Pose3d poseObjectWrtRobot;
      if (!object->GetPose().GetWithRespectTo(robot.GetPose(), poseObjectWrtRobot)) {
        PRINT_NAMED_WARNING("ComputePlacementApproachAngle.FailedToComputeObjectWrtRobotPose", "");
        return RESULT_FAIL;
      }
      
      // Get pose of robot if the carried object were aligned with the placementPose and the robot was still carrying it
      Pose3d poseRobotIfPlacingObject(poseObjectWrtRobot.Invert());
      poseRobotIfPlacingObject.PreComposeWith(placementPose);
      
      // Extra confirmation that the robot is upright in this pose
      assert(poseRobotIfPlacingObject.GetRotationMatrix().GetRotatedParentAxis<'Z'>() == AxisName::Z_POS);
      
      approachAngle_rad = poseRobotIfPlacingObject.GetRotationMatrix().GetAngleAroundParentAxis<'Z'>().ToFloat();
      
      return RESULT_OK;
    }
    
#pragma mark ---- DriveToObjectAction ----
    
    DriveToObjectAction::DriveToObjectAction(const ObjectID& objectID,
                                             const PreActionPose::ActionType& actionType,
                                             const PathMotionProfile motionProfile,
                                             const f32 predockOffsetDistX_mm,
                                             const bool useApproachAngle,
                                             const f32 approachAngle_rad,
                                             const bool useManualSpeed)
    : _objectID(objectID)
    , _actionType(actionType)
    , _distance_mm(-1.f)
    , _predockOffsetDistX_mm(predockOffsetDistX_mm)
    , _useManualSpeed(useManualSpeed)
    , _useApproachAngle(useApproachAngle)
    , _approachAngle_rad(approachAngle_rad)
    , _pathMotionProfile(motionProfile)
    {

    }
    
    DriveToObjectAction::DriveToObjectAction(const ObjectID& objectID,
                                             const f32 distance,
                                             const PathMotionProfile motionProfile,
                                             const bool useManualSpeed)
    : _objectID(objectID)
    , _actionType(PreActionPose::ActionType::NONE)
    , _distance_mm(distance)
    , _predockOffsetDistX_mm(0)
    , _useManualSpeed(useManualSpeed)
    , _useApproachAngle(false)
    , _approachAngle_rad(0)
    , _pathMotionProfile(motionProfile)
    {

    }
    
    const std::string& DriveToObjectAction::GetName() const
    {
      static const std::string name("DriveToObjectAction");
      return name;
    }
    
    void DriveToObjectAction::SetApproachAngle(const f32 angle_rad)
    {
      PRINT_NAMED_INFO("DriveToObjectAction.SetApproachingAngle", "%f rad", angle_rad);
      _useApproachAngle = true;
      _approachAngle_rad = angle_rad;
    }
    
    ActionResult DriveToObjectAction::GetPossiblePoses(ActionableObject* object,
                                                       std::vector<Pose3d>& possiblePoses,
                                                       bool& alreadyInPosition)
    {
      ActionResult result = ActionResult::SUCCESS;
      
      alreadyInPosition = false;
      possiblePoses.clear();
      
      std::vector<PreActionPose> possiblePreActionPoses;
      std::vector<std::pair<Quad2f,ObjectID> > obstacles;
      _robot->GetBlockWorld().GetObstacles(obstacles);
      object->GetCurrentPreActionPoses(possiblePreActionPoses, {_actionType},
                                       std::set<Vision::Marker::Code>(),
                                       obstacles,
                                       &_robot->GetPose(),
                                       _predockOffsetDistX_mm);
      
      // Filter out all but the preActionPose that is closest to the specified approachAngle
      if (_useApproachAngle) {
        bool bestPreActionPoseFound = false;
        for(auto & preActionPose : possiblePreActionPoses)
        {
          Pose3d preActionPoseWrtWorld;
          preActionPose.GetPose().GetWithRespectTo(*_robot->GetWorldOrigin(), preActionPoseWrtWorld);
          
          Radians headingDiff = preActionPoseWrtWorld.GetRotationAngle<'Z'>() - _approachAngle_rad;
          if (std::abs(headingDiff.ToFloat()) < 0.5f * PIDIV2_F) {
            // Found the preAction pose that is most aligned with the desired approach angle
            PreActionPose p(preActionPose);
            possiblePreActionPoses.clear();
            possiblePreActionPoses.push_back(p);
            bestPreActionPoseFound = true;
            break;
          }
        }
        
        if (!bestPreActionPoseFound) {
          PRINT_NAMED_INFO("DriveToObjectAction.GetPossiblePoses.NoPreActionPosesAtApproachAngleExist", "");
          return ActionResult::FAILURE_ABORT;
        }
      }
      
      if(possiblePreActionPoses.empty()) {
        PRINT_NAMED_ERROR("DriveToObjectAction.CheckPreconditions.NoPreActionPoses",
                          "ActionableObject %d did not return any pre-action poses with action type %d.",
                          _objectID.GetValue(), _actionType);
        
        return ActionResult::FAILURE_ABORT;
        
      } else {
        
        // Check to see if we already close enough to a pre-action pose that we can
        // just skip path planning. In case multiple pre-action poses are close
        // enough, keep the closest one.
        // Also make a vector of just poses (not preaction poses) for call to
        // Robot::ExecutePathToPose() below
        // TODO: Prettier way to handling making the separate vector of Pose3ds?
        const PreActionPose* closestPreActionPose = nullptr;
        f32 closestPoseDist = std::numeric_limits<f32>::max();
        Radians closestPoseAngle = M_PI;
        
        Point3f preActionPoseDistThresh = ComputePreActionPoseDistThreshold(_robot->GetPose(), object,
                                                                            DEFAULT_PREDOCK_POSE_ANGLE_TOLERANCE);
        
        preActionPoseDistThresh.z() = REACHABLE_PREDOCK_POSE_Z_THRESH_MM;
        for(auto & preActionPose : possiblePreActionPoses)
        {
          Pose3d possiblePose;
          if(preActionPose.GetPose().GetWithRespectTo(*_robot->GetWorldOrigin(), possiblePose) == false) {
            PRINT_NAMED_WARNING("DriveToObjectAction.CheckPreconditions.PreActionPoseOriginProblem",
                                "Could not get pre-action pose w.r.t. robot origin.");
            
          } else {
            possiblePoses.emplace_back(possiblePose);
            
            if(preActionPoseDistThresh > 0.f) {
              // Keep track of closest possible pose, in case we are already close
              // enough to it to not bother planning a path at all.
              Vec3f Tdiff;
              Radians angleDiff;
              if(possiblePose.IsSameAs(_robot->GetPose(), preActionPoseDistThresh,
                                       DEFAULT_PREDOCK_POSE_ANGLE_TOLERANCE, Tdiff, angleDiff))
              {
                const f32 currentDist = Tdiff.Length();
                if(currentDist < closestPoseDist &&
                   std::abs(angleDiff.ToFloat()) < std::abs(closestPoseAngle.ToFloat()))
                {
                  closestPoseDist = currentDist;
                  closestPoseAngle = angleDiff;
                  closestPreActionPose = &preActionPose;
                }
              }
            }
          }
        }
        
        if(possiblePoses.empty()) {
          PRINT_NAMED_ERROR("DriveToObjectAction.CheckPreconditions.NoPossiblePoses",
                            "No pre-action poses survived as possible docking poses.");
          result = ActionResult::FAILURE_ABORT;
        }
        else if (closestPreActionPose != nullptr) {
          PRINT_NAMED_INFO("DriveToObjectAction.InitHelper",
                           "Robot's current pose is close enough to a pre-action pose. "
                           "Just using current pose as the goal.");
          
          alreadyInPosition = true;
          result = ActionResult::SUCCESS;
        }
      }
      
      return result;
    } // GetPossiblePoses()
    
    ActionResult DriveToObjectAction::InitHelper(ActionableObject* object)
    {
      ActionResult result = ActionResult::RUNNING;
      
      std::vector<Pose3d> possiblePoses;
      bool alreadyInPosition = false;
      
      if(PreActionPose::ActionType::NONE == _actionType) {
        
        if(_distance_mm < 0.f) {
          PRINT_NAMED_ERROR("DriveToObjectAction.InitHelper.NoDistanceSet",
                            "ActionType==NONE but no distance set either.");
          result = ActionResult::FAILURE_ABORT;
        } else {
          
          Pose3d objectWrtRobotParent;
          if(false == object->GetPose().GetWithRespectTo(*_robot->GetPose().GetParent(), objectWrtRobotParent)) {
            PRINT_NAMED_ERROR("DriveToObjectAction.InitHelper.PoseProblem",
                              "Could not get object pose w.r.t. robot parent pose.");
            result = ActionResult::FAILURE_ABORT;
          } else {
            Point2f vec(_robot->GetPose().GetTranslation());
            vec -= Point2f(objectWrtRobotParent.GetTranslation());
            const f32 currentDistance = vec.MakeUnitLength();
            if(currentDistance < _distance_mm) {
              alreadyInPosition = true;
            } else {
              vec *= _distance_mm;
              const Point3f T(vec.x() + objectWrtRobotParent.GetTranslation().x(),
                              vec.y() + objectWrtRobotParent.GetTranslation().y(),
                              _robot->GetPose().GetTranslation().z());
              possiblePoses.push_back(Pose3d(std::atan2f(-vec.y(), -vec.x()), Z_AXIS_3D(), T, objectWrtRobotParent.GetParent()));
            }
            result = ActionResult::SUCCESS;
          }
        }
      } else {
        
        result = GetPossiblePoses(object, possiblePoses, alreadyInPosition);
      }
      
      CompoundActionSequential* newCompoundSequential = new CompoundActionSequential();
      _compoundAction = newCompoundSequential;
      if(!RegisterSubAction(_compoundAction))
      {
        return ActionResult::FAILURE_ABORT;
      }
      
      // In case we are re-running this action, make sure compound actions are cleared.
      // These will do nothing if compoundAction has nothing in it yet (i.e., on first Init)
      newCompoundSequential->ClearActions();

      if(result == ActionResult::SUCCESS) {
        if(!alreadyInPosition) {

          f32 preActionPoseDistThresh = ComputePreActionPoseDistThreshold(possiblePoses[0], object, DEFAULT_PREDOCK_POSE_ANGLE_TOLERANCE);
          
          DriveToPoseAction* driveToPoseAction = new DriveToPoseAction(_pathMotionProfile, true, _useManualSpeed);
          driveToPoseAction->SetGoals(possiblePoses, preActionPoseDistThresh);
          driveToPoseAction->SetSounds(_startSound, _drivingSound, _stopSound);
          driveToPoseAction->SetDriveSoundSpacing(_drivingSoundSpacingMin_sec, _drivingSoundSpacingMax_sec);

          newCompoundSequential->AddAction(driveToPoseAction);
        }
        
        // Make sure we can see the object, unless we are carrying it (i.e. if we
        // are doing a DriveToPlaceCarriedObject action)
        if(!object->IsBeingCarried()) {
          FaceObjectAction* faceObjectAction = new FaceObjectAction(_objectID, Radians(0), true, false);
          PRINT_NAMED_DEBUG("IActionRunner.CreatedSubAction", "Parent action [%d] %s created a sub action [%d] %s",
                            GetTag(),
                            GetName().c_str(),
                            faceObjectAction->GetTag(),
                            faceObjectAction->GetName().c_str());

          newCompoundSequential->AddAction(faceObjectAction);
        }
        
        newCompoundSequential->SetEmitCompletionSignal(false);
        
        // Go ahead and do the first Update on the compound action, so we don't
        // "waste" the first CheckIfDone call just initializing it
        result = _compoundAction->Update();
        if(ActionResult::RUNNING == result || ActionResult::SUCCESS == result) {
          result = ActionResult::SUCCESS;
        }
      }
      
      return result;
      
    } // InitHelper()
    
    ActionResult DriveToObjectAction::Init()
    {
      ActionResult result = ActionResult::SUCCESS;
      
      ActionableObject* object = dynamic_cast<ActionableObject*>(_robot->GetBlockWorld().GetObjectByID(_objectID));
      if(object == nullptr) {
        PRINT_NAMED_ERROR("DriveToObjectAction.CheckPreconditions.NoObjectWithID",
                          "Robot %d's block world does not have an ActionableObject with ID=%d.",
                          _robot->GetID(), _objectID.GetValue());
        
        result = ActionResult::FAILURE_ABORT;
      } else if(ObservableObject::PoseState::Unknown == object->GetPoseState()) {
        PRINT_NAMED_ERROR("DriveToObjectAction.CheckPreconditions.ObjectPoseStateUnknown",
                          "Robot %d cannot plan a path to ActionableObject %d, whose pose state is Unknown.",
                          _robot->GetID(), _objectID.GetValue());
        result = ActionResult::FAILURE_ABORT;
      } else {
        // Use a helper here so that it can be shared with DriveToPlaceCarriedObjectAction
        result = InitHelper(object);
      } // if/else object==nullptr
      
      return result;
    }
    
    ActionResult DriveToObjectAction::CheckIfDone()
    {
      ActionResult result = _compoundAction->Update();
      
      if(result == ActionResult::SUCCESS) {
        // We completed driving to the pose and visually verifying the object
        // is still there. This could have updated the object's pose (hopefully
        // to a more accurate one), meaning the pre-action pose we selected at
        // Initialization has now moved and we may not be in position, even if
        // we completed the planned path successfully. If that's the case, we
        // want to retry.
        
        ActionableObject* object = dynamic_cast<ActionableObject*>(_robot->GetBlockWorld().GetObjectByID(_objectID));
        if(object == nullptr) {
          PRINT_NAMED_ERROR("DriveToObjectAction.CheckIfDone.NoObjectWithID",
                            "Robot %d's block world does not have an ActionableObject with ID=%d.",
                            _robot->GetID(), _objectID.GetValue());
          
          result = ActionResult::FAILURE_ABORT;
        } else if( _actionType == PreActionPose::ActionType::NONE) {
          
          // Check to see if we got close enough
          Pose3d objectPoseWrtRobotParent;
          if(false == object->GetPose().GetWithRespectTo(*_robot->GetPose().GetParent(), objectPoseWrtRobotParent)) {
            PRINT_NAMED_ERROR("DriveToObjectAction.InitHelper.PoseProblem",
                              "Could not get object pose w.r.t. robot parent pose.");
            result = ActionResult::FAILURE_ABORT;
          } else {
            const f32 distanceSq = (Point2f(objectPoseWrtRobotParent.GetTranslation()) - Point2f(_robot->GetPose().GetTranslation())).LengthSq();
            if(distanceSq > _distance_mm*_distance_mm) {
              PRINT_NAMED_INFO("DriveToObjectAction.CheckIfDone", "Robot not close enough, will return FAILURE_RETRY.");
              result = ActionResult::FAILURE_RETRY;
            }
          }
        } else {
          
          std::vector<Pose3d> possiblePoses; // don't really need these
          bool inPosition = false;
          result = GetPossiblePoses(object, possiblePoses, inPosition);
          
          if(!inPosition) {
            PRINT_NAMED_INFO("DriveToObjectAction.CheckIfDone", "Robot not in position, will return FAILURE_RETRY.");
            result = ActionResult::FAILURE_RETRY;
          }
        }
      }
      
      return result;
    }
    
#pragma mark ---- DriveToPlaceCarriedObjectAction ----
    
    DriveToPlaceCarriedObjectAction::DriveToPlaceCarriedObjectAction(const Robot& robot,
                                                                     const Pose3d& placementPose,
                                                                     const bool placeOnGround,
                                                                     const PathMotionProfile motionProfile,
                                                                     const bool useExactRotation,
                                                                     const bool useManualSpeed)
    : DriveToObjectAction(robot.GetCarryingObject(),
                          placeOnGround ? PreActionPose::PLACE_ON_GROUND : PreActionPose::PLACE_RELATIVE,
                          motionProfile,
                          0,
                          false,
                          0,
                          useManualSpeed)
    , _placementPose(placementPose)
    , _useExactRotation(useExactRotation)
    {
    }
    
    const std::string& DriveToPlaceCarriedObjectAction::GetName() const
    {
      static const std::string name("DriveToPlaceCarriedObjectAction");
      return name;
    }
    
    ActionResult DriveToPlaceCarriedObjectAction::Init()
    {
      ActionResult result = ActionResult::SUCCESS;
      
      if(_robot->IsCarryingObject() == false) {
        PRINT_NAMED_ERROR("DriveToPlaceCarriedObjectAction.CheckPreconditions.NotCarryingObject",
                          "Robot %d cannot place an object because it is not carrying anything.",
                          _robot->GetID());
        result = ActionResult::FAILURE_ABORT;
      } else {
        
        _objectID = _robot->GetCarryingObject();
        
        ActionableObject* object = dynamic_cast<ActionableObject*>(_robot->GetBlockWorld().GetObjectByID(_objectID));
        if(object == nullptr) {
          PRINT_NAMED_ERROR("DriveToPlaceCarriedObjectAction.CheckPreconditions.NoObjectWithID",
                            "Robot %d's block world does not have an ActionableObject with ID=%d.",
                            _robot->GetID(), _objectID.GetValue());
          
          result = ActionResult::FAILURE_ABORT;
        } else {
          
          // Compute the approach angle given the desired placement pose of the carried block
          if (_useExactRotation) {
            f32 approachAngle_rad;
            if (ComputePlacementApproachAngle(*_robot, _placementPose, approachAngle_rad) != RESULT_OK) {
              PRINT_NAMED_WARNING("DriveToPlaceCarriedObjectAction.Init.FailedToComputeApproachAngle", "");
              return ActionResult::FAILURE_ABORT;
            }
            SetApproachAngle(approachAngle_rad);
          }
          
          // Temporarily move object to desired pose so we can get placement poses
          // at that position
          const Pose3d origObjectPose(object->GetPose());
          object->SetPose(_placementPose);
          
          // Call parent class's init helper
          result = InitHelper(object);
          
          // Move the object back to where it was (being carried)
          object->SetPose(origObjectPose);
          
        } // if/else object==nullptr
      } // if/else robot is carrying object
      
      return result;
      
    } // DriveToPlaceCarriedObjectAction::Init()
    
    ActionResult DriveToPlaceCarriedObjectAction::CheckIfDone()
    {
      ActionResult result = _compoundAction->Update();
      
      // We completed driving to the pose. Unlike driving to an object for
      // pickup, we can't re-verify the accuracy of our final position, so
      // just proceed.
      
      return result;
    } // DriveToPlaceCarriedObjectAction::CheckIfDone()
    
#pragma mark ---- DriveToPoseAction ----
    
    DriveToPoseAction::DriveToPoseAction(const PathMotionProfile motionProf,
                                         const bool forceHeadDown,
                                         const bool useManualSpeed) //, const Pose3d& pose)
    :  _isGoalSet(false)
    , _driveWithHeadDown(forceHeadDown)
    , _pathMotionProfile(motionProf)
    , _goalDistanceThreshold(DEFAULT_POSE_EQUAL_DIST_THRESOLD_MM)
    , _goalAngleThreshold(DEFAULT_POSE_EQUAL_ANGLE_THRESHOLD_RAD)
    , _useManualSpeed(useManualSpeed)
    , _maxPlanningTime(DEFAULT_MAX_PLANNER_COMPUTATION_TIME_S)
    , _maxReplanPlanningTime(DEFAULT_MAX_PLANNER_REPLAN_COMPUTATION_TIME_S)
    , _timeToAbortPlanning(-1.0f)
    {

    }
    
    DriveToPoseAction::DriveToPoseAction(const Pose3d& pose,
                                         const PathMotionProfile motionProf,
                                         const bool forceHeadDown,
                                         const bool useManualSpeed,
                                         const Point3f& distThreshold,
                                         const Radians& angleThreshold,
                                         const float maxPlanningTime,
                                         const float maxReplanPlanningTime)
    : DriveToPoseAction(motionProf, forceHeadDown, useManualSpeed)
    {
      _maxPlanningTime = maxPlanningTime;
      _maxReplanPlanningTime = maxReplanPlanningTime;
      
      SetGoal(pose, distThreshold, angleThreshold);
    }
    
    DriveToPoseAction::DriveToPoseAction(const std::vector<Pose3d>& poses,
                                         const PathMotionProfile motionProf,
                                         const bool forceHeadDown,
                                         const bool useManualSpeed,
                                         const Point3f& distThreshold,
                                         const Radians& angleThreshold,
                                         const float maxPlanningTime,
                                         const float maxReplanPlanningTime)
    : DriveToPoseAction(motionProf, forceHeadDown, useManualSpeed)
    {
      _maxPlanningTime = maxPlanningTime;
      _maxReplanPlanningTime = maxReplanPlanningTime;
      
      SetGoals(poses, distThreshold, angleThreshold);
    }
    
    DriveToPoseAction::~DriveToPoseAction()
    {
      // If we are not running anymore, for any reason, clear the path and its
      // visualization
      _robot->AbortDrivingToPose();
      VizManager::getInstance()->ErasePath(_robot->GetID());
      VizManager::getInstance()->EraseAllPlannerObstacles(true);
      VizManager::getInstance()->EraseAllPlannerObstacles(false);
    }
    
    Result DriveToPoseAction::SetGoal(const Pose3d& pose,
                                      const Point3f& distThreshold,
                                      const Radians& angleThreshold)
    {
      _goalDistanceThreshold = distThreshold;
      _goalAngleThreshold = angleThreshold;
      
      _goalPoses = {pose};
      
      PRINT_NAMED_INFO("DriveToPoseAction.SetGoal",
                       "Setting pose goal to (%.1f,%.1f,%.1f) @ %.1fdeg",
                       _goalPoses.back().GetTranslation().x(),
                       _goalPoses.back().GetTranslation().y(),
                       _goalPoses.back().GetTranslation().z(),
                       RAD_TO_DEG(_goalPoses.back().GetRotationAngle<'Z'>().ToFloat()));
      
      _isGoalSet = true;
      
      return RESULT_OK;
    }
    
    Result DriveToPoseAction::SetGoals(const std::vector<Pose3d>& poses,
                                       const Point3f& distThreshold,
                                       const Radians& angleThreshold)
    {
      _goalDistanceThreshold = distThreshold;
      _goalAngleThreshold    = angleThreshold;
      
      _goalPoses = poses;
      
      PRINT_NAMED_INFO("DriveToPoseAction.SetGoal",
                       "Setting %lu possible goal options.",
                       _goalPoses.size());
      
      _isGoalSet = true;
      
      return RESULT_OK;
    }
    
    const std::string& DriveToPoseAction::GetName() const
    {
      static const std::string name("DriveToPoseAction");
      return name;
    }
    
    ActionResult DriveToPoseAction::Init()
    {
      ActionResult result = ActionResult::SUCCESS;
      
      _timeToAbortPlanning = -1.0f;
      _nextDrivingSoundTime = 0.f;
      
      if(!_isGoalSet) {
        PRINT_NAMED_ERROR("DriveToPoseAction.Init.NoGoalSet",
                          "Goal must be set before running this action.");
        result = ActionResult::FAILURE_ABORT;
      }
      else {
        
        // Make the poses w.r.t. robot:
        for(auto & pose : _goalPoses) {
          if(pose.GetWithRespectTo(*(_robot->GetWorldOrigin()), pose) == false) {
            PRINT_NAMED_ERROR("DriveToPoseAction.Init",
                              "Could not get goal pose w.r.t. to robot origin.");
            return ActionResult::FAILURE_ABORT;
          }
        }
        
        Result planningResult = RESULT_OK;
        
        _selectedGoalIndex = 0;
        
        if(_goalPoses.size() == 1) {
          planningResult = _robot->StartDrivingToPose(_goalPoses.back(), _pathMotionProfile, _useManualSpeed);
        } else {
          planningResult = _robot->StartDrivingToPose(_goalPoses, _pathMotionProfile, &_selectedGoalIndex, _useManualSpeed);
        }
        
        if(planningResult != RESULT_OK) {
          PRINT_NAMED_ERROR("DriveToPoseAction.Init", "Failed to get path to goal pose.");
          result = ActionResult::FAILURE_ABORT;
        }
        
        if(result == ActionResult::SUCCESS) {
          // So far so good.
          
          if(_driveWithHeadDown) {
            // Now put the head at the right angle for following paths
            // TODO: Make it possible to set the speed/accel somewhere?
            if(_robot->GetMoveComponent().MoveHeadToAngle(HEAD_ANGLE_WHILE_FOLLOWING_PATH, 2.f, 5.f) != RESULT_OK) {
              PRINT_NAMED_ERROR("DriveToPoseAction.Init", "Failed to move head to path-following angle.");
              result = ActionResult::FAILURE_ABORT;
            }
          }
          
          // Create a callback to respond to a robot world origin change that resets
          // the action since the goal pose is likely now invalid.
          // NOTE: I'm not passing the robot reference in because it will get create
          //  a copy of the robot inside the lambda. I believe using the pointer
          //  is safe because this lambda can't outlive this action which can't
          //  outlive the robot whose queue it exists in.
          Robot* robotPtr = _robot;
          auto cbRobotOriginChanged = [this,robotPtr](RobotID_t robotID) {
            if(robotID == robotPtr->GetID()) {
              PRINT_NAMED_INFO("DriveToPoseAction",
                               "Received signal that robot %d's origin changed. Resetting action.",
                               robotID);
              Reset();
              robotPtr->AbortDrivingToPose();
            }
          };
          _originChangedHandle = _robot->OnRobotWorldOriginChanged().ScopedSubscribe(cbRobotOriginChanged);
        }
        
      } // if/else isGoalSet
      
      if(!_drivingSound.empty())
      {
        // If we have a driving sound to play, set up callbacks for when that sound
        // starts/ends so we can choose the time for the next to play between
        // sounds.
        auto soundCompleteLambda = [this](const AnkiEvent<ExternalInterface::MessageEngineToGame>& event)
        {
          if(_driveSoundActionTag == event.GetData().Get_RobotCompletedAction().idTag)
          {
            // Indicate last drive sound is done
            _driveSoundActionTag = (u32)ActionConstants::INVALID_TAG;
            
            // Choose next play time, relative to current time
            _nextDrivingSoundTime = event.GetCurrentTime() + GetRNG().RandDblInRange(_drivingSoundSpacingMin_sec, _drivingSoundSpacingMax_sec);
          }
        };
        
        _soundCompletedHandle = _robot->GetExternalInterface()->Subscribe(ExternalInterface::MessageEngineToGameTag::RobotCompletedAction, soundCompleteLambda);
      }
      
      if(ActionResult::SUCCESS == result && !_startSound.empty()) {
        // Play starting sound if there is one (only if nothing else is playing)
        _robot->GetActionList().QueueActionNext(Robot::SoundSlot, new PlayAnimationAction(_startSound, 1, false));
      }
      
      return result;
    } // Init()
    
    ActionResult DriveToPoseAction::CheckIfDone()
    {
      ActionResult result = ActionResult::RUNNING;
      
      switch( _robot->CheckDriveToPoseStatus() ) {
        case ERobotDriveToPoseStatus::Error:
          PRINT_NAMED_INFO("DriveToPoseAction.CheckIfDone.Failure", "Robot driving to pose failed");
          _timeToAbortPlanning = -1.0f;
          result = ActionResult::FAILURE_ABORT;
          break;
          
        case ERobotDriveToPoseStatus::ComputingPath: {
          float currTime = BaseStationTimer::getInstance()->GetCurrentTimeInSeconds();
          
          // handle aborting the plan. If we don't have a timeout set, set one now
          if( _timeToAbortPlanning < 0.0f ) {
            _timeToAbortPlanning = currTime + _maxPlanningTime;
          }
          else if( currTime >= _timeToAbortPlanning ) {
            PRINT_NAMED_INFO("DriveToPoseAction.CheckIfDone.ComputingPathTimeout",
                             "Robot has been planning for more than %f seconds, aborting",
                             _maxPlanningTime);
            _robot->AbortDrivingToPose();
            result = ActionResult::FAILURE_ABORT;
            _timeToAbortPlanning = -1.0f;
          }
          break;
        }
          
        case ERobotDriveToPoseStatus::Replanning: {
          float currTime = BaseStationTimer::getInstance()->GetCurrentTimeInSeconds();
          
          // handle aborting the plan. If we don't have a timeout set, set one now
          if( _timeToAbortPlanning < 0.0f ) {
            _timeToAbortPlanning = currTime + _maxReplanPlanningTime;
          }
          else if( currTime >= _timeToAbortPlanning ) {
            PRINT_NAMED_INFO("DriveToPoseAction.CheckIfDone.Replanning.Timeout",
                             "Robot has been planning for more than %f seconds, aborting",
                             _maxReplanPlanningTime);
            _robot->AbortDrivingToPose();
            // re-try in this case, since we might be able to succeed once we stop and take more time to plan
            result = ActionResult::FAILURE_RETRY;
            _timeToAbortPlanning = -1.0f;
          }
          break;
        }
          
        case ERobotDriveToPoseStatus::FollowingPath: {
          // clear abort timing, since we got a path
          _timeToAbortPlanning = -1.0f;
          
          static int ctr = 0;
          if(ctr++ % 10 == 0) {
            PRINT_NAMED_INFO("DriveToPoseAction.CheckIfDone.WaitingForPathCompletion",
                             "Waiting for robot to complete its path traversal (%d), "
                             "_currPathSegment=%d, _lastSentPathID=%d, _lastRecvdPathID=%d.", ctr,
                             _robot->GetCurrentPathSegment(), _robot->GetLastSentPathID(), _robot->GetLastRecvdPathID());
          }
          break;
        }
          
        case ERobotDriveToPoseStatus::Waiting: {
          // clear abort timing, since we got a path
          _timeToAbortPlanning = -1.0f;
          
          // No longer traversing the path, so check to see if we ended up in the right place
          Vec3f Tdiff;
          
          // HACK: Loosen z threshold bigtime:
          const Point3f distanceThreshold(_goalDistanceThreshold.x(),
                                          _goalDistanceThreshold.y(),
                                          _robot->GetHeight());
          
          if(_robot->GetPose().IsSameAs(_goalPoses[_selectedGoalIndex], distanceThreshold, _goalAngleThreshold, Tdiff))
          {
            PRINT_NAMED_INFO("DriveToPoseAction.CheckIfDone.Success",
                             "Robot %d successfully finished following path (Tdiff=%.1fmm).",
                             _robot->GetID(), Tdiff.Length());
            
            result = ActionResult::SUCCESS;
          }
          // The last path sent was definitely received by the robot
          // and it is no longer executing it, but we appear to not be in position
          else if (_robot->GetLastSentPathID() == _robot->GetLastRecvdPathID()) {
            PRINT_NAMED_INFO("DriveToPoseAction.CheckIfDone.DoneNotInPlace",
                             "Robot is done traversing path, but is not in position (dist=%.1fmm). lastPathID=%d",
                             Tdiff.Length(), _robot->GetLastRecvdPathID());
            result = ActionResult::FAILURE_RETRY;
          }
          else {
            // Something went wrong: not in place and robot apparently hasn't
            // received all that it should have
            PRINT_NAMED_INFO("DriveToPoseAction.CheckIfDone.Failure",
                             "Robot's state is FOLLOWING_PATH, but IsTraversingPath() returned false.");
            result = ActionResult::FAILURE_ABORT;
          }
          break;
        }
      }
      
      const double currentTime = BaseStationTimer::getInstance()->GetCurrentTimeInSeconds();
      
      // Play driving or driving sounds if it's time (queue only if nothing else is playing)
      if(ActionResult::RUNNING == result &&                              // we're still runing
         !_drivingSound.empty() &&                                       // we have a drive sound to play
         (u32)ActionConstants::INVALID_TAG == _driveSoundActionTag &&    // we aren't waiting on last drive sound to stop
         currentTime > _nextDrivingSoundTime)                            // it's time to play
      {
        PlayAnimationAction* driveSoundAction = new PlayAnimationAction(_drivingSound, 1, false);
        _driveSoundActionTag = driveSoundAction->GetTag();
        _robot->GetActionList().QueueActionNext(Robot::SoundSlot, driveSoundAction);
      }
      else if(ActionResult::SUCCESS == result && !_stopSound.empty())
      {
        _robot->GetActionList().QueueActionNext(Robot::SoundSlot, new PlayAnimationAction(_stopSound, 1, false));
      }
      
      return result;
    } // CheckIfDone()
    
<<<<<<< HEAD
    void DriveToPoseAction::Cleanup()
    {
      // If we are not running anymore, for any reason, clear the path and its
      // visualization
      _robot->AbortDrivingToPose();
      _robot->GetContext()->GetVizManager()->ErasePath(_robot->GetID());
      _robot->GetContext()->GetVizManager()->EraseAllPlannerObstacles(true);
      _robot->GetContext()->GetVizManager()->EraseAllPlannerObstacles(false);
    }
    
=======
>>>>>>> 0b6f3d8b
#pragma mark ---- IDriveToInteractWithObjectAction ----
    
    IDriveToInteractWithObject::IDriveToInteractWithObject(const ObjectID& objectID,
                                                           const PreActionPose::ActionType& actionType,
                                                           const PathMotionProfile motionProfile,
                                                           const f32 distanceFromMarker_mm,
                                                           const bool useApproachAngle,
                                                           const f32 approachAngle_rad,
                                                           const bool useManualSpeed)
    {
      _driveToObjectAction = new DriveToObjectAction(objectID,
                                                     actionType,
                                                     motionProfile,
                                                     distanceFromMarker_mm,
                                                     useApproachAngle,
                                                     approachAngle_rad,
                                                     useManualSpeed);

      AddAction(_driveToObjectAction);
    }
    
#pragma mark ---- DriveToAlignWithObjectAction ----
    
    DriveToAlignWithObjectAction::DriveToAlignWithObjectAction(const ObjectID& objectID,
                                                               const f32 distanceFromMarker_mm,
                                                               const PathMotionProfile motionProfile,
                                                               const bool useApproachAngle,
                                                               const f32 approachAngle_rad,
                                                               const bool useManualSpeed)
    : IDriveToInteractWithObject(objectID,
                                 PreActionPose::DOCKING,
                                 motionProfile,
                                 distanceFromMarker_mm,
                                 useApproachAngle,
                                 approachAngle_rad,
                                 useManualSpeed)
    {
      AlignWithObjectAction* action = new AlignWithObjectAction(objectID, distanceFromMarker_mm, useManualSpeed);
      action->SetSpeedAndAccel(motionProfile.dockSpeed_mmps, motionProfile.dockAccel_mmps2);
      AddAction(action);
    }
    
#pragma mark ---- DriveToPickupObjectAction ----
    
    DriveToPickupObjectAction::DriveToPickupObjectAction(const ObjectID& objectID,
                                                         const PathMotionProfile motionProfile,
                                                         const bool useApproachAngle,
                                                         const f32 approachAngle_rad,
                                                         const bool useManualSpeed)
    : IDriveToInteractWithObject(objectID,
                                 PreActionPose::DOCKING,
                                 motionProfile,
                                 0,
                                 useApproachAngle,
                                 approachAngle_rad,
                                 useManualSpeed)
    {
      PickupObjectAction* action = new PickupObjectAction(objectID, useManualSpeed);
      action->SetSpeedAndAccel(motionProfile.dockSpeed_mmps, motionProfile.dockAccel_mmps2);
      AddAction(action);
    }
    
#pragma mark ---- DriveToPlaceOnObjectAction ----
    
    DriveToPlaceOnObjectAction::DriveToPlaceOnObjectAction(const ObjectID& objectID,
                                                           const PathMotionProfile motionProfile,
                                                           const bool useApproachAngle,
                                                           const f32 approachAngle_rad,
                                                           const bool useManualSpeed)
    : IDriveToInteractWithObject(objectID,
                                 PreActionPose::PLACE_RELATIVE,
                                 motionProfile,
                                 0,
                                 useApproachAngle,
                                 approachAngle_rad,
                                 useManualSpeed)
    {
      PlaceRelObjectAction* action = new PlaceRelObjectAction(objectID,
                                                              false,
                                                              0,
                                                              useManualSpeed);
      action->SetSpeedAndAccel(motionProfile.dockSpeed_mmps, motionProfile.dockAccel_mmps2);
      AddAction(action);
    }
    
#pragma mark ---- DriveToPlaceRelObjectAction ----
    
    DriveToPlaceRelObjectAction::DriveToPlaceRelObjectAction(const ObjectID& objectID,
                                                             const PathMotionProfile motionProfile,
                                                             const f32 placementOffsetX_mm,
                                                             const bool useApproachAngle,
                                                             const f32 approachAngle_rad,
                                                             const bool useManualSpeed)
    : IDriveToInteractWithObject(objectID,
                                 PreActionPose::PLACE_RELATIVE,
                                 motionProfile,
                                 placementOffsetX_mm,
                                 useApproachAngle,
                                 approachAngle_rad,
                                 useManualSpeed)
    {
      PlaceRelObjectAction* action = new PlaceRelObjectAction(objectID,
                                                              true,
                                                              placementOffsetX_mm,
                                                              useManualSpeed);
      action->SetSpeedAndAccel(motionProfile.dockSpeed_mmps, motionProfile.dockAccel_mmps2);
      AddAction(action);
    }
    
#pragma mark ---- DriveToRollObjectAction ----
    
    DriveToRollObjectAction::DriveToRollObjectAction(const ObjectID& objectID,
                                                     const PathMotionProfile motionProfile,
                                                     const bool useApproachAngle,
                                                     const f32 approachAngle_rad,
                                                     const bool useManualSpeed)
    : IDriveToInteractWithObject(objectID,
                                 PreActionPose::ROLLING,
                                 motionProfile,
                                 0,
                                 useApproachAngle,
                                 approachAngle_rad,
                                 useManualSpeed)
    {
      RollObjectAction* action = new RollObjectAction(objectID, useManualSpeed);
      action->SetSpeedAndAccel(motionProfile.dockSpeed_mmps, motionProfile.dockAccel_mmps2);
      AddAction(action);
    }
    
#pragma mark ---- DriveToPopAWheelieAction ----
    
    DriveToPopAWheelieAction::DriveToPopAWheelieAction(const ObjectID& objectID,
                                                       const PathMotionProfile motionProfile,
                                                       const bool useApproachAngle,
                                                       const f32 approachAngle_rad,
                                                       const bool useManualSpeed)
    : IDriveToInteractWithObject(objectID,
                                 PreActionPose::ROLLING,
                                 motionProfile,
                                 0,
                                 useApproachAngle,
                                 approachAngle_rad,
                                 useManualSpeed)
    {
      PopAWheelieAction* action = new PopAWheelieAction(objectID, useManualSpeed);
      action->SetSpeedAndAccel(motionProfile.dockSpeed_mmps, motionProfile.dockAccel_mmps2);
      AddAction(action);
    }
    
#pragma mark ---- DriveToAndTraverseObjectAction ----
    
    DriveToAndTraverseObjectAction::DriveToAndTraverseObjectAction(const ObjectID& objectID,
                                                                   const PathMotionProfile motionProfile,
                                                                   const bool useManualSpeed)
    : CompoundActionSequential({
      new DriveToObjectAction(objectID,
                              PreActionPose::ENTRY,
                              motionProfile,
                              0,
                              false,
                              0,
                              useManualSpeed)})
    {
      TraverseObjectAction* action = new TraverseObjectAction(objectID, useManualSpeed);
      action->SetSpeedAndAccel(motionProfile.dockSpeed_mmps, motionProfile.dockAccel_mmps2);
      AddAction(action);
    }
    
#pragma mark ---- DriveToAndMountChargerAction ----
    
    DriveToAndMountChargerAction::DriveToAndMountChargerAction(const ObjectID& objectID,
                                                               const PathMotionProfile motionProfile,
                                                               const bool useManualSpeed)
    : CompoundActionSequential({
      new DriveToObjectAction(objectID,
                              PreActionPose::ENTRY,
                              motionProfile,
                              0,
                              false,
                              0,
                              useManualSpeed)})
    {
      MountChargerAction* action = new MountChargerAction(objectID, useManualSpeed);
      action->SetSpeedAndAccel(motionProfile.dockSpeed_mmps, motionProfile.dockAccel_mmps2);
      AddAction(action);
    }
  }
}<|MERGE_RESOLUTION|>--- conflicted
+++ resolved
@@ -540,9 +540,9 @@
       // If we are not running anymore, for any reason, clear the path and its
       // visualization
       _robot->AbortDrivingToPose();
-      VizManager::getInstance()->ErasePath(_robot->GetID());
-      VizManager::getInstance()->EraseAllPlannerObstacles(true);
-      VizManager::getInstance()->EraseAllPlannerObstacles(false);
+      _robot->GetContext()->GetVizManager()->ErasePath(_robot->GetID());
+      _robot->GetContext()->GetVizManager()->EraseAllPlannerObstacles(true);
+      _robot->GetContext()->GetVizManager()->EraseAllPlannerObstacles(false);
     }
     
     Result DriveToPoseAction::SetGoal(const Pose3d& pose,
@@ -810,19 +810,6 @@
       return result;
     } // CheckIfDone()
     
-<<<<<<< HEAD
-    void DriveToPoseAction::Cleanup()
-    {
-      // If we are not running anymore, for any reason, clear the path and its
-      // visualization
-      _robot->AbortDrivingToPose();
-      _robot->GetContext()->GetVizManager()->ErasePath(_robot->GetID());
-      _robot->GetContext()->GetVizManager()->EraseAllPlannerObstacles(true);
-      _robot->GetContext()->GetVizManager()->EraseAllPlannerObstacles(false);
-    }
-    
-=======
->>>>>>> 0b6f3d8b
 #pragma mark ---- IDriveToInteractWithObjectAction ----
     
     IDriveToInteractWithObject::IDriveToInteractWithObject(const ObjectID& objectID,
