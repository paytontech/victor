--- conflicted
+++ resolved
@@ -1041,16 +1041,8 @@
             // If the physical robot thinks it succeeded, move the lift out of the
             // way, and attempt to visually verify
             if(_placementVerifyAction == nullptr) {
-<<<<<<< HEAD
-              _placementVerifyAction = new FaceObjectAction(_carryObjectID, Radians(0), true, false);
+              _placementVerifyAction = new FaceObjectAction(_robot, _carryObjectID, Radians(0), true, false);
               _placementVerifyAction->SetSuppressTrackLocking(true);
-              if(!RegisterSubAction(_placementVerifyAction))
-              {
-                return ActionResult::FAILURE_ABORT;
-              }
-=======
-              _placementVerifyAction = new FaceObjectAction(_robot, _carryObjectID, Radians(0), true, false);
->>>>>>> 3627f876
               _verifyComplete = false;
               
               // Disable completion signals since this is inside another action
@@ -1098,17 +1090,9 @@
                 if(result == ActionResult::SUCCESS) {
                   // Visual verification succeeded, drop lift (otherwise, just
                   // leave it up, since we are assuming we are still carrying the object)
-<<<<<<< HEAD
-                  _placementVerifyAction = new MoveLiftToHeightAction(MoveLiftToHeightAction::Preset::LOW_DOCK);
-                  _placementVerifyAction->SetSuppressTrackLocking(true);
-                  if(!RegisterSubAction(_placementVerifyAction))
-                  {
-                    return ActionResult::FAILURE_ABORT;
-                  }
-=======
                   _placementVerifyAction = new MoveLiftToHeightAction(_robot,
                                                                       MoveLiftToHeightAction::Preset::LOW_DOCK);
->>>>>>> 3627f876
+                  _placementVerifyAction->SetSuppressTrackLocking(true);
                   
                   // Disable completion signals since this is inside another action
                   _placementVerifyAction->SetEmitCompletionSignal(false);
@@ -1264,16 +1248,8 @@
             
             // If the physical robot thinks it succeeded, verify that the expected marker is being seen
             if(_rollVerifyAction == nullptr) {
-<<<<<<< HEAD
-              _rollVerifyAction = new VisuallyVerifyObjectAction(_dockObjectID, _expectedMarkerPostRoll->GetCode());
+              _rollVerifyAction = new VisuallyVerifyObjectAction(_robot, _dockObjectID, _expectedMarkerPostRoll->GetCode());
               _rollVerifyAction->SetSuppressTrackLocking(true);
-              if(!RegisterSubAction(_rollVerifyAction))
-              {
-                return ActionResult::FAILURE_ABORT;
-              }
-=======
-              _rollVerifyAction = new VisuallyVerifyObjectAction(_robot, _dockObjectID, _expectedMarkerPostRoll->GetCode());
->>>>>>> 3627f876
               
               // Disable completion signals since this is inside another action
               _rollVerifyAction->SetEmitCompletionSignal(false);
