--- conflicted
+++ resolved
@@ -133,12 +133,6 @@
   std::unique_ptr<MultiClientChannel>                       _robotChannel;
   std::unique_ptr<UiMessageHandler>                         _uiMsgHandler;
   std::unique_ptr<SpeechRecognition::KeyWordRecognizer>     _keywordRecognizer;
-<<<<<<< HEAD
-#if !ANDROID
-  std::unique_ptr<TextToSpeech>                             _textToSpeech;
-#endif
-=======
->>>>>>> 0e69d0d5
   std::unique_ptr<CozmoContext>                             _context;
   std::map<AdvertisingRobot, bool>                          _forceAddedRobots;
   Anki::Cozmo::DebugConsoleManager                          _debugConsoleManager;
