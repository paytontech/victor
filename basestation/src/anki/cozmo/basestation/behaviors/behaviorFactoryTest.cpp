--- conflicted
+++ resolved
@@ -331,8 +331,7 @@
         action->SetMotionProfile(_motionProfile);
         
         // Go to camera calibration pose
-<<<<<<< HEAD
-        StartActing(robot, new DriveToPoseAction(robot, _camCalibPose, _motionProfile),
+        StartActing(robot, action,
                     [this,&robot](ActionResult ret){
                       if (ret != ActionResult::SUCCESS) {
                         EndTest(robot, FactoryTestResultCode::GOTO_CALIB_POSE_ACTION_FAILED);
@@ -341,9 +340,6 @@
                       }
                       return true;
                     });
-=======
-        StartActing(robot, action );
->>>>>>> 16d2ae33
         SetCurrState(FactoryTestState::GotoCalibrationPose);
         break;
       }
@@ -422,7 +418,6 @@
       {
         if (_calibrationReceived) {
           // Goto pose where block is visible
-<<<<<<< HEAD
           StartActing(robot, new DriveToPoseAction(robot, _prePickupPose, _motionProfile, false, false),
                       [this,&robot](ActionResult ret){
                         if (ret != ActionResult::SUCCESS) {
@@ -434,11 +429,6 @@
                       });
           
           
-=======
-          DriveToPoseAction* action = new DriveToPoseAction(robot, _prePickupPose, false, false);
-          action->SetMotionProfile(_motionProfile);
-          StartActing(robot, action, gotoPoseCallback);
->>>>>>> 16d2ae33
           SetCurrState(FactoryTestState::GotoPickupPose);
         } else if (currentTime_sec > _holdUntilTime) {
           PRINT_NAMED_WARNING("BehaviorFactoryTest.Update.CalibrationTimedout", "");
