/**
 * File: behaviorFactoryTest.h
 *
 * Author: Kevin Yoon
 * Date:   03/18/2016
 *
 * Description: Functional test fixture behavior
 *
 *              Init conditions:
 *                - Cozmo is on starting charger 1 of the test fixture
 *
 *              Behavior:
 *                - Drive straight off charger until cliff detected
 *                - Backup to pose for camera calibration
 *                - Turn to take pictures of all calibration targets and calibrate
 *                - Go to pickup block
 *                - Place block back down
 *
 *
 *
 * Copyright: Anki, Inc. 2016
 **/

#include "anki/common/basestation/utils/timer.h"
#include "anki/cozmo/basestation/behaviors/behaviorFactoryTest.h"
#include "anki/cozmo/basestation/behaviorSystem/AIWhiteboard.h"
#include "anki/cozmo/basestation/actions/basicActions.h"
#include "anki/cozmo/basestation/actions/driveToActions.h"
#include "anki/cozmo/basestation/actions/dockActions.h"

#include "anki/cozmo/basestation/events/ankiEvent.h"
#include "anki/cozmo/basestation/externalInterface/externalInterface.h"
#include "anki/cozmo/basestation/robot.h"

#include "anki/cozmo/shared/cozmoConfig.h"

// Enable this when running on actual EP3 robots
#define USING_EP3 1

#define TEST_CHARGER_CONNECT 0

// Set to 1 if you want the test to actually be able to write
// new camera calibration, calibration images, and test results to flash.
#define ENABLE_NVSTORAGE_WRITES 1

#define DEBUG_FACTORY_TEST_BEHAVIOR 1

#define END_TEST_IN_HANDLER(ERRCODE) EndTest(robot, ERRCODE); return RESULT_OK;

namespace Anki {
namespace Cozmo {

  ////////////////////////////
  // Static consts
  ////////////////////////////
  
  // Rotation ambiguities for observed blocks.
  // We only care that the block is upright.
  const std::vector<RotationMatrix3d> BehaviorFactoryTest::_kBlockRotationAmbiguities({
    RotationMatrix3d({1,0,0,  0,1,0,  0,0,1}),
    RotationMatrix3d({0,1,0,  1,0,0,  0,0,1})
  });


  
  BehaviorFactoryTest::BehaviorFactoryTest(Robot& robot, const Json::Value& config)
  : IBehavior(robot, config)
  , _currentState(FactoryTestState::InitRobot)
  , _lastHandlerResult(RESULT_OK)
  , _testResult(FactoryTestResultCode::UNKNOWN)
  {
    SetDefaultName("FactoryTest");

    // start with defaults
    _motionProfile = DEFAULT_PATH_MOTION_PROFILE;

    _motionProfile.speed_mmps = 100.0f;
    _motionProfile.accel_mmps2 = 200.0f;
    _motionProfile.decel_mmps2 = 200.0f;
    _motionProfile.pointTurnSpeed_rad_per_sec = MAX_BODY_ROTATION_SPEED_RAD_PER_SEC;
    _motionProfile.pointTurnAccel_rad_per_sec2 = MAX_BODY_ROTATION_ACCEL_RAD_PER_SEC2;
    _motionProfile.pointTurnDecel_rad_per_sec2 = MAX_BODY_ROTATION_ACCEL_RAD_PER_SEC2;
    _motionProfile.dockSpeed_mmps = 80.0f; // slow it down a bit for reliability
    _motionProfile.reverseSpeed_mmps = 80.0f;
    _motionProfile.isCustom = true;

    /*
    _camCalibPanAndTiltAngles = {{0,               0},
                                 {0,               DEG_TO_RAD(20)},
                                 {DEG_TO_RAD(-90), 0},
                                 {DEG_TO_RAD(-40), 0},
                                 {DEG_TO_RAD( 45), 0},
     */
    
     // Fixture targets were smaller and lower than spec
     _camCalibPanAndTiltAngles = {{0,               0},
                                 {0,               DEG_TO_RAD(25)},
                                 {DEG_TO_RAD(-90), DEG_TO_RAD(-8)},
                                 {DEG_TO_RAD(-40), DEG_TO_RAD(-8)},
                                 {DEG_TO_RAD( 45), DEG_TO_RAD(-8)},
    };
    
    
    SubscribeToTags({{
      EngineToGameTag::RobotCompletedAction,
      EngineToGameTag::RobotObservedObject,
      EngineToGameTag::RobotDeletedObject,
      EngineToGameTag::ObjectMoved,
      EngineToGameTag::CameraCalibration,
      EngineToGameTag::RobotStopped,
      EngineToGameTag::MotorCalibration,
      EngineToGameTag::ObjectAvailable,
      EngineToGameTag::ObjectConnectionState
    }});

  }
  
#pragma mark -
#pragma mark Inherited Virtual Implementations
  
  bool BehaviorFactoryTest::IsRunnable(const Robot& robot) const
  {
    return _testResult == FactoryTestResultCode::UNKNOWN;
  }
  
  Result BehaviorFactoryTest::InitInternal(Robot& robot)
  {
    const double currentTime_sec = BaseStationTimer::getInstance()->GetCurrentTimeInSeconds();

    Result lastResult = RESULT_OK;
    
    _testResult = FactoryTestResultCode::UNKNOWN;
    _actionCallbackMap.clear();
    _holdUntilTime = -1;
    _watchdogTriggerTime = currentTime_sec + _kWatchdogTimeout;
    
    robot.GetActionList().Cancel();
 
    // Set known poses
    _cliffDetectPose = Pose3d(0, Z_AXIS_3D(), {50, 0, 0}, &robot.GetPose().FindOrigin());
    _camCalibPose = Pose3d(0, Z_AXIS_3D(), {0, 0, 0}, &robot.GetPose().FindOrigin());
    _prePickupPose = Pose3d( DEG_TO_RAD(90), Z_AXIS_3D(), {-50, 100, 0}, &robot.GetPose().FindOrigin());
    _expectedLightCubePose = Pose3d(0, Z_AXIS_3D(), {-50, 250, 0}, &robot.GetPose().FindOrigin());
    _expectedChargerPose = Pose3d(0, Z_AXIS_3D(), {-300, 200, 0}, &robot.GetPose().FindOrigin());
    
    
    // Disable reactionary behaviors
    if (robot.GetBehaviorManager().GetWhiteboard().IsCliffReactionEnabled()) {
      robot.GetBehaviorManager().GetWhiteboard().DisableCliffReaction(this);
    }
    
    // Disable keep face alive animation
    robot.GetAnimationStreamer().SetParam(Anki::Cozmo::LiveIdleAnimationParameter::EnableKeepFaceAlive, 0);

<<<<<<< HEAD
    // Call here to set timestamp
    _stateTransitionTimestamps.resize(16);
    SetCurrState(FactoryTestState::InitRobot);
=======
    // Only enable vision modes we actually need
    // NOTE: we do not (yet) restore vision modes afterwards!
    robot.GetVisionComponent().EnableMode(VisionMode::Idle, true); // first, turn everything off
    robot.GetVisionComponent().EnableMode(VisionMode::DetectingMarkers, true);
>>>>>>> 27faef48
    
    return lastResult;
  } // Init()

  

  // Print result and display lights on robot
  void BehaviorFactoryTest::PrintAndLightResult(Robot& robot, FactoryTestResultCode res)
  {
    // Backpack lights
    static const size_t NUM_LIGHTS = (size_t)LEDId::NUM_BACKPACK_LEDS;
    static const std::array<u32,NUM_LIGHTS> pass_onColor{{NamedColors::BLACK,NamedColors::GREEN,NamedColors::GREEN,NamedColors::GREEN,NamedColors::BLACK}};
    static const std::array<u32,NUM_LIGHTS> pass_offColor{{NamedColors::BLACK,NamedColors::BLACK,NamedColors::BLACK,NamedColors::BLACK,NamedColors::BLACK}};
    static const std::array<u32,NUM_LIGHTS> pass_onPeriod_ms{{1000,1000,1000,1000,1000}};
    static const std::array<u32,NUM_LIGHTS> pass_offPeriod_ms{{100,100,100,100,100}};
    static const std::array<u32,NUM_LIGHTS> pass_transitionOnPeriod_ms{{450,450,450,450,450}};
    static const std::array<u32,NUM_LIGHTS> pass_transitionOffPeriod_ms{{450,450,450,450,450}};
    
    static const std::array<u32,NUM_LIGHTS> fail_onColor{{NamedColors::BLACK,NamedColors::RED,NamedColors::RED,NamedColors::RED,NamedColors::BLACK}};
    static const std::array<u32,NUM_LIGHTS> fail_offColor{{NamedColors::BLACK,NamedColors::BLACK,NamedColors::BLACK,NamedColors::BLACK,NamedColors::BLACK}};
    static const std::array<u32,NUM_LIGHTS> fail_onPeriod_ms{{500,500,500,500,500}};
    static const std::array<u32,NUM_LIGHTS> fail_offPeriod_ms{{500,500,500,500,500}};
    static const std::array<u32,NUM_LIGHTS> fail_transitionOnPeriod_ms{};
    static const std::array<u32,NUM_LIGHTS> fail_transitionOffPeriod_ms{};
    
    if (res == FactoryTestResultCode::SUCCESS) {
      PRINT_NAMED_INFO("BehaviorFactoryTest.EndTest.TestPASSED", "");
      robot.SetBackpackLights(pass_onColor, pass_offColor,
                              pass_onPeriod_ms, pass_offPeriod_ms,
                              pass_transitionOnPeriod_ms, pass_transitionOffPeriod_ms);
    } else {
      PRINT_NAMED_WARNING("BehaviorFactoryTest.EndTest.TestFAILED",
                          "%s (code %d, state %s)",
                          EnumToString(res), static_cast<u8>(res), GetStateName().c_str());
      robot.SetBackpackLights(fail_onColor, fail_offColor,
                              fail_onPeriod_ms, fail_offPeriod_ms,
                              fail_transitionOnPeriod_ms, fail_transitionOffPeriod_ms);
    }
    
  };
  
  void BehaviorFactoryTest::EndTest(Robot& robot, FactoryTestResultCode resCode)
  {
    // Send test result out and make this behavior stop running
    if (_testResult == FactoryTestResultCode::UNKNOWN) {
      _testResult = resCode;
      
      if (ENABLE_NVSTORAGE_WRITES) {
        // Generate result struct
        FactoryTestResultEntry testRes;
        testRes.result = resCode;
        //testRes.engineSHA1 = COZMO_VERSION_COMMIT; // TODO
        testRes.utcTime = time(0);
        
        // Mark end time
        _stateTransitionTimestamps[testRes.timestamps.size()-1] = BaseStationTimer::getInstance()->GetCurrentTimeStamp();
        std::copy(_stateTransitionTimestamps.begin(), _stateTransitionTimestamps.begin() + testRes.timestamps.size(), testRes.timestamps.begin());
        
        testRes.stationID = 0;   // TODO: How to get this?
        
        u8 buf[testRes.Size()];
        size_t numBytes = testRes.Pack(buf, sizeof(buf));
        
        // Store test result to robot flash
        robot.GetNVStorageComponent().Write(NVStorage::NVEntryTag::NVEntry_PlaypenTestResults, buf, numBytes,
                                            [this,&robot,resCode](NVStorage::NVResult res){
                                              if (res != NVStorage::NVResult::NV_OKAY) {
                                                PRINT_NAMED_WARNING("BehaviorFactoryTest.EndTest.WriteFailed",
                                                                    "WriteResult: %s (Original test result: %s)",
                                                                    EnumToString(res), EnumToString(resCode));
                                                _testResult = FactoryTestResultCode::TEST_RESULT_WRITE_FAILED;
                                              }
                                              PrintAndLightResult(robot,_testResult);
                                              robot.Broadcast( ExternalInterface::MessageEngineToGame( ExternalInterface::FactoryTestResult(_testResult)));
                                            });
      } else {
        PrintAndLightResult(robot,_testResult);
        robot.Broadcast( ExternalInterface::MessageEngineToGame( ExternalInterface::FactoryTestResult(_testResult)));
      }
    } else {
      PRINT_NAMED_WARNING("BehaviorFactoryTest.EndTest.TestAlreadyComplete",
                          "Existing result %s (new result %s)",
                          EnumToString(_testResult), EnumToString(resCode) );
    }
  }
  
  
  IBehavior::Status BehaviorFactoryTest::UpdateInternal(Robot& robot)
  {
    #define END_TEST(ERRCODE) EndTest(robot, ERRCODE); return Status::Failure;

    const double currentTime_sec = BaseStationTimer::getInstance()->GetCurrentTimeInSeconds();
    
    // If test is complete
    if (_testResult != FactoryTestResultCode::UNKNOWN) {
      PRINT_NAMED_WARNING("BehaviorFactory.Update.TestAlreadyComplete", "Result %s (code %d)", EnumToString(_testResult), (int)_testResult);
      return Status::Complete;
    }
    
    // Check to see if we had any problems with any handlers
    if(_lastHandlerResult != RESULT_OK) {
      PRINT_NAMED_ERROR("BehaviorFactoryTest.Update.HandlerFailure",
                        "Event handler failed, returning Status::FAILURE.");
      return Status::Failure;
    }
    
    UpdateStateName();
   
    // Check watchdog timer
    if (currentTime_sec > _watchdogTriggerTime) {
      END_TEST(FactoryTestResultCode::TEST_TIMED_OUT);
    }
    
    if (IsActing()) {
      return Status::Running;
    }

    
    switch(_currentState)
    {
      case FactoryTestState::InitRobot:
      {
        // Check for mismatched CLAD
        if (robot.HasMismatchedCLAD()) {
          END_TEST(FactoryTestResultCode::MISMATCHED_CLAD);
        }
        
        // Check for past test results
        robot.GetNVStorageComponent().Read(NVStorage::NVEntryTag::NVEntry_PlaypenTestResults,
                                           [this](u8* data, size_t size, NVStorage::NVResult res) {
                                             if (res == NVStorage::NVResult::NV_OKAY) {
                                               FactoryTestResultEntry resultEntry;
                                               if (size != NVStorageComponent::MakeWordAligned(resultEntry.Size())) {
                                                 PRINT_NAMED_WARNING("BehaviorFactoryTest.Update.ReadPastTestResultSizeMismatch",
                                                                     "Expected %zu, got %zu", resultEntry.Size(), size);
                                                 return;
                                               }
                                               resultEntry.Unpack(data, resultEntry.Size());
                                               time_t rawTime = static_cast<time_t>(resultEntry.utcTime);
                                               PRINT_NAMED_INFO("BehaviorFactoryTest.Update.ReadPastTestResults",
                                                                "Result: %s, Time: %s", EnumToString(resultEntry.result), ctime(&rawTime) );
                                             } else {
                                               PRINT_NAMED_INFO("BehaviorFactoryTest.Update.NoPastTestResultsFound", "");
                                             }
                                           });
        
        robot.GetNVStorageComponent().Read(NVStorage::NVEntryTag::NVEntry_ToolCodeInfo,
                                           [this](u8* data, size_t size, NVStorage::NVResult res) {
                                             if (res == NVStorage::NVResult::NV_OKAY) {
                                               ToolCodeInfo info;
                                               if (size != NVStorageComponent::MakeWordAligned(info.Size())) {
                                                PRINT_NAMED_WARNING("BehaviorFactoryTest.Update.ReadToolCodeInfoSizeMismatch",
                                                                    "Expected %zu, got %zu", info.Size(), size);
                                                 return;
                                               }
                                               info.Unpack(data, info.Size());
                                               PRINT_NAMED_INFO("BehaviorFactoryTest.Update.ReadPastToolCodeInfo",
                                                                "Code: %s, Expected L: (%f, %f), R: (%f, %f), Observed L: (%f, %f), R: (%f, %f)",
                                                                EnumToString(info.code),
                                                                info.expectedCalibDotLeft_x, info.expectedCalibDotLeft_y,
                                                                info.expectedCalibDotRight_x, info.expectedCalibDotRight_y,
                                                                info.observedCalibDotLeft_x, info.observedCalibDotLeft_y,
                                                                info.observedCalibDotRight_x, info.observedCalibDotRight_y);

                                             } else {
                                               PRINT_NAMED_INFO("BehaviorFactoryTest.Update.NoPastToolCodeInfoFound", "");
                                             }
                                           });
        
        if (TEST_CHARGER_CONNECT) {
          // Check if charger is discovered
          robot.BroadcastAvailableObjects(true);
        }
        
        // Set fake calibration if not already set so that we can actually run
        // calibration from images.
        if (!robot.GetVisionComponent().IsCameraCalibrationSet()) {
          PRINT_NAMED_INFO("BehaviorFactoryTest.Update.SettingFakeCalib", "");
          Vision::CameraCalibration fakeCalib(240, 320,
                                              290, 290,
                                              160, 120);
          robot.GetVisionComponent().SetCameraCalibration(fakeCalib);
        }
        
        // Move lift to correct height
        StartActing(robot, new MoveLiftToHeightAction(robot, LIFT_HEIGHT_LOWDOCK),
                    [this,&robot](const ActionResult& result, const ActionCompletedUnion& completionInfo){
                      if (result != ActionResult::SUCCESS) {
                        EndTest(robot, FactoryTestResultCode::INIT_LIFT_HEIGHT_FAILED);
                        return false;
                      }
                      SetCurrState(FactoryTestState::ChargerAndIMUCheck);
                      return true;
                    });
        
        break;
      }
      case FactoryTestState::ChargerAndIMUCheck:
      {
        // Check that robot is on charger
        if (!robot.IsOnCharger()) {
          PRINT_NAMED_WARNING("BehaviorFactoryTest.Update.ExpectingOnCharger", "");
          END_TEST(FactoryTestResultCode::CHARGER_UNDETECTED);
        }
       
        // Check for IMU drift
        if (_holdUntilTime < 0) {
          // Capture initial robot orientation and check if it changes over some period of time
          _startingRobotOrientation = robot.GetPose().GetRotationMatrix().GetAngleAroundAxis<'Z'>();
          _holdUntilTime = currentTime_sec + _kIMUDriftDetectPeriod_sec;
        } else if (currentTime_sec > _holdUntilTime) {
          f32 angleChange = std::fabsf((robot.GetPose().GetRotationMatrix().GetAngleAroundAxis<'Z'>() - _startingRobotOrientation).getDegrees());
          if(angleChange > _kIMUDriftAngleThreshDeg) {
            PRINT_NAMED_WARNING("BehaviorFactoryTest.Update.IMUDrift",
                                "Angle change of %f deg detected in %f seconds",
                                angleChange, _kIMUDriftDetectPeriod_sec);
            END_TEST(FactoryTestResultCode::IMU_DRIFTING);
          }
          
          if (TEST_CHARGER_CONNECT) {
            // Verify that charger was discovered
            if (!_chargerAvailable) {
              PRINT_NAMED_WARNING("BehaviorFactoryTest.Update.ExpectingChargerAvailable","");
              END_TEST(FactoryTestResultCode::CHARGER_UNAVAILABLE);
            }
          
            // Connect to charger
            const std::unordered_set<FactoryID> connectToIDs = {_kChargerFactoryID};
            robot.ConnectToBlocks(connectToIDs);
          }
          
          // Drive off charger
          StartActing(robot, new DriveStraightAction(robot, 250, 100),
                      [this,&robot](const ActionResult& result, const ActionCompletedUnion& completionInfo){
                        _holdUntilTime = BaseStationTimer::getInstance()->GetCurrentTimeInSeconds() + 0.06;
                        return true;
                      });
          SetCurrState(FactoryTestState::DriveToSlot);
        }
        break;
      }
      case FactoryTestState::DriveToSlot:
      {
        if (!robot.IsCliffSensorOn()) {
          if (currentTime_sec > _holdUntilTime) {
            PRINT_NAMED_WARNING("BehaviorFactoryTest.Update.ExpectingCliff", "");
            END_TEST(FactoryTestResultCode::CLIFF_UNDETECTED);
          }
          break;
        }
        
        // Verify robot is not still on charger
        if (robot.IsOnCharger()) {
          PRINT_NAMED_WARNING("BehaviorFactoryTest.Update.ExpectingOffCharger", "");
          END_TEST(FactoryTestResultCode::STILL_ON_CHARGER);
        }
        
        // Verify robot is connected to charger
        if (TEST_CHARGER_CONNECT && !_chargerConnected) {
          PRINT_NAMED_WARNING("BehaviorFactoryTest.Update.ExpectingChargerConnected","");
          END_TEST(FactoryTestResultCode::CHARGER_UNCONNECTED);
        }
        
        
        // Set pose to expected
        // TODO: Create a function that's shared by LocalizeToObject and LocalizeToMat that does this?
        robot.SetNewPose(_cliffDetectPose);
        
        DriveToPoseAction* action = new DriveToPoseAction(robot, _camCalibPose);
        action->SetMotionProfile(_motionProfile);
        
        // Go to camera calibration pose
        StartActing(robot, action,
                    [this,&robot](const ActionResult& result, const ActionCompletedUnion& completionInfo){
                      if (result != ActionResult::SUCCESS) {
                        EndTest(robot, FactoryTestResultCode::GOTO_CALIB_POSE_ACTION_FAILED);
                      } else {
                        _holdUntilTime = BaseStationTimer::getInstance()->GetCurrentTimeInSeconds() + 1.0f;
                      }
                      return true;
                    });
        SetCurrState(FactoryTestState::GotoCalibrationPose);
        break;
      }
        
      case FactoryTestState::GotoCalibrationPose:
      {
        // Check that robot is in correct pose
        if (!robot.GetPose().IsSameAs(_camCalibPose, _kRobotPoseSamenessDistThresh_mm, _kRobotPoseSamenessAngleThresh_rad)) {
          PRINT_NAMED_WARNING("BehaviorFactoryTest.Update.ExpectingInCalibPose",
                              "actual: (x,y,deg) = %f, %f, %f; expected: %f %f %f",
                              robot.GetPose().GetTranslation().x(),
                              robot.GetPose().GetTranslation().y(),
                              robot.GetPose().GetRotationMatrix().GetAngleAroundAxis<'Z'>().getDegrees(),
                              _camCalibPose.GetTranslation().x(),
                              _camCalibPose.GetTranslation().y(),
                              _camCalibPose.GetRotationMatrix().GetAngleAroundAxis<'Z'>().getDegrees());
          END_TEST(FactoryTestResultCode::NOT_IN_CALIBRATION_POSE);
        }
        
        /*
        // Check if all calibration images received from flash.
        // If so, go directly to ComputeCameraCalibration.
        // Otherwise, acquire images
        if (robot.GetVisionComponent().GetNumStoredCameraCalibrationImages() >= _kMinNumberOfCalibrationImagesRequired) {
           SetCurrState(FactoryTestState::ComputeCameraCalibration);
        } else {
          PRINT_NAMED_WARNING("BehaviorFactoryTest.Update.InsufficientCalibrationImagesInFlash",
                              "Only %zu images found in flash. Taking pictures now.",
                              robot.GetVisionComponent().GetNumStoredCameraCalibrationImages());
         */
          _camCalibPoseIndex = 0;
          robot.GetVisionComponent().ClearCalibrationImages();
          SetCurrState(FactoryTestState::TakeCalibrationImages);
        //}
        break;
      }
        
      case FactoryTestState::TakeCalibrationImages:
      {
        // All calibration images acquired.
        // Start computing calibration.
        if (robot.GetVisionComponent().GetNumStoredCameraCalibrationImages() >= _camCalibPanAndTiltAngles.size()) {
          SetCurrState(FactoryTestState::ComputeCameraCalibration);
          break;
        }

        // Move to fixed calibration pose and take image
        if (!robot.GetMoveComponent().IsMoving()) {
          if (robot.GetVisionComponent().GetNumStoredCameraCalibrationImages() == _camCalibPoseIndex) {
            PanAndTiltAction *ptAction = new PanAndTiltAction(robot,
                                                              _camCalibPanAndTiltAngles[_camCalibPoseIndex].first,
                                                              _camCalibPanAndTiltAngles[_camCalibPoseIndex].second,
                                                              true,
                                                              true);
            ptAction->SetMaxPanSpeed(_motionProfile.pointTurnSpeed_rad_per_sec);
            ptAction->SetPanAccel(_motionProfile.pointTurnAccel_rad_per_sec2);
            ptAction->SetMoveEyes(false);
            StartActing(robot, ptAction);
            ++_camCalibPoseIndex;
          } else {
            robot.GetVisionComponent().StoreNextImageForCameraCalibration();
          }
        }
        break;
      }
        
      case FactoryTestState::ComputeCameraCalibration:
      {
        // Start calibration computation
        PRINT_NAMED_INFO("BehaviorFactoryTest.Update.StartingCalibration",
                         "%zu images", robot.GetVisionComponent().GetNumStoredCameraCalibrationImages());
        robot.GetVisionComponent().EnableMode(VisionMode::ComputingCalibration, true);
        _calibrationReceived = false;
        _holdUntilTime = currentTime_sec + 10.f;
        SetCurrState(FactoryTestState::WaitForCameraCalibration);
        break;
      }
      case FactoryTestState::WaitForCameraCalibration:
      {
        if (_calibrationReceived) {
          
          // Backup and read tool code at the same time.
          // Backing up so that it is more likely to execute a straight line path to the
          // the following predock pose.
          ReadToolCodeAction* toolCodeAction = new ReadToolCodeAction(robot, false);
          DriveStraightAction* backupAction = new DriveStraightAction(robot, -25.0, -100.f);
          CompoundActionParallel* compoundAction = new CompoundActionParallel(robot, {toolCodeAction, backupAction});
          toolCodeAction->ShouldEmitCompletionSignal(true);
          
          if (USING_EP3) {
          // Read lift tool code
          StartActing(robot, compoundAction,
                      [this,&robot](const ActionResult& result, const ActionCompletedUnion& completionInfo){
                        if (result != ActionResult::SUCCESS) {
                          EndTest(robot, FactoryTestResultCode::READ_TOOL_CODE_FAILED);
                          return false;
                        }
                        
                        const ToolCodeInfo &info = completionInfo.Get_readToolCodeCompleted().info;
                        PRINT_NAMED_INFO("BehaviorFactoryTest.RecvdToolCodeInfo.Info",
                                         "Code: %s, Expected L: (%f, %f), R: (%f, %f), Observed L: (%f, %f), R: (%f, %f)",
                                         EnumToString(info.code),
                                         info.expectedCalibDotLeft_x, info.expectedCalibDotLeft_y,
                                         info.expectedCalibDotRight_x, info.expectedCalibDotRight_y,
                                         info.observedCalibDotLeft_x, info.observedCalibDotLeft_y,
                                         info.observedCalibDotRight_x, info.observedCalibDotRight_y);
                        
                        // Verify tool code data is in range
                        static const f32 pixelDistThresh = 30.f;
                        f32 distL = ComputeDistanceBetween(Point2f(info.expectedCalibDotLeft_x, info.expectedCalibDotLeft_y),
                                                           Point2f(info.observedCalibDotLeft_x, info.observedCalibDotLeft_y));
                        f32 distR = ComputeDistanceBetween(Point2f(info.expectedCalibDotRight_x, info.expectedCalibDotRight_y),
                                                           Point2f(info.observedCalibDotRight_x, info.observedCalibDotRight_y));
                        
                        if (distL > pixelDistThresh || distR > pixelDistThresh) {
                          EndTest(robot, FactoryTestResultCode::TOOL_CODE_POSITIONS_OOR);
                          return false;
                        }
                        
                        // Store results to nvStorage
                        if (ENABLE_NVSTORAGE_WRITES) {
                          u8 buf[info.Size()];
                          size_t numBytes = info.Pack(buf, sizeof(buf));
                          robot.GetNVStorageComponent().Write(NVStorage::NVEntryTag::NVEntry_ToolCodeInfo, buf, numBytes,
                                                              [this,&robot](NVStorage::NVResult res) {
                                                                if (res != NVStorage::NVResult::NV_OKAY) {
                                                                  EndTest(robot, FactoryTestResultCode::TOOL_CODE_WRITE_FAILED);
                                                                } else {
                                                                  PRINT_NAMED_INFO("BehaviorFactoryTest.WriteToolCode.Success", "");
                                                                }
                                                              });
                        }
                        return true;
                      },
                      toolCodeAction->GetTag());
          }; // if (USING_EP3)

          SetCurrState(FactoryTestState::ReadLiftToolCode);
        } else if (currentTime_sec > _holdUntilTime) {
          PRINT_NAMED_WARNING("BehaviorFactoryTest.Update.CalibrationTimedout", "");
          END_TEST(FactoryTestResultCode::CALIBRATION_TIMED_OUT);
        }
        break;
      }
      case FactoryTestState::ReadLiftToolCode:
      {
        // Wait for it to finish backing up
        if (robot.GetMoveComponent().IsMoving()) {
          break;
        }
        
        
        // Goto pose where block is visible
        DriveToPoseAction* action = new DriveToPoseAction(robot, _prePickupPose);
        //action->SetMotionProfile(_motionProfile);
        StartActing(robot, action,
                    [this,&robot](const ActionResult& result, const ActionCompletedUnion& completionInfo){
                      if (result != ActionResult::SUCCESS) {
                        EndTest(robot, FactoryTestResultCode::GOTO_PRE_PICKUP_POSE_ACTION_FAILED);
                      } else {
                        _holdUntilTime = BaseStationTimer::getInstance()->GetCurrentTimeInSeconds() + 1.0f;
                      }
                      return true;
                    });
        
        SetCurrState(FactoryTestState::GotoPickupPose);
        break;
      }
      case FactoryTestState::GotoPickupPose:
      {
        // Verify that robot is where expected
        if (!robot.GetPose().IsSameAs(_prePickupPose, _kRobotPoseSamenessDistThresh_mm, _kRobotPoseSamenessAngleThresh_rad)) {
          PRINT_NAMED_WARNING("BehaviorFactoryTest.Update.ExpectingInPrePickupPose",
                              "actual: (x,y,deg) = %f, %f, %f; expected: %f %f %f",
                              robot.GetPose().GetTranslation().x(),
                              robot.GetPose().GetTranslation().y(),
                              robot.GetPose().GetRotationMatrix().GetAngleAroundAxis<'Z'>().getDegrees(),
                              _prePickupPose.GetTranslation().x(),
                              _prePickupPose.GetTranslation().y(),
                              _prePickupPose.GetRotationMatrix().GetAngleAroundAxis<'Z'>().getDegrees());
          END_TEST(FactoryTestResultCode::NOT_IN_PRE_PICKUP_POSE);
        }
        
        // Verify that block exists
        if (!_blockObjectID.IsSet()) {
          if (currentTime_sec > _holdUntilTime) {
            PRINT_NAMED_ERROR("BehaviorFactoryTest.Update.ExpectingCubeToExist", "currTime %f", currentTime_sec);
            END_TEST(FactoryTestResultCode::CUBE_NOT_FOUND);
          }
          
          // Waiting for block to exist. Should be seeing it very soon!
          break;
        }

        // Verify that block is approximately where expected
        ObservableObject* oObject = robot.GetBlockWorld().GetObjectByID(_blockObjectID);
        Vec3f Tdiff;
        Radians angleDiff;
        if (!oObject->GetPose().IsSameAs_WithAmbiguity(_expectedLightCubePose,
                                                       _kBlockRotationAmbiguities,
                                                       _kExpectedCubePoseDistThresh_mm,
                                                       _kExpectedCubePoseAngleThresh_rad,
                                                       true,
                                                       Tdiff, angleDiff)) {
          PRINT_NAMED_WARNING("BehaviorFactoryTest.Update.CubeNotWhereExpected",
                              "actual: (x,y,deg) = %f, %f, %f; expected: %f %f %f; tdiff: %f %f %f; angleDiff (deg): %f",
                              oObject->GetPose().GetTranslation().x(),
                              oObject->GetPose().GetTranslation().y(),
                              oObject->GetPose().GetRotationMatrix().GetAngleAroundAxis<'Z'>().getDegrees(),
                              _expectedLightCubePose.GetTranslation().x(),
                              _expectedLightCubePose.GetTranslation().y(),
                              _expectedLightCubePose.GetRotationMatrix().GetAngleAroundAxis<'Z'>().getDegrees(),
                              Tdiff.x(), Tdiff.y(), Tdiff.z(),
                              angleDiff.getDegrees());
          END_TEST(FactoryTestResultCode::CUBE_NOT_WHERE_EXPECTED);
        }
        
        _actualLightCubePose = oObject->GetPose();
        _attemptCounter = 0;
        SetCurrState(FactoryTestState::StartPickup);
        break;
      }
      case FactoryTestState::StartPickup:
      {
        auto pickupCallback = [this,&robot](const ActionResult& result, const ActionCompletedUnion& completionInfo){
          if (result == ActionResult::SUCCESS && robot.GetCarryingObject() == _blockObjectID) {
            PRINT_NAMED_INFO("BehaviorFactoryTest.pickupCallback.Success", "");
          } else if (_attemptCounter <= _kNumPickupRetries) {
            PRINT_NAMED_WARNING("BehaviorFactoryTest.pickupCallback.FailedRetrying", "");
            SetCurrState(FactoryTestState::StartPickup);
          } else {
            PRINT_NAMED_WARNING("BehaviorFactoryTest.pickupCallback.Failed", "");
            EndTest(robot, FactoryTestResultCode::PICKUP_FAILED);
          }
          return true;
        };
       
        // Pickup block
        PRINT_NAMED_INFO("BehaviorFactory.Update.PickingUp", "Attempt %d", _attemptCounter);
        ++_attemptCounter;
        DriveToPickupObjectAction* action = new DriveToPickupObjectAction(robot, _blockObjectID);
        //action->SetMotionProfile(_motionProfile);
        StartActing(robot,
                    action,
                    pickupCallback);
        SetCurrState(FactoryTestState::PickingUpBlock);
        break;
      }
      case FactoryTestState::PickingUpBlock:
      {
        auto placementCallback = [this,&robot](const ActionResult& result, const ActionCompletedUnion& completionInfo){
          if (result == ActionResult::SUCCESS && !robot.IsCarryingObject()) {
            PRINT_NAMED_INFO("BehaviorFactoryTest.placementCallback.Success", "");
          } else {
            PRINT_NAMED_WARNING("BehaviorFactoryTest.placementCallback.Failed", "");
            EndTest(robot, FactoryTestResultCode::PLACEMENT_FAILED);
          }
          return true;
        };
        
        // Put block down
        const bool checkFreeDestination = true;
        PlaceObjectOnGroundAtPoseAction* action = new PlaceObjectOnGroundAtPoseAction(robot, _actualLightCubePose, false, false, checkFreeDestination);
        //action->SetMotionProfile(_motionProfile);
        StartActing(robot,
                    action,
                    placementCallback);
        SetCurrState(FactoryTestState::PlacingBlock);
        break;
      }
      case FactoryTestState::PlacingBlock:
      {
        // Verify that block is where expected
        ObservableObject* oObject = robot.GetBlockWorld().GetObjectByID(_blockObjectID);
        Vec3f Tdiff;
        Radians angleDiff;
        if (!oObject->GetPose().IsSameAs_WithAmbiguity(_actualLightCubePose,
                                                       _kBlockRotationAmbiguities,
                                                       oObject->GetSameDistanceTolerance(),
                                                       oObject->GetSameAngleTolerance()*0.5f, true,
                                                       Tdiff, angleDiff)) {
          PRINT_NAMED_WARNING("BehaviorFactoryTest.Update.CubeNotWhereExpectedAfterPlacement",
                              "actual: (x,y,deg) = %f, %f, %f; expected: %f %f %f",
                              oObject->GetPose().GetTranslation().x(),
                              oObject->GetPose().GetTranslation().y(),
                              oObject->GetPose().GetRotationMatrix().GetAngleAroundAxis<'Z'>().getDegrees(),
                              _actualLightCubePose.GetTranslation().x(),
                              _actualLightCubePose.GetTranslation().y(),
                              _actualLightCubePose.GetRotationMatrix().GetAngleAroundAxis<'Z'>().getDegrees());
          END_TEST(FactoryTestResultCode::CUBE_NOT_WHERE_EXPECTED);
        }

        // %%%%%%%%%%%  END OF TEST %%%%%%%%%%%%%%%%%%
        EndTest(robot, FactoryTestResultCode::SUCCESS);
        return Status::Complete;
        // %%%%%%%%%%%%%%%%%%%%%%%%%%%%%%%%%%%%%%%%%%%
        
        // Look at charger
        StartActing(robot, new TurnTowardsPoseAction(robot, _expectedChargerPose, DEG_TO_RAD(180)),
                    [this,&robot](const ActionResult& result, const ActionCompletedUnion& completionInfo){
                      if (result != ActionResult::SUCCESS) {
                        EndTest(robot, FactoryTestResultCode::GOTO_PRE_MOUNT_CHARGER_POSE_ACTION_FAILED);
                      } else {
                        _holdUntilTime = BaseStationTimer::getInstance()->GetCurrentTimeInSeconds() + 1.0f;
                      }
                      return true;
                    });
        SetCurrState(FactoryTestState::DockToCharger);
        break;
      }
      case FactoryTestState::DockToCharger:
      {
        if (!_chargerObjectID.IsSet()) {
          if (currentTime_sec > _holdUntilTime) {
            PRINT_NAMED_WARNING("BehaviorFactoryTest.Update.ExpectedChargerToExist", "");
            END_TEST(FactoryTestResultCode::CHARGER_NOT_FOUND);
          }
          break;
        }
        
        auto chargerCallback = [this,&robot](const ActionResult& result, const ActionCompletedUnion& completionInfo){
          if (result == ActionResult::SUCCESS && robot.IsOnCharger()) {
            EndTest(robot, FactoryTestResultCode::SUCCESS);
          } else {
            EndTest(robot, FactoryTestResultCode::CHARGER_DOCK_FAILED);
          }
          return true;
        };
        
        DriveToAndMountChargerAction* action = new DriveToAndMountChargerAction(robot, _chargerObjectID);
        //action->SetMotionProfile(_motionProfile);
        StartActing(robot,
                    action,
                    chargerCallback);
        break;
      }
      default:
        PRINT_NAMED_ERROR("BehaviorFactoryTest.Update.UnknownState",
                          "Reached unknown state %d.", (u32)_currentState);
        return Status::Failure;
    }
    
    return Status::Running;
  }
  
  void BehaviorFactoryTest::StopInternal(Robot& robot)
  {
    // Cancel all actions
    for (auto tag : _actionCallbackMap) {
      robot.GetActionList().Cancel(tag.first);
    }
    _actionCallbackMap.clear();
    
    if (_testResult == FactoryTestResultCode::UNKNOWN) {
      EndTest(robot, FactoryTestResultCode::TEST_CANCELLED);
    }
  }

  
  void BehaviorFactoryTest::HandleWhileRunning(const EngineToGameEvent& event, Robot& robot)
  {
    switch(event.GetData().GetTag())
    {
      case EngineToGameTag::RobotCompletedAction:
        _lastHandlerResult = HandleActionCompleted(robot, event.GetData().Get_RobotCompletedAction());
        break;
        
      case EngineToGameTag::RobotObservedObject:
        _lastHandlerResult = HandleObservedObject(robot,
                                                  event.GetData().Get_RobotObservedObject());
        break;
        
      case EngineToGameTag::RobotDeletedObject:
        _lastHandlerResult = HandleDeletedObject(event.GetData().Get_RobotDeletedObject());
        break;
        
      case EngineToGameTag::ObjectMoved:
        _lastHandlerResult = HandleObjectMoved(robot, event.GetData().Get_ObjectMoved());
        break;
        
      case EngineToGameTag::CameraCalibration:
        _lastHandlerResult = HandleCameraCalibration(robot, event.GetData().Get_CameraCalibration());
        break;
        
      case EngineToGameTag::RobotStopped:
        _lastHandlerResult = HandleRobotStopped(robot, event.GetData().Get_RobotStopped());
        break;
        
      case EngineToGameTag::MotorCalibration:
        _lastHandlerResult = HandleMotorCalibration(robot, event.GetData().Get_MotorCalibration());
        break;
        
      case EngineToGameTag::ObjectAvailable:
        _lastHandlerResult = HandleObjectAvailable(robot, event.GetData().Get_ObjectAvailable());
        break;
        
      case EngineToGameTag::ObjectConnectionState:
        _lastHandlerResult = HandleObjectConnectionState(robot, event.GetData().Get_ObjectConnectionState());
        break;
        
      default:
        PRINT_NAMED_ERROR("BehaviorFactoryTest.HandleWhileRunning.InvalidTag",
                          "Received unexpected event with tag %hhu.", event.GetData().GetTag());
        _lastHandlerResult = RESULT_FAIL;
        break;
    }
  }
    
  
  
#pragma mark -
#pragma mark BlockPlay-Specific Methods
  
  void BehaviorFactoryTest::SetCurrState(FactoryTestState s)
  {
    // Update watchdog
    if (s != _currentState) {
      _watchdogTriggerTime = BaseStationTimer::getInstance()->GetCurrentTimeInSeconds() + _kWatchdogTimeout;
    }
    
    _currentState = s;

    _stateTransitionTimestamps[static_cast<u32>(s)] = BaseStationTimer::getInstance()->GetCurrentTimeStamp();
    
    UpdateStateName();

    BEHAVIOR_VERBOSE_PRINT(DEBUG_FACTORY_TEST_BEHAVIOR, "BehaviorFactoryTest.SetState",
                           "set state to '%s'", GetStateName().c_str());
  }

  void BehaviorFactoryTest::UpdateStateName()
  {
    std::string name = EnumToString(_currentState);
        
    if( IsActing() ) {
      name += '*';
    }
    else {
      name += ' ';
    }

    SetStateName(name);
  }


  
  
  Result BehaviorFactoryTest::HandleActionCompleted(Robot& robot,
                                                  const ExternalInterface::RobotCompletedAction &msg)
  {
    Result lastResult = RESULT_OK;
    
    if(!IsRunning()) {
      // Ignore action completion messages while not running
      return lastResult;
    }
    
    if (_actionCallbackMap.count(msg.idTag) == 0) {
      BEHAVIOR_VERBOSE_PRINT(DEBUG_FACTORY_TEST_BEHAVIOR, "BehaviorFactoryTest.HandleActionCompleted.OtherAction",
                             "finished action id=%d type=%s but don't care",
                             msg.idTag, EnumToString(msg.actionType));
      return lastResult;
    }
    
    if (_actionCallbackMap.count(msg.idTag) != 0) {
      if (_actionCallbackMap[msg.idTag]) {
        _actionCallbackMap[msg.idTag](msg.result, msg.completionInfo);
      }
      _actionCallbackMap.erase(msg.idTag);
    }
    
    return lastResult;
  } // HandleActionCompleted()



  Result BehaviorFactoryTest::HandleObservedObject(Robot& robot,
                                                   const ExternalInterface::RobotObservedObject &msg)
  {

    ObjectID objectID = msg.objectID;
    const ObservableObject* oObject = robot.GetBlockWorld().GetObjectByID(objectID);
    
    // Check if this is the markerless object for the cliff
    if (oObject->GetFamily() == ObjectFamily::MarkerlessObject) {
    }
    
    
    switch(oObject->GetType()) {
      case ObjectType::ProxObstacle:
        if (!_cliffObjectID.IsSet() || _cliffObjectID == objectID) {
          _cliffObjectID = objectID;
          return RESULT_OK;
        } else {
          PRINT_NAMED_WARNING("BehaviorFactoryTest.HandleObservedObject.UnexpectedProxObstacle", "ID: %d, Type: %d", objectID.GetValue(), oObject->GetType());
          END_TEST_IN_HANDLER(FactoryTestResultCode::UNEXPECTED_OBSERVED_OBJECT);
        }
        break;
        
      case ObjectType::Block_LIGHTCUBE1:
      case ObjectType::Block_LIGHTCUBE2:
      case ObjectType::Block_LIGHTCUBE3:
        if (!_blockObjectID.IsSet() || _blockObjectID == objectID) {
          _blockObjectID = objectID;
          return RESULT_OK;
        } else {
          PRINT_NAMED_WARNING("BehaviorFactoryTest.HandleObservedObject.UnexpectedBlock", "ID: %d, Type: %d", objectID.GetValue(), oObject->GetType());
          END_TEST_IN_HANDLER(FactoryTestResultCode::UNEXPECTED_OBSERVED_OBJECT);
        }
        break;
        
      case ObjectType::Charger_Basic:
        if (!_chargerObjectID.IsSet() || _chargerObjectID == objectID) {
          _chargerObjectID = objectID;
          return RESULT_OK;
        } else {
          PRINT_NAMED_WARNING("BehaviorFactoryTest.HandleObservedObject.UnexpectedCharger", "ID: %d, Type: %d", objectID.GetValue(), oObject->GetType());
          END_TEST_IN_HANDLER(FactoryTestResultCode::UNEXPECTED_OBSERVED_OBJECT);
        }
        break;
        
      default:
        PRINT_NAMED_WARNING("BehaviorFactoryTest.HandleObservedObject.UnexpectedObjectType", "ID: %d, Type: %d", objectID.GetValue(), oObject->GetType());
        END_TEST_IN_HANDLER(FactoryTestResultCode::UNEXPECTED_OBSERVED_OBJECT);
    }
    
    return RESULT_OK;
  }

  Result BehaviorFactoryTest::HandleDeletedObject(const ExternalInterface::RobotDeletedObject &msg)
  {
    // remove the object if we knew about it
    ObjectID objectID;
    objectID = msg.objectID;
    
// ...
    return RESULT_OK;
  }
  
  

  Result BehaviorFactoryTest::HandleObjectMoved(const Robot& robot, const ObjectMoved &msg)
  {
    ObjectID objectID;
    objectID = msg.objectID;

    
    // Check if tapped when docking?
    // ...
    
    return RESULT_OK;
  }
  
  Result BehaviorFactoryTest::HandleCameraCalibration(Anki::Cozmo::Robot &robot, const Anki::Cozmo::CameraCalibration &msg)
  {
    #define CHECK_OOR(value, min, max) (value < min || value > max)

    // Check if calibration values are sane
    if (CHECK_OOR(msg.focalLength_x, 250, 310) ||
        CHECK_OOR(msg.focalLength_y, 250, 310) ||
        CHECK_OOR(msg.center_x, 130, 190) ||
        CHECK_OOR(msg.center_y, 90, 150) ||
        msg.nrows != 240 ||
        msg.ncols != 320)
    {
      PRINT_NAMED_WARNING("BehaviorFactoryTest.HandleCameraCalibration.OOR",
                          "focalLength (%f, %f), center (%f, %f)",
                          msg.focalLength_x, msg.focalLength_y, msg.center_x, msg.center_y);
      END_TEST_IN_HANDLER(FactoryTestResultCode::CALIBRATION_VALUES_OOR);
    }

    Vision::CameraCalibration camCalib(msg.nrows, msg.ncols,
                                       msg.focalLength_x, msg.focalLength_y,
                                       msg.center_x, msg.center_y,
                                       msg.skew);
    
    // Set camera calibration
    PRINT_NAMED_INFO("BehaviorFactoryTest.HandleCameraCalibration.SettingNewCalibration", "");
    robot.GetVisionComponent().SetCameraCalibration(camCalib);
    
    if (ENABLE_NVSTORAGE_WRITES) {
      
      // Save calibration to robot
      CameraCalibration calibMsg;
      calibMsg.focalLength_x = camCalib.GetFocalLength_x();
      calibMsg.focalLength_y = camCalib.GetFocalLength_y();
      calibMsg.center_x = camCalib.GetCenter_x();
      calibMsg.center_y = camCalib.GetCenter_y();
      calibMsg.skew = camCalib.GetSkew();
      calibMsg.nrows = camCalib.GetNrows();
      calibMsg.ncols = camCalib.GetNcols();
      
      ASSERT_NAMED_EVENT(camCalib.GetDisortionCoeffs().size() <= calibMsg.distCoeffs.size(),
                         "BehaviorFactoryTest.HandleCameraCalibration.TooManyDistCoeffs",
                         "%zu > %zu", camCalib.GetDisortionCoeffs().size(),
                         calibMsg.distCoeffs.size());
      std::copy(camCalib.GetDisortionCoeffs().begin(), camCalib.GetDisortionCoeffs().end(),
                calibMsg.distCoeffs.begin());

      u8 buf[calibMsg.Size()];
      size_t numBytes = calibMsg.Pack(buf, sizeof(buf));
      
      robot.GetNVStorageComponent().Write(NVStorage::NVEntryTag::NVEntry_CameraCalib, buf, numBytes,
                                          [this,&robot](NVStorage::NVResult res) {
                                            if (res == NVStorage::NVResult::NV_OKAY) {
                                              PRINT_NAMED_INFO("BehaviorFactoryTest.WriteCameraCalib.SUCCESS", "");
                                            } else {
                                              EndTest(robot, FactoryTestResultCode::CAMERA_CALIB_WRITE_FAILED);
                                            }
                                          });
      
      // Save calibration images to robot
      Result writeImagesResult = robot.GetVisionComponent().WriteCalibrationImagesToRobot(
                                                                                          
        [this,&robot](std::vector<NVStorage::NVResult>& results){
          
          // Clear calibration images from VisionSystem
          robot.GetVisionComponent().ClearCalibrationImages();
          
          u32 numFailures = 0;
          for (auto r : results) {
            if (r != NVStorage::NVResult::NV_OKAY) {
              ++numFailures;
            }
          }
          
          if (numFailures > 0) {
            PRINT_NAMED_WARNING("BehaviorFactoryTest.WriteCalibImages.FAILED", "%d failures", numFailures);
            EndTest(robot, FactoryTestResultCode::CALIB_IMAGES_WRITE_FAILED);
          } else {
            PRINT_NAMED_INFO("BehaviorFactoryTest.WriteCalibImages.SUCCESS", "");
          }
        }
      );
      
      if (writeImagesResult != RESULT_OK) {
        PRINT_NAMED_WARNING("BehaviorFactoryTest.WriteCalibImages.SendFAILED", "");
        EndTest(robot, FactoryTestResultCode::CALIB_IMAGES_SEND_FAILED);
      }
      
    }

    _calibrationReceived = true;
    return RESULT_OK;
  }
  
  Result BehaviorFactoryTest::HandleRobotStopped(Robot& robot, const ExternalInterface::RobotStopped &msg)
  {
    // This is expected when driving to slot
    if (_currentState == FactoryTestState::DriveToSlot) {
      _holdUntilTime = BaseStationTimer::getInstance()->GetCurrentTimeInSeconds() + 0.06f;
    } else {
      EndTest(robot, FactoryTestResultCode::CLIFF_UNEXPECTED);
    }
    
    return RESULT_OK;
  }
  
  Result BehaviorFactoryTest::HandleMotorCalibration(Robot& robot, const MotorCalibration &msg)
  {
    // This should never happen during the test!
    EndTest(robot, FactoryTestResultCode::MOTOR_CALIB_UNEXPECTED);
    return RESULT_OK;
  }
  
  Result BehaviorFactoryTest::HandleObjectAvailable(Robot& robot, const ExternalInterface::ObjectAvailable &msg) {
    if (msg.factory_id == _kChargerFactoryID) {
      _chargerAvailable = true;
    }
    return RESULT_OK;
  }
  
  Result BehaviorFactoryTest::HandleObjectConnectionState(Robot& robot, const ObjectConnectionState &msg)
  {
    if (msg.factoryID == _kChargerFactoryID && msg.connected) {
      _chargerConnected = true;
    }
    return RESULT_OK;
  }
  
  
  void BehaviorFactoryTest::StartActing(Robot& robot, IActionRunner* action, ActionResultCallback callback, u32 actionCallbackTag)
  {
    if (actionCallbackTag == static_cast<u32>(ActionConstants::INVALID_TAG)) {
      actionCallbackTag = action->GetTag();
    }
    
    assert(_actionCallbackMap.count(actionCallbackTag) == 0);
    
    if (robot.GetActionList().QueueActionNow(action) == RESULT_OK) {
      _actionCallbackMap[actionCallbackTag] = callback;
    } else {
      PRINT_NAMED_WARNING("BehaviorFactory.StartActing.QueueActionFailed", "Action type %s", EnumToString(action->GetType()));
      EndTest(robot, FactoryTestResultCode::QUEUE_ACTION_FAILED);
    }
  }


  
} // namespace Cozmo
} // namespace Anki<|MERGE_RESOLUTION|>--- conflicted
+++ resolved
@@ -152,17 +152,15 @@
     // Disable keep face alive animation
     robot.GetAnimationStreamer().SetParam(Anki::Cozmo::LiveIdleAnimationParameter::EnableKeepFaceAlive, 0);
 
-<<<<<<< HEAD
-    // Call here to set timestamp
-    _stateTransitionTimestamps.resize(16);
-    SetCurrState(FactoryTestState::InitRobot);
-=======
     // Only enable vision modes we actually need
     // NOTE: we do not (yet) restore vision modes afterwards!
     robot.GetVisionComponent().EnableMode(VisionMode::Idle, true); // first, turn everything off
     robot.GetVisionComponent().EnableMode(VisionMode::DetectingMarkers, true);
->>>>>>> 27faef48
-    
+    
+
+    _stateTransitionTimestamps.resize(16);
+    SetCurrState(FactoryTestState::InitRobot);
+
     return lastResult;
   } // Init()
 
