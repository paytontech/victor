--- conflicted
+++ resolved
@@ -620,14 +620,9 @@
         };
         
         // Put block down
-<<<<<<< HEAD
-        PlaceObjectOnGroundAtPoseAction* action = new PlaceObjectOnGroundAtPoseAction(robot, _actualLightCubePose);
-        //action->SetMotionProfile(_motionProfile);
-=======
         const bool checkFreeDestination = true;
         PlaceObjectOnGroundAtPoseAction* action = new PlaceObjectOnGroundAtPoseAction(robot, _actualLightCubePose, false, false, checkFreeDestination);
-        action->SetMotionProfile(_motionProfile);
->>>>>>> 53bd0624
+        //action->SetMotionProfile(_motionProfile);
         StartActing(robot,
                     action,
                     placementCallback);
