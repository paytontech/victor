/**
 * File: behaviorFollowMotion.cpp
 *
 * Author: Andrew Stein
 * Created: 11/13/15
 *
 * Description: Behavior for following motion in the image
 *
 * Copyright: Anki, Inc. 2015
 *
 **/

#include "anki/common/basestation/utils/timer.h"
#include "anki/cozmo/basestation/behaviors/behaviorFollowMotion.h"
#include "anki/cozmo/basestation/cozmoActions.h"
#include "anki/cozmo/basestation/events/ankiEvent.h"
#include "anki/cozmo/basestation/externalInterface/externalInterface.h"
#include "anki/cozmo/basestation/moodSystem/moodManager.h"
#include "anki/cozmo/basestation/robot.h"
#include "clad/externalInterface/messageEngineToGame.h"

namespace Anki {
namespace Cozmo {
  
using namespace ExternalInterface;
  
static std::vector<std::string> _animReactions = {
  "Demo_Motion_Reaction",
};

BehaviorFollowMotion::BehaviorFollowMotion(Robot& robot, const Json::Value& config)
: IBehavior(robot, config)
{
  SetDefaultName("FollowMotion");

  SubscribeToTags({{
    EngineToGameTag::RobotObservedMotion,
    EngineToGameTag::RobotCompletedAction
  }});
}
  
bool BehaviorFollowMotion::IsRunnable(const Robot& robot, double currentTime_sec) const
{
  return true;
}

float BehaviorFollowMotion::EvaluateScoreInternal(const Robot& robot, double currentTime_sec) const
{
  return 0.3f; // for the investor demo, just use a fixed score
}

Result BehaviorFollowMotion::InitInternal(Robot& robot, double currentTime_sec, bool isResuming)
{
  _interrupted = false;
  
  // Store whatever modes the vision system was using so we can restore once this
  // behavior completes
  // NOTE: if vision modes are enabled _while_ this behavior is running, they will be
  //       disabled when it finishes!
  
  _originalVisionModes = robot.GetVisionComponent().GetEnabledModes();
  robot.GetVisionComponent().EnableMode(VisionMode::DetectingMotion, true);
  
  // Do the initial reaction for first motion each time we restart this behavior
  // (but only if it's been long enough since last interruption)
  if(currentTime_sec - _lastInterruptTime_sec > _initialReactionWaitTime_sec) {
    _initialReactionAnimPlayed = false;
  } else {
    _initialReactionAnimPlayed = true;
  }

  _previousIdleAnimation = robot.GetIdleAnimationName();

  return Result::RESULT_OK;
}

IBehavior::Status BehaviorFollowMotion::UpdateInternal(Robot& robot, double currentTime_sec)
{
  if(_interrupted) {
    // Restore original vision modes
    robot.GetVisionComponent().SetModes(_originalVisionModes);
    return Status::Complete;
  } else {

    if( _holdUnitl >= 0.0f ) {
      if( _holdUnitl < BaseStationTimer::getInstance()->GetCurrentTimeInSeconds() ) {
        return Status::Running;
      }
      else {
        // restore idle animation
        robot.SetIdleAnimation(_previousIdleAnimation);     
        _holdUnitl = -1.0f;
      }
    }
    
    return Status::Running;
  }
}

Result BehaviorFollowMotion::InterruptInternal(Robot& robot, double currentTime_sec, bool isShortInterrupt)
{
  _actionRunning = 0;
  _interrupted = true;
<<<<<<< HEAD
  _lastInterruptTime_sec = currentTime_sec;
  
=======
  _holdUnitl = -1.0f;
>>>>>>> 2ba8e2a6
  return Result::RESULT_OK;
}

void BehaviorFollowMotion::HandleWhileRunning(const EngineToGameEvent& event, Robot& robot)
{
  switch (event.GetData().GetTag())
  {
    case MessageEngineToGameTag::RobotObservedMotion:
    {

      if( _holdUnitl >= 0.0f ) {
        if( _holdUnitl < BaseStationTimer::getInstance()->GetCurrentTimeInSeconds() ) {
          break;
        }
      }
      
      const auto & motionObserved = event.GetData().Get_RobotObservedMotion();
      
      // Ignore motion while an action is running
      if(_actionRunning == 0 && motionObserved.img_area > 0)
      {
        const Point2f motionCentroid(motionObserved.img_x, motionObserved.img_y);
        
        // Robot gets more happy/excited and less calm when he sees motion.
        // (May not want to do this every time he sees motion, since it'll increase
        //  pretty fast)
        robot.GetMoodManager().AddToEmotions(EmotionType::Happy,   kEmotionChangeSmall,
                                             EmotionType::Excited, kEmotionChangeSmall,
                                             EmotionType::Calm,   -kEmotionChangeSmall, "MotionReact");
        
        // Turn to face the motion:
        // Convert image positions to desired relative angles
        const Vision::CameraCalibration& calibration = robot.GetVisionComponent().GetCameraCalibration();
        Radians relHeadAngle_rad    = std::atan(-motionCentroid.y() / calibration.GetFocalLength_y());
        Radians relBodyPanAngle_rad = std::atan(-motionCentroid.x() / calibration.GetFocalLength_x());
        
        /* I don't believe this is necessary because we only see motion while stopped
        // Those angles are relative to where the robot was when he saw the motion.
        // Figure out what those are relative to _now_
        RobotPoseStamp *p;
        if(RESULT_OK != robot.GetPoseHistory()->GetComputedPoseAt(motionObserved.timestamp, &p)) {
          PRINT_NAMED_WARNING("BehaviorFollowMotion.HandeWhileRunning.PoseHistoryError",
                              "Could not get historical pose for observed motion at t=%d",
                              motionObserved.timestamp);
        } else {
          relHeadAngle_rad += p->GetHeadAngle() - robot.GetHeadAngle();
          relBodyPanAngle_rad += p->GetPose().GetRotation().GetAngleAroundZaxis() - robot.GetPose().GetRotation().GetAngleAroundZaxis();
        }
         */
        
        PRINT_NAMED_INFO("BehaviorFollowMotion.HandleWhileRunning.Motion",
                         "Motion area=%d, centroid=(%.1f,%.1f), HeadTilt=%.1fdeg, BodyPan=%.1fdeg",
                         motionObserved.img_area,
                         motionCentroid.x(), motionCentroid.y(),
                         relHeadAngle_rad.getDegrees(), relBodyPanAngle_rad.getDegrees());
        
        IAction* action = nullptr;

        const bool inGroundPlane = motionObserved.ground_area > _minGroundAreaToConsider;
        const float robotOffsetX = motionObserved.ground_x;
        const float robotOffsetY = motionObserved.ground_y;
        const float groundPlaneDist = std::sqrt( std::pow( robotOffsetX, 2 ) +
                                                 std::pow( robotOffsetY, 2) );
        const bool belowMinGroundPlaneDist = groundPlaneDist < _minDriveFrowardGroundPlaneDist_mm;

        if( inGroundPlane ) {
          if( belowMinGroundPlaneDist ) {
            const float timeToHold = 1.25f;
            _holdUnitl = BaseStationTimer::getInstance()->GetCurrentTimeInSeconds() + timeToHold;
            MoveHeadToAngleAction* action = new MoveHeadToAngleAction(MIN_HEAD_ANGLE);
            robot.GetActionList().QueueActionNow(Robot::DriveAndManipulateSlot, action);
            PRINT_NAMED_INFO("BehaviorFollowMotion.HoldingHeadLow",
                             "got %f of image with dist %f, holding head at min angle for %f sec",
                             motionObserved.ground_area,
                             groundPlaneDist,
                             timeToHold);
            
            _previousIdleAnimation = robot.GetIdleAnimationName();
            robot.SetIdleAnimation("NONE");
            break;
          }
        }

        
        if(relHeadAngle_rad.getAbsoluteVal() < _driveForwardTol &&
           relBodyPanAngle_rad.getAbsoluteVal() < _driveForwardTol )
        {
          // Move towards the motion since it's centered
          DriveStraightAction* driveAction = new DriveStraightAction(_moveForwardDist_mm, DEFAULT_PATH_SPEED_MMPS*_moveForwardSpeedIncrease);
          driveAction->SetAccel(DEFAULT_PATH_ACCEL_MMPS2*_moveForwardSpeedIncrease);
          
          action = driveAction;

          // TEMP:
          PRINT_NAMED_INFO("BehaviorFollowMotion.DriveForward",
                           "relHeadAngle = %fdeg, relBodyAngle = %fdeg, ground area %f, dist = %f",
                           RAD_TO_DEG(relHeadAngle_rad.ToFloat()),
                           RAD_TO_DEG(relBodyPanAngle_rad.ToFloat()),
                           motionObserved.ground_area,
                           groundPlaneDist);
          
        } else {
          PanAndTiltAction* panTiltAction = new PanAndTiltAction(relBodyPanAngle_rad, relHeadAngle_rad,
                                                                 false, false);
          panTiltAction->SetPanTolerance(_panAndTiltTol);
          panTiltAction->SetTiltTolerance(_panAndTiltTol);
          action = panTiltAction;
        }
        
        ASSERT_NAMED(nullptr != action, "Action pointer should not be null at this point");
        
        robot.GetActionList().QueueActionNow(Robot::DriveAndManipulateSlot, action);
        
        if(!_initialReactionAnimPlayed) {
          const Radians finalHeadAngle = robot.GetHeadAngle() + relHeadAngle_rad;
          
          PRINT_NAMED_INFO("BehaviorFollowMotion.HandleWhileRunning.FirstMotion",
                           "Queuing first motion reaction animation and head tilt back to %.1fdeg",
                           finalHeadAngle.getDegrees());
          
          // If this is the first motion reaction, also play the first part of the
          // motion reaction animation, move the head back to the right tilt, and
          // then play the second half of the animation to open the eyes back up
          CompoundActionSequential* compoundAction = new CompoundActionSequential({
            new PlayAnimationAction("ID_MotionFollow_ReactToMotion"),
            new MoveHeadToAngleAction(finalHeadAngle, _panAndTiltTol),
            new PlayAnimationAction("ID_MotionFollow_ReactToMotion_end")
          });
          
          // Wait for the last action to finish in this case
          _actionRunning = compoundAction->GetTag();
          
          robot.GetActionList().QueueActionNext(Robot::DriveAndManipulateSlot, compoundAction);
        } else {
          _actionRunning = action->GetTag();
        }
        
        ASSERT_NAMED(_actionRunning != 0, "Expecting action tag to be non-zero!");
      }
      break;
    }
      
    case MessageEngineToGameTag::RobotCompletedAction:
    {
      auto const& completedAction = event.GetData().Get_RobotCompletedAction();
      
      // If the action we were running completes, allow us to respond to motion again
      if(completedAction.idTag == _actionRunning) {
        _actionRunning = 0;
        
        if(completedAction.actionType == RobotActionType::COMPOUND) {
          _initialReactionAnimPlayed = true;
        }
      }
      
      break;
    }
      
    default:
    {
      PRINT_NAMED_ERROR("BehaviorFollowMotion.HandleMotionEvent.UnknownEvent",
                        "Reached unknown state %hhu.", event.GetData().GetTag());
    }
  }
}

} // namespace Cozmo
} // namespace Anki<|MERGE_RESOLUTION|>--- conflicted
+++ resolved
@@ -101,12 +101,8 @@
 {
   _actionRunning = 0;
   _interrupted = true;
-<<<<<<< HEAD
   _lastInterruptTime_sec = currentTime_sec;
-  
-=======
   _holdUnitl = -1.0f;
->>>>>>> 2ba8e2a6
   return Result::RESULT_OK;
 }
 
