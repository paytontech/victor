--- conflicted
+++ resolved
@@ -135,7 +135,7 @@
   _currTarget = *_targets.begin();
   DEV_ASSERT(_currTarget.IsSet(), "BehaviorAcknowledgeObject.GotUnsetTarget");
 
-  const ObservableObject* targetObj = robot.GetBlockWorld().GetObjectByID(_currTarget);
+  const ObservableObject* targetObj = robot.GetBlockWorld().GetLocatedObjectByID(_currTarget);
 
   if( nullptr == targetObj ) {
     // could happen if the cube "disappears" somehow between this behavior getting triggered and the time this
@@ -155,11 +155,7 @@
   }
   
   Pose3d poseWrtRobot;
-<<<<<<< HEAD
-  robot.GetBlockWorld().GetLocatedObjectByID(_currTarget)->GetPose().GetWithRespectTo(robot.GetPose(), poseWrtRobot);
-=======
   targetObj->GetPose().GetWithRespectTo(robot.GetPose(), poseWrtRobot);
->>>>>>> 4421a8c7
   
   // Only bother checking below the robot if the object is significantly above the robot
   _shouldCheckBelowTarget = poseWrtRobot.GetTranslation().z() > ROBOT_BOUNDING_Z * 0.5f;
