--- conflicted
+++ resolved
@@ -36,11 +36,6 @@
     Util::RandomGenerator IKeyFrame::sRNG;
     
     IKeyFrame::IKeyFrame()
-<<<<<<< HEAD
-    : _triggerTime_ms(0)
-    , _isValid(false)
-=======
->>>>>>> 81716e04
     {
       
     }
