/**
 * File: cozmoActions.cpp
 *
 * Author: Andrew Stein
 * Date:   8/29/2014
 *
 * Description: Implements cozmo-specific actions, derived from the IAction interface.
 *
 *
 * Copyright: Anki, Inc. 2014
 **/

#include "anki/cozmo/basestation/cozmoActions.h"
#include "bridge.h"
#include "pathPlanner.h"
#include "anki/cozmo/basestation/ramp.h"
#include "anki/cozmo/basestation/charger.h"
#include "anki/common/basestation/math/poseBase_impl.h"
#include "anki/common/basestation/math/point_impl.h"
#include "anki/common/basestation/utils/timer.h"
#include "anki/cozmo/basestation/robot.h"
#include "anki/cozmo/shared/cozmoConfig.h"
#include "anki/cozmo/shared/cozmoEngineConfig.h"
#include "anki/cozmo/basestation/externalInterface/externalInterface.h"
#include "messageEngineToGame.h"
#include <iomanip>

namespace Anki {
  
  namespace Cozmo {
    
    // TODO: Define this as a constant parameter elsewhere
    const Radians DEFAULT_PREDOCK_POSE_ANGLE_TOLERANCE(DEG_TO_RAD(7.5));
    
    // Right before docking, the dock object must have been visually verified
    // no more than this many milliseconds ago or it will not even attempt to dock.
    const u32 DOCK_OBJECT_LAST_OBSERVED_TIME_THRESH_MS = 1000;
 
    // Helper function for computing the distance-to-preActionPose threshold,
    // given how far robot is from actionObject
    f32 ComputePreActionPoseDistThreshold(const Robot& robot,
                                          const ActionableObject* actionObject,
                                          const Radians& preActionPoseAngleTolerance)
    {
      assert(actionObject != nullptr);
      
      if(preActionPoseAngleTolerance > 0.f) {
        // Compute distance threshold to preaction pose based on distance to the
        // object: the further away, the more slop we're allowed.
        Pose3d objectWrtRobot;
        if(false == actionObject->GetPose().GetWithRespectTo(robot.GetPose(), objectWrtRobot)) {
          PRINT_NAMED_ERROR("IDockAction.Init.ObjectPoseOriginProblem",
                            "Could not get object %d's pose w.r.t. robot.\n",
                            actionObject->GetID().GetValue());
          return -1.f;
        }
        
        const f32 objectDistance = objectWrtRobot.GetTranslation().Length();
        const f32 preActionPoseDistThresh = objectDistance * std::sin(preActionPoseAngleTolerance.ToFloat());
        
        PRINT_NAMED_INFO("IDockAction.Init.DistThresh",
                         "At a distance of %.1fmm, will use pre-dock pose distance threshold of %.1fmm\n",
                         objectDistance, preActionPoseDistThresh);
        
        return preActionPoseDistThresh;
      } else {
        return -1.f;
      }
    }
    
#pragma mark ---- DriveToPoseAction ----
    
    DriveToPoseAction::DriveToPoseAction(const bool forceHeadDown,
                                         const bool useManualSpeed) //, const Pose3d& pose)
    : _isGoalSet(false)
    , _driveWithHeadDown(forceHeadDown)
    , _goalDistanceThreshold(DEFAULT_POSE_EQUAL_DIST_THRESOLD_MM)
    , _goalAngleThreshold(DEFAULT_POSE_EQUAL_ANGLE_THRESHOLD_RAD)
    , _useManualSpeed(useManualSpeed)
    , _startedTraversingPath(false)
    {
      
    }
    
    void DriveToPoseAction::Reset()
    {
      IAction::Reset();
      _startedTraversingPath = false;
    }
    
    DriveToPoseAction::DriveToPoseAction(const Pose3d& pose,
                                         const bool forceHeadDown,
                                         const bool useManualSpeed)
    : DriveToPoseAction(forceHeadDown, useManualSpeed)
    {
      SetGoal(pose);
    }
    
    DriveToPoseAction::DriveToPoseAction(const std::vector<Pose3d>& poses,
                                         const bool forceHeadDown,
                                         const bool useManualSpeed)
    : DriveToPoseAction(forceHeadDown, useManualSpeed)
    {
      SetGoals(poses);
    }
    
    Result DriveToPoseAction::SetGoal(const Anki::Pose3d& pose)
    {
      _goalPoses = {pose};
      
      PRINT_NAMED_INFO("DriveToPoseAction.SetGoal",
                       "Setting pose goal to (%.1f,%.1f,%.1f) @ %.1fdeg\n",
                       _goalPoses.back().GetTranslation().x(),
                       _goalPoses.back().GetTranslation().y(),
                       _goalPoses.back().GetTranslation().z(),
                       RAD_TO_DEG(_goalPoses.back().GetRotationAngle<'Z'>().ToFloat()));
      
      _isGoalSet = true;
      
      return RESULT_OK;
    }
    
    Result DriveToPoseAction::SetGoal(const Pose3d& pose,
                                      const Point3f& distThreshold,
                                      const Radians& angleThreshold)
    {
      _goalDistanceThreshold = distThreshold;
      _goalAngleThreshold = angleThreshold;
      
      return SetGoal(pose);
    }
    
    Result DriveToPoseAction::SetGoals(const std::vector<Pose3d>& poses,
                                       const Point3f& distThreshold,
                                       const Radians& angleThreshold)
    {
      _goalDistanceThreshold = distThreshold;
      _goalAngleThreshold    = angleThreshold;
      
      return SetGoals(poses);
    }
    
    Result DriveToPoseAction::SetGoals(const std::vector<Pose3d>& poses)
    {
      _goalPoses = poses;

      PRINT_NAMED_INFO("DriveToPoseAction.SetGoal",
                       "Setting %lu possible goal options.\n",
                       _goalPoses.size());
      
      _isGoalSet = true;
      
      return RESULT_OK;
    }
    
    const std::string& DriveToPoseAction::GetName() const
    {
      static const std::string name("DriveToPoseAction");
      return name;
    }
    
    ActionResult DriveToPoseAction::Init(Robot& robot)
    {
      ActionResult result = ActionResult::SUCCESS;
      
      _startedTraversingPath = false;
      
      if(!_isGoalSet) {
        PRINT_NAMED_ERROR("DriveToPoseAction.Init.NoGoalSet",
                          "Goal must be set before running this action.\n");
        result = ActionResult::FAILURE_ABORT;
      }
      else {
        
        // Make the poses w.r.t. robot:
        for(auto & pose : _goalPoses) {
          if(pose.GetWithRespectTo(*robot.GetWorldOrigin(), pose) == false) {
            PRINT_NAMED_ERROR("DriveToPoseAction.Init",
                              "Could not get goal pose w.r.t. to robot origin.\n");
            return ActionResult::FAILURE_ABORT;
          }
        }
        
        Planning::Path p;
        Result planningResult = RESULT_OK;
        
        if(_goalPoses.size() == 1) {
          planningResult = robot.GetPathToPose(_goalPoses.back(), p);
          _selectedGoalIndex = 0;
        } else {
          planningResult = robot.GetPathToPose(_goalPoses, _selectedGoalIndex, p);
        }
        
        if(planningResult != RESULT_OK) {
          PRINT_NAMED_ERROR("DriveToPoseAction.Init", "Failed to get path to goal pose.\n");
          result = ActionResult::FAILURE_ABORT;
        }
        else if(robot.ExecutePath(p, _useManualSpeed) != RESULT_OK) {
          PRINT_NAMED_ERROR("DriveToPoseAction.Init", "Failed calling execute path.\n");
          result = ActionResult::FAILURE_ABORT;
        }
        else if (p.GetNumSegments() == 0) {
          PRINT_NAMED_INFO("DriveToPoseAction.Init", "Faking startedTraversingPath because path is empty.");
          _startedTraversingPath = true;
        }
        
        if(result == ActionResult::SUCCESS) {
          // So far so good.
          
          if(_driveWithHeadDown) {
            // Now put the head at the right angle for following paths
            // TODO: Make it possible to set the speed/accel somewhere?
            if(robot.MoveHeadToAngle(HEAD_ANGLE_WHILE_FOLLOWING_PATH, 2.f, 5.f) != RESULT_OK) {
              PRINT_NAMED_ERROR("DriveToPoseAction.Init", "Failed to move head to path-following angle.\n");
              result = ActionResult::FAILURE_ABORT;
            }
          }
          
          // Create a callback to respond to a robot world origin change that resets
          // the action since the goal pose is likely now invalid.
          // NOTE: I'm not passing the robot reference in because it will get create
          //  a copy of the robot inside the lambda. I believe using the pointer
          //  is safe because this lambda can't outlive this action which can't
          //  outlive the robot whose queue it exists in.
          Robot* robotPtr = &robot;
          auto cbRobotOriginChanged = [this,robotPtr](RobotID_t robotID) {
            if(robotID == robotPtr->GetID()) {
              PRINT_NAMED_INFO("DriveToPoseAction",
                               "Received signal that robot %d's origin changed. Resetting action.\n",
                               robotID);
              this->Reset();
              robotPtr->ClearPath();
            }
          };
          _signalHandle = robot.OnRobotWorldOriginChanged().ScopedSubscribe(cbRobotOriginChanged);
        }
        
      } // if/else isGoalSet
    
      return result;
    } // Init()
    
    ActionResult DriveToPoseAction::CheckIfDone(Robot& robot)
    {
      ActionResult result = ActionResult::RUNNING;
      
      if(!_startedTraversingPath) {
        // Wait until robot reports it has started traversing the path
        _startedTraversingPath = robot.IsTraversingPath();
        
      } else {
        // Wait until robot reports it is no longer traversing a path
        if(robot.IsTraversingPath())
        {
          {
            static int ctr = 0;
            if(ctr++ % 10 == 0) {
              PRINT_NAMED_INFO("DriveToPoseAction.CheckIfDone.WaitingForPathCompletion",
                               "Waiting for robot to complete its path traversal (%d), "
                               "_currPathSegment=%d, _lastSentPathID=%d, _lastRecvdPathID=%d.\n", ctr,
                                robot.GetCurrentPathSegment(), robot.GetLastSentPathID(), robot.GetLastRecvdPathID());
            }
          }
          
          // If the robot is traversing a path, consider replanning it
          if(robot.GetBlockWorld().DidObjectsChange())
          {
            Planning::Path newPath;
            
            switch(robot.GetPathPlanner()->GetPlan(newPath, robot.GetDriveCenterPose(), _forceReplanOnNextWorldChange))
            {
              case IPathPlanner::DID_PLAN:
              {
                // clear path, but flag that we are replanning
                robot.ClearPath();
                _forceReplanOnNextWorldChange = false;
                
                PRINT_NAMED_INFO("DriveToPoseAction.CheckIfDone.UpdatePath", "sending new path to robot\n");
                robot.ExecutePath(newPath, _useManualSpeed);
                break;
              } // case DID_PLAN:
                
              case IPathPlanner::PLAN_NEEDED_BUT_GOAL_FAILURE:
              {
                PRINT_NAMED_INFO("DriveToPoseAction.CheckIfDone.NewGoalForReplanNeeded",
                                 "Replan failed due to bad goal. Aborting path.\n");
                
                robot.ClearPath();
                break;
              } // PLAN_NEEDED_BUT_GOAL_FAILURE:
                
              case IPathPlanner::PLAN_NEEDED_BUT_START_FAILURE:
              {
                PRINT_NAMED_INFO("DriveToPoseAction.CheckIfDone.NewStartForReplanNeeded",
                                 "Replan failed during docking due to bad start. Will try again, and hope robot moves.\n");
                break;
              }
                
              case IPathPlanner::PLAN_NEEDED_BUT_PLAN_FAILURE:
              {
                PRINT_NAMED_INFO("DriveToPoseAction.CheckIfDone.NewEnvironmentForReplanNeeded",
                                 "Replan failed during docking due to a planner failure. Will try again, and hope environment changes.\n");
                // clear the path, but don't change the state
                robot.ClearPath();
                _forceReplanOnNextWorldChange = true;
                break;
              }
                
              default:
              {
                // Don't do anything just proceed with the current plan...
                break;
              }
            } // switch(GetPlan())
            
          } // if blocks changed
        } else {
          // No longer traversing the path, so check to see if we ended up in the right place
          Vec3f Tdiff;
          
          // HACK: Loosen z threshold bigtime:
          const Point3f distanceThreshold(_goalDistanceThreshold.x(),
                                          _goalDistanceThreshold.y(),
                                          robot.GetHeight());
          
          if(robot.GetPose().IsSameAs(_goalPoses[_selectedGoalIndex], distanceThreshold, _goalAngleThreshold, Tdiff))
          {
            PRINT_NAMED_INFO("DriveToPoseAction.CheckIfDone.Success",
                             "Robot %d successfully finished following path (Tdiff=%.1fmm).\n",
                             robot.GetID(), Tdiff.Length());
            
            result = ActionResult::SUCCESS;
          }
          // The last path sent was definitely received by the robot
          // and it is no longer executing it, but we appear to not be in position
          else if (robot.GetLastSentPathID() == robot.GetLastRecvdPathID()) {
            PRINT_NAMED_INFO("DriveToPoseAction.CheckIfDone.DoneNotInPlace",
                             "Robot is done traversing path, but is not in position (dist=%.1fmm). lastPathID=%d\n",
                             Tdiff.Length(), robot.GetLastRecvdPathID());
            result = ActionResult::FAILURE_RETRY;
          }
          else {
            // Something went wrong: not in place and robot apparently hasn't
            // received all that it should have
            PRINT_NAMED_INFO("DriveToPoseAction.CheckIfDone.Failure",
                             "Robot's state is FOLLOWING_PATH, but IsTraversingPath() returned false.\n");
            result = ActionResult::FAILURE_ABORT;
          }
        }
      }
      
      return result;
    } // CheckIfDone()
    
    void DriveToPoseAction::Cleanup(Robot &robot)
    {
      // If we are not running anymore, for any reason, clear the path and its
      // visualization
      robot.ClearPath();
      VizManager::getInstance()->ErasePath(robot.GetID());
      VizManager::getInstance()->EraseAllPlannerObstacles(true);
      VizManager::getInstance()->EraseAllPlannerObstacles(false);
    }
    
#pragma mark ---- DriveToObjectAction ----
    
    DriveToObjectAction::DriveToObjectAction(const ObjectID& objectID, const PreActionPose::ActionType& actionType, const bool useManualSpeed)
    : _objectID(objectID)
    , _actionType(actionType)
    , _distance_mm(-1.f)
    , _useManualSpeed(useManualSpeed)
    {
      // NOTE: _goalPose will be set later, when we check preconditions
    }
    
    DriveToObjectAction::DriveToObjectAction(const ObjectID& objectID, const f32 distance, const bool useManualSpeed)
    : _objectID(objectID)
    , _actionType(PreActionPose::ActionType::NONE)
    , _distance_mm(distance)
    , _useManualSpeed(useManualSpeed)
    {
      // NOTE: _goalPose will be set later, when we check preconditions
    }
    
    void DriveToObjectAction::Reset()
    {
      IAction::Reset();
      _compoundAction.ClearActions();
    }
    
    const std::string& DriveToObjectAction::GetName() const
    {
      static const std::string name("DriveToObjectAction");
      return name;
    }
    
    ActionResult DriveToObjectAction::GetPossiblePoses(const Robot& robot, ActionableObject* object,
                                                       std::vector<Pose3d>& possiblePoses,
                                                       bool& alreadyInPosition)
    {
      ActionResult result = ActionResult::SUCCESS;
      
      alreadyInPosition = false;
      possiblePoses.clear();
      
      std::vector<PreActionPose> possiblePreActionPoses;
      std::vector<std::pair<Quad2f,ObjectID> > obstacles;
      robot.GetBlockWorld().GetObstacles(obstacles);
      object->GetCurrentPreActionPoses(possiblePreActionPoses, {_actionType},
                                       std::set<Vision::Marker::Code>(),
                                       obstacles,
                                       &robot.GetPose());
      
      if(possiblePreActionPoses.empty()) {
        PRINT_NAMED_ERROR("DriveToObjectAction.CheckPreconditions.NoPreActionPoses",
                          "ActionableObject %d did not return any pre-action poses with action type %d.\n",
                          _objectID.GetValue(), _actionType);
        
        return ActionResult::FAILURE_ABORT;
        
      } else {
        
        // Check to see if we already close enough to a pre-action pose that we can
        // just skip path planning. In case multiple pre-action poses are close
        // enough, keep the closest one.
        // Also make a vector of just poses (not preaction poses) for call to
        // Robot::ExecutePathToPose() below
        // TODO: Prettier way to handling making the separate vector of Pose3ds?
        const PreActionPose* closestPreActionPose = nullptr;
        f32 closestPoseDist = std::numeric_limits<f32>::max();
        Radians closestPoseAngle = M_PI;
        
        Point3f preActionPoseDistThresh = ComputePreActionPoseDistThreshold(robot, object,
                                                                            DEFAULT_PREDOCK_POSE_ANGLE_TOLERANCE);
        
        preActionPoseDistThresh.z() = REACHABLE_PREDOCK_POSE_Z_THRESH_MM;
        for(auto & preActionPose : possiblePreActionPoses)
        {
          Pose3d possiblePose;
          if(preActionPose.GetPose().GetWithRespectTo(*robot.GetWorldOrigin(), possiblePose) == false) {
            PRINT_NAMED_WARNING("DriveToObjectAction.CheckPreconditions.PreActionPoseOriginProblem",
                                "Could not get pre-action pose w.r.t. robot origin.\n");
            
          } else {
            possiblePoses.emplace_back(possiblePose);
            
            if(preActionPoseDistThresh > 0.f) {
              // Keep track of closest possible pose, in case we are already close
              // enough to it to not bother planning a path at all.
              Vec3f Tdiff;
              Radians angleDiff;
              if(possiblePose.IsSameAs(robot.GetPose(), preActionPoseDistThresh,
                                       DEFAULT_PREDOCK_POSE_ANGLE_TOLERANCE, Tdiff, angleDiff))
              {
                const f32 currentDist = Tdiff.Length();
                if(currentDist < closestPoseDist &&
                   std::abs(angleDiff.ToFloat()) < std::abs(closestPoseAngle.ToFloat()))
                {
                  closestPoseDist = currentDist;
                  closestPoseAngle = angleDiff;
                  closestPreActionPose = &preActionPose;
                }
              }
            }
            
          }
        }
        
        if(possiblePoses.empty()) {
          PRINT_NAMED_ERROR("DriveToObjectAction.CheckPreconditions.NoPossiblePoses",
                            "No pre-action poses survived as possible docking poses.\n");
          result = ActionResult::FAILURE_ABORT;
        }
        else if (closestPreActionPose != nullptr) {
          PRINT_NAMED_INFO("DriveToObjectAction.InitHelper",
                           "Robot's current pose is close enough to a pre-action pose. "
                           "Just using current pose as the goal.\n");
          
          alreadyInPosition = true;
          result = ActionResult::SUCCESS;
        }
      }
      
      return result;
    } // GetPossiblePoses()
    
    ActionResult DriveToObjectAction::InitHelper(Robot& robot, ActionableObject* object)
    {
      ActionResult result = ActionResult::RUNNING;
      
      std::vector<Pose3d> possiblePoses;
      bool alreadyInPosition = false;
      
      if(PreActionPose::ActionType::NONE == _actionType) {
        
        if(_distance_mm < 0.f) {
          PRINT_NAMED_ERROR("DriveToObjectAction.InitHelper.NoDistanceSet",
                            "ActionType==NONE but no distance set either.\n");
          result = ActionResult::FAILURE_ABORT;
        } else {
        
          Pose3d objectWrtRobotParent;
          if(false == object->GetPose().GetWithRespectTo(*robot.GetPose().GetParent(), objectWrtRobotParent)) {
            PRINT_NAMED_ERROR("DriveToObjectAction.InitHelper.PoseProblem",
                              "Could not get object pose w.r.t. robot parent pose.\n");
            result = ActionResult::FAILURE_ABORT;
          } else {
            Point2f vec(robot.GetPose().GetTranslation());
            vec -= Point2f(objectWrtRobotParent.GetTranslation());
            const f32 currentDistance = vec.MakeUnitLength();
            if(currentDistance < _distance_mm) {
              alreadyInPosition = true;
            } else {
              vec *= _distance_mm;
              const Point3f T(vec.x() + objectWrtRobotParent.GetTranslation().x(),
                              vec.y() + objectWrtRobotParent.GetTranslation().y(),
                              robot.GetPose().GetTranslation().z());
              possiblePoses.push_back(Pose3d(std::atan2f(-vec.y(), -vec.x()), Z_AXIS_3D(), T, objectWrtRobotParent.GetParent()));
            }
            result = ActionResult::SUCCESS;
          }
        }
      } else {
        
        result = GetPossiblePoses(robot, object, possiblePoses, alreadyInPosition);
      }
      
      if(result == ActionResult::SUCCESS) {
        if(!alreadyInPosition) {
          _compoundAction.AddAction(new DriveToPoseAction(possiblePoses, true, _useManualSpeed));
        }
      }
      
      // Make sure we can see the object, unless we are carrying it (i.e. if we
      // are doing a DriveToPlaceCarriedObject action)
      if(!object->IsBeingCarried()) {
        _compoundAction.AddAction(new VisuallyVerifyObjectAction(_objectID));
      }
      
      _compoundAction.SetIsPartOfCompoundAction(true);
      
      return result;
      
    } // InitHelper()
    
    
    ActionResult DriveToObjectAction::Init(Robot& robot)
    {
      ActionResult result = ActionResult::SUCCESS;
      
      ActionableObject* object = dynamic_cast<ActionableObject*>(robot.GetBlockWorld().GetObjectByID(_objectID));
      if(object == nullptr) {
        PRINT_NAMED_ERROR("DriveToObjectAction.CheckPreconditions.NoObjectWithID",
                          "Robot %d's block world does not have an ActionableObject with ID=%d.\n",
                          robot.GetID(), _objectID.GetValue());
        
        result = ActionResult::FAILURE_ABORT;
      } else {
      
        // Use a helper here so that it can be shared with DriveToPlaceCarriedObjectAction
        result = InitHelper(robot, object);
        
      } // if/else object==nullptr
      
      return result;
    }
    
    
    ActionResult DriveToObjectAction::CheckIfDone(Robot& robot)
    {
      ActionResult result = _compoundAction.Update(robot);
      
      if(result == ActionResult::SUCCESS) {
        // We completed driving to the pose and visually verifying the object
        // is still there. This could have updated the object's pose (hopefully
        // to a more accurate one), meaning the pre-action pose we selected at
        // Initialization has now moved and we may not be in position, even if
        // we completed the planned path successfully. If that's the case, we
        // want to retry.
        
        ActionableObject* object = dynamic_cast<ActionableObject*>(robot.GetBlockWorld().GetObjectByID(_objectID));
        if(object == nullptr) {
          PRINT_NAMED_ERROR("DriveToObjectAction.CheckIfDone.NoObjectWithID",
                            "Robot %d's block world does not have an ActionableObject with ID=%d.\n",
                            robot.GetID(), _objectID.GetValue());
          
          result = ActionResult::FAILURE_ABORT;
        } else if( _actionType == PreActionPose::ActionType::NONE) {
          
          // Check to see if we got close enough
          Pose3d objectPoseWrtRobotParent;
          if(false == object->GetPose().GetWithRespectTo(*robot.GetPose().GetParent(), objectPoseWrtRobotParent)) {
            PRINT_NAMED_ERROR("DriveToObjectAction.InitHelper.PoseProblem",
                              "Could not get object pose w.r.t. robot parent pose.\n");
            result = ActionResult::FAILURE_ABORT;
          } else {
            const f32 distanceSq = (Point2f(objectPoseWrtRobotParent.GetTranslation()) - Point2f(robot.GetPose().GetTranslation())).LengthSq();
            if(distanceSq > _distance_mm*_distance_mm) {
              PRINT_NAMED_WARNING("DriveToObjectAction.CheckIfDone", "Robot not close enough, will return FAILURE_RETRY.\n");
              result = ActionResult::FAILURE_RETRY;
            }
          }
        } else {
          
          std::vector<Pose3d> possiblePoses; // don't really need these
          bool inPosition = false;
          result = GetPossiblePoses(robot, object, possiblePoses, inPosition);
          
          if(!inPosition) {
            PRINT_NAMED_WARNING("DriveToObjectAction.CheckIfDone", "Robot not in position, will return FAILURE_RETRY.\n");
            result = ActionResult::FAILURE_RETRY;
          }
        }
        
      }

      return result;
    }
    
    void DriveToObjectAction::Cleanup(Robot &robot)
    {
      _compoundAction.Cleanup(robot);
    }
            
#pragma mark ---- DriveToPlaceCarriedObjectAction ----
    
    DriveToPlaceCarriedObjectAction::DriveToPlaceCarriedObjectAction(const Robot& robot, const Pose3d& placementPose, const bool useManualSpeed)
    : DriveToObjectAction(robot.GetCarryingObject(), PreActionPose::PLACEMENT, useManualSpeed)
    , _placementPose(placementPose)
    {

    }
    
    const std::string& DriveToPlaceCarriedObjectAction::GetName() const
    {
      static const std::string name("DriveToPlaceCarriedObjectAction");
      return name;
    }
    
    ActionResult DriveToPlaceCarriedObjectAction::Init(Robot& robot)
    {
      ActionResult result = ActionResult::SUCCESS;
      
      if(robot.IsCarryingObject() == false) {
        PRINT_NAMED_ERROR("DriveToPlaceCarriedObjectAction.CheckPreconditions.NotCarryingObject",
                          "Robot %d cannot place an object because it is not carrying anything.\n",
                          robot.GetID());
        result = ActionResult::FAILURE_ABORT;
      } else {
        
        _objectID = robot.GetCarryingObject();
        
        ActionableObject* object = dynamic_cast<ActionableObject*>(robot.GetBlockWorld().GetObjectByID(_objectID));
        if(object == nullptr) {
          PRINT_NAMED_ERROR("DriveToPlaceCarriedObjectAction.CheckPreconditions.NoObjectWithID",
                            "Robot %d's block world does not have an ActionableObject with ID=%d.\n",
                            robot.GetID(), _objectID.GetValue());
          
          result = ActionResult::FAILURE_ABORT;
        } else {
          
          // Temporarily move object to desired pose so we can get placement poses
          // at that position
          const Pose3d origObjectPose(object->GetPose());
          object->SetPose(_placementPose);
          
          // Call parent class's init helper
          result = InitHelper(robot, object);
          
          // Move the object back to where it was (being carried)
          object->SetPose(origObjectPose);
          
        } // if/else object==nullptr
      } // if/else robot is carrying object
      
      return result;
      
    } // DriveToPlaceCarriedObjectAction::Init()
    
    
    ActionResult DriveToPlaceCarriedObjectAction::CheckIfDone(Robot& robot)
    {
      ActionResult result = _compoundAction.Update(robot);
      
      // We completed driving to the pose. Unlike driving to an object for
      // pickup, we can't re-verify the accuracy of our final position, so
      // just proceed.
      
      return result;
    } // DriveToPlaceCarriedObjectAction::CheckIfDone()

#pragma mark ---- TurnInPlaceAction ----
    
    TurnInPlaceAction::TurnInPlaceAction(const Radians& angle)
    : DriveToPoseAction(false, false)
    , _turnAngle(angle)
    , _startedTraversingPath(false)
    {
      
    }
    
    const std::string& TurnInPlaceAction::GetName() const
    {
      static const std::string name("TurnInPlaceAction");
      return name;
    }
    
    ActionResult TurnInPlaceAction::Init(Robot &robot)
    {
      // Compute a goal pose rotated by specified angle around robot's
      // _current_ pose, taking into account the current driveCenter offset
      const Radians heading = robot.GetPose().GetRotationAngle<'Z'>();
      Pose3d rotatedPose;
      Pose3d dcPose = robot.GetDriveCenterPose();
      dcPose.SetRotation(heading + _turnAngle, Z_AXIS_3D());
      robot.ComputeOriginPose(dcPose, rotatedPose);
      
      SetGoal(rotatedPose);
      
      _startedTraversingPath = false;
      
      // Now that goal is set, call the base class init to send the path, etc.
      return DriveToPoseAction::Init(robot);
    }
    
    ActionResult TurnInPlaceAction::CheckIfDone(Robot& robot)
    {
      ActionResult result = ActionResult::RUNNING;
      
      if(!_startedTraversingPath) {
        // Wait until robot reports it has started traversing the path
        _startedTraversingPath = robot.IsTraversingPath();
        
      } else {
        // Wait until robot reports it is no longer traversing a path
        if(!robot.IsTraversingPath()) {
            result = ActionResult::SUCCESS;
        }
      }
      
      return result;
    } // TurnInPlaceAction::CheckIfDone()
    
    
#pragma mark ---- FaceObjectAction ----
    
    FaceObjectAction::FaceObjectAction(ObjectID objectID, Radians turnAngleTol,
                                       Radians maxTurnAngle, bool headTrackWhenDone)
    : FaceObjectAction(objectID, Vision::Marker::ANY_CODE,
                       turnAngleTol, maxTurnAngle, headTrackWhenDone)
    {
      
    }
    
    FaceObjectAction::FaceObjectAction(ObjectID objectID, Vision::Marker::Code whichCode,
                                       Radians turnAngleTol,
                                       Radians maxTurnAngle, bool headTrackWhenDone)
    : _compoundAction{}
    , _compoundActionDone(false)
    , _objectID(objectID)
    , _whichCode(whichCode)
    , _turnAngleTol(turnAngleTol.getAbsoluteVal())
    , _maxTurnAngle(maxTurnAngle.getAbsoluteVal())
    , _waitToVerifyTime(-1.f)
    , _headTrackWhenDone(headTrackWhenDone)
    {

    }
    
    void FaceObjectAction::Reset()
    {
      IAction::Reset();
      _compoundAction.ClearActions();
      _compoundActionDone = false;
    }
    
    ActionResult FaceObjectAction::Init(Robot &robot)
    {
      _waitToVerifyTime = -1.f;
      
      Vision::ObservableObject* object = robot.GetBlockWorld().GetObjectByID(_objectID);
      if(object == nullptr) {
        PRINT_NAMED_ERROR("FaceObjectAction.Init.ObjectNotFound",
                          "Object with ID=%d no longer exists in the world.\n",
                          _objectID.GetValue());
        return ActionResult::FAILURE_ABORT;
      }
      
      Pose3d objectPoseWrtRobot;
      if(_whichCode == Vision::Marker::ANY_CODE) {
        if(false == object->GetPose().GetWithRespectTo(robot.GetPose(), objectPoseWrtRobot)) {
          PRINT_NAMED_ERROR("FaceObjectAction.Init.ObjectPoseOriginProblem",
                            "Could not get pose of object %d w.r.t. robot pose.\n",
                            _objectID.GetValue());
          return ActionResult::FAILURE_ABORT;
        }
      } else {
        // Use the closest marker with the specified code:
        std::vector<Vision::KnownMarker*> const& markers = object->GetMarkersWithCode(_whichCode);
        
        if(markers.empty()) {
          PRINT_NAMED_ERROR("FaceObjectAction.Init.NoMarkersWithCode",
                            "Object %d does not have any markers with code %d.\n",
                            _objectID.GetValue(), _whichCode);
          return ActionResult::FAILURE_ABORT;
        }
        
        Vision::KnownMarker* closestMarker = nullptr;
        if(markers.size() == 1) {
          closestMarker = markers.front();
          if(false == closestMarker->GetPose().GetWithRespectTo(robot.GetPose(), objectPoseWrtRobot)) {
            PRINT_NAMED_ERROR("FaceObjectAction.Init.MarkerOriginProblem",
                              "Could not get pose of marker with code %d of object %d "
                              "w.r.t. robot pose.\n", _whichCode, _objectID.GetValue() );
            return ActionResult::FAILURE_ABORT;
          }
        } else {
          f32 closestDist = std::numeric_limits<f32>::max();
          Pose3d markerPoseWrtRobot;
          for(auto marker : markers) {
            if(false == marker->GetPose().GetWithRespectTo(robot.GetPose(), markerPoseWrtRobot)) {
              PRINT_NAMED_ERROR("FaceObjectAction.Init.MarkerOriginProblem",
                                "Could not get pose of marker with code %d of object %d "
                                "w.r.t. robot pose.\n", _whichCode, _objectID.GetValue() );
              return ActionResult::FAILURE_ABORT;
            }
            
            const f32 currentDist = markerPoseWrtRobot.GetTranslation().Length();
            if(currentDist < closestDist) {
              closestDist = currentDist;
              closestMarker = marker;
              objectPoseWrtRobot = markerPoseWrtRobot;
            }
          }
        }
        
        if(closestMarker == nullptr) {
          PRINT_NAMED_ERROR("FaceObjectAction.Init.NoClosestMarker",
                            "No closest marker found for object %d.\n", _objectID.GetValue());
          return ActionResult::FAILURE_ABORT;
        }
      }
      
      if(_maxTurnAngle > 0)
      {
        // Compute the required angle to face the object
        const Radians turnAngle = std::atan2(objectPoseWrtRobot.GetTranslation().y(),
                                             objectPoseWrtRobot.GetTranslation().x());
        
        PRINT_NAMED_INFO("FaceObjectAction.Init.TurnAngle",
                         "Computed turn angle = %.1fdeg\n", turnAngle.getDegrees());
        
        if(turnAngle.getAbsoluteVal() < _maxTurnAngle) {
          if(turnAngle.getAbsoluteVal() > _turnAngleTol) {
            _compoundAction.AddAction(new TurnInPlaceAction(turnAngle));
          } else {
            PRINT_NAMED_INFO("FaceObjectAction.Init.NoTurnNeeded",
                             "Required turn angle of %.1fdeg is within tolerance of %.1fdeg. Not turning.\n",
                             turnAngle.getDegrees(), _turnAngleTol.getDegrees());
          }
        } else {
          PRINT_NAMED_ERROR("FaceObjectAction.Init.RequiredTurnTooLarge",
                            "Required turn angle of %.1fdeg is larger than max angle of %.1fdeg.\n",
                            turnAngle.getDegrees(), _maxTurnAngle.getDegrees());
          return ActionResult::FAILURE_ABORT;
        }
      } // if(_maxTurnAngle > 0)
    
      // Compute the required head angle to face the object
      // NOTE: It would be more accurate to take head tilt into account, but I'm
      //  just using neck joint height as an approximation for the camera's
      //  current height, since its actual height changes slightly as the head
      //  rotates around the neck.
      const f32 heightDiff = objectPoseWrtRobot.GetTranslation().z() - NECK_JOINT_POSITION[2];
      //const f32 distanceXY = Point2f(objectPoseWrtRobot.GetTranslation()).Length();
      //const Radians headAngle = std::atan2(heightDiff, distanceXY);
      
      // TODO: Just commanding fixed head angle depending on height of object.
      //       Verify this is ok with the wide angle lens. If not, dynamically compute
      //       head angle so that it is at the bottom (for high blocks) or top (for low blocks)
      //       of the image.
      Radians headAngle = DEG_TO_RAD_F32(-15);
      if (heightDiff > 0) {
        headAngle = DEG_TO_RAD_F32(17);
      }
      _compoundAction.AddAction(new MoveHeadToAngleAction(headAngle));
      
      // Prevent the compound action from signaling completion
      _compoundAction.SetIsPartOfCompoundAction(true);
      
      // Can't track head to an object and face it
      robot.DisableTrackToObject();
      
      // Get lift out of the way
      _compoundAction.AddAction(new MoveLiftToHeightAction(MoveLiftToHeightAction::Preset::OUT_OF_FOV));
      
      return ActionResult::SUCCESS;
    } // FaceObjectAction::Init()
    
    ActionResult FaceObjectAction::CheckIfDone(Robot& robot)
    {
      // Tick the compound action until it completes
      if(!_compoundActionDone) {
        ActionResult compoundResult = _compoundAction.Update(robot);
        
        if(compoundResult != ActionResult::SUCCESS) {
          return compoundResult;
        } else {
          _compoundActionDone = true;
        }
      }

      // While head is moving to verification angle, this shouldn't count towards the waitToVerifyTime
      if (robot.IsHeadMoving()) {
        _waitToVerifyTime = -1;
      }

      const f32 currentTime = BaseStationTimer::getInstance()->GetCurrentTimeInSeconds();
      if(_waitToVerifyTime < 0.f) {
        _waitToVerifyTime = currentTime + GetWaitToVerifyTime();
      }

      if(currentTime < _waitToVerifyTime) {
        return ActionResult::RUNNING;
      }
      
      // If we get here, _compoundAction completed returned SUCCESS. So we can
      // can continue with our additional checks:
      
      // Verify that we can see the object we were interested in
      Vision::ObservableObject* object = robot.GetBlockWorld().GetObjectByID(_objectID);
      if(object == nullptr) {
        PRINT_NAMED_ERROR("FaceObjectAction.CheckIfDone.ObjectNotFound",
                          "Object with ID=%d no longer exists in the world.\n",
                          _objectID.GetValue());
        return ActionResult::FAILURE_ABORT;
      }
      
      const TimeStamp_t lastObserved = object->GetLastObservedTime();
      if (lastObserved < robot.GetLastImageTimeStamp() - DOCK_OBJECT_LAST_OBSERVED_TIME_THRESH_MS)
      {
        PRINT_NAMED_WARNING("FaceObjectAction.CheckIfDone.ObjectNotFound",
                            "Object still exists, but not seen since %d (Current time = %d)\n",
                            lastObserved, robot.GetLastImageTimeStamp());
        return ActionResult::FAILURE_ABORT;
      }
      
      if(_whichCode != Vision::Marker::ANY_CODE) {
        std::vector<const Vision::KnownMarker*> observedMarkers;
        object->GetObservedMarkers(observedMarkers, robot.GetLastImageTimeStamp() - DOCK_OBJECT_LAST_OBSERVED_TIME_THRESH_MS);
        
        bool markerWithCodeSeen = false;
        for(auto marker : observedMarkers) {
          if(marker->GetCode() == _whichCode) {
            markerWithCodeSeen = true;
            break;
          }
        }
        
        if(!markerWithCodeSeen) {
          // TODO: Find causes of this and turn it back into an error/failure (COZMO-140)
          
          std::string observedMarkerNames;
          for(auto marker : observedMarkers) {
            observedMarkerNames += Vision::MarkerTypeStrings[marker->GetCode()];
            observedMarkerNames += " ";
          }
          
          PRINT_NAMED_WARNING("FaceObjectAction.CheckIfDone.MarkerCodeNotSeen",
                              "Object %d observed, but not expected marker: %s. Instead saw: %s\n",
                              _objectID.GetValue(), Vision::MarkerTypeStrings[_whichCode], observedMarkerNames.c_str());
          //return ActionResult::FAILURE_ABORT;
        }
      }

      if(_headTrackWhenDone) {
        if(robot.EnableTrackToObject(_objectID, true) == RESULT_OK) {
          return ActionResult::SUCCESS;
        } else {
          PRINT_NAMED_WARNING("FaceObjectAction.CheckIfDone.HeadTracKFail",
                              "Failed to enable head tracking when done.\n");
          return ActionResult::FAILURE_PROCEED;
        }
      }
      
      return ActionResult::SUCCESS;
    } // FaceObjectAction::CheckIfDone()


    const std::string& FaceObjectAction::GetName() const
    {
      static const std::string name("FaceObjectAction");
      return name;
    }
    
    
#pragma mark ---- VisuallyVerifyObjectAction ----
    
    VisuallyVerifyObjectAction::VisuallyVerifyObjectAction(ObjectID objectID,
                                                           Vision::Marker::Code whichCode)
    : FaceObjectAction(objectID, whichCode, 0, 0, false)
    {
      
    }
    
    const std::string& VisuallyVerifyObjectAction::GetName() const
    {
      static const std::string name("VisuallyVerifyObject" + std::to_string(_objectID.GetValue())
                                    + "Action");
      return name;
    }
    
    /*
    ActionResult VisuallyVerifyObjectAction::Init(Robot& robot)
    {
      
    }
    
    ActionResult VisuallyVerifyObjectAction::CheckIfDone(Robot& robot)
    {
      ActionResult result = SUCCESS;
      
      if(!_faceObjectComplete) {
        result = FaceObjectAction::CheckIfDone(robot);
      }
      
      if(result == SUCCESS) {
        // Don't keep running FaceObjectAction::CheckIfDone() above
        _faceObjectComplete = true;
        
        
        
      }
    }
    */
    
#pragma mark ---- MoveHeadToAngleAction ----
    
    MoveHeadToAngleAction::MoveHeadToAngleAction(const Radians& headAngle, const f32 tolerance)
    : _headAngle(headAngle)
    , _angleTolerance(tolerance)
    , _name("MoveHeadTo" + std::to_string(std::round(RAD_TO_DEG(_headAngle.ToFloat()))) + "DegAction")
    , _inPosition(false)
    {
      if(_headAngle < MIN_HEAD_ANGLE) {
        PRINT_NAMED_WARNING("MoveHeadToAngleAction.Constructor",
                            "Requested head angle (%.1fdeg) less than min head angle (%.1fdeg). Clipping.\n",
                            _headAngle.getDegrees(), RAD_TO_DEG(MIN_HEAD_ANGLE));
        _headAngle = MIN_HEAD_ANGLE;
      } else if(_headAngle > MAX_HEAD_ANGLE) {
        PRINT_NAMED_WARNING("MoveHeadToAngleAction.Constructor",
                            "Requested head angle (%.1fdeg) more than max head angle (%.1fdeg). Clipping.\n",
                            _headAngle.getDegrees(), RAD_TO_DEG(MAX_HEAD_ANGLE));
        _headAngle = MAX_HEAD_ANGLE;
      }
    }
    
    bool MoveHeadToAngleAction::IsHeadInPosition(const Robot& robot) const
    {
      const bool inPosition = (!robot.IsHeadMoving() &&
                               NEAR(robot.GetHeadAngle(), _headAngle.ToFloat(), _angleTolerance.ToFloat()));
      
      return inPosition;
    }
    
    
    ActionResult MoveHeadToAngleAction::Init(Robot &robot)
    {
      ActionResult result = ActionResult::SUCCESS;
      
      _inPosition = IsHeadInPosition(robot);
      
      if(!_inPosition) {
        // TODO: Add ability to specify speed/accel
        if(robot.MoveHeadToAngle(_headAngle.ToFloat(), 10, 20) != RESULT_OK) {
          result = ActionResult::FAILURE_ABORT;
        }
      }
      
      return result;
    }
    
    ActionResult MoveHeadToAngleAction::CheckIfDone(Robot &robot)
    {
      ActionResult result = ActionResult::RUNNING;
      
      if(!_inPosition) {
        _inPosition = IsHeadInPosition(robot);
      }
      
      // Wait to get a state message back from the physical robot saying its head
      // is in the commanded position
      // TODO: Is this really necessary in practice?
      if(_inPosition) {
        result = ActionResult::SUCCESS;
      } else {
        PRINT_NAMED_INFO("MoveHeadToAngleAction.CheckIfDone",
                         "Waiting for head to get in position: %.1fdeg vs. %.1fdeg\n",
                         RAD_TO_DEG(robot.GetHeadAngle()), _headAngle.getDegrees());
      }
      
      return result;
    }
         
#pragma mark ---- MoveLiftToHeightAction ----
                                
    MoveLiftToHeightAction::MoveLiftToHeightAction(const f32 height_mm, const f32 tolerance_mm)
    : _height_mm(height_mm)
    , _heightTolerance(tolerance_mm)
    , _name("MoveLiftTo" + std::to_string(_height_mm) + "mmAction")
    , _inPosition(false)
    {
      
    }
    
    MoveLiftToHeightAction::MoveLiftToHeightAction(const Preset preset, const f32 tolerance_mm)
    : MoveLiftToHeightAction(GetPresetHeight(preset), tolerance_mm)
    {
      _name = "MoveLiftTo";
      _name += GetPresetName(preset);
    }
    
    
    f32 MoveLiftToHeightAction::GetPresetHeight(Preset preset)
    {
      static const std::map<Preset, f32> LUT = {
        {Preset::LOW_DOCK,   LIFT_HEIGHT_LOWDOCK},
        {Preset::HIGH_DOCK,  LIFT_HEIGHT_HIGHDOCK},
        {Preset::CARRY,      LIFT_HEIGHT_CARRY},
        {Preset::OUT_OF_FOV, -1.f},
      };
      
      return LUT.at(preset);
    }
    
    const std::string& MoveLiftToHeightAction::GetPresetName(Preset preset)
    {
      static const std::map<Preset, std::string> LUT = {
        {Preset::LOW_DOCK,   "LowDock"},
        {Preset::HIGH_DOCK,  "HighDock"},
        {Preset::CARRY,      "HeightCarry"},
        {Preset::OUT_OF_FOV, "OutOfFOV"},
      };
      
      static const std::string unknown("UnknownPreset");
      
      auto iter = LUT.find(preset);
      if(iter == LUT.end()) {
        return unknown;
      } else {
        return iter->second;
      }
    }
    
    bool MoveLiftToHeightAction::IsLiftInPosition(const Robot& robot) const
    {
      const bool inPosition = (NEAR(_height_mm, robot.GetLiftHeight(), _heightTolerance) &&
                               !robot.IsLiftMoving());
      
      return inPosition;
    }
    
    ActionResult MoveLiftToHeightAction::Init(Robot& robot)
    {
      ActionResult result = ActionResult::SUCCESS;
      
      if(_height_mm < 0.f) {
        // Choose whatever is closer to current height, LOW or CARRY:
        const f32 currentHeight = robot.GetLiftHeight();
        const f32 low   = GetPresetHeight(Preset::LOW_DOCK);
        const f32 carry = GetPresetHeight(Preset::CARRY);
        // Absolute values here shouldn't be necessary, since these are supposed
        // to be the lowest and highest possible lift settings, but just in case...
        if( std::abs(currentHeight-low) < std::abs(carry-currentHeight)) {
          _height_mm = low;
        } else {
          _height_mm = carry;
        }
      }
      
      _inPosition = IsLiftInPosition(robot);
      
      if(!_inPosition) {
        // TODO: Add ability to specify speed/accel
        if(robot.MoveLiftToHeight(_height_mm, 10, 20) != RESULT_OK) {
          result = ActionResult::FAILURE_ABORT;
        }
      }
      
      return result;
    }
    
    ActionResult MoveLiftToHeightAction::CheckIfDone(Robot& robot)
    {
      ActionResult result = ActionResult::RUNNING;
      
      if(!_inPosition) {
        _inPosition = IsLiftInPosition(robot);
      }
      
      // TODO: Somehow verify robot got command to move lift before declaring success
      /*
      // Wait for the lift to start moving (meaning robot received command) and
      // then stop moving
      static bool liftStartedMoving = false;
      if(!liftStartedMoving) {
        liftStartedMoving = robot.IsLiftMoving();
      }
      else
       */
      
      if(_inPosition) {
        result = ActionResult::SUCCESS;
      } else {
        PRINT_NAMED_INFO("MoveLiftToHeightAction.CheckIfDone",
                         "Waiting for lift to get in position: %.1fmm vs. %.1fmm\n",
                         robot.GetLiftHeight(), _height_mm);
      }
      
      return result;
    }
    
    
#pragma mark ---- IDockAction ----
    
    IDockAction::IDockAction(ObjectID objectID, const bool useManualSpeed)
    : _dockObjectID(objectID)
    , _dockMarker(nullptr)
    , _preActionPoseAngleTolerance(DEFAULT_PREDOCK_POSE_ANGLE_TOLERANCE)
    , _wasPickingOrPlacing(false)
    , _useManualSpeed(useManualSpeed)
    , _visuallyVerifyAction(nullptr)
    {
      
    }
    
    IDockAction::~IDockAction()
    {
      if(_visuallyVerifyAction != nullptr) {
        delete _visuallyVerifyAction;
      }
    }
    
    void IDockAction::Reset()
    {
      IAction::Reset();
      if(_visuallyVerifyAction != nullptr) {
        delete _visuallyVerifyAction;
        _visuallyVerifyAction = nullptr;
      }
    }
    
    void IDockAction::SetPreActionPoseAngleTolerance(Radians angleTolerance)
    {
      _preActionPoseAngleTolerance = angleTolerance;
    }
    
    ActionResult IDockAction::Init(Robot& robot)
    {
      _waitToVerifyTime = -1.f;
    
      // Make sure the object we were docking with still exists in the world
      ActionableObject* dockObject = dynamic_cast<ActionableObject*>(robot.GetBlockWorld().GetObjectByID(_dockObjectID));
      if(dockObject == nullptr) {
        PRINT_NAMED_ERROR("IDockAction.Init.ActionObjectNotFound",
                          "Action object with ID=%d no longer exists in the world.\n",
                          _dockObjectID.GetValue());
        
        return ActionResult::FAILURE_ABORT;
      }
      
      // Verify that we ended up near enough a PreActionPose of the right type
      std::vector<PreActionPose> preActionPoses;
      std::vector<std::pair<Quad2f, ObjectID> > obstacles;
      robot.GetBlockWorld().GetObstacles(obstacles);
      dockObject->GetCurrentPreActionPoses(preActionPoses, {GetPreActionType()},
                                           std::set<Vision::Marker::Code>(), obstacles);
      
      if(preActionPoses.empty()) {
        PRINT_NAMED_ERROR("IDockAction.Init.NoPreActionPoses",
                          "Action object with ID=%d returned no pre-action poses of the given type.\n",
                          _dockObjectID.GetValue());
        
        return ActionResult::FAILURE_ABORT;
      }

      const Point2f currentXY(robot.GetPose().GetTranslation().x(),
                              robot.GetPose().GetTranslation().y());
      
      //float closestDistSq = std::numeric_limits<float>::max();
      Point2f closestPoint(std::numeric_limits<float>::max());
      size_t closestIndex = preActionPoses.size();
      
      for(size_t index=0; index < preActionPoses.size(); ++index) {
        Pose3d preActionPose;
        if(preActionPoses[index].GetPose().GetWithRespectTo(*robot.GetPose().GetParent(), preActionPose) == false) {
          PRINT_NAMED_WARNING("IDockAction.Init.PreActionPoseOriginProblem",
                              "Could not get pre-action pose w.r.t. robot parent.\n");
        }
        
        const Point2f preActionXY(preActionPose.GetTranslation().x(),
                                  preActionPose.GetTranslation().y());
        //const float distSq = (currentXY - preActionXY).LengthSq();
        const Point2f dist = (currentXY - preActionXY).Abs();
        if(dist < closestPoint) {
          //closestDistSq = distSq;
          closestPoint = dist;
          closestIndex  = index;
        }
      }
      
      //const f32 closestDist = sqrtf(closestDistSq);
      
      f32 preActionPoseDistThresh = ComputePreActionPoseDistThreshold(robot, dockObject,
                                                                      _preActionPoseAngleTolerance);
      
      if(preActionPoseDistThresh > 0.f && closestPoint > preActionPoseDistThresh) {
        PRINT_NAMED_INFO("IDockAction.Init.TooFarFromGoal",
                         "Robot is too far from pre-action pose (%.1fmm, %.1fmm).",
                         closestPoint.x(), closestPoint.y());
        return ActionResult::FAILURE_RETRY;
      }
      else {
        if(SelectDockAction(robot, dockObject) != RESULT_OK) {
          PRINT_NAMED_ERROR("IDockAction.CheckPreconditions.DockActionSelectionFailure",
                            "");
          return ActionResult::FAILURE_ABORT;
        }
        
        PRINT_NAMED_INFO("IDockAction.Init.BeginDocking",
                         "Robot is within (%.1fmm,%.1fmm) of the nearest pre-action pose, "
                         "proceeding with docking.\n", closestPoint.x(), closestPoint.y());
        
        // Set dock markers
        _dockMarker = preActionPoses[closestIndex].GetMarker();
        _dockMarker2 = GetDockMarker2(preActionPoses, closestIndex);
        
        // Set up a visual verification action to make sure we can still see the correct
        // marker of the selected object before proceeding
        // NOTE: This also disables tracking head to object if there was any
        _visuallyVerifyAction = new VisuallyVerifyObjectAction(_dockObjectID,
                                                               _dockMarker->GetCode());

        // Disable the visual verification from issuing a completion signal
        _visuallyVerifyAction->SetIsPartOfCompoundAction(true);
        
        return ActionResult::SUCCESS;
      }
      
    } // Init()
    
    
    ActionResult IDockAction::CheckIfDone(Robot& robot)
    {
      ActionResult actionResult = ActionResult::RUNNING;
      
      // Wait for visual verification to complete successfully before telling
      // robot to dock and continuing to check for completion
      if(_visuallyVerifyAction != nullptr) {
        actionResult = _visuallyVerifyAction->Update(robot);
        if(actionResult == ActionResult::RUNNING) {
          return actionResult;
        } else {
          if(actionResult == ActionResult::SUCCESS) {
            // Finished with visual verification:
            delete _visuallyVerifyAction;
            _visuallyVerifyAction = nullptr;
            actionResult = ActionResult::RUNNING;
            
            PRINT_NAMED_INFO("IDockAction.DockWithObjectHelper.BeginDocking",
                             "Docking with marker %d (%s) using action %d.\n",
                             _dockMarker->GetCode(),
                             Vision::MarkerTypeStrings[_dockMarker->GetCode()], _dockAction);
            
            if(robot.DockWithObject(_dockObjectID, _dockMarker, _dockMarker2, _dockAction, _useManualSpeed) == RESULT_OK)
            {
              //NOTE: Any completion (success or failure) after this point should tell
              // the robot to stop tracking and go back to looking for markers!
              _wasPickingOrPlacing = false;
            } else {
              return ActionResult::FAILURE_ABORT;
            }

          } else {
            PRINT_NAMED_ERROR("IDockAction.CheckIfDone.VisualVerifyFailed",
                              "VisualVerification of object failed, stopping IDockAction.\n");
            return actionResult;
          }
        }
      }
      
      if (!_wasPickingOrPlacing) {
        // We have to see the robot went into pick-place mode once before checking
        // to see that it has finished picking or placing below. I.e., we need to
        // know the robot got the DockWithObject command sent in Init().
        _wasPickingOrPlacing = robot.IsPickingOrPlacing();
      }
      else if (!robot.IsPickingOrPlacing() && !robot.IsMoving())
      {
        const f32 currentTime = BaseStationTimer::getInstance()->GetCurrentTimeInSeconds();
        
        // While head is moving to verification angle, this shouldn't count towards the waitToVerifyTime
        if (robot.IsHeadMoving()) {
          _waitToVerifyTime = -1;
        }
        
        // Set the verification time if not already set
        if(_waitToVerifyTime < 0.f) {
          _waitToVerifyTime = currentTime + GetVerifyDelayInSeconds();
        }
        
        // Stopped executing docking path, and should have backed out by now,
        // and have head pointed at an angle to see where we just placed or
        // picked up from. So we will check if we see a block with the same
        // ID/Type as the one we were supposed to be picking or placing, in the
        // right position.
        if(currentTime >= _waitToVerifyTime) {
          //PRINT_NAMED_INFO("IDockAction.CheckIfDone",
          //                 "Robot has stopped moving and picking/placing. Will attempt to verify success.\n");
          
          actionResult = Verify(robot);
        }
      }
      
      return actionResult;
    } // CheckIfDone()
   
    
    void IDockAction::Cleanup(Robot& robot)
    {
      // Make sure we back to looking for markers (and stop tracking) whenever
      // and however this action finishes
      robot.StartLookingForMarkers();
      robot.StopDocking();
      
      // Also return the robot's head to level
      robot.MoveHeadToAngle(0, 2.f, 6.f);
      
      // Abort anything that shouldn't still be running
      if(robot.IsTraversingPath()) {
        robot.ClearPath();
      }
      if(robot.IsPickingOrPlacing()) {
        robot.AbortDocking();
      }
    }
    
#pragma mark ---- PickAndPlaceObjectAction ----
    
    PickAndPlaceObjectAction::PickAndPlaceObjectAction(ObjectID objectID, const bool useManualSpeed)
    : IDockAction(objectID, useManualSpeed)
    , _placementVerifyAction(nullptr)
    , _verifyComplete(false)
    {
      
    }
    
    PickAndPlaceObjectAction::~PickAndPlaceObjectAction()
    {
      if(_placementVerifyAction != nullptr) {
        delete _placementVerifyAction;
      }
    }
    
    void PickAndPlaceObjectAction::Reset()
    {
      IDockAction::Reset();
      
      if(_placementVerifyAction != nullptr) {
        delete _placementVerifyAction;
        _placementVerifyAction = nullptr;
      }
    }
    
    const std::string& PickAndPlaceObjectAction::GetName() const
    {
      static const std::string name("PickAndPlaceObjectAction");
      return name;
    }
    
    RobotActionType PickAndPlaceObjectAction::GetType() const
    {
      switch(_dockAction)
      {
        case DA_PICKUP_HIGH:
          return RobotActionType::PICKUP_OBJECT_HIGH;
          
        case DA_PICKUP_LOW:
          return RobotActionType::PICKUP_OBJECT_LOW;
          
        case DA_PLACE_HIGH:
          return RobotActionType::PLACE_OBJECT_HIGH;
          
        case DA_PLACE_LOW:
          return RobotActionType::PLACE_OBJECT_LOW;
          
        default:
          PRINT_NAMED_WARNING("PickAndPlaceObjectAction.GetType",
                              "Dock action not set before determining action type.\n");
          return RobotActionType::PICK_AND_PLACE_INCOMPLETE;
      }
    }
    
    void PickAndPlaceObjectAction::GetCompletionStruct(Robot& robot, ActionCompletedStruct& completionInfo) const
    {
      switch(_dockAction)
      {
        case DA_PICKUP_HIGH:
        case DA_PICKUP_LOW:
        {
          if(!robot.IsCarryingObject()) {
            PRINT_NAMED_ERROR("PickAndPlaceObjectAction.EmitCompletionSignal",
                              "Expecting robot to think it's carrying object for pickup action.\n");
          } else {
            const s32 carryObject = robot.GetCarryingObject().GetValue();
            const s32 carryObjectOnTop = robot.GetCarryingObjectOnTop().GetValue();
            
            const u8 numObjects = 1 + (carryObjectOnTop >=0 ? 1 : 0);
            
            // TODO: Be able to fill in add'l objects carried in signal
            completionInfo.numObjects = numObjects;
            completionInfo.objectIDs = {{carryObject, carryObjectOnTop, -1, -1, -1}};
<<<<<<< HEAD
            robot.GetExternalInterface()->Broadcast(ExternalInterface::MessageEngineToGame(ExternalInterface::RobotCompletedAction(
              robot.GetID(), GetType(), result, completionInfo
            )));
=======
>>>>>>> 59edd8ec
            
            return;
          }
          break;
        }
        case DA_PLACE_HIGH:
        case DA_PLACE_LOW:
        {
          // TODO: Be able to fill in more objects in the stack
          Vision::ObservableObject* object = robot.GetBlockWorld().GetObjectByID(_dockObjectID);
          if(object == nullptr) {
            PRINT_NAMED_ERROR("PickAndPlaceObjectAction.EmitCompletionSignal",
                              "Docking object %d not found in world after placing.\n",
                              _dockObjectID.GetValue());
          } else {
            
            ActionCompletedStruct completionInfo;
            
            auto objectStackIter = completionInfo.objectIDs.begin();
            completionInfo.objectIDs.fill(-1);
            completionInfo.numObjects = 0;
            while(object != nullptr &&
                  completionInfo.numObjects < completionInfo.objectIDs.size())
            {
              *objectStackIter = object->GetID().GetValue();
              ++objectStackIter;
              ++completionInfo.numObjects;
              object = robot.GetBlockWorld().FindObjectOnTopOf(*object, 15.f);
            }
<<<<<<< HEAD

            robot.GetExternalInterface()->Broadcast(ExternalInterface::MessageEngineToGame(ExternalInterface::RobotCompletedAction(
              robot.GetID(), GetType(), result, completionInfo
            )));
=======
>>>>>>> 59edd8ec
            return;
          }
          break;
        }
        default:
          PRINT_NAMED_ERROR("PickAndPlaceObjectAction.EmitCompletionSignal",
                            "Dock action not set before filling completion signal.\n");
      }
      
      IDockAction::GetCompletionStruct(robot, completionInfo);
    }
    
    Result PickAndPlaceObjectAction::SelectDockAction(Robot& robot, ActionableObject* object)
    {
      // Record the object's original pose (before picking it up) so we can
      // verify later whether we succeeded.
      // Make it w.r.t. robot's parent so we can compare heights fairly.
      if(object->GetPose().GetWithRespectTo(*robot.GetPose().GetParent(), _dockObjectOrigPose) == false) {
        PRINT_NAMED_ERROR("PickAndPlaceObjectAction.SelectDockAction.PoseWrtFailed",
                          "Could not get pose of dock object w.r.t. robot parent.\n");
        return RESULT_FAIL;
      }
      
      // Choose docking action based on block's position and whether we are
      // carrying a block
      const f32 dockObjectHeightWrtRobot = _dockObjectOrigPose.GetTranslation().z() - robot.GetPose().GetTranslation().z();
      _dockAction = DA_PICKUP_LOW;
      
      // TODO: Stop using constant ROBOT_BOUNDING_Z for this
      if (dockObjectHeightWrtRobot > 0.5f*ROBOT_BOUNDING_Z) { //  dockObject->GetSize().z()) {
        if(robot.IsCarryingObject()) {
          PRINT_STREAM_INFO("PickAndPlaceObjectAction.SelectDockAction", "Already carrying object. Can't dock to high object. Aborting.");
          return RESULT_FAIL;
          
        } else {
          _dockAction = DA_PICKUP_HIGH;
        }
      } else if (robot.IsCarryingObject()) {
        _dockAction = DA_PLACE_HIGH;
        
        // Need to record the object we are currently carrying because it
        // will get unset when the robot unattaches it during placement, and
        // we want to be able to verify that we're seeing what we just placed.
        _carryObjectID     = robot.GetCarryingObject();
        _carryObjectMarker = robot.GetCarryingMarker();
      }
      
      return RESULT_OK;
    } // SelectDockAction()

    
    ActionResult PickAndPlaceObjectAction::Verify(Robot& robot)
    {
      ActionResult result = ActionResult::FAILURE_ABORT;
      
      switch(_dockAction)
      {
        case DA_PICKUP_LOW:
        case DA_PICKUP_HIGH:
        {
          if(robot.IsCarryingObject() == false) {
            PRINT_NAMED_ERROR("PickAndPlaceObjectAction.Verify.RobotNotCarryingObject",
                              "Expecting robot to think it's carrying an object at this point.\n");
            result = ActionResult::FAILURE_RETRY;
            break;
          }
          
          BlockWorld& blockWorld = robot.GetBlockWorld();
          
          // We should _not_ still see a object with the
          // same type as the one we were supposed to pick up in that
          // block's original position because we should now be carrying it.
          Vision::ObservableObject* carryObject = blockWorld.GetObjectByID(robot.GetCarryingObject());
          if(carryObject == nullptr) {
            PRINT_NAMED_ERROR("PickAndPlaceObjectAction.Verify.CarryObjectNoLongerExists",
                              "Object %d we were carrying no longer exists in the world.\n",
                              robot.GetCarryingObject().GetValue());
            result = ActionResult::FAILURE_ABORT;
            break;
          }
          
          const BlockWorld::ObjectsMapByID_t& objectsWithType = blockWorld.GetExistingObjectsByType(carryObject->GetType());
          
          Vec3f Tdiff;
          Radians angleDiff;
          Vision::ObservableObject* objectInOriginalPose = nullptr;
          for(auto object : objectsWithType) {
            // TODO: is it safe to always have useAbsRotation=true here?
            Vec3f Tdiff;
            Radians angleDiff;
            if(object.second->GetPose().IsSameAs_WithAmbiguity(_dockObjectOrigPose,
                                                               carryObject->GetRotationAmbiguities(),
                                                               carryObject->GetSameDistanceTolerance()*0.5f,
                                                               carryObject->GetSameAngleTolerance(), true,
                                                               Tdiff, angleDiff))
            {
              PRINT_STREAM_INFO("PickAndPlaceObjectAction.Verify", std::setprecision(3) << "Seeing object " << object.first.GetValue() << " in original pose. (Tdiff = (" << Tdiff.x() << "," << Tdiff.y() << "," << Tdiff.z() << "), AngleDiff=" << angleDiff.getDegrees() << "deg");
              objectInOriginalPose = object.second;
              break;
            }
          }
          
          if(objectInOriginalPose != nullptr)
          {
            // Must not actually be carrying the object I thought I was!
            // Put the object I thought I was carrying in the position of the
            // object I matched to it above, and then delete that object.
            // (This prevents a new object with different ID being created.)
            if(carryObject->GetID() != objectInOriginalPose->GetID()) {
              PRINT_STREAM_INFO("PickAndPlaceObjectAction.Verify", "Moving carried object to object seen in original pose and clearing that object.");
              carryObject->SetPose(objectInOriginalPose->GetPose());
              blockWorld.ClearObject(objectInOriginalPose->GetID());
            }
            robot.UnSetCarryingObject();
            
            PRINT_STREAM_INFO("PickAndPlaceObjectAction.Verify", "Object pick-up FAILED! (Still seeing object in same place.)");
            result = ActionResult::FAILURE_RETRY;
          } else {
            //_carryingObjectID = _dockObjectID;  // Already set?
            //_carryingMarker   = _dockMarker;   //   "
            PRINT_STREAM_INFO("PickAndPlaceObjectAction.Verify", "Object pick-up SUCCEEDED!");
            result = ActionResult::SUCCESS;
          }
          break;
        } // PICKUP
          
        case DA_PLACE_LOW:
        case DA_PLACE_HIGH:
        {
          if(robot.GetLastPickOrPlaceSucceeded()) {
            
            if(robot.IsCarryingObject() == true) {
              PRINT_NAMED_ERROR("PickAndPlaceObjectAction::Verify",
                                "Expecting robot to think it's NOT carrying an object at this point.\n");
              return ActionResult::FAILURE_ABORT;
            }
            
            // If the physical robot thinks it succeeded, move the lift out of the
            // way, and attempt to visually verify
            if(_placementVerifyAction == nullptr) {
              _placementVerifyAction = new CompoundActionSequential( {
                new MoveLiftToHeightAction(MoveLiftToHeightAction::Preset::OUT_OF_FOV),
                new VisuallyVerifyObjectAction(_carryObjectID)
              });
              
              // Disable completion signals since this is inside another action
              _placementVerifyAction->SetIsPartOfCompoundAction(true);
            }
            
            result = _placementVerifyAction->Update(robot);
            
            if(result != ActionResult::RUNNING) {
              
              // Visual verification is done
              delete _placementVerifyAction;
              _placementVerifyAction = nullptr;
              
              if(result != ActionResult::SUCCESS) {
                if(_dockAction == DA_PLACE_LOW) {
                  PRINT_NAMED_ERROR("PickAndPlaceObjectAction.Verify",
                                    "Robot thinks it placed the object low, but verification of placement "
                                    "failed. Not sure where carry object %d is, so deleting it.\n",
                                    _carryObjectID.GetValue());
                  
                  robot.GetBlockWorld().ClearObject(_carryObjectID);
                } else {
                  assert(_dockAction == DA_PLACE_HIGH);
                  PRINT_NAMED_ERROR("PickAndPlaceObjectAction.Verify",
                                    "Robot thinks it placed the object high, but verification of placement "
                                    "failed. Assuming we are still carying object %d.\n",
                                    _carryObjectID.GetValue());
                  
                  robot.SetObjectAsAttachedToLift(_carryObjectID, _carryObjectMarker);
                }

              }
              else if(_dockAction == DA_PLACE_HIGH && !_verifyComplete) {
                
                // If we are placing high and verification succeeded, lower the lift
                _verifyComplete = true;
                
                if(result == ActionResult::SUCCESS) {
                  // Visual verification succeeded, drop lift (otherwise, just
                  // leave it up, since we are assuming we are still carrying the object)
                  _placementVerifyAction = new MoveLiftToHeightAction(MoveLiftToHeightAction::Preset::LOW_DOCK);
                  
                  // Disable completion signals since this is inside another action
                  _placementVerifyAction->SetIsPartOfCompoundAction(true);
                  
                  result = ActionResult::RUNNING;
                }

              }
            } // if(result != ActionResult::RUNNING)
            
          } else {
            // If the robot thinks it failed last pick-and-place, it is because it
            // failed to dock/track, so we are probably still holding the block
            PRINT_NAMED_ERROR("PickAndPlaceObjectAction.Verify",
                              "Robot reported placement failure. Assuming docking failed "
                              "and robot is still holding same block.\n");
            result = ActionResult::FAILURE_RETRY;
          }
          
          break;
        } // PLACE

        default:
          PRINT_NAMED_ERROR("PickAndPlaceObjectAction.Verify.ReachedDefaultCase",
                            "Don't know how to verify unexpected dockAction %d.\n", _dockAction);
          result = ActionResult::FAILURE_ABORT;
          break;
          
      } // switch(_dockAction)
      
      return result;
      
    } // Verify()
       
    
    
#pragma mark ---- RollObjectAction ----
    
    RollObjectAction::RollObjectAction(ObjectID objectID, const bool useManualSpeed)
    : IDockAction(objectID, useManualSpeed)
    , _rollVerifyAction(nullptr)
    {
      
    }
    
    RollObjectAction::~RollObjectAction()
    {
      if(_rollVerifyAction != nullptr) {
        delete _rollVerifyAction;
      }
    }
    
    void RollObjectAction::Reset()
    {
      IDockAction::Reset();
      
      if(_rollVerifyAction != nullptr) {
        delete _rollVerifyAction;
        _rollVerifyAction = nullptr;
      }
    }
    
    const std::string& RollObjectAction::GetName() const
    {
      static const std::string name("RollObjectAction");
      return name;
    }
    
    RobotActionType RollObjectAction::GetType() const
    {
      switch(_dockAction)
      {
        case DA_ROLL_LOW:
          return RobotActionType::ROLL_OBJECT_LOW;
          
        default:
          PRINT_NAMED_WARNING("RollObjectAction.GetType",
                              "Dock action not set before determining action type.\n");
          return RobotActionType::PICK_AND_PLACE_INCOMPLETE;
      }
    }
    
    void RollObjectAction::GetCompletionStruct(Robot& robot, ActionCompletedStruct& completionInfo) const
    {
      switch(_dockAction)
      {
        case DA_ROLL_LOW:
        {
          if(robot.IsCarryingObject()) {
            PRINT_NAMED_ERROR("RollObjectAction.EmitCompletionSignal",
                              "Expecting robot to think it's not carrying object for roll action.\n");
          } else {
            completionInfo.numObjects = 1;
            completionInfo.objectIDs.fill(-1);
            completionInfo.objectIDs[0] = _dockObjectID;
<<<<<<< HEAD
            
            // TODO: Be able to fill in add'l objects carried in signal
            robot.GetExternalInterface()->Broadcast(ExternalInterface::MessageEngineToGame(ExternalInterface::RobotCompletedAction(
              robot.GetID(), GetType(), result, completionInfo
            )));
            
=======
>>>>>>> 59edd8ec
            return;
          }
          break;
        }
        default:
          PRINT_NAMED_ERROR("PickAndPlaceObjectAction.EmitCompletionSignal",
                            "Dock action not set before filling completion signal.\n");
      }
      
      IDockAction::GetCompletionStruct(robot, completionInfo);
    }
    
    Result RollObjectAction::SelectDockAction(Robot& robot, ActionableObject* object)
    {
      // Record the object's original pose (before picking it up) so we can
      // verify later whether we succeeded.
      // Make it w.r.t. robot's parent so we can compare heights fairly.
      if(object->GetPose().GetWithRespectTo(*robot.GetPose().GetParent(), _dockObjectOrigPose) == false) {
        PRINT_NAMED_ERROR("RollObjectAction.SelectDockAction.PoseWrtFailed",
                          "Could not get pose of dock object w.r.t. robot parent.\n");
        return RESULT_FAIL;
      }
      
      // Choose docking action based on block's position and whether we are
      // carrying a block
      const f32 dockObjectHeightWrtRobot = _dockObjectOrigPose.GetTranslation().z() - robot.GetPose().GetTranslation().z();
      _dockAction = DA_ROLL_LOW;
      
      // TODO: Stop using constant ROBOT_BOUNDING_Z for this
      // TODO: There might be ways to roll high blocks when not carrying object and low blocks when carrying an object.
      //       Do them later.
      if (dockObjectHeightWrtRobot > 0.5f*ROBOT_BOUNDING_Z) { //  dockObject->GetSize().z()) {
        PRINT_STREAM_INFO("RollObjectAction.SelectDockAction", "Object is too high to roll. Aborting.");
        return RESULT_FAIL;
      } else if (robot.IsCarryingObject()) {
        PRINT_STREAM_INFO("RollObjectAction.SelectDockAction", "Can't roll while carrying an object.");
        return RESULT_FAIL;
      }
      
      return RESULT_OK;
    } // SelectDockAction()
    
    
    ActionResult RollObjectAction::Verify(Robot& robot)
    {
      ActionResult result = ActionResult::FAILURE_ABORT;
      
      switch(_dockAction)
      {
        case DA_ROLL_LOW:
        {
          if(robot.GetLastPickOrPlaceSucceeded()) {
            
            if(robot.IsCarryingObject() == true) {
              PRINT_NAMED_ERROR("RollObjectAction::Verify",
                                "Expecting robot to think it's NOT carrying an object at this point.\n");
              return ActionResult::FAILURE_ABORT;
            }
            
            // If the physical robot thinks it succeeded, move the lift out of the
            // way, and attempt to visually verify
            if(_rollVerifyAction == nullptr) {
              _rollVerifyAction = new VisuallyVerifyObjectAction(_dockObjectID);
              
              // Disable completion signals since this is inside another action
              _rollVerifyAction->SetIsPartOfCompoundAction(true);
            }
            
            result = _rollVerifyAction->Update(robot);
            
            if(result != ActionResult::RUNNING) {
              
              // Visual verification is done
              delete _rollVerifyAction;
              _rollVerifyAction = nullptr;
              
              if(result != ActionResult::SUCCESS) {
                PRINT_NAMED_ERROR("RollObjectAction.Verify",
                                  "Robot thinks it rolled the object, but verification failed. "
                                  "Not sure where rolled object %d is, so deleting it.\n",
                                  _dockObjectID.GetValue());
                
                robot.GetBlockWorld().ClearObject(_dockObjectID);
              } else {
                // TODO: Need to verify whether or not block is actually in the place and orientation
                //       that is expected. Use _dockObjectOrigPose?
                PRINT_NAMED_WARNING("RollObjectAction.Verify.Todo",
                                    "TODO: Need to verify rolled block orientation is correct. Currently just visually verifying existence\n");
                
              }
            } // if(result != ActionResult::RUNNING)
            
          } else {
            // If the robot thinks it failed last pick-and-place, it is because it
            // failed to dock/track.
            PRINT_NAMED_ERROR("RollObjectAction.Verify",
                              "Robot reported roll failure. Assuming docking failed\n");
            result = ActionResult::FAILURE_RETRY;
          }
          
          break;
        } // ROLL_LOW

          
        default:
          PRINT_NAMED_ERROR("RollObjectAction.Verify.ReachedDefaultCase",
                            "Don't know how to verify unexpected dockAction %d.\n", _dockAction);
          result = ActionResult::FAILURE_ABORT;
          break;
          
      } // switch(_dockAction)
      
      return result;
      
    } // Verify()
    
    
#pragma mark ---- PlaceObjectOnGroundAction ----
    
    PlaceObjectOnGroundAction::PlaceObjectOnGroundAction()
    : _verifyAction(nullptr)
    {
      
    }
    
    PlaceObjectOnGroundAction::~PlaceObjectOnGroundAction()
    {
      if(_verifyAction != nullptr) {
        delete _verifyAction;
      }
    }
    
    void PlaceObjectOnGroundAction::Reset()
    {
      IAction::Reset();
      
      if(_verifyAction != nullptr) {
        delete _verifyAction;
        _verifyAction = nullptr;
      }
    }
    
    const std::string& PlaceObjectOnGroundAction::GetName() const
    {
      static const std::string name("PlaceObjectOnGroundAction");
      return name;
    }
   
    ActionResult PlaceObjectOnGroundAction::Init(Robot& robot)
    {
      ActionResult result = ActionResult::RUNNING;
      
      // Robot must be carrying something to put something down!
      if(robot.IsCarryingObject() == false) {
        PRINT_NAMED_ERROR("PlaceObjectOnGroundAction.CheckPreconditions.NotCarryingObject",
                          "Robot %d executing PlaceObjectOnGroundAction but not carrying object.\n", robot.GetID());
        result = ActionResult::FAILURE_ABORT;
      } else {
        
        _carryingObjectID  = robot.GetCarryingObject();
        _carryObjectMarker = robot.GetCarryingMarker();
        
        if(robot.PlaceObjectOnGround() == RESULT_OK)
        {
          result = ActionResult::SUCCESS;
        } else {
          PRINT_NAMED_ERROR("PlaceObjectOnGroundAction.CheckPreconditions.SendPlaceObjectOnGroundFailed",
                            "Robot's SendPlaceObjectOnGround method reported failure.\n");
          result = ActionResult::FAILURE_ABORT;
        }
        
        _verifyAction = new VisuallyVerifyObjectAction(_carryingObjectID, _carryObjectMarker->GetCode());
        _verifyAction->SetIsPartOfCompoundAction(true);
        
      } // if/else IsCarryingObject()
      
      // If we were moving, stop moving.
      robot.StopAllMotors();
      
      return result;
      
    } // CheckPreconditions()
    
    
    
    ActionResult PlaceObjectOnGroundAction::CheckIfDone(Robot& robot)
    {
      ActionResult actionResult = ActionResult::RUNNING;
      
      // Wait for robot to report it is done picking/placing and that it's not
      // moving
      if (!robot.IsPickingOrPlacing() && !robot.IsMoving())
      {
        // Stopped executing docking path, and should have placed carried block
        // and backed out by now, and have head pointed at an angle to see
        // where we just placed or picked up from.
        // So we will check if we see a block with the same
        // ID/Type as the one we were supposed to be picking or placing, in the
        // right position.

        actionResult = _verifyAction->Update(robot);

        if(actionResult != ActionResult::RUNNING && actionResult != ActionResult::SUCCESS) {
          PRINT_NAMED_ERROR("PlaceObjectOnGroundAction.CheckIfDone",
                            "VerityObjectPlaceHelper reported failure, just deleting object %d.\n",
                            _carryingObjectID.GetValue());
          robot.GetBlockWorld().ClearObject(_carryingObjectID);
        }
        
      } // if robot is not picking/placing or moving
      
      return actionResult;
      
    } // CheckIfDone()
    

    
#pragma mark ---- CrossBridgeAction ----
    
    CrossBridgeAction::CrossBridgeAction(ObjectID bridgeID, const bool useManualSpeed)
    : IDockAction(bridgeID, useManualSpeed)
    {
      
    }
    
    const std::string& CrossBridgeAction::GetName() const
    {
      static const std::string name("CrossBridgeAction");
      return name;
    }
    
    const Vision::KnownMarker* CrossBridgeAction::GetDockMarker2(const std::vector<PreActionPose> &preActionPoses, const size_t closestIndex)
    {
      // Use the unchosen pre-crossing pose marker (the one at the other end of
      // the bridge) as dockMarker2
      assert(preActionPoses.size() == 2);
      size_t indexForOtherEnd = 1 - closestIndex;
      assert(indexForOtherEnd == 0 || indexForOtherEnd == 1);
      return preActionPoses[indexForOtherEnd].GetMarker();
    }
    
    Result CrossBridgeAction::SelectDockAction(Robot& robot, ActionableObject* object)
    {
      _dockAction = DA_CROSS_BRIDGE;
      return RESULT_OK;
    } // SelectDockAction()
    
    ActionResult CrossBridgeAction::Verify(Robot& robot)
    {
      // TODO: Need some kind of verificaiton here?
      PRINT_NAMED_INFO("CrossBridgeAction.Verify.BridgeCrossingComplete",
                       "Robot has completed crossing a bridge.\n");
      return ActionResult::SUCCESS;
    } // Verify()
    
    
#pragma mark ---- AscendOrDescendRampAction ----
    
    AscendOrDescendRampAction::AscendOrDescendRampAction(ObjectID rampID, const bool useManualSpeed)
    : IDockAction(rampID, useManualSpeed)
    {

    }
    
    const std::string& AscendOrDescendRampAction::GetName() const
    {
      static const std::string name("AscendOrDescendRampAction");
      return name;
    }
    
    Result AscendOrDescendRampAction::SelectDockAction(Robot& robot, ActionableObject* object)
    {
      Ramp* ramp = dynamic_cast<Ramp*>(object);
      if(ramp == nullptr) {
        PRINT_NAMED_ERROR("AscendOrDescendRampAction.SelectDockAction.NotRampObject",
                          "Could not cast generic ActionableObject into Ramp object.\n");
        return RESULT_FAIL;
      }
      
      Result result = RESULT_OK;
      
      // Choose ascent or descent
      const Ramp::TraversalDirection direction = ramp->WillAscendOrDescend(robot.GetPose());
      switch(direction)
      {
        case Ramp::ASCENDING:
          _dockAction = DA_RAMP_ASCEND;
          break;
          
        case Ramp::DESCENDING:
          _dockAction = DA_RAMP_DESCEND;
          break;
          
        case Ramp::UNKNOWN:
        default:
          result = RESULT_FAIL;
      }
    
      // Tell robot which ramp it will be using, and in which direction
      robot.SetRamp(_dockObjectID, direction);
            
      return result;
      
    } // SelectDockAction()
    
    
    ActionResult AscendOrDescendRampAction::Verify(Robot& robot)
    {
      // TODO: Need to do some kind of verification here?
      PRINT_NAMED_INFO("AscendOrDescendRampAction.Verify.RampAscentOrDescentComplete",
                       "Robot has completed going up/down ramp.\n");
      
      return ActionResult::SUCCESS;
    } // Verify()
    
    
#pragma mark ---- MountChargerAction ----
    
    MountChargerAction::MountChargerAction(ObjectID chargerID, const bool useManualSpeed)
    : IDockAction(chargerID, useManualSpeed)
    {
      
    }
    
    const std::string& MountChargerAction::GetName() const
    {
      static const std::string name("MountChargerAction");
      return name;
    }
    
    Result MountChargerAction::SelectDockAction(Robot& robot, ActionableObject* object)
    {
      Charger* charger = dynamic_cast<Charger*>(object);
      if(charger == nullptr) {
        PRINT_NAMED_ERROR("MountChargerAction.SelectDockAction.NotChargerObject",
                          "Could not cast generic ActionableObject into Charger object.\n");
        return RESULT_FAIL;
      }
      
      Result result = RESULT_OK;
      
      _dockAction = DA_MOUNT_CHARGER;
      
      // Tell robot which ramp it will be using, and in which direction
      //robot.SetRamp(_dockObjectID, direction);
      
      return result;
      
    } // SelectDockAction()
    
    
    ActionResult MountChargerAction::Verify(Robot& robot)
    {
      // TODO: Need to do some kind of verification here?
      PRINT_NAMED_INFO("MountChargerAction.Verify.MountingChargerComplete",
                       "Robot has mounted charger.\n");
      
      return ActionResult::SUCCESS;
    } // Verify()
    
    
#pragma mark ---- TraverseObjectAction ----
    
    TraverseObjectAction::TraverseObjectAction(ObjectID objectID, const bool useManualSpeed)
    : _objectID(objectID)
    , _chosenAction(nullptr)
    , _useManualSpeed(useManualSpeed)
    {
      
    }
    
    TraverseObjectAction::~TraverseObjectAction()
    {
      if(_chosenAction != nullptr) {
        delete _chosenAction;
        _chosenAction = nullptr;
      }
    }
    
    const std::string& TraverseObjectAction::GetName() const
    {
      static const std::string name("TraverseObjectAction");
      return name;
    }
    
    void TraverseObjectAction::Reset()
    {
      if(_chosenAction != nullptr) {
        _chosenAction->Reset();
      }
    }
    
    ActionResult TraverseObjectAction::UpdateInternal(Robot& robot)
    {
      // Select the chosen action based on the object's type, if we haven't
      // already
      if(_chosenAction == nullptr) {
        ActionableObject* object = dynamic_cast<ActionableObject*>(robot.GetBlockWorld().GetObjectByID(_objectID));
        if(object == nullptr) {
          PRINT_NAMED_ERROR("TraverseObjectAction.Init.ObjectNotFound",
                            "Could not get actionable object with ID = %d from world.\n", _objectID.GetValue());
          return ActionResult::FAILURE_ABORT;
        }
        
        if(object->GetType() == Bridge::Type::LONG_BRIDGE ||
           object->GetType() == Bridge::Type::SHORT_BRIDGE)
        {
          _chosenAction = new CrossBridgeAction(_objectID, _useManualSpeed);
        }
        else if(object->GetType() == Ramp::Type::BASIC_RAMP) {
          _chosenAction = new AscendOrDescendRampAction(_objectID, _useManualSpeed);
        }
        else if(object->GetType() == Charger::Type::BASIC_CHARGER) {
          _chosenAction = new MountChargerAction(_objectID, _useManualSpeed);
        }
        else {
          PRINT_NAMED_ERROR("TraverseObjectAction.Init.CannotTraverseObjectType",
                            "Robot %d was asked to traverse object ID=%d of type %s, but "
                            "that traversal is not defined.\n", robot.GetID(),
                            object->GetID().GetValue(), object->GetType().GetName().c_str());
          
          return ActionResult::FAILURE_ABORT;
        }
      }
      
      // Now just use chosenAction's Update()
      assert(_chosenAction != nullptr);
      return _chosenAction->Update(robot);
      
    } // Update()
    
    
#pragma mark ---- PlayAnimationAction ----
    
    PlayAnimationAction::PlayAnimationAction(const std::string& animName,
                                             const u32 numLoops)
    : _animName(animName)
    , _name("PlayAnimation" + animName + "Action")
    , _numLoops(numLoops)
    {
      
    }
    
    ActionResult PlayAnimationAction::Init(Robot& robot)
    {
      if(robot.IsAnimating()) {
        //PRINT_NAMED_INFO("PlanAnimationAction.Init.Waiting",
        //                 "Waiting for robot to stop animating before playing this animation.\n");
        return ActionResult::RUNNING;
      }
      if(robot.PlayAnimation(_animName, _numLoops) == RESULT_OK) {
        return ActionResult::SUCCESS;
      } else {
        return ActionResult::FAILURE_ABORT;
      }
    }
    
    ActionResult PlayAnimationAction::CheckIfDone(Robot& robot)
    {
      if(robot.IsAnimating()) {
        return ActionResult::RUNNING;
      } else {
        return ActionResult::SUCCESS;
      }
    }
    
    void PlayAnimationAction::Cleanup(Robot& robot)
    {
      // Abort anything that shouldn't still be running
      if(robot.IsAnimating()) {
        robot.AbortAnimation();
      }
    }
    
    void PlayAnimationAction::GetCompletionStruct(Robot& robot, ActionCompletedStruct& completionInfo) const
    {
      completionInfo.animName = _animName;
<<<<<<< HEAD
      robot.GetExternalInterface()->Broadcast(ExternalInterface::MessageEngineToGame(ExternalInterface::RobotCompletedAction(
        robot.GetID(), GetType(), result, completionInfo
      )));
=======
>>>>>>> 59edd8ec
    }
    
#pragma mark ---- PlaySoundAction ----
    
    PlaySoundAction::PlaySoundAction(const std::string& soundName)
    : _soundName(soundName)
    , _name("PlaySound" + soundName + "Action")
    {
      
    }

    ActionResult PlaySoundAction::CheckIfDone(Robot& robot)
    {
      // TODO: Implement!
      return ActionResult::FAILURE_ABORT;
    }
    
#pragma mark ---- WaitAction ----
    
    WaitAction::WaitAction(f32 waitTimeInSeconds)
    : _waitTimeInSeconds(waitTimeInSeconds)
    , _doneTimeInSeconds(-1.f)
    {
      // Put the wait time with two decimals of precision in the action's name
      char tempBuffer[32];
      snprintf(tempBuffer, 32, "Wait%.2fSecondsAction", _waitTimeInSeconds);
      _name = tempBuffer;
    }
    
    ActionResult WaitAction::Init(Robot& robot)
    {
      _doneTimeInSeconds = BaseStationTimer::getInstance()->GetCurrentTimeInSeconds() + _waitTimeInSeconds;
      return ActionResult::SUCCESS;
    }
    
    ActionResult WaitAction::CheckIfDone(Robot& robot)
    {
      assert(_doneTimeInSeconds > 0.f);
      if(BaseStationTimer::getInstance()->GetCurrentTimeInSeconds() > _doneTimeInSeconds) {
        return ActionResult::SUCCESS;
      } else {
        return ActionResult::RUNNING;
      }
    }
    
    /*
    static void TestInstantiation(void)
    {
      Robot robot(7, nullptr);
      ObjectID id;
      id.Set();
      
      PickAndPlaceObjectAction action(robot, id);
      AscendOrDescendRampAction action2(robot, id);
      CrossBridgeAction action3(robot, id);
    }
    */
  } // namespace Cozmo
} // namespace Anki<|MERGE_RESOLUTION|>--- conflicted
+++ resolved
@@ -1520,12 +1520,6 @@
             // TODO: Be able to fill in add'l objects carried in signal
             completionInfo.numObjects = numObjects;
             completionInfo.objectIDs = {{carryObject, carryObjectOnTop, -1, -1, -1}};
-<<<<<<< HEAD
-            robot.GetExternalInterface()->Broadcast(ExternalInterface::MessageEngineToGame(ExternalInterface::RobotCompletedAction(
-              robot.GetID(), GetType(), result, completionInfo
-            )));
-=======
->>>>>>> 59edd8ec
             
             return;
           }
@@ -1555,13 +1549,6 @@
               ++completionInfo.numObjects;
               object = robot.GetBlockWorld().FindObjectOnTopOf(*object, 15.f);
             }
-<<<<<<< HEAD
-
-            robot.GetExternalInterface()->Broadcast(ExternalInterface::MessageEngineToGame(ExternalInterface::RobotCompletedAction(
-              robot.GetID(), GetType(), result, completionInfo
-            )));
-=======
->>>>>>> 59edd8ec
             return;
           }
           break;
@@ -1842,15 +1829,6 @@
             completionInfo.numObjects = 1;
             completionInfo.objectIDs.fill(-1);
             completionInfo.objectIDs[0] = _dockObjectID;
-<<<<<<< HEAD
-            
-            // TODO: Be able to fill in add'l objects carried in signal
-            robot.GetExternalInterface()->Broadcast(ExternalInterface::MessageEngineToGame(ExternalInterface::RobotCompletedAction(
-              robot.GetID(), GetType(), result, completionInfo
-            )));
-            
-=======
->>>>>>> 59edd8ec
             return;
           }
           break;
@@ -2328,12 +2306,6 @@
     void PlayAnimationAction::GetCompletionStruct(Robot& robot, ActionCompletedStruct& completionInfo) const
     {
       completionInfo.animName = _animName;
-<<<<<<< HEAD
-      robot.GetExternalInterface()->Broadcast(ExternalInterface::MessageEngineToGame(ExternalInterface::RobotCompletedAction(
-        robot.GetID(), GetType(), result, completionInfo
-      )));
-=======
->>>>>>> 59edd8ec
     }
     
 #pragma mark ---- PlaySoundAction ----
