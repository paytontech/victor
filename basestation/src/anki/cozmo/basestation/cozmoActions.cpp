/**
 * File: cozmoActions.cpp
 *
 * Author: Andrew Stein
 * Date:   8/29/2014
 *
 * Description: Implements cozmo-specific actions, derived from the IAction interface.
 *
 *
 * Copyright: Anki, Inc. 2014
 **/

#include "anki/cozmo/basestation/cozmoActions.h"
#include "anki/cozmo/basestation/trackingActions.h"
#include "bridge.h"
#include "pathPlanner.h"
#include "anki/cozmo/basestation/ramp.h"
#include "anki/cozmo/basestation/charger.h"
#include "anki/common/basestation/math/poseBase_impl.h"
#include "anki/common/basestation/math/point_impl.h"
#include "anki/common/basestation/utils/timer.h"
#include "anki/cozmo/basestation/robot.h"
#include "anki/cozmo/basestation/externalInterface/externalInterface.h"
#include "anki/cozmo/basestation/robotInterface/messageHandler.h"
#include "anki/cozmo/basestation/cannedAnimationContainer.h"
#include "util/random/randomGenerator.h"
#include "util/helpers/templateHelpers.h"
#include "clad/externalInterface/messageEngineToGame.h"
#include "clad/robotInterface/messageRobotToEngine.h"
#include "clad/robotInterface/messageRobotToEngineTag.h"
#include "clad/externalInterface/messageEngineToGame.h"
#include "clad/externalInterface/messageEngineToGameTag.h"

#include <iomanip>

namespace Anki {
  
  namespace Cozmo {
    
    // Helper function for computing the distance-to-preActionPose threshold,
    // given how far robot is from actionObject
    f32 ComputePreActionPoseDistThreshold(const Pose3d& preActionPose,
                                          const ActionableObject* actionObject,
                                          const Radians& preActionPoseAngleTolerance)
    {
      assert(actionObject != nullptr);
      
      if(preActionPoseAngleTolerance > 0.f) {
        // Compute distance threshold to preaction pose based on distance to the
        // object: the further away, the more slop we're allowed.
        Pose3d objectWrtRobot;
        if(false == actionObject->GetPose().GetWithRespectTo(preActionPose, objectWrtRobot)) {
          PRINT_NAMED_ERROR("IDockAction.Init.ObjectPoseOriginProblem",
                            "Could not get object %d's pose w.r.t. robot.",
                            actionObject->GetID().GetValue());
          return -1.f;
        }
        
        const f32 objectDistance = objectWrtRobot.GetTranslation().Length();
        const f32 preActionPoseDistThresh = objectDistance * std::sin(preActionPoseAngleTolerance.ToFloat());
        
        PRINT_NAMED_INFO("IDockAction.Init.DistThresh",
                         "At a distance of %.1fmm, will use pre-dock pose distance threshold of %.1fmm",
                         objectDistance, preActionPoseDistThresh);
        
        return preActionPoseDistThresh;
      } else {
        return -1.f;
      }
    }
    
    
    
    // Computes that angle (wrt world) at which the robot would have to approach the given pose
    // such that it places the carried object at the given pose
    Result ComputePlacementApproachAngle(const Robot& robot, const Pose3d& placementPose, f32& approachAngle_rad)
    {
      // Get carried object
      ObjectID objectID = robot.GetCarryingObject();
      if (objectID.GetValue() < 0) {
        PRINT_NAMED_INFO("ComputePlacementApproachAngle.NoCarriedObject", "");
        return RESULT_FAIL;
      }
      
      const ActionableObject* object = dynamic_cast<const ActionableObject*>(robot.GetBlockWorld().GetObjectByID(objectID));
      
      
      // Check that up axis of carried object and the desired placementPose are the same.
      // Otherwise, it's impossible for the robot to place it there!
      AxisName targetUpAxis = placementPose.GetRotationMatrix().GetRotatedParentAxis<'Z'>();
      AxisName currentUpAxis = object->GetPose().GetRotationMatrix().GetRotatedParentAxis<'Z'>();
      if (currentUpAxis != targetUpAxis) {
        PRINT_NAMED_WARNING("ComputePlacementApproachAngle.MismatchedUpAxes",
                            "Carried up axis: %d , target up axis: %d",
                            currentUpAxis, targetUpAxis);
        return RESULT_FAIL;
      }
      
      
      // Get pose of carried object wrt robot
      Pose3d poseObjectWrtRobot;
      if (!object->GetPose().GetWithRespectTo(robot.GetPose(), poseObjectWrtRobot)) {
        PRINT_NAMED_WARNING("ComputePlacementApproachAngle.FailedToComputeObjectWrtRobotPose", "");
        return RESULT_FAIL;
      }
      
      // Get pose of robot if the carried object were aligned with the placementPose and the robot was still carrying it
      Pose3d poseRobotIfPlacingObject(poseObjectWrtRobot.Invert());
      poseRobotIfPlacingObject.PreComposeWith(placementPose);
      
      // Extra confirmation that the robot is upright in this pose
      assert(poseRobotIfPlacingObject.GetRotationMatrix().GetRotatedParentAxis<'Z'>() == AxisName::Z_POS);
      
      approachAngle_rad = poseRobotIfPlacingObject.GetRotationMatrix().GetAngleAroundParentAxis<'Z'>().ToFloat();
      
      return RESULT_OK;
    }
    
    
#pragma mark ---- DriveToPoseAction ----
    
    DriveToPoseAction::DriveToPoseAction(const PathMotionProfile motionProf,
                                         const bool forceHeadDown,
                                         const bool useManualSpeed) //, const Pose3d& pose)
    : _isGoalSet(false)
    , _driveWithHeadDown(forceHeadDown)
    , _pathMotionProfile(motionProf)
    , _goalDistanceThreshold(DEFAULT_POSE_EQUAL_DIST_THRESOLD_MM)
    , _goalAngleThreshold(DEFAULT_POSE_EQUAL_ANGLE_THRESHOLD_RAD)
    , _useManualSpeed(useManualSpeed)
    , _maxPlanningTime(DEFAULT_MAX_PLANNER_COMPUTATION_TIME_S)
    , _maxReplanPlanningTime(DEFAULT_MAX_PLANNER_REPLAN_COMPUTATION_TIME_S)
    , _timeToAbortPlanning(-1.0f)
    {
      
    }
    
    DriveToPoseAction::DriveToPoseAction(const Pose3d& pose,
                                         const PathMotionProfile motionProf,
                                         const bool forceHeadDown,
                                         const bool useManualSpeed,
                                         const Point3f& distThreshold,
                                         const Radians& angleThreshold,
                                         const float maxPlanningTime,
                                         const float maxReplanPlanningTime)
      : DriveToPoseAction(motionProf, forceHeadDown, useManualSpeed)
    {
      _maxPlanningTime = maxPlanningTime;
      _maxReplanPlanningTime = maxReplanPlanningTime;

      SetGoal(pose, distThreshold, angleThreshold);
    }
    
    DriveToPoseAction::DriveToPoseAction(const std::vector<Pose3d>& poses,
                                         const PathMotionProfile motionProf,
                                         const bool forceHeadDown,
                                         const bool useManualSpeed,
                                         const Point3f& distThreshold,
                                         const Radians& angleThreshold,
                                         const float maxPlanningTime,
                                         const float maxReplanPlanningTime)
      : DriveToPoseAction(motionProf, forceHeadDown, useManualSpeed)
    {
      _maxPlanningTime = maxPlanningTime;
      _maxReplanPlanningTime = maxReplanPlanningTime;

      SetGoals(poses, distThreshold, angleThreshold);
    }

    Result DriveToPoseAction::SetGoal(const Pose3d& pose,
                                      const Point3f& distThreshold,
                                      const Radians& angleThreshold)
    {
      _goalDistanceThreshold = distThreshold;
      _goalAngleThreshold = angleThreshold;
      
      _goalPoses = {pose};
      
      PRINT_NAMED_INFO("DriveToPoseAction.SetGoal",
                       "Setting pose goal to (%.1f,%.1f,%.1f) @ %.1fdeg",
                       _goalPoses.back().GetTranslation().x(),
                       _goalPoses.back().GetTranslation().y(),
                       _goalPoses.back().GetTranslation().z(),
                       RAD_TO_DEG(_goalPoses.back().GetRotationAngle<'Z'>().ToFloat()));
      
      _isGoalSet = true;
      
      return RESULT_OK;
    }
    
    Result DriveToPoseAction::SetGoals(const std::vector<Pose3d>& poses,
                                       const Point3f& distThreshold,
                                       const Radians& angleThreshold)
    {
      _goalDistanceThreshold = distThreshold;
      _goalAngleThreshold    = angleThreshold;
      
      _goalPoses = poses;
      
      PRINT_NAMED_INFO("DriveToPoseAction.SetGoal",
                       "Setting %lu possible goal options.",
                       _goalPoses.size());
      
      _isGoalSet = true;
      
      return RESULT_OK;

    }
    
    const std::string& DriveToPoseAction::GetName() const
    {
      static const std::string name("DriveToPoseAction");
      return name;
    }
    
    ActionResult DriveToPoseAction::Init(Robot& robot)
    {
      ActionResult result = ActionResult::SUCCESS;

      _timeToAbortPlanning = -1.0f;
      _nextDrivingSoundTime = 0.f;
      
      if(!_isGoalSet) {
        PRINT_NAMED_ERROR("DriveToPoseAction.Init.NoGoalSet",
                          "Goal must be set before running this action.");
        result = ActionResult::FAILURE_ABORT;
      }
      else {
        
        // Make the poses w.r.t. robot:
        for(auto & pose : _goalPoses) {
          if(pose.GetWithRespectTo(*robot.GetWorldOrigin(), pose) == false) {
            PRINT_NAMED_ERROR("DriveToPoseAction.Init",
                              "Could not get goal pose w.r.t. to robot origin.");
            return ActionResult::FAILURE_ABORT;
          }
        }
        
        Result planningResult = RESULT_OK;
        
        _selectedGoalIndex = 0;

        if(_goalPoses.size() == 1) {
          planningResult = robot.StartDrivingToPose(_goalPoses.back(), _pathMotionProfile, _useManualSpeed);
        } else {
          planningResult = robot.StartDrivingToPose(_goalPoses, _pathMotionProfile, &_selectedGoalIndex, _useManualSpeed);
        }
        
        if(planningResult != RESULT_OK) {
          PRINT_NAMED_ERROR("DriveToPoseAction.Init", "Failed to get path to goal pose.");
          result = ActionResult::FAILURE_ABORT;
        }
        
        if(result == ActionResult::SUCCESS) {
          // So far so good.
          
          if(_driveWithHeadDown) {
            // Now put the head at the right angle for following paths
            // TODO: Make it possible to set the speed/accel somewhere?
            if(robot.GetMoveComponent().MoveHeadToAngle(HEAD_ANGLE_WHILE_FOLLOWING_PATH, 2.f, 5.f) != RESULT_OK) {
              PRINT_NAMED_ERROR("DriveToPoseAction.Init", "Failed to move head to path-following angle.");
              result = ActionResult::FAILURE_ABORT;
            }
          }
          
          // Create a callback to respond to a robot world origin change that resets
          // the action since the goal pose is likely now invalid.
          // NOTE: I'm not passing the robot reference in because it will get create
          //  a copy of the robot inside the lambda. I believe using the pointer
          //  is safe because this lambda can't outlive this action which can't
          //  outlive the robot whose queue it exists in.
          Robot* robotPtr = &robot;
          auto cbRobotOriginChanged = [this,robotPtr](RobotID_t robotID) {
            if(robotID == robotPtr->GetID()) {
              PRINT_NAMED_INFO("DriveToPoseAction",
                               "Received signal that robot %d's origin changed. Resetting action.",
                               robotID);
              Reset();
              robotPtr->AbortDrivingToPose();
            }
          };
          _originChangedHandle = robot.OnRobotWorldOriginChanged().ScopedSubscribe(cbRobotOriginChanged);
        }
        
      } // if/else isGoalSet
    
      if(!_drivingSound.empty())
      {
        // If we have a driving sound to play, set up callbacks for when that sound
        // starts/ends so we can choose the time for the next to play between
        // sounds.
        auto soundCompleteLambda = [this](const AnkiEvent<ExternalInterface::MessageEngineToGame>& event)
        {
          if(_driveSoundActionTag == event.GetData().Get_RobotCompletedAction().idTag)
          {
            // Indicate last drive sound is done
            _driveSoundActionTag = (u32)ActionConstants::INVALID_TAG;

            // Choose next play time, relative to current time
            _nextDrivingSoundTime = event.GetCurrentTime() + GetRNG().RandDblInRange(_drivingSoundSpacingMin_sec, _drivingSoundSpacingMax_sec);
          }
        };
        
        _soundCompletedHandle = robot.GetExternalInterface()->Subscribe(ExternalInterface::MessageEngineToGameTag::RobotCompletedAction, soundCompleteLambda);
      }
      
      if(ActionResult::SUCCESS == result && !_startSound.empty()) {
        // Play starting sound if there is one (only if nothing else is playing)
        robot.GetActionList().QueueActionNext(Robot::SoundSlot, new PlayAnimationAction(_startSound, 1, false));
      }
      
      return result;
    } // Init()
    
    ActionResult DriveToPoseAction::CheckIfDone(Robot& robot)
    {
      ActionResult result = ActionResult::RUNNING;
      
      switch( robot.CheckDriveToPoseStatus() ) {
        case ERobotDriveToPoseStatus::Error:
          PRINT_NAMED_INFO("DriveToPoseAction.CheckIfDone.Failure", "Robot driving to pose failed");
          _timeToAbortPlanning = -1.0f;
          result = ActionResult::FAILURE_ABORT;
          break;

        case ERobotDriveToPoseStatus::ComputingPath: {
          float currTime = BaseStationTimer::getInstance()->GetCurrentTimeInSeconds();
          
          // handle aborting the plan. If we don't have a timeout set, set one now
          if( _timeToAbortPlanning < 0.0f ) {
            _timeToAbortPlanning = currTime + _maxPlanningTime;
          }
          else if( currTime >= _timeToAbortPlanning ) {
            PRINT_NAMED_INFO("DriveToPoseAction.CheckIfDone.ComputingPathTimeout",
                             "Robot has been planning for more than %f seconds, aborting",
                             _maxPlanningTime);
            robot.AbortDrivingToPose();
            result = ActionResult::FAILURE_ABORT;
            _timeToAbortPlanning = -1.0f;
          }
          break;
        }

        case ERobotDriveToPoseStatus::Replanning: {
          float currTime = BaseStationTimer::getInstance()->GetCurrentTimeInSeconds();
          
          // handle aborting the plan. If we don't have a timeout set, set one now
          if( _timeToAbortPlanning < 0.0f ) {
            _timeToAbortPlanning = currTime + _maxReplanPlanningTime;              
          }
          else if( currTime >= _timeToAbortPlanning ) {
            PRINT_NAMED_INFO("DriveToPoseAction.CheckIfDone.Replanning.Timeout",
                             "Robot has been planning for more than %f seconds, aborting",
                             _maxReplanPlanningTime);
            robot.AbortDrivingToPose();
            // re-try in this case, since we might be able to succeed once we stop and take more time to plan
            result = ActionResult::FAILURE_RETRY;
            _timeToAbortPlanning = -1.0f;
          }
          break;
        }

        case ERobotDriveToPoseStatus::FollowingPath: {
          // clear abort timing, since we got a path
          _timeToAbortPlanning = -1.0f;

          static int ctr = 0;
          if(ctr++ % 10 == 0) {
            PRINT_NAMED_INFO("DriveToPoseAction.CheckIfDone.WaitingForPathCompletion",
                             "Waiting for robot to complete its path traversal (%d), "
                             "_currPathSegment=%d, _lastSentPathID=%d, _lastRecvdPathID=%d.", ctr,
                             robot.GetCurrentPathSegment(), robot.GetLastSentPathID(), robot.GetLastRecvdPathID());
          }
          break;
        }

        case ERobotDriveToPoseStatus::Waiting: {
          // clear abort timing, since we got a path
          _timeToAbortPlanning = -1.0f;

          // No longer traversing the path, so check to see if we ended up in the right place
          Vec3f Tdiff;
          
          // HACK: Loosen z threshold bigtime:
          const Point3f distanceThreshold(_goalDistanceThreshold.x(),
                                          _goalDistanceThreshold.y(),
                                          robot.GetHeight());

          if(robot.GetPose().IsSameAs(_goalPoses[_selectedGoalIndex], distanceThreshold, _goalAngleThreshold, Tdiff))
          {
            PRINT_NAMED_INFO("DriveToPoseAction.CheckIfDone.Success",
                             "Robot %d successfully finished following path (Tdiff=%.1fmm).",
                             robot.GetID(), Tdiff.Length());
            
            result = ActionResult::SUCCESS;
          }
          // The last path sent was definitely received by the robot
          // and it is no longer executing it, but we appear to not be in position
          else if (robot.GetLastSentPathID() == robot.GetLastRecvdPathID()) {
            PRINT_NAMED_INFO("DriveToPoseAction.CheckIfDone.DoneNotInPlace",
                             "Robot is done traversing path, but is not in position (dist=%.1fmm). lastPathID=%d",
                             Tdiff.Length(), robot.GetLastRecvdPathID());
            result = ActionResult::FAILURE_RETRY;
          }
          else {
            // Something went wrong: not in place and robot apparently hasn't
            // received all that it should have
            PRINT_NAMED_INFO("DriveToPoseAction.CheckIfDone.Failure",
                             "Robot's state is FOLLOWING_PATH, but IsTraversingPath() returned false.");
            result = ActionResult::FAILURE_ABORT;
          }
          break;
        }
      }
      
      const double currentTime = BaseStationTimer::getInstance()->GetCurrentTimeInSeconds();
      
      // Play driving or driving sounds if it's time (queue only if nothing else is playing)
      if(ActionResult::RUNNING == result &&                              // we're still runing
         !_drivingSound.empty() &&                                       // we have a drive sound to play
         (u32)ActionConstants::INVALID_TAG == _driveSoundActionTag &&    // we aren't waiting on last drive sound to stop
         currentTime > _nextDrivingSoundTime)                            // it's time to play
      {
        PlayAnimationAction* driveSoundAction = new PlayAnimationAction(_drivingSound, 1, false);
        _driveSoundActionTag = driveSoundAction->GetTag();
        robot.GetActionList().QueueActionNext(Robot::SoundSlot, driveSoundAction);
      }
      else if(ActionResult::SUCCESS == result && !_stopSound.empty())
      {
        robot.GetActionList().QueueActionNext(Robot::SoundSlot, new PlayAnimationAction(_stopSound, 1, false));
      }
      
      return result;
    } // CheckIfDone()
    
    void DriveToPoseAction::Cleanup(Robot &robot)
    {
      // If we are not running anymore, for any reason, clear the path and its
      // visualization
      robot.AbortDrivingToPose();
      VizManager::getInstance()->ErasePath(robot.GetID());
      VizManager::getInstance()->EraseAllPlannerObstacles(true);
      VizManager::getInstance()->EraseAllPlannerObstacles(false);
    }
    
#pragma mark ---- DriveToObjectAction ----
    
    DriveToObjectAction::DriveToObjectAction(const ObjectID& objectID,
                                             const PreActionPose::ActionType& actionType,
                                             const PathMotionProfile motionProfile,
                                             const f32 predockOffsetDistX_mm,
                                             const bool useApproachAngle,
                                             const f32 approachAngle_rad,
                                             const bool useManualSpeed)
    : _objectID(objectID)
    , _actionType(actionType)
    , _distance_mm(-1.f)
    , _predockOffsetDistX_mm(predockOffsetDistX_mm)
    , _useManualSpeed(useManualSpeed)
    , _useApproachAngle(useApproachAngle)
    , _approachAngle_rad(approachAngle_rad)
    , _pathMotionProfile(motionProfile)
    {
      // Goal options will be set later
      _driveToPoseAction = new DriveToPoseAction(motionProfile, true, useManualSpeed);
    }
    
    DriveToObjectAction::DriveToObjectAction(const ObjectID& objectID,
                                             const f32 distance,
                                             const PathMotionProfile motionProfile,
                                             const bool useManualSpeed)
    : _objectID(objectID)
    , _actionType(PreActionPose::ActionType::NONE)
    , _distance_mm(distance)
    , _predockOffsetDistX_mm(0)
    , _useManualSpeed(useManualSpeed)
    , _useApproachAngle(false)
    , _approachAngle_rad(0)
    , _pathMotionProfile(motionProfile)
    {
      // Goal options will be set later
      _driveToPoseAction = new DriveToPoseAction(motionProfile, true, useManualSpeed);
    }
    
    const std::string& DriveToObjectAction::GetName() const
    {
      static const std::string name("DriveToObjectAction");
      return name;
    }
    
    void DriveToObjectAction::SetApproachAngle(const f32 angle_rad)
    {
      PRINT_NAMED_INFO("DriveToObjectAction.SetApproachingAngle", "%f rad", angle_rad);
      _useApproachAngle = true;
      _approachAngle_rad = angle_rad;
    }
    
    ActionResult DriveToObjectAction::GetPossiblePoses(const Robot& robot, ActionableObject* object,
                                                       std::vector<Pose3d>& possiblePoses,
                                                       bool& alreadyInPosition)
    {
      ActionResult result = ActionResult::SUCCESS;
      
      alreadyInPosition = false;
      possiblePoses.clear();
      
      std::vector<PreActionPose> possiblePreActionPoses;
      std::vector<std::pair<Quad2f,ObjectID> > obstacles;
      robot.GetBlockWorld().GetObstacles(obstacles);
      object->GetCurrentPreActionPoses(possiblePreActionPoses, {_actionType},
                                       std::set<Vision::Marker::Code>(),
                                       obstacles,
                                       &robot.GetPose(),
                                       _predockOffsetDistX_mm);
      
      // Filter out all but the preActionPose that is closest to the specified approachAngle
      if (_useApproachAngle) {
        bool bestPreActionPoseFound = false;
        for(auto & preActionPose : possiblePreActionPoses)
        {
          Pose3d preActionPoseWrtWorld;
          preActionPose.GetPose().GetWithRespectTo(*robot.GetWorldOrigin(), preActionPoseWrtWorld);
          
          Radians headingDiff = preActionPoseWrtWorld.GetRotationAngle<'Z'>() - _approachAngle_rad;
          if (std::abs(headingDiff.ToFloat()) < 0.5f * PIDIV2_F) {
            // Found the preAction pose that is most aligned with the desired approach angle
            PreActionPose p(preActionPose);
            possiblePreActionPoses.clear();
            possiblePreActionPoses.push_back(p);
            bestPreActionPoseFound = true;
            break;
          }
        }
        
        if (!bestPreActionPoseFound) {
          PRINT_NAMED_INFO("DriveToObjectAction.GetPossiblePoses.NoPreActionPosesAtApproachAngleExist", "");
          return ActionResult::FAILURE_ABORT;
        }
      }
      
      
      if(possiblePreActionPoses.empty()) {
        PRINT_NAMED_ERROR("DriveToObjectAction.CheckPreconditions.NoPreActionPoses",
                          "ActionableObject %d did not return any pre-action poses with action type %d.",
                          _objectID.GetValue(), _actionType);
        
        return ActionResult::FAILURE_ABORT;
        
      } else {
        
        // Check to see if we already close enough to a pre-action pose that we can
        // just skip path planning. In case multiple pre-action poses are close
        // enough, keep the closest one.
        // Also make a vector of just poses (not preaction poses) for call to
        // Robot::ExecutePathToPose() below
        // TODO: Prettier way to handling making the separate vector of Pose3ds?
        const PreActionPose* closestPreActionPose = nullptr;
        f32 closestPoseDist = std::numeric_limits<f32>::max();
        Radians closestPoseAngle = M_PI;
        
        Point3f preActionPoseDistThresh = ComputePreActionPoseDistThreshold(robot.GetPose(), object,
                                                                            DEFAULT_PREDOCK_POSE_ANGLE_TOLERANCE);
        
        preActionPoseDistThresh.z() = REACHABLE_PREDOCK_POSE_Z_THRESH_MM;
        for(auto & preActionPose : possiblePreActionPoses)
        {
          Pose3d possiblePose;
          if(preActionPose.GetPose().GetWithRespectTo(*robot.GetWorldOrigin(), possiblePose) == false) {
            PRINT_NAMED_WARNING("DriveToObjectAction.CheckPreconditions.PreActionPoseOriginProblem",
                                "Could not get pre-action pose w.r.t. robot origin.");
            
          } else {
            possiblePoses.emplace_back(possiblePose);
            
            if(preActionPoseDistThresh > 0.f) {
              // Keep track of closest possible pose, in case we are already close
              // enough to it to not bother planning a path at all.
              Vec3f Tdiff;
              Radians angleDiff;
              if(possiblePose.IsSameAs(robot.GetPose(), preActionPoseDistThresh,
                                       DEFAULT_PREDOCK_POSE_ANGLE_TOLERANCE, Tdiff, angleDiff))
              {
                const f32 currentDist = Tdiff.Length();
                if(currentDist < closestPoseDist &&
                   std::abs(angleDiff.ToFloat()) < std::abs(closestPoseAngle.ToFloat()))
                {
                  closestPoseDist = currentDist;
                  closestPoseAngle = angleDiff;
                  closestPreActionPose = &preActionPose;
                }
              }
            }
            
          }
        }
        
        if(possiblePoses.empty()) {
          PRINT_NAMED_ERROR("DriveToObjectAction.CheckPreconditions.NoPossiblePoses",
                            "No pre-action poses survived as possible docking poses.");
          result = ActionResult::FAILURE_ABORT;
        }
        else if (closestPreActionPose != nullptr) {
          PRINT_NAMED_INFO("DriveToObjectAction.InitHelper",
                           "Robot's current pose is close enough to a pre-action pose. "
                           "Just using current pose as the goal.");
          
          alreadyInPosition = true;
          result = ActionResult::SUCCESS;
        }
      }
      
      return result;
    } // GetPossiblePoses()
    
    ActionResult DriveToObjectAction::InitHelper(Robot& robot, ActionableObject* object)
    {
      ActionResult result = ActionResult::RUNNING;
      
      std::vector<Pose3d> possiblePoses;
      bool alreadyInPosition = false;
      
      if(PreActionPose::ActionType::NONE == _actionType) {
        
        if(_distance_mm < 0.f) {
          PRINT_NAMED_ERROR("DriveToObjectAction.InitHelper.NoDistanceSet",
                            "ActionType==NONE but no distance set either.");
          result = ActionResult::FAILURE_ABORT;
        } else {
        
          Pose3d objectWrtRobotParent;
          if(false == object->GetPose().GetWithRespectTo(*robot.GetPose().GetParent(), objectWrtRobotParent)) {
            PRINT_NAMED_ERROR("DriveToObjectAction.InitHelper.PoseProblem",
                              "Could not get object pose w.r.t. robot parent pose.");
            result = ActionResult::FAILURE_ABORT;
          } else {
            Point2f vec(robot.GetPose().GetTranslation());
            vec -= Point2f(objectWrtRobotParent.GetTranslation());
            const f32 currentDistance = vec.MakeUnitLength();
            if(currentDistance < _distance_mm) {
              alreadyInPosition = true;
            } else {
              vec *= _distance_mm;
              const Point3f T(vec.x() + objectWrtRobotParent.GetTranslation().x(),
                              vec.y() + objectWrtRobotParent.GetTranslation().y(),
                              robot.GetPose().GetTranslation().z());
              possiblePoses.push_back(Pose3d(std::atan2f(-vec.y(), -vec.x()), Z_AXIS_3D(), T, objectWrtRobotParent.GetParent()));
            }
            result = ActionResult::SUCCESS;
          }
        }
      } else {
        
        result = GetPossiblePoses(robot, object, possiblePoses, alreadyInPosition);
      }
      
      // In case we are re-running this action, make sure compound actions are cleared.
      // These will do nothing if compoundAction has nothing in it yet (i.e., on first Init)
      _compoundAction.ClearActions(robot);
      
      if(result == ActionResult::SUCCESS) {
        if(!alreadyInPosition) {
          
          f32 preActionPoseDistThresh = ComputePreActionPoseDistThreshold(possiblePoses[0], object, DEFAULT_PREDOCK_POSE_ANGLE_TOLERANCE);
          
          _driveToPoseAction->SetGoals(possiblePoses, preActionPoseDistThresh);
          
          _compoundAction.AddAction(_driveToPoseAction);
        }
      
      
        // Make sure we can see the object, unless we are carrying it (i.e. if we
        // are doing a DriveToPlaceCarriedObject action)
        if(!object->IsBeingCarried()) {
<<<<<<< HEAD
          IActionRunner* faceObjectAction = new FaceObjectAction(_objectID, Radians(0), Radians(0), true, false);

          PRINT_NAMED_DEBUG("IActionRunner.CreatedSubAction", "Parent action [%d] %s created a sub action [%d] %s",
                            GetTag(),
                            GetName().c_str(),
                            faceObjectAction->GetTag(),
                            faceObjectAction->GetName().c_str());

          _compoundAction.AddAction(faceObjectAction);

=======
          _compoundAction.AddAction(new FaceObjectAction(_objectID, Radians(0), true, false));
>>>>>>> cbf10fbc
        }
        
        _compoundAction.SetEmitCompletionSignal(false);
        
        // Go ahead and do the first Update on the compound action, so we don't
        // "waste" the first CheckIfDone call just initializing it
        result = _compoundAction.Update(robot);
        if(ActionResult::RUNNING == result || ActionResult::SUCCESS == result) {
          result = ActionResult::SUCCESS;
        }
      }
      
      return result;
      
    } // InitHelper()
    
    
    ActionResult DriveToObjectAction::Init(Robot& robot)
    {
      ActionResult result = ActionResult::SUCCESS;
      
      ActionableObject* object = dynamic_cast<ActionableObject*>(robot.GetBlockWorld().GetObjectByID(_objectID));
      if(object == nullptr) {
        PRINT_NAMED_ERROR("DriveToObjectAction.CheckPreconditions.NoObjectWithID",
                          "Robot %d's block world does not have an ActionableObject with ID=%d.",
                          robot.GetID(), _objectID.GetValue());
        
        result = ActionResult::FAILURE_ABORT;
      } else if(ObservableObject::PoseState::Unknown == object->GetPoseState()) {
        PRINT_NAMED_ERROR("DriveToObjectAction.CheckPreconditions.ObjectPoseStateUnknown",
                          "Robot %d cannot plan a path to ActionableObject %d, whose pose state is Unknown.",
                          robot.GetID(), _objectID.GetValue());
        result = ActionResult::FAILURE_ABORT;
      } else {
      
        // Use a helper here so that it can be shared with DriveToPlaceCarriedObjectAction
        result = InitHelper(robot, object);
        
      } // if/else object==nullptr
      
      return result;
    }
    
    
    ActionResult DriveToObjectAction::CheckIfDone(Robot& robot)
    {
      ActionResult result = _compoundAction.Update(robot);
      
      if(result == ActionResult::SUCCESS) {
        // We completed driving to the pose and visually verifying the object
        // is still there. This could have updated the object's pose (hopefully
        // to a more accurate one), meaning the pre-action pose we selected at
        // Initialization has now moved and we may not be in position, even if
        // we completed the planned path successfully. If that's the case, we
        // want to retry.
        
        ActionableObject* object = dynamic_cast<ActionableObject*>(robot.GetBlockWorld().GetObjectByID(_objectID));
        if(object == nullptr) {
          PRINT_NAMED_ERROR("DriveToObjectAction.CheckIfDone.NoObjectWithID",
                            "Robot %d's block world does not have an ActionableObject with ID=%d.",
                            robot.GetID(), _objectID.GetValue());
          
          result = ActionResult::FAILURE_ABORT;
        } else if( _actionType == PreActionPose::ActionType::NONE) {
          
          // Check to see if we got close enough
          Pose3d objectPoseWrtRobotParent;
          if(false == object->GetPose().GetWithRespectTo(*robot.GetPose().GetParent(), objectPoseWrtRobotParent)) {
            PRINT_NAMED_ERROR("DriveToObjectAction.InitHelper.PoseProblem",
                              "Could not get object pose w.r.t. robot parent pose.");
            result = ActionResult::FAILURE_ABORT;
          } else {
            const f32 distanceSq = (Point2f(objectPoseWrtRobotParent.GetTranslation()) - Point2f(robot.GetPose().GetTranslation())).LengthSq();
            if(distanceSq > _distance_mm*_distance_mm) {
              PRINT_NAMED_INFO("DriveToObjectAction.CheckIfDone", "Robot not close enough, will return FAILURE_RETRY.");
              result = ActionResult::FAILURE_RETRY;
            }
          }
        } else {
          
          std::vector<Pose3d> possiblePoses; // don't really need these
          bool inPosition = false;
          result = GetPossiblePoses(robot, object, possiblePoses, inPosition);
          
          if(!inPosition) {
            PRINT_NAMED_INFO("DriveToObjectAction.CheckIfDone", "Robot not in position, will return FAILURE_RETRY.");
            result = ActionResult::FAILURE_RETRY;
          }
        }
        
      }

      return result;
    }
    
    void DriveToObjectAction::Cleanup(Robot &robot)
    {
      _compoundAction.Cleanup(robot);
    }
            
#pragma mark ---- DriveToPlaceCarriedObjectAction ----
    
    DriveToPlaceCarriedObjectAction::DriveToPlaceCarriedObjectAction(const Robot& robot,
                                                                     const Pose3d& placementPose,
                                                                     const bool placeOnGround,
                                                                     const PathMotionProfile motionProfile,
                                                                     const bool useExactRotation,
                                                                     const bool useManualSpeed)
    : DriveToObjectAction(robot.GetCarryingObject(),
                          placeOnGround ? PreActionPose::PLACE_ON_GROUND : PreActionPose::PLACE_RELATIVE,
                          motionProfile,
                          0,
                          false,
                          0,
                          useManualSpeed)
    , _placementPose(placementPose)
    , _useExactRotation(useExactRotation)
    {
    }
    
    const std::string& DriveToPlaceCarriedObjectAction::GetName() const
    {
      static const std::string name("DriveToPlaceCarriedObjectAction");
      return name;
    }
    
    ActionResult DriveToPlaceCarriedObjectAction::Init(Robot& robot)
    {
      ActionResult result = ActionResult::SUCCESS;

      if(robot.IsCarryingObject() == false) {
        PRINT_NAMED_ERROR("DriveToPlaceCarriedObjectAction.CheckPreconditions.NotCarryingObject",
                          "Robot %d cannot place an object because it is not carrying anything.",
                          robot.GetID());
        result = ActionResult::FAILURE_ABORT;
      } else {
        
        _objectID = robot.GetCarryingObject();
        
        ActionableObject* object = dynamic_cast<ActionableObject*>(robot.GetBlockWorld().GetObjectByID(_objectID));
        if(object == nullptr) {
          PRINT_NAMED_ERROR("DriveToPlaceCarriedObjectAction.CheckPreconditions.NoObjectWithID",
                            "Robot %d's block world does not have an ActionableObject with ID=%d.",
                            robot.GetID(), _objectID.GetValue());
          
          result = ActionResult::FAILURE_ABORT;
        } else {
          
          // Compute the approach angle given the desired placement pose of the carried block
          if (_useExactRotation) {
            f32 approachAngle_rad;
            if (ComputePlacementApproachAngle(robot, _placementPose, approachAngle_rad) != RESULT_OK) {
              PRINT_NAMED_WARNING("DriveToPlaceCarriedObjectAction.Init.FailedToComputeApproachAngle", "");
              return ActionResult::FAILURE_ABORT;
            }
            SetApproachAngle(approachAngle_rad);
          }
          
          // Temporarily move object to desired pose so we can get placement poses
          // at that position
          const Pose3d origObjectPose(object->GetPose());
          object->SetPose(_placementPose);
          
          // Call parent class's init helper
          result = InitHelper(robot, object);
          
          // Move the object back to where it was (being carried)
          object->SetPose(origObjectPose);
          
        } // if/else object==nullptr
      } // if/else robot is carrying object
      
      return result;
      
    } // DriveToPlaceCarriedObjectAction::Init()
    
    
    ActionResult DriveToPlaceCarriedObjectAction::CheckIfDone(Robot& robot)
    {
      ActionResult result = _compoundAction.Update(robot);
      
      // We completed driving to the pose. Unlike driving to an object for
      // pickup, we can't re-verify the accuracy of our final position, so
      // just proceed.
      
      return result;
    } // DriveToPlaceCarriedObjectAction::CheckIfDone()

    
    
#pragma mark ---- TurnInPlaceAction ----
    
    TurnInPlaceAction::TurnInPlaceAction(const Radians& angle, const bool isAbsolute)
    : _targetAngle(angle)
    , _isAbsoluteAngle(isAbsolute)
    {
      
    }

    const std::string& TurnInPlaceAction::GetName() const
    {
      static const std::string name("TurnInPlaceAction");
      return name;
    }
    
    void TurnInPlaceAction::SetMaxSpeed(f32 maxSpeed_radPerSec)
    {
      if (std::fabsf(maxSpeed_radPerSec) > MAX_BODY_ROTATION_SPEED_RAD_PER_SEC) {
        PRINT_NAMED_WARNING("TurnInPlaceAction.SetMaxSpeed.SpeedExceedsLimit",
                            "Speed of %f deg/s exceeds limit of %f deg/s. Clamping.",
                            RAD_TO_DEG_F32(maxSpeed_radPerSec), MAX_BODY_ROTATION_SPEED_DEG_PER_SEC);
        _maxSpeed_radPerSec = std::copysign(MAX_BODY_ROTATION_SPEED_RAD_PER_SEC, maxSpeed_radPerSec);
      } else {
        _maxSpeed_radPerSec = maxSpeed_radPerSec;
      }
    }
    
    void TurnInPlaceAction::SetTolerance(const Radians& angleTol_rad)
    {
      _angleTolerance = angleTol_rad.getAbsoluteVal();

      // NOTE: can't be lower than what is used internally on the robot
      if( _angleTolerance.ToFloat() < POINT_TURN_ANGLE_TOL ) {
        PRINT_NAMED_WARNING("TurnInPlaceAction.InvalidTolerance",
                            "Tried to set tolerance of %fdeg, min is %f",
                            RAD_TO_DEG(_angleTolerance.ToFloat()),
                            RAD_TO_DEG(POINT_TURN_ANGLE_TOL));
        _angleTolerance = POINT_TURN_ANGLE_TOL;
      }
    }

    ActionResult TurnInPlaceAction::Init(Robot &robot)
    {
      // Compute a goal pose rotated by specified angle around robot's
      // _current_ pose, taking into account the current driveCenter offset
      Radians heading = 0;
      if (!_isAbsoluteAngle) {
        heading = robot.GetPose().GetRotationAngle<'Z'>();
      }
      
      Radians newAngle(heading);
      newAngle += _targetAngle;
      if(_variability != 0) {
        newAngle += GetRNG().RandDblInRange(-_variability.ToDouble(),
                                            _variability.ToDouble());
      }
      
      Pose3d rotatedPose;
      Pose3d dcPose = robot.GetDriveCenterPose();
      dcPose.SetRotation(newAngle, Z_AXIS_3D());
      robot.ComputeOriginPose(dcPose, rotatedPose);
      
      _targetAngle = rotatedPose.GetRotation().GetAngleAroundZaxis();
      
      Radians currentAngle;
      _inPosition = IsBodyInPosition(robot, currentAngle);
      
      if(!_inPosition) {
        RobotInterface::SetBodyAngle setBodyAngle;
        setBodyAngle.angle_rad             = _targetAngle.ToFloat();
        setBodyAngle.max_speed_rad_per_sec = _maxSpeed_radPerSec;
        setBodyAngle.accel_rad_per_sec2    = _accel_radPerSec2;
        if(RESULT_OK != robot.SendRobotMessage<RobotInterface::SetBodyAngle>(std::move(setBodyAngle))) {
          return ActionResult::FAILURE_RETRY;
        }
        
        if(_moveEyes)
        {
          // Disable keep face alive if it is enabled and save so we can restore later
          _wasKeepFaceAliveEnabled = robot.GetAnimationStreamer().GetParam<bool>(LiveIdleAnimationParameter::EnableKeepFaceAlive);
          if(_wasKeepFaceAliveEnabled) {
            robot.GetAnimationStreamer().SetParam(LiveIdleAnimationParameter::EnableKeepFaceAlive, false);
          }
          
          // Store half the total difference so we know when to remove eye shift
          _halfAngle = 0.5f*(_targetAngle - currentAngle).getAbsoluteVal();
          
          // Move the eyes (only if not in position)
          // Note: assuming screen is about the same x distance from the neck joint as the head cam
          const Radians angleDiff = _targetAngle - currentAngle;
          const f32 x_mm = std::tan(angleDiff.ToFloat()) * HEAD_CAM_POSITION[0];
          const f32 xPixShift = x_mm * (static_cast<f32>(ProceduralFace::WIDTH) / (4*SCREEN_SIZE[0]));
          robot.ShiftEyes(_eyeShiftTag, xPixShift, 0, 4*IKeyFrame::SAMPLE_LENGTH_MS, "TurnInPlaceEyeDart");
        }
      }
      
      return ActionResult::SUCCESS;
    }
    
    bool TurnInPlaceAction::IsBodyInPosition(const Robot& robot, Radians& currentAngle) const
    {
      currentAngle = robot.GetPose().GetRotation().GetAngleAroundZaxis();
      const bool inPosition = NEAR(currentAngle-_targetAngle, 0.f, _angleTolerance);
      return inPosition;
    }
    
    ActionResult TurnInPlaceAction::CheckIfDone(Robot &robot)
    {
      ActionResult result = ActionResult::RUNNING;
      
      Radians currentAngle;          
      
      if(!_inPosition) {
        _inPosition = IsBodyInPosition(robot, currentAngle);
      }
      
      // When we've turned at least halfway, remove eye dart
      if(AnimationStreamer::NotAnimatingTag != _eyeShiftTag) {
        if(_inPosition || NEAR(currentAngle-_targetAngle, 0.f, _halfAngle))
        {
          PRINT_NAMED_INFO("TurnInPlaceAction.CheckIfDone.RemovingEyeShift",
                           "Currently at %.1fdeg, on the way to %.1fdeg, within "
                           "half angle of %.1fdeg", currentAngle.getDegrees(),
                           _targetAngle.getDegrees(), _halfAngle.getDegrees());
          robot.GetAnimationStreamer().RemovePersistentFaceLayer(_eyeShiftTag, 3*IKeyFrame::SAMPLE_LENGTH_MS);
          _eyeShiftTag = AnimationStreamer::NotAnimatingTag;
        }
      }
      
      // Wait to get a state message back from the physical robot saying its body
      // is in the commanded position
      // TODO: Is this really necessary in practice?
      if(_inPosition) {
        result = ActionResult::SUCCESS;
      } else {
        PRINT_NAMED_INFO("TurnInPlaceAction.CheckIfDone",
                         "[%d] Waiting for body to reach angle: %.1fdeg vs. %.1fdeg(+/-%.1f) (tol: %f) (pfid: %d)",
                         GetTag(),
                         currentAngle.getDegrees(),
                         _targetAngle.getDegrees(),
                         _variability.getDegrees(),
                         _angleTolerance.ToFloat(),
                         robot.GetPoseFrameID());
      }

      if( robot.GetMoveComponent().IsMoving() ) {
        _turnStarted = true;
      }
      else if( _turnStarted ) {
        PRINT_NAMED_WARNING("TurnInPlaceAction.StoppedMakingProgress",
                            "[%d] giving up since we stopped moving",
                            GetTag());
        result = ActionResult::FAILURE_RETRY;
      }

      return result;
    }
    
    void TurnInPlaceAction::Cleanup(Robot& robot)
    {
      if(_moveEyes)
      {
        // Make sure eye shift gets removed no matter what
        if(AnimationStreamer::NotAnimatingTag != _eyeShiftTag) {
          robot.GetAnimationStreamer().RemovePersistentFaceLayer(_eyeShiftTag);
          _eyeShiftTag = AnimationStreamer::NotAnimatingTag;
        }
        // Restore previous keep face alive setting
        if(_wasKeepFaceAliveEnabled) {
          robot.GetAnimationStreamer().SetParam(LiveIdleAnimationParameter::EnableKeepFaceAlive, true);
        }
      }
    }

#pragma mark ---- DriveStraightAction ----
    
    DriveStraightAction::DriveStraightAction(f32 dist_mm, f32 speed_mmps)
    : _dist_mm(dist_mm)
    , _speed_mmps(speed_mmps)
    {
      
    }
    
    ActionResult DriveStraightAction::Init(Robot &robot)
    {
      const Radians heading = robot.GetPose().GetRotation().GetAngleAroundZaxis();
      
      const Vec3f& T = robot.GetPose().GetTranslation();
      const f32 x_start = T.x();
      const f32 y_start = T.y();
      
      const f32 x_end = x_start + _dist_mm * std::cos(heading.ToFloat());
      const f32 y_end = y_start + _dist_mm * std::sin(heading.ToFloat());
      
      Planning::Path path;
      // TODO: does matID matter? I'm just using 0 below
      if(false  == path.AppendLine(0, x_start, y_start, x_end, y_end,
                                   _speed_mmps, _accel_mmps2, _decel_mmps2))
      {
        PRINT_NAMED_ERROR("DriveStraightAction.Init.AppendLineFailed", "");
        return ActionResult::FAILURE_ABORT;
      }
      
      _name = ("DriveStraight" + std::to_string(_dist_mm) + "mm@" +
               std::to_string(_speed_mmps) + "mmpsAction");
      
      _hasStarted = false;
      
      // Tell robot to execute this simple path
      if(RESULT_OK != robot.ExecutePath(path, false)) {
        return ActionResult::FAILURE_ABORT;
      }

      return ActionResult::SUCCESS;
    }
    
    ActionResult DriveStraightAction::CheckIfDone(Robot &robot)
    {
      ActionResult result = ActionResult::RUNNING;
      
      if(!_hasStarted) {
        PRINT_NAMED_INFO("DriveStraightAction.CheckIfDone.WaitingForPathStart", "");
        _hasStarted = robot.IsTraversingPath();
      } else if(/*hasStarted AND*/ !robot.IsTraversingPath()) {
        result = ActionResult::SUCCESS;
      }
      
      return result;
    }
    
#pragma mark ---- PanAndTiltAction ----
    
    PanAndTiltAction::PanAndTiltAction(Radians bodyPan, Radians headTilt,
                                       bool isPanAbsolute, bool isTiltAbsolute)
    : _compoundAction{}
    , _bodyPanAngle(bodyPan)
    , _headTiltAngle(headTilt)
    , _isPanAbsolute(isPanAbsolute)
    , _isTiltAbsolute(isTiltAbsolute)
    {
      RegisterSubAction(_compoundAction);
    }

    void PanAndTiltAction::SetMaxPanSpeed(f32 maxSpeed_radPerSec)
    {
      if (maxSpeed_radPerSec == 0.f) {
        _maxPanSpeed_radPerSec = _kDefaultMaxPanSpeed;
      } else if (std::fabsf(maxSpeed_radPerSec) > MAX_BODY_ROTATION_SPEED_RAD_PER_SEC) {
        PRINT_NAMED_WARNING("PanAndTiltAction.SetMaxSpeed.PanSpeedExceedsLimit",
                            "Speed of %f deg/s exceeds limit of %f deg/s. Clamping.",
                            RAD_TO_DEG_F32(maxSpeed_radPerSec), MAX_BODY_ROTATION_SPEED_DEG_PER_SEC);
        _maxPanSpeed_radPerSec = std::copysign(MAX_BODY_ROTATION_SPEED_RAD_PER_SEC, maxSpeed_radPerSec);
      } else {
        _maxPanSpeed_radPerSec = maxSpeed_radPerSec;
      }
    }
    
    void PanAndTiltAction::SetPanAccel(f32 accel_radPerSec2)
    {
      // If 0, use default value
      if (accel_radPerSec2 == 0.f) {
        _panAccel_radPerSec2 = _kDefaultPanAccel;
      } else {
        _panAccel_radPerSec2 = accel_radPerSec2;
      }
    }
    
    void PanAndTiltAction::SetPanTolerance(const Radians& angleTol_rad)
    {
      if (angleTol_rad == 0.f) {
        _panAngleTol = _kDefaultPanAngleTol;
        return;
      }
      
      _panAngleTol = angleTol_rad.getAbsoluteVal();

      // NOTE: can't be lower than what is used internally on the robot
      if( _panAngleTol.ToFloat() < POINT_TURN_ANGLE_TOL ) {
        PRINT_NAMED_WARNING("PanAndTiltAction.InvalidTolerance",
                            "Tried to set tolerance of %fdeg, min is %f",
                            RAD_TO_DEG(_panAngleTol.ToFloat()),
                            RAD_TO_DEG(POINT_TURN_ANGLE_TOL));
        _panAngleTol = POINT_TURN_ANGLE_TOL;
      }
    }

    void PanAndTiltAction::SetMaxTiltSpeed(f32 maxSpeed_radPerSec)
    {
      if (maxSpeed_radPerSec == 0.f) {
        _maxTiltSpeed_radPerSec = _kDefaultMaxTiltSpeed;
      } else {
        _maxTiltSpeed_radPerSec = maxSpeed_radPerSec;
      }
    }
    
    void PanAndTiltAction::SetTiltAccel(f32 accel_radPerSec2)
    {
      if (accel_radPerSec2 == 0.f) {
        _tiltAccel_radPerSec2 = _kDefaultTiltAccel;
      } else {
        _tiltAccel_radPerSec2 = accel_radPerSec2;
      }
    }

    
    void PanAndTiltAction::SetTiltTolerance(const Radians& angleTol_rad)
    {
      // If 0, use default value
      if (angleTol_rad == 0.f) {
        _tiltAngleTol = _kDefaultTiltAngleTol;
        return;
      }
      
      _tiltAngleTol = angleTol_rad.getAbsoluteVal();

      // NOTE: can't be lower than what is used internally on the robot
      if( _tiltAngleTol.ToFloat() < HEAD_ANGLE_TOL ) {
        PRINT_NAMED_WARNING("PanAndTiltAction.InvalidTolerance",
                            "Tried to set tolerance of %fdeg, min is %f",
                            RAD_TO_DEG(_tiltAngleTol.ToFloat()),
                            RAD_TO_DEG(HEAD_ANGLE_TOL));
        _tiltAngleTol = HEAD_ANGLE_TOL;
      }
    }
    
    ActionResult PanAndTiltAction::Init(Robot &robot)
    {
      CompoundActionParallel* newCompoundParallel = new CompoundActionParallel();
      _compoundAction = newCompoundParallel;
      
      newCompoundParallel->EnableMessageDisplay(IsMessageDisplayEnabled());
      
      TurnInPlaceAction* action = new TurnInPlaceAction(_bodyPanAngle, _isPanAbsolute);
      action->SetTolerance(_panAngleTol);
      action->SetMaxSpeed(_maxPanSpeed_radPerSec);
      action->SetAccel(_panAccel_radPerSec2);
      newCompoundParallel->AddAction(action);
      
      const Radians newHeadAngle = _isTiltAbsolute ? _headTiltAngle : robot.GetHeadAngle() + _headTiltAngle;
      MoveHeadToAngleAction* headAction = new MoveHeadToAngleAction(newHeadAngle, _tiltAngleTol);
      headAction->SetMaxSpeed(_maxTiltSpeed_radPerSec);
      headAction->SetAccel(_tiltAccel_radPerSec2);
      newCompoundParallel->AddAction(headAction);
      
      // Put the angles in the name for debugging
      _name = ("Pan" + std::to_string(std::round(_bodyPanAngle.getDegrees())) +
               "AndTilt" + std::to_string(std::round(_headTiltAngle.getDegrees())) +
               "Action");
      
      // Prevent the compound action from signaling completion
      newCompoundParallel->SetEmitCompletionSignal(false);
      
      // Prevent the compound action from locking tracks (the PanAndTiltAction handles it itself)
      newCompoundParallel->SetSuppressTrackLocking(true);
      
      // Go ahead and do the first Update for the compound action so we don't
      // "waste" the first CheckIfDone call doing so. Proceed so long as this
      // first update doesn't _fail_
      ActionResult compoundResult = newCompoundParallel->Update(robot);
      if(ActionResult::SUCCESS == compoundResult ||
         ActionResult::RUNNING == compoundResult)
      {
        return ActionResult::SUCCESS;
      } else {
        return compoundResult;
      }
      
    } // PanAndTiltAction::Init()
    
    
    ActionResult PanAndTiltAction::CheckIfDone(Robot& robot)
    {
      return _compoundAction->Update(robot);
    }

    
#pragma mark ---- FacePoseAction ----
    
    FacePoseAction::FacePoseAction(const Pose3d& pose, Radians maxTurnAngle)
    : PanAndTiltAction(0,0,false,true)
    , _poseWrtRobot(pose)
    , _isPoseSet(true)
    , _maxTurnAngle(maxTurnAngle.getAbsoluteVal())
    {
    }
    
    FacePoseAction::FacePoseAction(Radians maxTurnAngle)
    : PanAndTiltAction(0,0,false,true)
    , _isPoseSet(false)
    , _maxTurnAngle(maxTurnAngle.getAbsoluteVal())
    {
    }
    
    Radians FacePoseAction::GetHeadAngle(f32 heightDiff)
    {
      const f32 distanceXY = Point2f(_poseWrtRobot.GetTranslation()).Length();
      const Radians headAngle = std::atan2(heightDiff, distanceXY);
      return headAngle;
    }
    
    void FacePoseAction::SetPose(const Pose3d& pose)
    {
      _poseWrtRobot = pose;
      _isPoseSet = true;
    }
    
    ActionResult FacePoseAction::Init(Robot &robot)
    {
      if(!_isPoseSet) {
        PRINT_NAMED_ERROR("FacePoseAction.Init.PoseNotSet", "");
        return ActionResult::FAILURE_ABORT;
      }
      
      if(_poseWrtRobot.GetParent() == nullptr) {
        PRINT_NAMED_INFO("FacePoseAction.SetPose.AssumingRobotOriginAsParent", "");
        _poseWrtRobot.SetParent(robot.GetWorldOrigin());
      }
      else if(false == _poseWrtRobot.GetWithRespectTo(robot.GetPose(), _poseWrtRobot))
      {
        PRINT_NAMED_ERROR("FacePoseAction.Init.PoseOriginFailure",
                          "Could not get pose w.r.t. robot pose.");
        return ActionResult::FAILURE_ABORT;
      }
      
      if(_maxTurnAngle > 0)
      {
        // Compute the required angle to face the object
        const Radians turnAngle = std::atan2(_poseWrtRobot.GetTranslation().y(),
                                             _poseWrtRobot.GetTranslation().x());
        
        PRINT_NAMED_INFO("FacePoseAction.Init.TurnAngle",
                         "Computed turn angle = %.1fdeg", turnAngle.getDegrees());
        
        if(turnAngle.getAbsoluteVal() <= _maxTurnAngle) {
          SetBodyPanAngle(turnAngle);
        } else {
          PRINT_NAMED_ERROR("FacePoseAction.Init.RequiredTurnTooLarge",
                            "Required turn angle of %.1fdeg is larger than max angle of %.1fdeg.",
                            turnAngle.getDegrees(), _maxTurnAngle.getDegrees());
          return ActionResult::FAILURE_ABORT;
        }
      }
      
      // Compute the required head angle to face the object
      // NOTE: It would be more accurate to take head tilt into account, but I'm
      //  just using neck joint height as an approximation for the camera's
      //  current height, since its actual height changes slightly as the head
      //  rotates around the neck.
      const f32 heightDiff = _poseWrtRobot.GetTranslation().z() - NECK_JOINT_POSITION[2];
      Radians headAngle = GetHeadAngle(heightDiff);
      
      SetHeadTiltAngle(headAngle);
      
      // Proceed with base class's Init()
      return PanAndTiltAction::Init(robot);
      
    } // FacePoseAction::Init()
    
    const std::string& FacePoseAction::GetName() const
    {
      static const std::string name("FacePoseAction");
      return name;
    }

#pragma mark ---- FaceObjectAction ----
    
    FaceObjectAction::FaceObjectAction(ObjectID objectID,
                                       Radians maxTurnAngle,
                                       bool visuallyVerifyWhenDone,
                                       bool headTrackWhenDone)
    : FaceObjectAction(objectID, Vision::Marker::ANY_CODE,
                       maxTurnAngle, visuallyVerifyWhenDone, headTrackWhenDone)
    {
      
    }
    
    FaceObjectAction::FaceObjectAction(ObjectID objectID,
                                       Vision::Marker::Code whichCode,
                                       Radians maxTurnAngle,
                                       bool visuallyVerifyWhenDone,
                                       bool headTrackWhenDone)
    : FacePoseAction(maxTurnAngle)
    , _facePoseCompoundActionDone(false)
    , _visuallyVerifyAction()
    , _objectID(objectID)
    , _whichCode(whichCode)
    , _visuallyVerifyWhenDone(visuallyVerifyWhenDone)
    , _headTrackWhenDone(headTrackWhenDone)
    {
      RegisterSubAction(_visuallyVerifyAction);
    }
    
    Radians FaceObjectAction::GetHeadAngle(f32 heightDiff)
    {
      // TODO: Just commanding fixed head angle depending on height of object.
      //       Verify this is ok with the wide angle lens. If not, dynamically compute
      //       head angle so that it is at the bottom (for high blocks) or top (for low blocks)
      //       of the image.
      Radians headAngle = DEG_TO_RAD_F32(-15);
      if (heightDiff > 0) {
        headAngle = DEG_TO_RAD_F32(17);
      }
      return headAngle;
    }
    
    ActionResult FaceObjectAction::Init(Robot &robot)
    {
      _visuallyVerifyAction = new VisuallyVerifyObjectAction(_objectID, _whichCode);

      PRINT_NAMED_DEBUG("IActionRunner.CreatedSubAction", "Parent action [%d] %s created a sub action [%d] %s",
                        GetTag(),
                        GetName().c_str(),
                        _visuallyVerifyAction->GetTag(),
                        _visuallyVerifyAction->GetName().c_str());

      ObservableObject* object = robot.GetBlockWorld().GetObjectByID(_objectID);
      if(object == nullptr) {
        PRINT_NAMED_ERROR("FaceObjectAction.Init.ObjectNotFound",
                          "Object with ID=%d no longer exists in the world.",
                          _objectID.GetValue());
        return ActionResult::FAILURE_ABORT;
      }
      
      Pose3d objectPoseWrtRobot;
      if(_whichCode == Vision::Marker::ANY_CODE) {
        if(false == object->GetPose().GetWithRespectTo(robot.GetPose(), objectPoseWrtRobot)) {
          PRINT_NAMED_ERROR("FaceObjectAction.Init.ObjectPoseOriginProblem",
                            "Could not get pose of object %d w.r.t. robot pose.",
                            _objectID.GetValue());
          return ActionResult::FAILURE_ABORT;
        }
      } else {
        // Use the closest marker with the specified code:
        std::vector<Vision::KnownMarker*> const& markers = object->GetMarkersWithCode(_whichCode);
        
        if(markers.empty()) {
          PRINT_NAMED_ERROR("FaceObjectAction.Init.NoMarkersWithCode",
                            "Object %d does not have any markers with code %d.",
                            _objectID.GetValue(), _whichCode);
          return ActionResult::FAILURE_ABORT;
        }
        
        Vision::KnownMarker* closestMarker = nullptr;
        if(markers.size() == 1) {
          closestMarker = markers.front();
          if(false == closestMarker->GetPose().GetWithRespectTo(robot.GetPose(), objectPoseWrtRobot)) {
            PRINT_NAMED_ERROR("FaceObjectAction.Init.MarkerOriginProblem",
                              "Could not get pose of marker with code %d of object %d "
                              "w.r.t. robot pose.", _whichCode, _objectID.GetValue() );
            return ActionResult::FAILURE_ABORT;
          }
        } else {
          f32 closestDist = std::numeric_limits<f32>::max();
          Pose3d markerPoseWrtRobot;
          for(auto marker : markers) {
            if(false == marker->GetPose().GetWithRespectTo(robot.GetPose(), markerPoseWrtRobot)) {
              PRINT_NAMED_ERROR("FaceObjectAction.Init.MarkerOriginProblem",
                                "Could not get pose of marker with code %d of object %d "
                                "w.r.t. robot pose.", _whichCode, _objectID.GetValue() );
              return ActionResult::FAILURE_ABORT;
            }
            
            const f32 currentDist = markerPoseWrtRobot.GetTranslation().Length();
            if(currentDist < closestDist) {
              closestDist = currentDist;
              closestMarker = marker;
              objectPoseWrtRobot = markerPoseWrtRobot;
            }
          }
        }
        
        if(closestMarker == nullptr) {
          PRINT_NAMED_ERROR("FaceObjectAction.Init.NoClosestMarker",
                            "No closest marker found for object %d.", _objectID.GetValue());
          return ActionResult::FAILURE_ABORT;
        }
      }
      
      // Have to set the parent class's pose before calling its Init()
      SetPose(objectPoseWrtRobot);
      
      ActionResult facePoseInitResult = FacePoseAction::Init(robot);
      if(ActionResult::SUCCESS != facePoseInitResult) {
        return facePoseInitResult;
      }
      
      _facePoseCompoundActionDone = false;
      
      // Disable completion signals since this is inside another action
      _visuallyVerifyAction->SetEmitCompletionSignal(false);
      
      return ActionResult::SUCCESS;
    } // FaceObjectAction::Init()
    
    
    ActionResult FaceObjectAction::CheckIfDone(Robot& robot)
    {
      // Tick the compound action until it completes
      if(!_facePoseCompoundActionDone) {
        ActionResult compoundResult = FacePoseAction::CheckIfDone(robot);
        
        if(compoundResult != ActionResult::SUCCESS) {
          return compoundResult;
        } else {
          _facePoseCompoundActionDone = true;

          // Go ahead and do a first tick of visual verification's Update, to
          // get it initialized
          ActionResult verificationResult = _visuallyVerifyAction->Update(robot);
          if(ActionResult::SUCCESS != verificationResult) {
            return verificationResult;
          }
        }
      }

      // If we get here, _compoundAction completed returned SUCCESS. So we can
      // can continue with our additional checks:
      if (_visuallyVerifyWhenDone) {
        ActionResult verificationResult = _visuallyVerifyAction->Update(robot);
        if (verificationResult != ActionResult::SUCCESS) {
          return verificationResult;
        } else {
          _visuallyVerifyWhenDone = false;
        }
      }

      if(_headTrackWhenDone) {
        ActionList::SlotHandle inSlot = GetSlotHandle();
        if(ActionList::UnknownSlot == inSlot) {
          PRINT_NAMED_WARNING("FaceObjectAction.CheckIfDone.UnknownSlot",
                              "Queuing TrackObjectAction because headTrackWhenDone==true, but "
                              "slot unknown. Using DriveAndManipulateSlot");
          inSlot = Robot::DriveAndManipulateSlot;
        }
        robot.GetActionList().QueueActionNext(inSlot, new TrackObjectAction(_objectID));
      }
      
      return ActionResult::SUCCESS;
    } // FaceObjectAction::CheckIfDone()


    const std::string& FaceObjectAction::GetName() const
    {
      static const std::string name("FaceObjectAction");
      return name;
    }
    
    void FaceObjectAction::GetCompletionUnion(Robot& robot, ActionCompletedUnion& completionUnion) const
    {
      ObjectInteractionCompleted info;
      info.numObjects = 1;
      info.objectIDs[0] = _objectID;
      completionUnion.Set_objectInteractionCompleted(std::move( info ));
    }
    
    
#pragma mark ---- VisuallyVerifyObjectAction ----
    
    VisuallyVerifyObjectAction::VisuallyVerifyObjectAction(ObjectID objectID,
                                                           Vision::Marker::Code whichCode)
    : _objectID(objectID)
    , _whichCode(whichCode)
    , _waitToVerifyTime(-1)
    , _moveLiftToHeightAction()
    , _moveLiftToHeightActionDone(false)
    {
      RegisterSubAction(_moveLiftToHeightAction);
    }
    
    const std::string& VisuallyVerifyObjectAction::GetName() const
    {
      static const std::string name("VisuallyVerifyObject" + std::to_string(_objectID.GetValue())
                                    + "Action");
      return name;
    }
    

    ActionResult VisuallyVerifyObjectAction::Init(Robot& robot)
    {
      using namespace ExternalInterface;
      
      _objectSeen = false;
      
      auto obsObjLambda = [this](const AnkiEvent<MessageEngineToGame>& event)
      {
        auto objectObservation = event.GetData().Get_RobotObservedObject();
        // ID has to match and we have to actually have seen a marker (not just
        // saying part of the object is in FOV due to assumed projection)
        if(!_objectSeen && objectObservation.objectID == _objectID && objectObservation.markersVisible)
        {
          _objectSeen = true;
        }
      };
      
      _observedObjectHandle = robot.GetExternalInterface()->Subscribe(MessageEngineToGameTag::RobotObservedObject, obsObjLambda);

      if(_whichCode == Vision::Marker::ANY_CODE) {
        _markerSeen = true;
      } else {
        _markerSeen = false;
      }
      
      // Get lift out of the way
      _moveLiftToHeightAction = new MoveLiftToHeightAction(MoveLiftToHeightAction::Preset::OUT_OF_FOV);
      _moveLiftToHeightAction->SetEmitCompletionSignal(false);
      _moveLiftToHeightActionDone = false;
      _waitToVerifyTime = -1.f;

      PRINT_NAMED_DEBUG("IActionRunner.CreatedSubAction", "Parent action [%d] %s created a sub action [%d] %s",
                        GetTag(),
                        GetName().c_str(),
                        _moveLiftToHeightAction->GetTag(),
                        _moveLiftToHeightAction->GetName().c_str());

      
      // Go ahead and do the first update on moving the lift, so we don't "waste"
      // the first tick of CheckIfDone initializing the sub-action.
      ActionResult moveLiftInitResult = _moveLiftToHeightAction->Update(robot);
      if(ActionResult::SUCCESS == moveLiftInitResult ||
         ActionResult::RUNNING == moveLiftInitResult)
      {
        // Continue to CheckIfDone as long as the first Update didn't _fail_
        return ActionResult::SUCCESS;
      } else {
        return moveLiftInitResult;
      }
    }

    
    ActionResult VisuallyVerifyObjectAction::CheckIfDone(Robot& robot)
    {
      ActionResult actionRes = ActionResult::RUNNING;
      
      const f32 currentTime = BaseStationTimer::getInstance()->GetCurrentTimeInSeconds();
      
      if(_objectSeen)
      {
        if(!_markerSeen)
        {
          // We've seen the object, check if we've seen the correct marker if one was
          // specified and we haven't seen it yet
          ObservableObject* object = robot.GetBlockWorld().GetObjectByID(_objectID);
          if(object == nullptr) {
            PRINT_NAMED_ERROR("VisuallyVerifyObjectAction.CheckIfDone.ObjectNotFound",
                              "[%d] Object with ID=%d no longer exists in the world.",
                              GetTag(),
                              _objectID.GetValue());
            return ActionResult::FAILURE_ABORT;
          }
          
          // Look for which markers were seen since (and including) last observation time
          std::vector<const Vision::KnownMarker*> observedMarkers;
          object->GetObservedMarkers(observedMarkers, object->GetLastObservedTime());

          for(auto marker : observedMarkers) {
            if(marker->GetCode() == _whichCode) {
              _markerSeen = true;
              break;
            }
          }
          
          if(!_markerSeen) {
            // Seeing wrong marker(s). Log this for help in debugging
            std::string observedMarkerNames;
            for(auto marker : observedMarkers) {
              observedMarkerNames += Vision::MarkerTypeStrings[marker->GetCode()];
              observedMarkerNames += " ";
            }
            
            PRINT_NAMED_INFO("VisuallyVerifyObjectAction.CheckIfDone.WrongMarker",
                             "[%d] Have seen object %d, but not marker code %d. Have seen: %s",
                             GetTag(),
                             _objectID.GetValue(), _whichCode, observedMarkerNames.c_str());
          }
        } // if(!_markerSeen)
        
        if(_markerSeen) {
          // We've seen the object and the correct marker: we're good to go!
          return ActionResult::SUCCESS;
        }
        
      } else {
        // Still waiting to see the object: keep moving head/lift
        if (!_moveLiftToHeightActionDone) {
          ActionResult liftActionRes = _moveLiftToHeightAction->Update(robot);
          if (liftActionRes != ActionResult::SUCCESS) {
            if (liftActionRes != ActionResult::RUNNING) {
              PRINT_NAMED_WARNING("VisuallyVerifyObjectAction.CheckIfDone.CompoundActionFailed",
                                  "Failed to move lift out of FOV. Action result = %s\n",
                                  EnumToString(actionRes));
            }
            return liftActionRes;
          }
          _moveLiftToHeightActionDone = true;
        }
        
        // While head is moving to verification angle, this shouldn't count towards the waitToVerifyTime
        // TODO: Should this check if it's moving at all?
        if (robot.GetMoveComponent().IsHeadMoving()) {
          _waitToVerifyTime = -1;
        }
        
        if(_waitToVerifyTime < 0.f) {
          _waitToVerifyTime = currentTime + GetWaitToVerifyTime();
        }

      } // if/else(objectSeen)
      
      if(currentTime > _waitToVerifyTime)
      {
        PRINT_NAMED_WARNING("VisuallyVerifyObjectAction.CheckIfDone.TimedOut",
                            "Did not see object %d and current time > waitUntilTime (%.3f>%.3f)",
                            _objectID.GetValue(), currentTime, _waitToVerifyTime);
        return ActionResult::FAILURE_ABORT;
      }
      
      return actionRes;
      
    } // VisuallyVerifyObjectAction::CheckIfDone()

    
#pragma mark ---- MoveHeadToAngleAction ----
    
    MoveHeadToAngleAction::MoveHeadToAngleAction(const Radians& headAngle, const Radians& tolerance, const Radians& variability)
    : _headAngle(headAngle)
    , _angleTolerance(tolerance)
    , _variability(variability)
    , _name("MoveHeadTo" + std::to_string(std::round(RAD_TO_DEG(_headAngle.ToFloat()))) + "DegAction")
    , _inPosition(false)
    {
      if(_headAngle < MIN_HEAD_ANGLE) {
        PRINT_NAMED_WARNING("MoveHeadToAngleAction.Constructor",
                            "Requested head angle (%.1fdeg) less than min head angle (%.1fdeg). Clipping.",
                            _headAngle.getDegrees(), RAD_TO_DEG(MIN_HEAD_ANGLE));
        _headAngle = MIN_HEAD_ANGLE;
      } else if(_headAngle > MAX_HEAD_ANGLE) {
        PRINT_NAMED_WARNING("MoveHeadToAngleAction.Constructor",
                            "Requested head angle (%.1fdeg) more than max head angle (%.1fdeg). Clipping.",
                            _headAngle.getDegrees(), RAD_TO_DEG(MAX_HEAD_ANGLE));
        _headAngle = MAX_HEAD_ANGLE;
      }

      if( _angleTolerance.ToFloat() < HEAD_ANGLE_TOL ) {
        PRINT_NAMED_WARNING("MoveHeadToAngleAction.InvalidTolerance",
                            "Tried to set tolerance of %fdeg, min is %f",
                            RAD_TO_DEG(_angleTolerance.ToFloat()),
                            RAD_TO_DEG(HEAD_ANGLE_TOL));
        _angleTolerance = HEAD_ANGLE_TOL;
      }
      
      if(_variability > 0) {
        _headAngle += GetRNG().RandDblInRange(-_variability.ToDouble(), _variability.ToDouble());
        _headAngle = CLIP(_headAngle, MIN_HEAD_ANGLE, MAX_HEAD_ANGLE);
      }
    }
    
    bool MoveHeadToAngleAction::IsHeadInPosition(const Robot& robot) const
    {
      const bool inPosition = NEAR(Radians(robot.GetHeadAngle()) - _headAngle, 0.f, _angleTolerance);
      
      return inPosition;
    }
    
    
    ActionResult MoveHeadToAngleAction::Init(Robot &robot)
    {
      ActionResult result = ActionResult::SUCCESS;
      
      _inPosition = IsHeadInPosition(robot);
      
      if(!_inPosition) {
        if(RESULT_OK != robot.GetMoveComponent().MoveHeadToAngle(_headAngle.ToFloat(),
                                                                 _maxSpeed_radPerSec,
                                                                 _accel_radPerSec2,
                                                                 _duration_sec))
        {
          result = ActionResult::FAILURE_ABORT;
        }
        
        if(_moveEyes)
        {
          // Store initial state of keep face alive so we can restore it
          _wasKeepFaceAliveEnabled = robot.GetAnimationStreamer().GetParam<bool>(LiveIdleAnimationParameter::EnableKeepFaceAlive);
          if(_wasKeepFaceAliveEnabled) {
            robot.GetAnimationStreamer().SetParam(LiveIdleAnimationParameter::EnableKeepFaceAlive, false);
          }
          
          // Lead with the eyes, if not in position
          // Note: assuming screen is about the same x distance from the neck joint as the head cam
          Radians angleDiff =  robot.GetHeadAngle() - _headAngle;
          const f32 y_mm = std::tan(angleDiff.ToFloat()) * HEAD_CAM_POSITION[0];
          const f32 yPixShift = y_mm * (static_cast<f32>(ProceduralFace::HEIGHT/4) / SCREEN_SIZE[1]);
          
          robot.ShiftEyes(_eyeShiftTag, 0, yPixShift, 4*IKeyFrame::SAMPLE_LENGTH_MS, "MoveHeadToAngleEyeShift");
          
          if(!_holdEyes) {
            // Store the half the angle differene so we know when to remove eye shift
            _halfAngle = 0.5f*(_headAngle - robot.GetHeadAngle()).getAbsoluteVal();
          }
        }
      }
      
      return result;
    }
    
    ActionResult MoveHeadToAngleAction::CheckIfDone(Robot &robot)
    {
      ActionResult result = ActionResult::RUNNING;
      
      if(!_inPosition) {
        _inPosition = IsHeadInPosition(robot);
      }
      
      if(!_holdEyes && AnimationStreamer::NotAnimatingTag != _eyeShiftTag)
      {
        // If we're not there yet but at least halfway, and we're not supposed
        // to "hold" the eyes, then remove eye shift
        if(_inPosition || NEAR(Radians(robot.GetHeadAngle()) - _headAngle, 0.f, _halfAngle))
        {
          PRINT_NAMED_INFO("MoveHeadToAngleAction.CheckIfDone.RemovingEyeShift",
                           "[%d] Currently at %.1fdeg, on the way to %.1fdeg, within "
                           "half angle of %.1fdeg",
                           GetTag(),
                           RAD_TO_DEG(robot.GetHeadAngle()),
                           _headAngle.getDegrees(),
                           _halfAngle.getDegrees());

          robot.GetAnimationStreamer().RemovePersistentFaceLayer(_eyeShiftTag, 3*IKeyFrame::SAMPLE_LENGTH_MS);
          _eyeShiftTag = AnimationStreamer::NotAnimatingTag;
        }
      }
      
      if( robot.GetMoveComponent().IsHeadMoving() ) {
        _motionStarted = true;
      }

      // Wait to get a state message back from the physical robot saying its head
      // is in the commanded position
      // TODO: Is this really necessary in practice?
      if(_inPosition) {
        result = ActionResult::SUCCESS;
      } else {
        PRINT_NAMED_INFO("MoveHeadToAngleAction.CheckIfDone",
                         "[%d] Waiting for head to get in position: %.1fdeg vs. %.1fdeg(+/-%.1f)",
                         GetTag(),
                         RAD_TO_DEG(robot.GetHeadAngle()), _headAngle.getDegrees(), _variability.getDegrees());

        if( _motionStarted && ! robot.GetMoveComponent().IsHeadMoving() ) {
          PRINT_NAMED_WARNING("MoveHeadToAngleAction.StoppedMakingProgress",
                              "[%d] giving up since we stopped moving",
                              GetTag());
          result = ActionResult::FAILURE_RETRY;
        }
      }
      
      return result;
    }
    
    void MoveHeadToAngleAction::Cleanup(Robot& robot)
    {
      if(AnimationStreamer::NotAnimatingTag != _eyeShiftTag)
      {
        // Make sure eye shift gets removed, by this action, or by the MoveComponent if "hold" is enabled
        if(_holdEyes) {
          robot.GetMoveComponent().RemoveFaceLayerWhenHeadMoves(_eyeShiftTag, 3*IKeyFrame::SAMPLE_LENGTH_MS);
        } else {
          robot.GetAnimationStreamer().RemovePersistentFaceLayer(_eyeShiftTag);
        }
        _eyeShiftTag = AnimationStreamer::NotAnimatingTag;
      }
      if(_moveEyes) {
        // Restore previous keep face alive setting
        if(_wasKeepFaceAliveEnabled) {
          robot.GetAnimationStreamer().SetParam(LiveIdleAnimationParameter::EnableKeepFaceAlive, true);
        }
      }
    }
    
#pragma mark ---- MoveLiftToHeightAction ----
                                
    MoveLiftToHeightAction::MoveLiftToHeightAction(const f32 height_mm, const f32 tolerance_mm, const f32 variability)
    : _height_mm(height_mm)
    , _heightTolerance(tolerance_mm)
    , _variability(variability)
    , _name("MoveLiftTo" + std::to_string(_height_mm) + "mmAction")
    , _inPosition(false)
    {
      
    }
    
    MoveLiftToHeightAction::MoveLiftToHeightAction(const Preset preset, const f32 tolerance_mm)
    : MoveLiftToHeightAction(GetPresetHeight(preset), tolerance_mm, 0.f)
    {
      _name = "MoveLiftTo";
      _name += GetPresetName(preset);
    }
    
    
    f32 MoveLiftToHeightAction::GetPresetHeight(Preset preset)
    {
      static const std::map<Preset, f32> LUT = {
        {Preset::LOW_DOCK,   LIFT_HEIGHT_LOWDOCK},
        {Preset::HIGH_DOCK,  LIFT_HEIGHT_HIGHDOCK},
        {Preset::CARRY,      LIFT_HEIGHT_CARRY},
        {Preset::OUT_OF_FOV, -1.f},
      };
      
      return LUT.at(preset);
    }
    
    const std::string& MoveLiftToHeightAction::GetPresetName(Preset preset)
    {
      static const std::map<Preset, std::string> LUT = {
        {Preset::LOW_DOCK,   "LowDock"},
        {Preset::HIGH_DOCK,  "HighDock"},
        {Preset::CARRY,      "HeightCarry"},
        {Preset::OUT_OF_FOV, "OutOfFOV"},
      };
      
      static const std::string unknown("UnknownPreset");
      
      auto iter = LUT.find(preset);
      if(iter == LUT.end()) {
        return unknown;
      } else {
        return iter->second;
      }
    }
    
    bool MoveLiftToHeightAction::IsLiftInPosition(const Robot& robot) const
    {
      const bool inPosition = (NEAR(_heightWithVariation, robot.GetLiftHeight(), _heightTolerance) &&
                               !robot.GetMoveComponent().IsLiftMoving());
      
      return inPosition;
    }
    
    ActionResult MoveLiftToHeightAction::Init(Robot& robot)
    {
      ActionResult result = ActionResult::SUCCESS;
      
      if (_height_mm >= 0 && (_height_mm < LIFT_HEIGHT_LOWDOCK || _height_mm > LIFT_HEIGHT_CARRY)) {
        PRINT_NAMED_WARNING("MoveLiftToHeightAction.Init.InvalidHeight",
                            "%f mm. Clipping to be in range.", _height_mm);
        _height_mm = CLIP(_height_mm, LIFT_HEIGHT_LOWDOCK, LIFT_HEIGHT_CARRY);
      }
      
      if(_height_mm < 0.f) {
        // Choose whatever is closer to current height, LOW or CARRY:
        const f32 currentHeight = robot.GetLiftHeight();
        const f32 low   = GetPresetHeight(Preset::LOW_DOCK);
        const f32 carry = GetPresetHeight(Preset::CARRY);
        // Absolute values here shouldn't be necessary, since these are supposed
        // to be the lowest and highest possible lift settings, but just in case...
        if( std::abs(currentHeight-low) < std::abs(carry-currentHeight)) {
          _heightWithVariation = low;
        } else {
          _heightWithVariation = carry;
        }
      } else {
        _heightWithVariation = _height_mm;
        if(_variability > 0.f) {
          _heightWithVariation += GetRNG().RandDblInRange(-_variability, _variability);
        }
        _heightWithVariation = CLIP(_heightWithVariation, LIFT_HEIGHT_LOWDOCK, LIFT_HEIGHT_CARRY);
      }
        
        
      // Convert height tolerance to angle tolerance and make sure that it's larger
      // than the tolerance that the liftController uses.

      // Convert target height, height - tol, and height + tol to angles.
      f32 heightLower = _heightWithVariation - _heightTolerance;
      f32 heightUpper = _heightWithVariation + _heightTolerance;
      f32 targetAngle = Robot::ConvertLiftHeightToLiftAngleRad(_heightWithVariation);
      f32 targetAngleLower = Robot::ConvertLiftHeightToLiftAngleRad(heightLower);
      f32 targetAngleUpper = Robot::ConvertLiftHeightToLiftAngleRad(heightUpper);
        
      // Neither of the angular differences between targetAngle and its associated
      // lower and upper tolerance limits should be smaller than LIFT_ANGLE_TOL.
      // That is, unless the limits exceed the physical limits of the lift.
      f32 minAngleDiff = std::numeric_limits<f32>::max();
      if (heightLower > LIFT_HEIGHT_LOWDOCK) {
        minAngleDiff = targetAngle - targetAngleLower;
      }
      if (heightUpper < LIFT_HEIGHT_CARRY) {
        minAngleDiff = std::min(minAngleDiff, targetAngleUpper - targetAngle);
      }
        
      if (minAngleDiff < LIFT_ANGLE_TOL) {
        // Tolerance is too small. Clip to be within range.
        f32 desiredHeightLower = Robot::ConvertLiftAngleToLiftHeightMM(targetAngle - LIFT_ANGLE_TOL);
        f32 desiredHeightUpper = Robot::ConvertLiftAngleToLiftHeightMM(targetAngle + LIFT_ANGLE_TOL);
        f32 newHeightTolerance = std::max(_height_mm - desiredHeightLower, desiredHeightUpper - _height_mm);
          
        PRINT_NAMED_WARNING("MoveLiftToHeightAction.Init.TolTooSmall",
                            "HeightTol %f mm == AngleTol %f rad near height of %f mm. Clipping tol to %f mm",
                            _heightTolerance, minAngleDiff, _heightWithVariation, newHeightTolerance);
        _heightTolerance = newHeightTolerance;
      }
      
      _inPosition = IsLiftInPosition(robot);
      
      if(!_inPosition) {
        if(robot.GetMoveComponent().MoveLiftToHeight(_heightWithVariation,
                                                     _maxLiftSpeedRadPerSec,
                                                     _liftAccelRacPerSec2,
                                                     _duration) != RESULT_OK) {
          result = ActionResult::FAILURE_ABORT;
        }
      }
      
      return result;
    }
    
    ActionResult MoveLiftToHeightAction::CheckIfDone(Robot& robot)
    {
      ActionResult result = ActionResult::RUNNING;
      
      if(!_inPosition) {
        _inPosition = IsLiftInPosition(robot);
      }
      
      // TODO: Somehow verify robot got command to move lift before declaring success
      /*
      // Wait for the lift to start moving (meaning robot received command) and
      // then stop moving
      static bool liftStartedMoving = false;
      if(!liftStartedMoving) {
        liftStartedMoving = robot.IsLiftMoving();
      }
      else
       */

      if( robot.GetMoveComponent().IsLiftMoving() ) {
        _motionStarted = true;
      }
      
      if(_inPosition) {
        result = ActionResult::SUCCESS;
      } else {
        PRINT_NAMED_INFO("MoveLiftToHeightAction.CheckIfDone",
                         "[%d] Waiting for lift to get in position: %.1fmm vs. %.1fmm (tol: %f)",
                         GetTag(),
                         robot.GetLiftHeight(), _heightWithVariation, _heightTolerance);

        if( _motionStarted && ! robot.GetMoveComponent().IsLiftMoving() ) {
          PRINT_NAMED_WARNING("MoveLiftToHeightAction.StoppedMakingProgress",
                              "[%d] giving up since we stopped moving",
                              GetTag());
          result = ActionResult::FAILURE_RETRY;
        }
      }
      
      return result;
    }
    
    
#pragma mark ---- IDockAction ----
    
    IDockAction::IDockAction(ObjectID objectID,
                             const bool useManualSpeed)
    : _dockObjectID(objectID)
    , _useManualSpeed(useManualSpeed)
    {
      RegisterSubAction(_faceAndVerifyAction);
    }
    
    void IDockAction::SetSpeedAndAccel(f32 speed_mmps, f32 accel_mmps2)
    {
      _dockSpeed_mmps = speed_mmps; _dockAccel_mmps2 = accel_mmps2;
    }
    
    void IDockAction::SetSpeed(f32 speed_mmps)
    {
      _dockSpeed_mmps = speed_mmps;
    }
    
    void IDockAction::SetAccel(f32 accel_mmps2)
    {
      _dockAccel_mmps2 = accel_mmps2;
    }
    
    void IDockAction::SetPlacementOffset(f32 offsetX_mm, f32 offsetY_mm, f32 offsetAngle_rad)
    {
      _placementOffsetX_mm = offsetX_mm;
      _placementOffsetY_mm = offsetY_mm;
      _placementOffsetAngle_rad = offsetAngle_rad;
    }
    
    void IDockAction::SetPlaceOnGround(bool placeOnGround)
    {
      _placeObjectOnGroundIfCarrying = placeOnGround;
    }
    
    void IDockAction::SetPreActionPoseAngleTolerance(Radians angleTolerance)
    {
      _preActionPoseAngleTolerance = angleTolerance;
    }
    
    void IDockAction::SetPostDockLiftMovingAnimation(const std::string& animName)
    {
      _liftMovingAnimation = animName;
    }
    
    ActionResult IDockAction::Init(Robot& robot)
    {
      _waitToVerifyTime = -1.f;

      // Make sure the object we were docking with still exists in the world
      ActionableObject* dockObject = dynamic_cast<ActionableObject*>(robot.GetBlockWorld().GetObjectByID(_dockObjectID));
      if(dockObject == nullptr) {
        PRINT_NAMED_ERROR("IDockAction.Init.ActionObjectNotFound",
                          "Action object with ID=%d no longer exists in the world.",
                          _dockObjectID.GetValue());
        _interactionResult = ObjectInteractionResult::INVALID_OBJECT;
        return ActionResult::FAILURE_ABORT;
      }

      // select the object so it shows up properly in viz
      robot.GetBlockWorld().SelectObject(_dockObjectID);
      
      // Verify that we ended up near enough a PreActionPose of the right type
      std::vector<PreActionPose> preActionPoses;
      std::vector<std::pair<Quad2f, ObjectID> > obstacles;
      robot.GetBlockWorld().GetObstacles(obstacles);
      dockObject->GetCurrentPreActionPoses(preActionPoses, {GetPreActionType()},
                                           std::set<Vision::Marker::Code>(), obstacles, nullptr, _placementOffsetX_mm);
      
      if(preActionPoses.empty()) {
        PRINT_NAMED_ERROR("IDockAction.Init.NoPreActionPoses",
                          "Action object with ID=%d returned no pre-action poses of the given type.",
                          _dockObjectID.GetValue());
        _interactionResult = ObjectInteractionResult::NO_PREACTION_POSES;
        return ActionResult::FAILURE_ABORT;
      }

      const Point2f currentXY(robot.GetPose().GetTranslation().x(),
                              robot.GetPose().GetTranslation().y());
      
      //float closestDistSq = std::numeric_limits<float>::max();
      Point2f closestPoint(std::numeric_limits<float>::max());
      size_t closestIndex = preActionPoses.size();
      float closestDistSq = std::numeric_limits<float>::max();
      
      for(size_t index=0; index < preActionPoses.size(); ++index) {
        Pose3d preActionPose;
        if(preActionPoses[index].GetPose().GetWithRespectTo(*robot.GetPose().GetParent(), preActionPose) == false) {
          PRINT_NAMED_WARNING("IDockAction.Init.PreActionPoseOriginProblem",
                              "Could not get pre-action pose w.r.t. robot parent.");
        }
        
        const Point2f preActionXY(preActionPose.GetTranslation().x(),
                                  preActionPose.GetTranslation().y());
        const Point2f dist = (currentXY - preActionXY);
        const float distSq = dist.LengthSq();

        PRINT_NAMED_DEBUG("IDockAction.Init.CheckPoint",
                          "considering point (%f, %f) dist = %f",
                          dist.x(), dist.y(),
                          dist.Length());
        
        if(distSq < closestDistSq) {
          closestPoint = dist.GetAbs();
          closestIndex  = index;
          closestDistSq = distSq;
        }
      }

      PRINT_NAMED_INFO("IDockAction.Init.ClosestPoint",
                       "Closest point (%f, %f) robot (%f, %f) dist = %f",
                       closestPoint.x(), closestPoint.y(),
                       currentXY.x(), currentXY.y(),
                       closestPoint.Length());      
      
      //const f32 closestDist = sqrtf(closestDistSq);
      
      // by default, even if we aren't checking for pre-dock poses, we shouldn't be too far away, otherwise we
      // may be selecting a different marker / face to dock with
      f32 preActionPoseDistThresh = DEFAULT_PREDOCK_POSE_DISTANCE_MM * 1.1f;
      
      if (_doNearPredockPoseCheck) {
        preActionPoseDistThresh = ComputePreActionPoseDistThreshold(robot.GetPose(), dockObject,
                                                                    _preActionPoseAngleTolerance);
      }
        
      if(preActionPoseDistThresh > 0.f && closestPoint > preActionPoseDistThresh) {
        PRINT_NAMED_INFO("IDockAction.Init.TooFarFromGoal",
                         "Robot is too far from pre-action pose (%.1fmm, %.1fmm).",
                         closestPoint.x(), closestPoint.y());
        _interactionResult = ObjectInteractionResult::DID_NOT_REACH_PREACTION_POSE;
        return ActionResult::FAILURE_RETRY;
      }      
    
      if(SelectDockAction(robot, dockObject) != RESULT_OK) {
        PRINT_NAMED_ERROR("IDockAction.CheckPreconditions.DockActionSelectionFailure",
                          "");
        // NOTE: SelectDockAction should set _interactionResult on failure
        return ActionResult::FAILURE_ABORT;
      }
      
      // Specify post-dock lift motion callback to play sound
      using namespace RobotInterface;
      auto liftSoundLambda = [this, &robot](const AnkiEvent<RobotToEngine>& event)
      {
        if (!_liftMovingAnimation.empty()) {
          // Check that the animation only has sound keyframes
          const Animation* anim = robot.GetCannedAnimation(_liftMovingAnimation);
          if (nullptr != anim) {
            auto & headTrack        = anim->GetTrack<HeadAngleKeyFrame>();
            auto & liftTrack        = anim->GetTrack<LiftHeightKeyFrame>();
            auto & bodyTrack        = anim->GetTrack<BodyMotionKeyFrame>();
         
            if (!headTrack.IsEmpty() || !liftTrack.IsEmpty() || !bodyTrack.IsEmpty()) {
              PRINT_NAMED_WARNING("IDockAction.MovingLiftPostDockHandler.AnimHasMotion",
                                  "Animation must contain only sound.");
              return;
            }
            
            // Check that the action matches the current action
            DockAction recvdAction = event.GetData().Get_movingLiftPostDock().action;
            if (_dockAction != recvdAction) {
              PRINT_NAMED_WARNING("IDockAction.MovingLiftPostDockHandler.ActionMismatch",
                                  "Expected %u, got %u. Ignoring.",
                                  (u32)_dockAction, (u32)recvdAction);
              return;
            }
          
            // Play the animation
            PRINT_NAMED_INFO("IDockAction.MovingLiftPostDockHandler",
                             "Playing animation %s ",
                             _liftMovingAnimation.c_str());
            robot.GetActionList().QueueActionNext(Robot::SoundSlot, new PlayAnimationAction(_liftMovingAnimation, 1, false));
          } else {
            PRINT_NAMED_WARNING("IDockAction.MovingLiftPostDockHandler.InvalidAnimation",
                                "Could not find animation %s",
                                _liftMovingAnimation.c_str());
          }
        }
      };
      _liftMovingSignalHandle = robot.GetRobotMessageHandler()->Subscribe(robot.GetID(), RobotToEngineTag::movingLiftPostDock, liftSoundLambda);
      
      
      if (_doNearPredockPoseCheck) {
        PRINT_NAMED_INFO("IDockAction.Init.BeginDocking",
                         "Robot is within (%.1fmm,%.1fmm) of the nearest pre-action pose, "
                         "proceeding with docking.", closestPoint.x(), closestPoint.y());
      } else {
        PRINT_NAMED_INFO("IDockAction.Init.BeginDocking",
                         "Proceeding with docking.");
      }
      
      // Set dock markers
      _dockMarker = preActionPoses[closestIndex].GetMarker();
      _dockMarker2 = GetDockMarker2(preActionPoses, closestIndex);
      
      // Set up a visual verification action to make sure we can still see the correct
      // marker of the selected object before proceeding
      // NOTE: This also disables tracking head to object if there was any
      _faceAndVerifyAction = new FaceObjectAction(_dockObjectID,
                                                  _dockMarker->GetCode(),
                                                  0, true, false);

      PRINT_NAMED_DEBUG("IActionRunner.CreatedSubAction", "Parent action [%d] %s created a sub action [%d] %s",
                        GetTag(),
                        GetName().c_str(),
                        _faceAndVerifyAction->GetTag(),
                        _faceAndVerifyAction->GetName().c_str());

      // Disable the visual verification from issuing a completion signal
      _faceAndVerifyAction->SetEmitCompletionSignal(false);
      
      // Go ahead and Update the FaceObjectAction once now, so we don't
      // waste a tick doing so in CheckIfDone (since this is the first thing
      // that will be done in CheckIfDone anyway)
      ActionResult faceObjectResult = _faceAndVerifyAction->Update(robot);
      
      if(ActionResult::SUCCESS == faceObjectResult ||
         ActionResult::RUNNING == faceObjectResult)
      {
        return ActionResult::SUCCESS;
      } else {
        return faceObjectResult;
      }
      
    } // Init()
    
    
    ActionResult IDockAction::CheckIfDone(Robot& robot)
    {
      ActionResult actionResult = ActionResult::RUNNING;
      
      // Wait for visual verification to complete successfully before telling
      // robot to dock and continuing to check for completion
      if(_faceAndVerifyAction != nullptr) {
        actionResult = _faceAndVerifyAction->Update(robot);
        if(actionResult == ActionResult::RUNNING) {
          return actionResult;
        } else {
          if(actionResult == ActionResult::SUCCESS) {
            // Finished with visual verification:
            Util::SafeDelete(_faceAndVerifyAction);
            actionResult = ActionResult::RUNNING;
            
            PRINT_NAMED_INFO("IDockAction.DockWithObjectHelper.BeginDocking", "Docking with marker %d (%s) using action %s.",
              _dockMarker->GetCode(), Vision::MarkerTypeStrings[_dockMarker->GetCode()], DockActionToString(_dockAction));              
            if(robot.DockWithObject(_dockObjectID,
                                    _dockSpeed_mmps,
                                    _dockAccel_mmps2,
                                    _dockMarker, _dockMarker2,
                                    _dockAction,
                                    _placementOffsetX_mm,
                                    _placementOffsetY_mm,
                                    _placementOffsetAngle_rad,
                                    _useManualSpeed) == RESULT_OK)
            {
              //NOTE: Any completion (success or failure) after this point should tell
              // the robot to stop tracking and go back to looking for markers!
              _wasPickingOrPlacing = false;
            } else {
              return ActionResult::FAILURE_ABORT;
            }

          } else {
            PRINT_NAMED_ERROR("IDockAction.CheckIfDone.VisualVerifyFailed",
                              "VisualVerification of object failed, stopping IDockAction.");
            _interactionResult = ObjectInteractionResult::VISUAL_VERIFICATION_FAILED;
            return actionResult;
          }
        }
      }
      
      if (!_wasPickingOrPlacing) {
        // We have to see the robot went into pick-place mode once before checking
        // to see that it has finished picking or placing below. I.e., we need to
        // know the robot got the DockWithObject command sent in Init().
        _wasPickingOrPlacing = robot.IsPickingOrPlacing();
        
        if(_wasPickingOrPlacing) {
          // Apply continuous eye squint if we have just now started picking and placing
          AnimationStreamer::FaceTrack squintLayer;
          ProceduralFace squintFace;
          
          const f32 DockSquintScaleY = 0.35f;
          const f32 DockSquintScaleX = 1.05f;
          squintFace.GetParams().SetParameterBothEyes(ProceduralFace::Parameter::EyeScaleY, DockSquintScaleY);
          squintFace.GetParams().SetParameterBothEyes(ProceduralFace::Parameter::EyeScaleX, DockSquintScaleX);
          squintFace.GetParams().SetParameterBothEyes(ProceduralFace::Parameter::UpperLidAngle, -10);
          
          squintLayer.AddKeyFrameToBack(ProceduralFaceKeyFrame()); // need start frame at t=0 to get interpolation
          squintLayer.AddKeyFrameToBack(ProceduralFaceKeyFrame(squintFace, 250));
          _squintLayerTag = robot.GetAnimationStreamer().AddPersistentFaceLayer("DockSquint", std::move(squintLayer));
        }
      }
      else if (!robot.IsPickingOrPlacing() && !robot.GetMoveComponent().IsMoving())
      {
        const f32 currentTime = BaseStationTimer::getInstance()->GetCurrentTimeInSeconds();
        
        // While head is moving to verification angle, this shouldn't count towards the waitToVerifyTime
        if (robot.GetMoveComponent().IsHeadMoving()) {
          _waitToVerifyTime = -1;
        }
        
        // Set the verification time if not already set
        if(_waitToVerifyTime < 0.f) {
          _waitToVerifyTime = currentTime + GetVerifyDelayInSeconds();
        }
        
        // Stopped executing docking path, and should have backed out by now,
        // and have head pointed at an angle to see where we just placed or
        // picked up from. So we will check if we see a block with the same
        // ID/Type as the one we were supposed to be picking or placing, in the
        // right position.
        if(currentTime >= _waitToVerifyTime) {
          //PRINT_NAMED_INFO("IDockAction.CheckIfDone",
          //                 "Robot has stopped moving and picking/placing. Will attempt to verify success.");
          
          actionResult = Verify(robot);
        }
      }
      
      if(ActionResult::SUCCESS == actionResult) {
        _interactionResult = ObjectInteractionResult::SUCCESS;
      }
      
      return actionResult;
    } // CheckIfDone()
   
    
    void IDockAction::Cleanup(Robot& robot)
    {
      // Make sure we back to looking for markers (and stop tracking) whenever
      // and however this action finishes
      robot.GetVisionComponent().EnableMode(VisionMode::DetectingMarkers, true);
      robot.GetVisionComponent().EnableMode(VisionMode::Tracking, false);
      
      // Abort anything that shouldn't still be running
      if(robot.IsTraversingPath()) {
        robot.AbortDrivingToPose();
      }
      if(robot.IsPickingOrPlacing()) {
        robot.AbortDocking();
      }
      
      // Stop squinting
      robot.GetAnimationStreamer().RemovePersistentFaceLayer(_squintLayerTag, 250);
    }
           

#pragma mark ---- PickupObjectAction ----
    
    AlignWithObjectAction::AlignWithObjectAction(ObjectID objectID,
                                                 const f32 distanceFromMarker_mm,
                                                 const bool useManualSpeed)
    : IDockAction(objectID, useManualSpeed)
    {
      SetPlacementOffset(distanceFromMarker_mm, 0, 0);
    }
    
    AlignWithObjectAction::~AlignWithObjectAction()
    {

    }
    
    const std::string& AlignWithObjectAction::GetName() const
    {
      static const std::string name("AlignWithObjectAction");
      return name;
    }


    void AlignWithObjectAction::GetCompletionUnion(Robot& robot, ActionCompletedUnion& completionUnion) const
    {
      ObjectInteractionCompleted info;
      info.numObjects = 1;
      info.objectIDs.fill(-1);
      info.objectIDs[0] = _dockObjectID;
      completionUnion.Set_objectInteractionCompleted(std::move( info ));
      
      IDockAction::GetCompletionUnion(robot, completionUnion);
    }

    
    Result AlignWithObjectAction::SelectDockAction(Robot& robot, ActionableObject* object)
    {
      _dockAction = DockAction::DA_ALIGN;
      return RESULT_OK;
    } // SelectDockAction()
    
    
    ActionResult AlignWithObjectAction::Verify(Robot& robot)
    {
      ActionResult result = ActionResult::FAILURE_ABORT;
      
      switch(_dockAction)
      {
        case DockAction::DA_ALIGN:
        {
          // What does it mean to verify this action other than to complete
          if (!robot.IsPickingOrPlacing() && !robot.IsTraversingPath()) {
            PRINT_STREAM_INFO("AlignWithObjectAction.Verify", "Align with object SUCCEEDED!");
            result = ActionResult::SUCCESS;
          }
          break;
        } // ALIGN
          
        default:
          PRINT_NAMED_ERROR("AlignWithObjectAction.Verify.ReachedDefaultCase",
                            "Don't know how to verify unexpected dockAction %s.", DockActionToString(_dockAction));
          _interactionResult = ObjectInteractionResult::UNKNOWN_PROBLEM;
          result = ActionResult::FAILURE_ABORT;
          break;
          
      } // switch(_dockAction)
      
      return result;
      
    } // Verify()
    
    
#pragma mark ---- PickupObjectAction ----
    
    PickupObjectAction::PickupObjectAction(ObjectID objectID,
                                           const bool useManualSpeed)
    : IDockAction(objectID, useManualSpeed)
    {
      SetPostDockLiftMovingAnimation("LiftEffortPickup");
    }
    
    const std::string& PickupObjectAction::GetName() const
    {
      static const std::string name("PickupObjectAction");
      return name;
    }
    
    RobotActionType PickupObjectAction::GetType() const
    {
      switch(_dockAction)
      {
        case DockAction::DA_PICKUP_HIGH:
          return RobotActionType::PICKUP_OBJECT_HIGH;
          
        case DockAction::DA_PICKUP_LOW:
          return RobotActionType::PICKUP_OBJECT_LOW;
          
        default:
          PRINT_NAMED_WARNING("PickupObjectAction.GetType",
                              "Dock action not set before determining action type.");
          return RobotActionType::PICK_AND_PLACE_INCOMPLETE;
      }
    }
    
    void PickupObjectAction::GetCompletionUnion(Robot& robot, ActionCompletedUnion& completionUnion) const
    {
      ObjectInteractionCompleted info;
      
      switch(_dockAction)
      {
        case DockAction::DA_PICKUP_HIGH:
        case DockAction::DA_PICKUP_LOW:
        {
          if(!robot.IsCarryingObject()) {
            PRINT_NAMED_ERROR("PickupObjectAction.EmitCompletionSignal",
                              "Expecting robot to think it's carrying object for pickup action.");
          } else {
            const std::set<ObjectID> carriedObjects = robot.GetCarryingObjects();
            info.numObjects = carriedObjects.size();
            info.objectIDs.fill(-1);
            info.objectIDs[0] = _dockObjectID;
            
            u8 objectCnt = 0;
            for (auto& objID : carriedObjects) {
              info.objectIDs[objectCnt++] = objID.GetValue();
            }
            
          }
          break;
        }
        default:
          PRINT_NAMED_ERROR("PickupObjectAction.EmitCompletionSignal",
                            "Dock action not set before filling completion signal.");
      }
      
      completionUnion.Set_objectInteractionCompleted(std::move( info ));
      IDockAction::GetCompletionUnion(robot, completionUnion);
    }
    
    Result PickupObjectAction::SelectDockAction(Robot& robot, ActionableObject* object)
    {
      // Record the object's original pose (before picking it up) so we can
      // verify later whether we succeeded.
      // Make it w.r.t. robot's parent so we can compare heights fairly.
      if(object->GetPose().GetWithRespectTo(*robot.GetPose().GetParent(), _dockObjectOrigPose) == false) {
        PRINT_NAMED_ERROR("PickupObjectAction.SelectDockAction.PoseWrtFailed",
                          "Could not get pose of dock object w.r.t. robot parent.");
        _interactionResult = ObjectInteractionResult::INVALID_OBJECT;
        return RESULT_FAIL;
      }
      
      // Choose docking action based on block's position and whether we are
      // carrying a block
      const f32 dockObjectHeightWrtRobot = _dockObjectOrigPose.GetTranslation().z() - robot.GetPose().GetTranslation().z();
      _dockAction = DockAction::DA_PICKUP_LOW;
      
      if (robot.IsCarryingObject()) {
        PRINT_NAMED_INFO("PickupObjectAction.SelectDockAction", "Already carrying object. Can't pickup object. Aborting.");
        _interactionResult = ObjectInteractionResult::STILL_CARRYING;
        return RESULT_FAIL;
      } else if (dockObjectHeightWrtRobot > 0.5f*ROBOT_BOUNDING_Z) { // TODO: Stop using constant ROBOT_BOUNDING_Z for this
        _dockAction = DockAction::DA_PICKUP_HIGH;
      }
      
      return RESULT_OK;
    } // SelectDockAction()
    
    
    ActionResult PickupObjectAction::Verify(Robot& robot)
    {
      ActionResult result = ActionResult::FAILURE_ABORT;
      
      switch(_dockAction)
      {
        case DockAction::DA_PICKUP_LOW:
        case DockAction::DA_PICKUP_HIGH:
        {
          if(robot.IsCarryingObject() == false) {
            PRINT_NAMED_ERROR("PickupObjectAction.Verify.RobotNotCarryingObject",
                              "Expecting robot to think it's carrying an object at this point.");
            _interactionResult = ObjectInteractionResult::NOT_CARRYING;
            result = ActionResult::FAILURE_RETRY;
            break;
          }
          
          BlockWorld& blockWorld = robot.GetBlockWorld();
          
          // We should _not_ still see a object with the
          // same type as the one we were supposed to pick up in that
          // block's original position because we should now be carrying it.
          ObservableObject* carryObject = blockWorld.GetObjectByID(robot.GetCarryingObject());
          if(carryObject == nullptr) {
            PRINT_NAMED_ERROR("PickupObjectAction.Verify.CarryObjectNoLongerExists",
                              "Object %d we were carrying no longer exists in the world.",
                              robot.GetCarryingObject().GetValue());
            _interactionResult = ObjectInteractionResult::INVALID_OBJECT;
            result = ActionResult::FAILURE_ABORT;
            break;
          }
          
          const BlockWorld::ObjectsMapByID_t& objectsWithType = blockWorld.GetExistingObjectsByType(carryObject->GetType());
          
          // Robot's pose parent could have changed due to delocalization.
          // Assume it's actual pose is relatively accurate w.r.t. that original
          // pose (when dockObjectOrigPose was stored) and update the parent so
          // that we can do IsSameAs checks below.
          _dockObjectOrigPose.SetParent(robot.GetPose().GetParent());
          
          Vec3f Tdiff;
          Radians angleDiff;
          ObservableObject* objectInOriginalPose = nullptr;
          for(auto object : objectsWithType)
          {
            // TODO: is it safe to always have useAbsRotation=true here?
            Vec3f Tdiff;
            Radians angleDiff;
            if(object.second->GetPose().IsSameAs_WithAmbiguity(_dockObjectOrigPose, // dock obj orig pose is w.r.t. robot
                                                               carryObject->GetRotationAmbiguities(),
                                                               carryObject->GetSameDistanceTolerance()*0.5f,
                                                               carryObject->GetSameAngleTolerance(), true,
                                                               Tdiff, angleDiff))
            {
              PRINT_NAMED_INFO("PickupObjectAction.Verify.ObjectInOrigPose",
                               "Seeing object %d in original pose. (Tdiff = (%.1f,%.1f,%.1f), "
                               "AngleDiff=%.1fdeg",
                               object.first.GetValue(),
                               Tdiff.x(), Tdiff.y(), Tdiff.z(), angleDiff.getDegrees());
              objectInOriginalPose = object.second;
              break;
            }
            
          }
          
          if(objectInOriginalPose != nullptr)
          {
            // Must not actually be carrying the object I thought I was!
            // Put the object I thought I was carrying in the position of the
            // object I matched to it above, and then delete that object.
            // (This prevents a new object with different ID being created.)
            if(carryObject->GetID() != objectInOriginalPose->GetID()) {
              PRINT_NAMED_INFO("PickupObjectAction.Verify",
                               "Moving carried object to object seen in original pose "
                               "and deleting that object (ID=%d).",
                               objectInOriginalPose->GetID().GetValue());
              carryObject->SetPose(objectInOriginalPose->GetPose());
              blockWorld.DeleteObject(objectInOriginalPose->GetID());
            }
            robot.UnSetCarryingObjects();

            PRINT_NAMED_INFO("PickupObjectAction.Verify",
                             "Object pick-up FAILED! (Still seeing object in same place.)");
            _interactionResult = ObjectInteractionResult::NOT_CARRYING;
            result = ActionResult::FAILURE_RETRY;
          } else {
            PRINT_NAMED_INFO("PickupObjectAction.Verify", "Object pick-up SUCCEEDED!");
            result = ActionResult::SUCCESS;
          }
          break;
        } // PICKUP
          
        default:
          PRINT_NAMED_ERROR("PickupObjectAction.Verify.ReachedDefaultCase",
                            "Don't know how to verify unexpected dockAction %s.", DockActionToString(_dockAction));
          _interactionResult = ObjectInteractionResult::UNKNOWN_PROBLEM;
          result = ActionResult::FAILURE_ABORT;
          break;
          
      } // switch(_dockAction)
      
      return result;
      
    } // Verify()
    
    
    
#pragma mark ---- PlaceRelObjectAction ----
    
    PlaceRelObjectAction::PlaceRelObjectAction(ObjectID objectID,
                                               const bool placeOnGround,
                                               const f32 placementOffsetX_mm,
                                               const bool useManualSpeed)
    : IDockAction(objectID, useManualSpeed)
    {
      SetPlacementOffset(placementOffsetX_mm, 0, 0);
      SetPlaceOnGround(placeOnGround);
      RegisterSubAction(_placementVerifyAction);
      SetPostDockLiftMovingAnimation(placeOnGround ? "LiftEffortPlaceLow" : "LiftEffortPlaceHigh");
    }
    
    const std::string& PlaceRelObjectAction::GetName() const
    {
      static const std::string name("PlaceRelObjectAction");
      return name;
    }
    
    RobotActionType PlaceRelObjectAction::GetType() const
    {
      switch(_dockAction)
      {
        case DockAction::DA_PLACE_HIGH:
          return RobotActionType::PLACE_OBJECT_HIGH;
          
        case DockAction::DA_PLACE_LOW:
          return RobotActionType::PLACE_OBJECT_LOW;
          
        default:
          PRINT_NAMED_WARNING("PlaceRelObjectAction.GetType",
                              "Dock action not set before determining action type.");
          return RobotActionType::PICK_AND_PLACE_INCOMPLETE;
      }
    }
    
    void PlaceRelObjectAction::GetCompletionUnion(Robot& robot, ActionCompletedUnion& completionUnion) const
    {
      ObjectInteractionCompleted info;
      
      switch(_dockAction)
      {
        case DockAction::DA_PLACE_HIGH:
        case DockAction::DA_PLACE_LOW:
        {
          // TODO: Be able to fill in more objects in the stack
          ObservableObject* object = robot.GetBlockWorld().GetObjectByID(_dockObjectID);
          if(object == nullptr) {
            PRINT_NAMED_ERROR("PlaceRelObjectAction.EmitCompletionSignal",
                              "Docking object %d not found in world after placing.",
                              _dockObjectID.GetValue());
          } else {
            auto objectStackIter = info.objectIDs.begin();
            info.objectIDs.fill(-1);
            info.numObjects = 0;
            while(object != nullptr &&
                  info.numObjects < info.objectIDs.size())
            {
              *objectStackIter = object->GetID().GetValue();
              ++objectStackIter;
              ++info.numObjects;
              object = robot.GetBlockWorld().FindObjectOnTopOf(*object, 15.f);
            }
            
          }
          break;
        }
        default:
          PRINT_NAMED_ERROR("PlaceRelObjectAction.EmitCompletionSignal",
                            "Dock action not set before filling completion signal.");
      }
      
      completionUnion.Set_objectInteractionCompleted(std::move( info ));
      IDockAction::GetCompletionUnion(robot, completionUnion);
    }
    
    Result PlaceRelObjectAction::SelectDockAction(Robot& robot, ActionableObject* object)
    {
      if (!robot.IsCarryingObject()) {
        PRINT_STREAM_INFO("PlaceRelObjectAction.SelectDockAction", "Can't place if not carrying an object. Aborting.");
        _interactionResult = ObjectInteractionResult::NOT_CARRYING;
        return RESULT_FAIL;
      }
      
      _dockAction = _placeObjectOnGroundIfCarrying ? DockAction::DA_PLACE_LOW : DockAction::DA_PLACE_HIGH;
        
      // Need to record the object we are currently carrying because it
      // will get unset when the robot unattaches it during placement, and
      // we want to be able to verify that we're seeing what we just placed.
      _carryObjectID     = robot.GetCarryingObject();
      _carryObjectMarker = robot.GetCarryingMarker();
      
      return RESULT_OK;
    } // SelectDockAction()
    
    ActionResult PlaceRelObjectAction::Verify(Robot& robot)
    {
      ActionResult result = ActionResult::FAILURE_ABORT;
      
      switch(_dockAction)
      {
        case DockAction::DA_PLACE_LOW:
        case DockAction::DA_PLACE_HIGH:
        {
          if(robot.GetLastPickOrPlaceSucceeded()) {
            
            if(robot.IsCarryingObject() == true) {
              PRINT_NAMED_ERROR("PlaceRelObjectAction.Verify",
                                "Expecting robot to think it's NOT carrying an object at this point.");
              _interactionResult = ObjectInteractionResult::STILL_CARRYING;
              return ActionResult::FAILURE_ABORT;
            }
            
            // If the physical robot thinks it succeeded, move the lift out of the
            // way, and attempt to visually verify
            if(_placementVerifyAction == nullptr) {
<<<<<<< HEAD
              _placementVerifyAction = new FaceObjectAction(_carryObjectID, Radians(0), Radians(0), true, false);

              PRINT_NAMED_DEBUG("IActionRunner.CreatedSubAction", "Parent action [%d] %s created a sub action [%d] %s",
                                GetTag(),
                                GetName().c_str(),
                                _placementVerifyAction->GetTag(),
                                _placementVerifyAction->GetName().c_str());
              
=======
              _placementVerifyAction = new FaceObjectAction(_carryObjectID, Radians(0), true, false);
>>>>>>> cbf10fbc
              _verifyComplete = false;
              
              // Disable completion signals since this is inside another action
              _placementVerifyAction->SetEmitCompletionSignal(false);
              
              // Go ahead do the first update of the FaceObjectAction to get the
              // init "out of the way" rather than wasting a tick here
              result = _placementVerifyAction->Update(robot);
              if(ActionResult::SUCCESS != result && ActionResult::RUNNING != result) {
                return result;
              }
            }
            
            result = _placementVerifyAction->Update(robot);
            
            if(result != ActionResult::RUNNING) {
              
              // Visual verification is done
              Util::SafeDelete(_placementVerifyAction);
              
              if(result != ActionResult::SUCCESS) {
                if(_dockAction == DockAction::DA_PLACE_LOW) {
                  PRINT_NAMED_ERROR("PlaceRelObjectAction.Verify",
                                    "Robot thinks it placed the object low, but verification of placement "
                                    "failed. Not sure where carry object %d is, so deleting it.",
                                    _carryObjectID.GetValue());
                  
                  robot.GetBlockWorld().ClearObject(_carryObjectID);
                } else {
                  assert(_dockAction == DockAction::DA_PLACE_HIGH);
                  PRINT_NAMED_ERROR("PlaceRelObjectAction.Verify",
                                    "Robot thinks it placed the object high, but verification of placement "
                                    "failed. Assuming we are still carrying object %d.",
                                    _carryObjectID.GetValue());
                  
                  robot.SetObjectAsAttachedToLift(_carryObjectID, _carryObjectMarker);
                }
                
              }
              else if(_dockAction == DockAction::DA_PLACE_HIGH && !_verifyComplete) {
                
                // If we are placing high and verification succeeded, lower the lift
                _verifyComplete = true;
                
                if(result == ActionResult::SUCCESS) {
                  // Visual verification succeeded, drop lift (otherwise, just
                  // leave it up, since we are assuming we are still carrying the object)
                  _placementVerifyAction = new MoveLiftToHeightAction(MoveLiftToHeightAction::Preset::LOW_DOCK);

                  PRINT_NAMED_DEBUG("IActionRunner.CreatedSubAction", "Parent action [%d] %s created a sub action [%d] %s",
                                    GetTag(),
                                    GetName().c_str(),
                                    _placementVerifyAction->GetTag(),
                                    _placementVerifyAction->GetName().c_str());

                  
                  // Disable completion signals since this is inside another action
                  _placementVerifyAction->SetEmitCompletionSignal(false);
                  
                  result = ActionResult::RUNNING;
                }
                
              }
            } else {
              // Mostly for debugging when placement verification is taking too long
              PRINT_NAMED_INFO("PlaceRelObjectAction.Verify.Waiting", "");
            } // if(result != ActionResult::RUNNING)
            
          } else {
            // If the robot thinks it failed last pick-and-place, it is because it
            // failed to dock/track, so we are probably still holding the block
            PRINT_NAMED_ERROR("PlaceRelObjectAction.Verify",
                              "Robot reported placement failure. Assuming docking failed "
                              "and robot is still holding same block.");
            result = ActionResult::FAILURE_RETRY;
          }
          
          break;
        } // PLACE
          
        default:
          PRINT_NAMED_ERROR("PlaceRelObjectAction.Verify.ReachedDefaultCase",
                            "Don't know how to verify unexpected dockAction %s.", DockActionToString(_dockAction));
          result = ActionResult::FAILURE_ABORT;
          break;
          
      } // switch(_dockAction)
      
      return result;
      
    } // Verify()
    
    
#pragma mark ---- RollObjectAction ----
    
    RollObjectAction::RollObjectAction(ObjectID objectID, const bool useManualSpeed)
    : IDockAction(objectID, useManualSpeed)
    {
      _dockAction = DockAction::DA_ROLL_LOW;
      RegisterSubAction(_rollVerifyAction);
      SetPostDockLiftMovingAnimation("LiftEffortRoll");
    }
    
    const std::string& RollObjectAction::GetName() const
    {
      static const std::string name("RollObjectAction");
      return name;
    }
    
    RobotActionType RollObjectAction::GetType() const
    {
      switch(_dockAction)
      {
        case DockAction::DA_ROLL_LOW:
          return RobotActionType::ROLL_OBJECT_LOW;
          
        default:
          PRINT_NAMED_WARNING("RollObjectAction.GetType",
                              "Dock action not set before determining action type.");
          return RobotActionType::PICK_AND_PLACE_INCOMPLETE;
      }
    }
    
    void RollObjectAction::GetCompletionUnion(Robot& robot, ActionCompletedUnion& completionUnion) const
    {
      ObjectInteractionCompleted info;
      switch(_dockAction)
      {
        case DockAction::DA_ROLL_LOW:
        {
          if(robot.IsCarryingObject()) {
            PRINT_NAMED_WARNING("RollObjectAction.EmitCompletionSignal",
                                "Expecting robot to think it's not carrying object for roll action.");
          }
          else {
            info.numObjects = 1;
            info.objectIDs.fill(-1);
            info.objectIDs[0] = _dockObjectID;
          }
          break;
        }
        default:
          PRINT_NAMED_WARNING("RollObjectAction.EmitCompletionSignal",
                              "Dock action not set before filling completion signal.");
      }
      
      completionUnion.Set_objectInteractionCompleted(std::move( info ));
      IDockAction::GetCompletionUnion(robot, completionUnion);
    }
    
    Result RollObjectAction::SelectDockAction(Robot& robot, ActionableObject* object)
    {
      // Record the object's original pose (before picking it up) so we can
      // verify later whether we succeeded.
      // Make it w.r.t. robot's parent so we don't have to worry about differing origins later.
      if(object->GetPose().GetWithRespectTo(*robot.GetPose().GetParent(), _dockObjectOrigPose) == false) {
        PRINT_NAMED_WARNING("RollObjectAction.SelectDockAction.PoseWrtFailed",
                            "Could not get pose of dock object w.r.t. robot's parent.");
        _interactionResult = ObjectInteractionResult::INVALID_OBJECT;
        return RESULT_FAIL;
      }
      
      // Choose docking action based on block's position and whether we are
      // carrying a block
      const f32 dockObjectHeightWrtRobot = _dockObjectOrigPose.GetTranslation().z() - robot.GetPose().GetTranslation().z();
      
      // Get the top marker as this will be what needs to be seen for verification
      Block* block = dynamic_cast<Block*>(object);
      if (block == nullptr) {
        PRINT_NAMED_WARNING("RollObjectAction.SelectDockAction.NonBlock", "Only blocks can be rolled");
        _interactionResult = ObjectInteractionResult::INVALID_OBJECT;
        return RESULT_FAIL;
      }
      Pose3d junk;
      _expectedMarkerPostRoll = &(block->GetTopMarker(junk));
      
      // TODO: Stop using constant ROBOT_BOUNDING_Z for this
      // TODO: There might be ways to roll high blocks when not carrying object and low blocks when carrying an object.
      //       Do them later.
      if (dockObjectHeightWrtRobot > 0.5f*ROBOT_BOUNDING_Z) { //  dockObject->GetSize().z()) {
        PRINT_STREAM_INFO("RollObjectAction.SelectDockAction", "Object is too high to roll. Aborting.");
        _interactionResult = ObjectInteractionResult::INVALID_OBJECT;
        return RESULT_FAIL;
      } else if (robot.IsCarryingObject()) {
        PRINT_STREAM_INFO("RollObjectAction.SelectDockAction", "Can't roll while carrying an object.");
        _interactionResult = ObjectInteractionResult::STILL_CARRYING;
        return RESULT_FAIL;
      }
      
      return RESULT_OK;
    } // SelectDockAction()
    
    
    ActionResult RollObjectAction::Verify(Robot& robot)
    {
      ActionResult result = ActionResult::RUNNING;
      
      switch(_dockAction)
      {
        case DockAction::DA_ROLL_LOW:
        {
          if(robot.GetLastPickOrPlaceSucceeded()) {
            
            if(robot.IsCarryingObject() == true) {
              PRINT_NAMED_WARNING("RollObjectAction::Verify",
                                  "Expecting robot to think it's NOT carrying an object at this point.");
              _interactionResult = ObjectInteractionResult::STILL_CARRYING;
              result = ActionResult::FAILURE_ABORT;
              break;
            }
            
            // If the physical robot thinks it succeeded, verify that the expected marker is being seen
            if(_rollVerifyAction == nullptr) {
              _rollVerifyAction = new VisuallyVerifyObjectAction(_dockObjectID, _expectedMarkerPostRoll->GetCode());
              
              PRINT_NAMED_DEBUG("IActionRunner.CreatedSubAction", "Parent action [%d] %s created a sub action [%d] %s",
                                GetTag(),
                                GetName().c_str(),
                                _rollVerifyAction->GetTag(),
                                _rollVerifyAction->GetName().c_str());
              
              // Disable completion signals since this is inside another action
              _rollVerifyAction->SetEmitCompletionSignal(false);
              
              // Do one update step immediately after creating the action to get Init done
              result = _rollVerifyAction->Update(robot);
            }
            
            if(result == ActionResult::RUNNING) {
              result = _rollVerifyAction->Update(robot);
            }
            
            if(result != ActionResult::RUNNING) {
              
              // Visual verification is done
              Util::SafeDelete(_rollVerifyAction);
              
              if(result != ActionResult::SUCCESS) {
                PRINT_NAMED_INFO("RollObjectAction.Verify",
                                 "Robot thinks it rolled the object, but verification failed. ");
                result = ActionResult::FAILURE_ABORT;
              }
            } else {
              // Mostly for debugging when verification takes too long
              PRINT_NAMED_INFO("RollObjectAction.Verify.Waiting", "");
            } // if(result != ActionResult::RUNNING)
            
          } else {
            // If the robot thinks it failed last pick-and-place, it is because it
            // failed to dock/track.
            PRINT_NAMED_WARNING("RollObjectAction.Verify",
                                "Robot reported roll failure. Assuming docking failed");
            // retry, since the block is hopefully still there
            result = ActionResult::FAILURE_RETRY;
          }
          
          break;
        } // ROLL_LOW

          
        default:
          PRINT_NAMED_WARNING("RollObjectAction.Verify.ReachedDefaultCase",
                              "Don't know how to verify unexpected dockAction %s.", DockActionToString(_dockAction));
          result = ActionResult::FAILURE_ABORT;
          break;
          
      } // switch(_dockAction)
      
      return result;
      
    } // Verify()
    
    
#pragma mark ---- PopAWheelieAction ----
    
    PopAWheelieAction::PopAWheelieAction(ObjectID objectID, const bool useManualSpeed)
    : IDockAction(objectID, useManualSpeed)
    {
      
    }
    
    const std::string& PopAWheelieAction::GetName() const
    {
      static const std::string name("PopAWheelieAction");
      return name;
    }
    
    RobotActionType PopAWheelieAction::GetType() const
    {
      switch(_dockAction)
      {
        case DockAction::DA_POP_A_WHEELIE:
          return RobotActionType::POP_A_WHEELIE;
          
        default:
          PRINT_NAMED_WARNING("PopAWheelieAction",
                              "Dock action not set before determining action type.");
          return RobotActionType::PICK_AND_PLACE_INCOMPLETE;
      }
    }
    
    void PopAWheelieAction::GetCompletionUnion(Robot& robot, ActionCompletedUnion& completionUnion) const
    {
      ObjectInteractionCompleted info;
      switch(_dockAction)
      {
        case DockAction::DA_POP_A_WHEELIE:
        {
          if(robot.IsCarryingObject()) {
            PRINT_NAMED_WARNING("PopAWheelieAction.EmitCompletionSignal",
                                "Expecting robot to think it's not carrying object for roll action.");
          } else {
            info.numObjects = 1;
            info.objectIDs.fill(-1);
            info.objectIDs[0] = _dockObjectID;
          }
          break;
        }
        default:
          PRINT_NAMED_WARNING("PopAWheelieAction.EmitCompletionSignal",
                              "Dock action not set before filling completion signal.");
      }
      completionUnion.Set_objectInteractionCompleted(std::move( info ));
      IDockAction::GetCompletionUnion(robot, completionUnion);
    }
    
    Result PopAWheelieAction::SelectDockAction(Robot& robot, ActionableObject* object)
    {
      Pose3d objectPose;
      if(object->GetPose().GetWithRespectTo(*robot.GetPose().GetParent(), objectPose) == false) {
        PRINT_NAMED_WARNING("PopAWheelieAction.SelectDockAction.PoseWrtFailed",
                            "Could not get pose of dock object w.r.t. robot's parent.");
        _interactionResult = ObjectInteractionResult::INVALID_OBJECT;
        return RESULT_FAIL;
      }
      
      // Choose docking action based on block's position and whether we are
      // carrying a block
      const f32 dockObjectHeightWrtRobot = objectPose.GetTranslation().z() - robot.GetPose().GetTranslation().z();
      _dockAction = DockAction::DA_POP_A_WHEELIE;
      
      
      // TODO: Stop using constant ROBOT_BOUNDING_Z for this
      // TODO: There might be ways to roll high blocks when not carrying object and low blocks when carrying an object.
      //       Do them later.
      if (dockObjectHeightWrtRobot > 0.5f*ROBOT_BOUNDING_Z) { //  dockObject->GetSize().z()) {
        PRINT_STREAM_INFO("PopAWheelieAction.SelectDockAction", "Object is too high to pop-a-wheelie. Aborting.");
        _interactionResult = ObjectInteractionResult::INVALID_OBJECT;
        return RESULT_FAIL;
      } else if (robot.IsCarryingObject()) {
        PRINT_STREAM_INFO("PopAWheelieAction.SelectDockAction", "Can't pop-a-wheelie while carrying an object.");
        _interactionResult = ObjectInteractionResult::STILL_CARRYING;
        return RESULT_FAIL;
      }
      
      return RESULT_OK;
    } // SelectDockAction()
    
    
    ActionResult PopAWheelieAction::Verify(Robot& robot)
    {
      ActionResult result = ActionResult::FAILURE_ABORT;
      
      switch(_dockAction)
      {
        case DockAction::DA_POP_A_WHEELIE:
        {
          if(robot.GetLastPickOrPlaceSucceeded()) {
            // Check that the robot is sufficiently pitched up
            if (robot.GetPitchAngle() < 1.f) {
              PRINT_NAMED_INFO("PopAWheelieAction.Verify.PitchAngleTooSmall",
                               "Robot pitch angle expected to be higher (measured %f rad)",
                               robot.GetPitchAngle());
              result = ActionResult::FAILURE_RETRY;
            } else {
              result = ActionResult::SUCCESS;
            }
            
          } else {
            // If the robot thinks it failed last pick-and-place, it is because it
            // failed to dock/track.
            PRINT_NAMED_INFO("PopAWheelieAction.Verify.DockingFailed",
                             "Robot reported pop-a-wheelie failure. Assuming docking failed");
            result = ActionResult::FAILURE_RETRY;
          }
          
          break;
        } // DA_POP_A_WHEELIE
          
          
        default:
          PRINT_NAMED_WARNING("PopAWheelieAction.Verify.ReachedDefaultCase",
                              "Don't know how to verify unexpected dockAction %s.", DockActionToString(_dockAction));
          _interactionResult = ObjectInteractionResult::UNKNOWN_PROBLEM;
          result = ActionResult::FAILURE_ABORT;
          break;
          
      } // switch(_dockAction)
      
      return result;
      
    } // Verify()
    
#pragma mark ---- IDriveToInteractWithObjectAction ----
    
    IDriveToInteractWithObject::IDriveToInteractWithObject(const ObjectID& objectID,
                                                           const PreActionPose::ActionType& actionType,
                                                           const PathMotionProfile motionProfile,
                                                           const f32 distanceFromMarker_mm,
                                                           const bool useApproachAngle,
                                                           const f32 approachAngle_rad,
                                                           const bool useManualSpeed)
    {
      _driveToObjectAction = new DriveToObjectAction(objectID,
                                                     actionType,
                                                     motionProfile,
                                                     distanceFromMarker_mm,
                                                     useApproachAngle,
                                                     approachAngle_rad,
                                                     useManualSpeed);
      AddAction(_driveToObjectAction);
    }

    
#pragma mark ---- DriveToAlignWithObjectAction ----
    
    DriveToAlignWithObjectAction::DriveToAlignWithObjectAction(const ObjectID& objectID,
                                                               const f32 distanceFromMarker_mm,
                                                               const PathMotionProfile motionProfile,
                                                               const bool useApproachAngle,
                                                               const f32 approachAngle_rad,
                                                               const bool useManualSpeed)
    : IDriveToInteractWithObject(objectID,
                                 PreActionPose::DOCKING,
                                 motionProfile,
                                 distanceFromMarker_mm,
                                 useApproachAngle,
                                 approachAngle_rad,
                                 useManualSpeed)
    {
      AlignWithObjectAction* action = new AlignWithObjectAction(objectID, distanceFromMarker_mm, useManualSpeed);
      action->SetSpeedAndAccel(motionProfile.dockSpeed_mmps, motionProfile.dockAccel_mmps2);
      AddAction(action);
    }

#pragma mark ---- DriveToPickupObjectAction ----
    
    DriveToPickupObjectAction::DriveToPickupObjectAction(const ObjectID& objectID,
                                                         const PathMotionProfile motionProfile,
                                                         const bool useApproachAngle,
                                                         const f32 approachAngle_rad,
                                                         const bool useManualSpeed)
    : IDriveToInteractWithObject(objectID,
                                 PreActionPose::DOCKING,
                                 motionProfile,
                                 0,
                                 useApproachAngle,
                                 approachAngle_rad,
                                 useManualSpeed)
    {
      PickupObjectAction* action = new PickupObjectAction(objectID, useManualSpeed);
      action->SetSpeedAndAccel(motionProfile.dockSpeed_mmps, motionProfile.dockAccel_mmps2);
      AddAction(action);
    }
    
#pragma mark ---- DriveToPlaceOnObjectAction ----
    
    DriveToPlaceOnObjectAction::DriveToPlaceOnObjectAction(const Robot& robot,
                                                           const ObjectID& objectID,
                                                           const PathMotionProfile motionProfile,
                                                           const bool useApproachAngle,
                                                           const f32 approachAngle_rad,
                                                           const bool useManualSpeed)
    : IDriveToInteractWithObject(objectID,
                                 PreActionPose::PLACE_RELATIVE,
                                 motionProfile,
                                 0,
                                 useApproachAngle,
                                 approachAngle_rad,
                                 useManualSpeed)
    {
      PlaceRelObjectAction* action = new PlaceRelObjectAction(objectID,
                                                              false,
                                                              0,
                                                              useManualSpeed);
      action->SetSpeedAndAccel(motionProfile.dockSpeed_mmps, motionProfile.dockAccel_mmps2);
      AddAction(action);
    }
    
#pragma mark ---- DriveToPlaceRelObjectAction ----
    
    DriveToPlaceRelObjectAction::DriveToPlaceRelObjectAction(const ObjectID& objectID,
                                                             const PathMotionProfile motionProfile,
                                                             const f32 placementOffsetX_mm,
                                                             const bool useApproachAngle,
                                                             const f32 approachAngle_rad,
                                                             const bool useManualSpeed)
    : IDriveToInteractWithObject(objectID,
                                 PreActionPose::PLACE_RELATIVE,
                                 motionProfile,
                                 placementOffsetX_mm,
                                 useApproachAngle,
                                 approachAngle_rad,
                                 useManualSpeed)
    {
      PlaceRelObjectAction* action = new PlaceRelObjectAction(objectID,
                                                              true,
                                                              placementOffsetX_mm,
                                                              useManualSpeed);
      action->SetSpeedAndAccel(motionProfile.dockSpeed_mmps, motionProfile.dockAccel_mmps2);
      AddAction(action);
    }
    
#pragma mark ---- DriveToRollObjectAction ----
    
    DriveToRollObjectAction::DriveToRollObjectAction(const ObjectID& objectID,
                                                     const PathMotionProfile motionProfile,
                                                     const bool useApproachAngle,
                                                     const f32 approachAngle_rad,
                                                     const bool useManualSpeed)
    : IDriveToInteractWithObject(objectID,
                                 PreActionPose::ROLLING,
                                 motionProfile,
                                 0,
                                 useApproachAngle,
                                 approachAngle_rad,
                                 useManualSpeed)
    {
      RollObjectAction* action = new RollObjectAction(objectID, useManualSpeed);
      action->SetSpeedAndAccel(motionProfile.dockSpeed_mmps, motionProfile.dockAccel_mmps2);
      AddAction(action);
    }
    
#pragma mark ---- DriveToPopAWheelieAction ----
    
    DriveToPopAWheelieAction::DriveToPopAWheelieAction(const ObjectID& objectID,
                                                       const PathMotionProfile motionProfile,
                                                       const bool useApproachAngle,
                                                       const f32 approachAngle_rad,
                                                       const bool useManualSpeed)
    : IDriveToInteractWithObject(objectID,
                                 PreActionPose::ROLLING,
                                 motionProfile,
                                 0,
                                 useApproachAngle,
                                 approachAngle_rad,
                                 useManualSpeed)
    {
      PopAWheelieAction* action = new PopAWheelieAction(objectID, useManualSpeed);
      action->SetSpeedAndAccel(motionProfile.dockSpeed_mmps, motionProfile.dockAccel_mmps2);
      AddAction(action);
    }
    
#pragma mark ---- PlaceObjectOnGroundAction ----
    
    PlaceObjectOnGroundAction::PlaceObjectOnGroundAction()
    {
      RegisterSubAction(_faceAndVerifyAction);
    }
    
    const std::string& PlaceObjectOnGroundAction::GetName() const
    {
      static const std::string name("PlaceObjectOnGroundAction");
      return name;
    }
   
    ActionResult PlaceObjectOnGroundAction::Init(Robot& robot)
    {
      ActionResult result = ActionResult::RUNNING;
      
      // Robot must be carrying something to put something down!
      if(robot.IsCarryingObject() == false) {
        PRINT_NAMED_ERROR("PlaceObjectOnGroundAction.CheckPreconditions.NotCarryingObject",
                          "Robot %d executing PlaceObjectOnGroundAction but not carrying object.", robot.GetID());
        _interactionResult = ObjectInteractionResult::NOT_CARRYING;
        result = ActionResult::FAILURE_ABORT;
      } else {
        
        _carryingObjectID  = robot.GetCarryingObject();
        _carryObjectMarker = robot.GetCarryingMarker();
        
        if(robot.PlaceObjectOnGround() == RESULT_OK)
        {
          result = ActionResult::SUCCESS;
        } else {
          PRINT_NAMED_ERROR("PlaceObjectOnGroundAction.CheckPreconditions.SendPlaceObjectOnGroundFailed",
                            "Robot's SendPlaceObjectOnGround method reported failure.");
          _interactionResult = ObjectInteractionResult::UNKNOWN_PROBLEM;
          result = ActionResult::FAILURE_ABORT;
        }
        
        _faceAndVerifyAction = new FaceObjectAction(_carryingObjectID, _carryObjectMarker->GetCode(), 0, true, false);
        _faceAndVerifyAction->SetEmitCompletionSignal(false);

        PRINT_NAMED_DEBUG("IActionRunner.CreatedSubAction", "Parent action [%d] %s created a sub action [%d] %s",
                          GetTag(),
                          GetName().c_str(),
                          _faceAndVerifyAction->GetTag(),
                          _faceAndVerifyAction->GetName().c_str());
        
      } // if/else IsCarryingObject()
      
      // If we were moving, stop moving.
      robot.GetMoveComponent().StopAllMotors();
      
      return result;
      
    } // CheckPreconditions()
    
    
    ActionResult PlaceObjectOnGroundAction::CheckIfDone(Robot& robot)
    {
      ActionResult actionResult = ActionResult::RUNNING;
      
      // Wait for robot to report it is done picking/placing and that it's not
      // moving
      if (!robot.IsPickingOrPlacing() && !robot.GetMoveComponent().IsMoving())
      {
        // Stopped executing docking path, and should have placed carried block
        // and backed out by now, and have head pointed at an angle to see
        // where we just placed or picked up from.
        // So we will check if we see a block with the same
        // ID/Type as the one we were supposed to be picking or placing, in the
        // right position.

        actionResult = _faceAndVerifyAction->Update(robot);

        if(actionResult != ActionResult::RUNNING && actionResult != ActionResult::SUCCESS) {
          PRINT_NAMED_ERROR("PlaceObjectOnGroundAction.CheckIfDone",
                            "FaceAndVerify action reported failure, just deleting object %d.",
                            _carryingObjectID.GetValue());
          robot.GetBlockWorld().ClearObject(_carryingObjectID);
          _interactionResult = ObjectInteractionResult::UNKNOWN_PROBLEM;
        }
        
      } // if robot is not picking/placing or moving
      
      if(ActionResult::SUCCESS == actionResult) {
        _interactionResult = ObjectInteractionResult::SUCCESS;
      }
      
      return actionResult;
      
    } // CheckIfDone()
    
    void  PlaceObjectOnGroundAction::GetCompletionUnion(Robot& robot, ActionCompletedUnion& completionUnion) const
    {
      ObjectInteractionCompleted info;
      info.numObjects = 1;
      info.objectIDs[0] = _carryingObjectID;
      info.result = _interactionResult;
      
      completionUnion.Set_objectInteractionCompleted(std::move(info));
    }
  
#pragma mark ---- PlaceObjectOnGroundAtPoseAction ----    
    
    PlaceObjectOnGroundAtPoseAction::PlaceObjectOnGroundAtPoseAction(const Robot& robot,
                                                                     const Pose3d& placementPose,
                                                                     const PathMotionProfile motionProfile,
                                                                     const bool useExactRotation,
                                                                     const bool useManualSpeed)
    : CompoundActionSequential({
      new DriveToPlaceCarriedObjectAction(robot,
                                          placementPose,
                                          true,
                                          motionProfile,
                                          useExactRotation,
                                          useManualSpeed),
      new PlaceObjectOnGroundAction()})
    {
      
    }
    
#pragma mark ---- CrossBridgeAction ----
    
    CrossBridgeAction::CrossBridgeAction(ObjectID bridgeID, const bool useManualSpeed)
    : IDockAction(bridgeID, useManualSpeed)
    {
      
    }
    
    const std::string& CrossBridgeAction::GetName() const
    {
      static const std::string name("CrossBridgeAction");
      return name;
    }
    
    const Vision::KnownMarker* CrossBridgeAction::GetDockMarker2(const std::vector<PreActionPose> &preActionPoses, const size_t closestIndex)
    {
      // Use the unchosen pre-crossing pose marker (the one at the other end of
      // the bridge) as dockMarker2
      assert(preActionPoses.size() == 2);
      size_t indexForOtherEnd = 1 - closestIndex;
      assert(indexForOtherEnd == 0 || indexForOtherEnd == 1);
      return preActionPoses[indexForOtherEnd].GetMarker();
    }
    
    Result CrossBridgeAction::SelectDockAction(Robot& robot, ActionableObject* object)
    {
      _dockAction = DockAction::DA_CROSS_BRIDGE;
      return RESULT_OK;
    } // SelectDockAction()
    
    ActionResult CrossBridgeAction::Verify(Robot& robot)
    {
      // TODO: Need some kind of verificaiton here?
      PRINT_NAMED_INFO("CrossBridgeAction.Verify.BridgeCrossingComplete",
                       "Robot has completed crossing a bridge.");
      return ActionResult::SUCCESS;
    } // Verify()
    
    
#pragma mark ---- AscendOrDescendRampAction ----
    
    AscendOrDescendRampAction::AscendOrDescendRampAction(ObjectID rampID, const bool useManualSpeed)
    : IDockAction(rampID, useManualSpeed)
    {

    }
    
    const std::string& AscendOrDescendRampAction::GetName() const
    {
      static const std::string name("AscendOrDescendRampAction");
      return name;
    }
    
    Result AscendOrDescendRampAction::SelectDockAction(Robot& robot, ActionableObject* object)
    {
      Ramp* ramp = dynamic_cast<Ramp*>(object);
      if(ramp == nullptr) {
        PRINT_NAMED_ERROR("AscendOrDescendRampAction.SelectDockAction.NotRampObject",
                          "Could not cast generic ActionableObject into Ramp object.");
        _interactionResult = ObjectInteractionResult::INVALID_OBJECT;
        return RESULT_FAIL;
      }
      
      Result result = RESULT_OK;
      
      // Choose ascent or descent
      const Ramp::TraversalDirection direction = ramp->WillAscendOrDescend(robot.GetPose());
      switch(direction)
      {
        case Ramp::ASCENDING:
          _dockAction = DockAction::DA_RAMP_ASCEND;
          break;
          
        case Ramp::DESCENDING:
          _dockAction = DockAction::DA_RAMP_DESCEND;
          break;
          
        case Ramp::UNKNOWN:
        default:
          result = RESULT_FAIL;
      }
    
      // Tell robot which ramp it will be using, and in which direction
      robot.SetRamp(_dockObjectID, direction);
            
      return result;
      
    } // SelectDockAction()
    
    
    ActionResult AscendOrDescendRampAction::Verify(Robot& robot)
    {
      // TODO: Need to do some kind of verification here?
      PRINT_NAMED_INFO("AscendOrDescendRampAction.Verify.RampAscentOrDescentComplete",
                       "Robot has completed going up/down ramp.");
      
      return ActionResult::SUCCESS;
    } // Verify()
    
    
#pragma mark ---- MountChargerAction ----
    
    MountChargerAction::MountChargerAction(ObjectID chargerID, const bool useManualSpeed)
    : IDockAction(chargerID, useManualSpeed)
    {
      
    }
    
    const std::string& MountChargerAction::GetName() const
    {
      static const std::string name("MountChargerAction");
      return name;
    }
    
    Result MountChargerAction::SelectDockAction(Robot& robot, ActionableObject* object)
    {
      Charger* charger = dynamic_cast<Charger*>(object);
      if(charger == nullptr) {
        PRINT_NAMED_ERROR("MountChargerAction.SelectDockAction.NotChargerObject",
                          "Could not cast generic ActionableObject into Charger object.");
        _interactionResult = ObjectInteractionResult::INVALID_OBJECT;
        return RESULT_FAIL;
      }
      
      Result result = RESULT_OK;
      
      _dockAction = DockAction::DA_MOUNT_CHARGER;
      
      // Tell robot which charger it will be using
      robot.SetCharger(_dockObjectID);
      
      return result;
      
    } // SelectDockAction()
    
    
    ActionResult MountChargerAction::Verify(Robot& robot)
    {
      // Verify that robot is on charger
      if (robot.IsOnCharger()) {
        PRINT_NAMED_INFO("MountChargerAction.Verify.MountingChargerComplete",
                         "Robot has mounted charger.");
        return ActionResult::SUCCESS;
      }
      return ActionResult::FAILURE_ABORT;
    } // Verify()
    
    
#pragma mark ---- TraverseObjectAction ----
    
    TraverseObjectAction::TraverseObjectAction(ObjectID objectID,
                                               const bool useManualSpeed)
    : _objectID(objectID)
    , _useManualSpeed(useManualSpeed)
    {
      RegisterSubAction(_chosenAction);
    }
    
    const std::string& TraverseObjectAction::GetName() const
    {
      static const std::string name("TraverseObjectAction");
      return name;
    }
    
    void TraverseObjectAction::SetSpeedAndAccel(f32 speed_mmps, f32 accel_mmps2) {
      _speed_mmps = speed_mmps;
      _accel_mmps2 = accel_mmps2;
    }
    
    ActionResult TraverseObjectAction::UpdateInternal(Robot& robot)
    {
      // Select the chosen action based on the object's type, if we haven't
      // already
      if(_chosenAction == nullptr) {
        ActionableObject* object = dynamic_cast<ActionableObject*>(robot.GetBlockWorld().GetObjectByID(_objectID));
        if(object == nullptr) {
          PRINT_NAMED_ERROR("TraverseObjectAction.Init.ObjectNotFound",
                            "Could not get actionable object with ID = %d from world.", _objectID.GetValue());
          return ActionResult::FAILURE_ABORT;
        }
        
        if(object->GetType() == ObjectType::Bridge_LONG ||
           object->GetType() == ObjectType::Bridge_SHORT)
        {
          CrossBridgeAction* bridgeAction = new CrossBridgeAction(_objectID, _useManualSpeed);
          bridgeAction->SetSpeedAndAccel(_speed_mmps, _accel_mmps2);
          _chosenAction = bridgeAction;
        }
        else if(object->GetType() == ObjectType::Ramp_Basic) {
          AscendOrDescendRampAction* rampAction = new AscendOrDescendRampAction(_objectID, _useManualSpeed);
          rampAction->SetSpeedAndAccel(_speed_mmps, _accel_mmps2);
          _chosenAction = rampAction;
        }
        else {
          PRINT_NAMED_ERROR("TraverseObjectAction.Init.CannotTraverseObjectType",
                            "Robot %d was asked to traverse object ID=%d of type %s, but "
                            "that traversal is not defined.", robot.GetID(),
                            object->GetID().GetValue(), ObjectTypeToString(object->GetType()));
          
          return ActionResult::FAILURE_ABORT;
        }
      }
      
      // Now just use chosenAction's Update()
      assert(_chosenAction != nullptr);
      return _chosenAction->Update(robot);
      
    } // Update()
    
    
#pragma mark ---- DriveToAndTraverseObjectAction ----
    
    DriveToAndTraverseObjectAction::DriveToAndTraverseObjectAction(const ObjectID& objectID,
                                                                   const PathMotionProfile motionProfile,
                                                                   const bool useManualSpeed)
    : CompoundActionSequential({
      new DriveToObjectAction(objectID,
                              PreActionPose::ENTRY,
                              motionProfile,
                              0,
                              false,
                              0,
                              useManualSpeed)})
    {
      TraverseObjectAction* action = new TraverseObjectAction(objectID, useManualSpeed);
      action->SetSpeedAndAccel(motionProfile.dockSpeed_mmps, motionProfile.dockAccel_mmps2);
      AddAction(action);
    }
    
#pragma mark ---- DriveToAndMountChargerAction ----
    
    DriveToAndMountChargerAction::DriveToAndMountChargerAction(const ObjectID& objectID,
                                                               const PathMotionProfile motionProfile,
                                                               const bool useManualSpeed)
    : CompoundActionSequential({
      new DriveToObjectAction(objectID,
                              PreActionPose::ENTRY,
                              motionProfile,
                              0,
                              false,
                              0,
                              useManualSpeed)})
    {
      MountChargerAction* action = new MountChargerAction(objectID, useManualSpeed);
      action->SetSpeedAndAccel(motionProfile.dockSpeed_mmps, motionProfile.dockAccel_mmps2);
      AddAction(action);
    }
    
#pragma mark ---- PlayAnimationAction ----
    
    PlayAnimationAction::PlayAnimationAction(const std::string& animName,
                                             u32 numLoops, bool interruptRunning)
    : _animName(animName)
    , _name("PlayAnimation" + animName + "Action")
    , _numLoops(numLoops)
    , _interruptRunning(interruptRunning)
    {
      
    }
    
    ActionResult PlayAnimationAction::Init(Robot& robot)
    {
      _startedPlaying = false;
      _stoppedPlaying = false;
      _wasAborted     = false;

      if (NeedsAlteredAnimation(robot))
      {
        const Animation* streamingAnimation = robot.GetAnimationStreamer().GetStreamingAnimation();
        const Animation* ourAnimation = robot.GetCannedAnimation(_animName);
        
        _alteredAnimation = std::unique_ptr<Animation>(new Animation(*ourAnimation));
        assert(_alteredAnimation);
        
        bool useStreamingProcFace = !streamingAnimation->GetTrack<ProceduralFaceKeyFrame>().IsEmpty();
        
        if (useStreamingProcFace)
        {
          // Create a copy of the last procedural face frame of the streaming animation with the trigger time defaulted to 0
          auto lastFrame = streamingAnimation->GetTrack<ProceduralFaceKeyFrame>().GetLastKeyFrame();
          ProceduralFaceKeyFrame frameCopy(lastFrame->GetFace());
          _alteredAnimation->AddKeyFrameByTime(frameCopy);
        }
        else
        {
          // Create a copy of the last animating face frame of the streaming animation with the trigger time defaulted to 0
          auto lastFrame = streamingAnimation->GetTrack<FaceAnimationKeyFrame>().GetLastKeyFrame();
          FaceAnimationKeyFrame frameCopy(lastFrame->GetFaceImage(), lastFrame->GetName());
          _alteredAnimation->AddKeyFrameByTime(frameCopy);
        }
      }
      
      // If we've set our altered animation, use that
      if (_alteredAnimation)
      {
        _animTag = robot.GetAnimationStreamer().SetStreamingAnimation(robot, _alteredAnimation.get(), _numLoops, _interruptRunning);
      }
      else // do the normal thing
      {
        _animTag = robot.PlayAnimation(_animName, _numLoops, _interruptRunning);
      }
      
      if(_animTag == AnimationStreamer::NotAnimatingTag) {
        _wasAborted = true;
        return ActionResult::FAILURE_ABORT;
      }
      
      using namespace RobotInterface;
      using namespace ExternalInterface;
      
      auto startLambda = [this](const AnkiEvent<RobotToEngine>& event)
      {
        if(this->_animTag == event.GetData().Get_animStarted().tag) {
          PRINT_NAMED_INFO("PlayAnimation.StartAnimationHandler", "Animation tag %d started", this->_animTag);
          _startedPlaying = true;
        }
      };
      
      auto endLambda = [this](const AnkiEvent<RobotToEngine>& event)
      {
        if(_startedPlaying && this->_animTag == event.GetData().Get_animEnded().tag) {
          PRINT_NAMED_INFO("PlayAnimation.EndAnimationHandler", "Animation tag %d ended", this->_animTag);
          _stoppedPlaying = true;
        }
      };
      
      auto cancelLambda = [this](const AnkiEvent<MessageEngineToGame>& event)
      {
        if(this->_animTag == event.GetData().Get_AnimationAborted().tag) {
          PRINT_NAMED_INFO("PlayAnimation.AbortAnimationHandler",
                           "Animation tag %d was aborted from running in slot %d, probably "
                           "by another animation in another slot.",
                           this->_animTag, this->GetSlotHandle());
          _wasAborted = true;
        }
      };
      
      _startSignalHandle = robot.GetRobotMessageHandler()->Subscribe(robot.GetID(), RobotToEngineTag::animStarted, startLambda);

      _endSignalHandle   = robot.GetRobotMessageHandler()->Subscribe(robot.GetID(), RobotToEngineTag::animEnded,   endLambda);
      
      _abortSignalHandle = robot.GetExternalInterface()->Subscribe(MessageEngineToGameTag::AnimationAborted, cancelLambda);
      
      if(_animTag != 0) {
        return ActionResult::SUCCESS;
      } else {
        return ActionResult::FAILURE_ABORT;
      }
    }
    
    bool PlayAnimationAction::NeedsAlteredAnimation(Robot& robot) const
    {
      // Animations that don't interrupt never need to be altered
      if (!_interruptRunning)
      {
        return false;
      }
      
      const Animation* streamingAnimation = robot.GetAnimationStreamer().GetStreamingAnimation();
      // Nothing is currently streaming so no need for alteration
      if (nullptr == streamingAnimation)
      {
        return false;
      }
      
      // The streaming animation has no face tracks, so no need for alteration
      if (streamingAnimation->GetTrack<ProceduralFaceKeyFrame>().IsEmpty() &&
          streamingAnimation->GetTrack<FaceAnimationKeyFrame>().IsEmpty())
      {
        return false;
      }
      
      // Now actually check our animation to see if we have an initial face frame
      const Animation* ourAnimation = robot.GetCannedAnimation(_animName);
      assert(ourAnimation);
      
      bool animHasInitialFaceFrame = false;
      if (nullptr != ourAnimation)
      {
        auto procFaceTrack = ourAnimation->GetTrack<ProceduralFaceKeyFrame>();
        // If our track is not empty and starts at beginning
        if (!procFaceTrack.IsEmpty() && procFaceTrack.GetFirstKeyFrame()->GetTriggerTime() == 0)
        {
          animHasInitialFaceFrame = true;
        }
        
        auto faceAnimTrack = ourAnimation->GetTrack<FaceAnimationKeyFrame>();
        // If our track is not empty and starts at beginning
        if (!faceAnimTrack.IsEmpty() && faceAnimTrack.GetFirstKeyFrame()->GetTriggerTime() == 0)
        {
          animHasInitialFaceFrame = true;
        }
      }
      
      // If we have an initial face frame, no need to alter the animation
      return !animHasInitialFaceFrame;
    }
    
    ActionResult PlayAnimationAction::CheckIfDone(Robot& robot)
    {
      if(_stoppedPlaying) {
        return ActionResult::SUCCESS;
      } else if(_wasAborted) {
        return ActionResult::FAILURE_ABORT;
      } else {
        return ActionResult::RUNNING;
      }
    }
    
    void PlayAnimationAction::Cleanup(Robot& robot)
    {
      // If we're cleaning up but we didn't hit the end of this animation and we haven't been cleanly aborted
      // by animationStreamer (the source of the event that marks _wasAborted), then expliclty tell animationStreamer
      // to clean up
      if(!_stoppedPlaying && !_wasAborted) {
        robot.GetAnimationStreamer().SetStreamingAnimation(robot, nullptr);
      }
    }
    
    void PlayAnimationAction::GetCompletionUnion(Robot& robot, ActionCompletedUnion& completionUnion) const
    {
      AnimationCompleted info;
      info.animationName = _animName;
      completionUnion.Set_animationCompleted(std::move( info ));
    }
    
    
#pragma mark ---- PlayAnimationAction ----
    
    PlayAnimationGroupAction::PlayAnimationGroupAction(const std::string& animGroupName,
                                             u32 numLoops, bool interruptRunning)
    : PlayAnimationAction("", numLoops, interruptRunning),
    _animGroupName(animGroupName)
    {
      
    }
    
    ActionResult PlayAnimationGroupAction::Init(Robot& robot)
    {
      _animName = robot.GetAnimationNameFromGroup(_animGroupName);
      return PlayAnimationAction::Init(robot);
    }

#pragma mark ---- DeviceAudioAction ----
    
    DeviceAudioAction::DeviceAudioAction(const Audio::EventType event,
                                         const Audio::GameObjectType gameObj,
                                         const bool waitUntilDone)
    : _actionType( AudioActionType::Event )
    , _name( "PlayAudioEvent_" + std::string(EnumToString(event)) + "_GameObj_" + std::string(EnumToString(gameObj)) )
    , _waitUntilDone( waitUntilDone )
    , _event( event )
    , _gameObj( gameObj )
    { }
    
    // Stop All Events on Game Object, pass in Invalid to stop all audio
    DeviceAudioAction::DeviceAudioAction(const Audio::GameObjectType gameObj)
    : _actionType( AudioActionType::StopEvents )
    , _name( "StopAudioEvents_GameObj_" + std::string(EnumToString(gameObj)) )
    , _gameObj( gameObj )
    { }
    
    // Change Music state
    DeviceAudioAction::DeviceAudioAction(const Audio::MusicGroupStates state)
    : _actionType( AudioActionType::SetState )
    , _name( "PlayAudioMusicState_" + std::string(EnumToString(state)) )
    , _stateGroup( Audio::GameStateGroupType::Music )
    , _state( static_cast<Audio::GameStateType>(state) )
    { }
    
    void DeviceAudioAction::GetCompletionUnion(Robot& robot, ActionCompletedUnion& completionUnion) const
    {
      DeviceAudioCompleted info;
      info.eventType = _event;
      completionUnion.Set_deviceAudioCompleted(std::move( info ));
    }
    
    ActionResult DeviceAudioAction::Init(Robot& robot)
    {
      using namespace Audio;
      switch ( _actionType ) {
        case AudioActionType::Event:
        {
          if (_waitUntilDone) {
            
            const AudioEngineClient::CallbackFunc callback = [this] ( AudioCallback callback )
            {
              const AudioCallbackInfoTag tag = callback.callbackInfo.GetTag();
              if (AudioCallbackInfoTag::callbackComplete == tag ||
                  AudioCallbackInfoTag::callbackError == tag) /* -- Waiting to hear back from WWise about error case -- */ {
                _isCompleted = true;
              }
            };
            
            robot.GetRobotAudioClient()->PostEvent(_event, _gameObj, callback);
          }
          else {
            robot.GetRobotAudioClient()->PostEvent(_event, _gameObj);
            _isCompleted = true;
          }
        }
          break;
          
        case AudioActionType::StopEvents:
        {
          robot.GetRobotAudioClient()->StopAllEvents(_gameObj);
          _isCompleted = true;
        }
          break;
          
        case AudioActionType::SetState:
        {
          // FIXME: This is temp until we add boot process which will start music at launch
          if (Audio::GameStateGroupType::Music == _stateGroup) {
            static bool didStartMusic = false;
            if (!didStartMusic) {
              robot.GetRobotAudioClient()->PostEvent( EventType::PLAY_MUSIC, GameObjectType::Default );
              didStartMusic = true;
            }
          }
          
          robot.GetRobotAudioClient()->PostGameState(_stateGroup, _state);
          _isCompleted = true;
        }
          break;
      }
      
      return ActionResult::SUCCESS;
    }
    
    ActionResult DeviceAudioAction::CheckIfDone(Robot& robot)
    {
      return _isCompleted ? ActionResult::SUCCESS : ActionResult::RUNNING;
    }
    
    
#pragma mark ---- WaitAction ----
    
    WaitAction::WaitAction(f32 waitTimeInSeconds)
    : _waitTimeInSeconds(waitTimeInSeconds)
    , _doneTimeInSeconds(-1.f)
    {
      // Put the wait time with two decimals of precision in the action's name
      char tempBuffer[32];
      snprintf(tempBuffer, 32, "Wait%.2fSecondsAction", _waitTimeInSeconds);
      _name = tempBuffer;
    }
    
    ActionResult WaitAction::Init(Robot& robot)
    {
      _doneTimeInSeconds = BaseStationTimer::getInstance()->GetCurrentTimeInSeconds() + _waitTimeInSeconds;
      return ActionResult::SUCCESS;
    }
    
    ActionResult WaitAction::CheckIfDone(Robot& robot)
    {
      assert(_doneTimeInSeconds > 0.f);
      if(BaseStationTimer::getInstance()->GetCurrentTimeInSeconds() > _doneTimeInSeconds) {
        return ActionResult::SUCCESS;
      } else {
        return ActionResult::RUNNING;
      }
    }
    
    /*
    static void TestInstantiation(void)
    {
      Robot robot(7, nullptr);
      ObjectID id;
      id.Set();
      
      PickAndPlaceObjectAction action(robot, id);
      AscendOrDescendRampAction action2(robot, id);
      CrossBridgeAction action3(robot, id);
    }
    */
  } // namespace Cozmo
} // namespace Anki<|MERGE_RESOLUTION|>--- conflicted
+++ resolved
@@ -671,8 +671,7 @@
         // Make sure we can see the object, unless we are carrying it (i.e. if we
         // are doing a DriveToPlaceCarriedObject action)
         if(!object->IsBeingCarried()) {
-<<<<<<< HEAD
-          IActionRunner* faceObjectAction = new FaceObjectAction(_objectID, Radians(0), Radians(0), true, false);
+          IActionRunner* faceObjectAction = new FaceObjectAction(_objectID, Radians(0), true, false);
 
           PRINT_NAMED_DEBUG("IActionRunner.CreatedSubAction", "Parent action [%d] %s created a sub action [%d] %s",
                             GetTag(),
@@ -682,9 +681,6 @@
 
           _compoundAction.AddAction(faceObjectAction);
 
-=======
-          _compoundAction.AddAction(new FaceObjectAction(_objectID, Radians(0), true, false));
->>>>>>> cbf10fbc
         }
         
         _compoundAction.SetEmitCompletionSignal(false);
@@ -2775,8 +2771,7 @@
             // If the physical robot thinks it succeeded, move the lift out of the
             // way, and attempt to visually verify
             if(_placementVerifyAction == nullptr) {
-<<<<<<< HEAD
-              _placementVerifyAction = new FaceObjectAction(_carryObjectID, Radians(0), Radians(0), true, false);
+              _placementVerifyAction = new FaceObjectAction(_carryObjectID, Radians(0), true, false);
 
               PRINT_NAMED_DEBUG("IActionRunner.CreatedSubAction", "Parent action [%d] %s created a sub action [%d] %s",
                                 GetTag(),
@@ -2784,9 +2779,6 @@
                                 _placementVerifyAction->GetTag(),
                                 _placementVerifyAction->GetName().c_str());
               
-=======
-              _placementVerifyAction = new FaceObjectAction(_carryObjectID, Radians(0), true, false);
->>>>>>> cbf10fbc
               _verifyComplete = false;
               
               // Disable completion signals since this is inside another action
