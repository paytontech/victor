--- conflicted
+++ resolved
@@ -33,10 +33,6 @@
 public:
   CozmoEngineHostImpl(IExternalInterface* externalInterface, Util::Data::DataPlatform* dataPlatform);
   ~CozmoEngineHostImpl();
-<<<<<<< HEAD
-
-=======
->>>>>>> c5e7746d
   Result StartBasestation();
 
   void ForceAddRobot(AdvertisingRobot robotID,
@@ -74,12 +70,8 @@
   bool                         _isListeningForRobots;
   Comms::AdvertisementService  _robotAdvertisementService;
   RobotManager                 _robotMgr;
-<<<<<<< HEAD
   RobotInterface::MessageHandler& _robotMsgHandler;
-=======
-  RobotMessageHandler          _robotMsgHandler;
   SpeechRecognition::KeyWordRecognizer* _keywordRecognizer;
->>>>>>> c5e7746d
 
   std::map<AdvertisingRobot, bool> _forceAddedRobots;
   BaseStationTime_t _lastAnimationFolderScan;
