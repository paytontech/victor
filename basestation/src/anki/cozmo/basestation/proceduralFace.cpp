/**
 * File: ProceduralFace.cpp
 *
 * Author: Lee Crippen
 * Created: 11/17/15
 *
 * Description: Holds and sets the face rig data used by ProceduralFace.
 *
 * Copyright: Anki, Inc. 2015
 *
 **/
#include "anki/cozmo/basestation/proceduralFace.h"
<<<<<<< HEAD

#include "anki/vision/basestation/trackedFace.h"

#include <opencv2/core.hpp>
#include <opencv2/highgui.hpp>
#include <opencv2/imgproc.hpp>
=======
#include "anki/common/basestation/jsonTools.h"
#include "anki/common/basestation/math/point_impl.h"
#include "clad/externalInterface/messageGameToEngine.h"
#include "util/helpers/templateHelpers.h"
>>>>>>> 88bcb726

namespace Anki {
namespace Cozmo {
  
ProceduralFace* ProceduralFace::_resetData = nullptr;
  
void ProceduralFace::SetResetData(const ProceduralFace& newResetData)
{
  ProceduralFace* oldPointer = _resetData;
  _resetData = new ProceduralFace(newResetData);
  Util::SafeDelete(oldPointer);
}
  
void ProceduralFace::Reset()
{
  if (nullptr != _resetData)
  {
    *this = *_resetData;
  }
}
  
ProceduralFace::ProceduralFace()
{
  static const auto eyeScaleParamsList =
  {
    Parameter::EyeScaleX,
    Parameter::EyeScaleY
  };
  
  for (auto param : eyeScaleParamsList)
  {
    _eyeParams[WhichEye::Left][(int)param] = 1.0f;
  }
  _eyeParams[WhichEye::Right] = _eyeParams[WhichEye::Left];
}
  
static const char* kFaceAngleKey = "faceAngle";
static const char* kFaceCenterXKey = "faceCenterX";
static const char* kFaceCenterYKey = "faceCenterY";
static const char* kFaceScaleXKey = "faceScaleX";
static const char* kFaceScaleYKey = "faceScaleY";
static const char* kLeftEyeKey = "leftEye";
static const char* kRightEyeKey = "rightEye";

void ProceduralFace::SetEyeArrayHelper(WhichEye eye, const std::vector<Value>& eyeArray)
{
  const char* eyeStr = (eye == WhichEye::Left) ? kLeftEyeKey : kRightEyeKey;

  const size_t N = static_cast<size_t>(Parameter::NumParameters);
  if(eyeArray.size() != N) {
    PRINT_NAMED_WARNING("ProceduralFace.SetEyeArrayHelper.WrongNumParams",
                        "Unexpected number of parameters for %s array (%lu vs. %lu)",
                        eyeStr, eyeArray.size(), N);
    return;
  }
  
  for(s32 i=0; i<std::min(eyeArray.size(), N); ++i)
  {
    SetParameter(eye, static_cast<ProceduralFace::Parameter>(i),eyeArray[i]);
  }
}
  
void ProceduralFace::SetFromJson(const Json::Value &jsonRoot)
{
  std::vector<Value> eyeParams;
  if(JsonTools::GetVectorOptional(jsonRoot, kLeftEyeKey, eyeParams)) {
    SetEyeArrayHelper(WhichEye::Left, eyeParams);
  }
  eyeParams.clear();
  if(JsonTools::GetVectorOptional(jsonRoot, kRightEyeKey, eyeParams)) {
    SetEyeArrayHelper(WhichEye::Right, eyeParams);
  }
  
  f32 jsonFaceAngle=0;
  if(JsonTools::GetValueOptional(jsonRoot, kFaceAngleKey, jsonFaceAngle)) {
    SetFaceAngle(jsonFaceAngle);
  }
  
  f32 jsonFaceCenX=0, jsonFaceCenY=0;
  if(JsonTools::GetValueOptional(jsonRoot, kFaceCenterXKey, jsonFaceCenX) &&
     JsonTools::GetValueOptional(jsonRoot, kFaceCenterYKey, jsonFaceCenY))
  {
    SetFacePosition({jsonFaceCenX, jsonFaceCenY});
  }
  
  f32 jsonFaceScaleX=1.f,jsonFaceScaleY=1.f;
  if(JsonTools::GetValueOptional(jsonRoot, kFaceScaleXKey, jsonFaceScaleX) &&
     JsonTools::GetValueOptional(jsonRoot, kFaceScaleYKey, jsonFaceScaleY))
  {
    SetFaceScale({jsonFaceScaleX, jsonFaceScaleY});
  }
}
  
void ProceduralFace::SetFromMessage(const ExternalInterface::DisplayProceduralFace& msg)
{
  SetFaceAngle(msg.faceAngle);
  SetFacePosition({msg.faceCenX, msg.faceCenY});
  SetFaceScale({msg.faceScaleX, msg.faceScaleY});
  SetEyeArrayHelper(WhichEye::Left, msg.leftEye);
  SetEyeArrayHelper(WhichEye::Right, msg.rightEye);
}
  
void ProceduralFace::LookAt(f32 xShift, f32 yShift, f32 xmax, f32 ymax,
                                  f32 lookUpMaxScale, f32 lookDownMinScale, f32 outerEyeScaleIncrease)
{
  SetFacePosition({xShift, yShift});
  
  // Amount "outer" eye will increase in scale depending on how far left/right we look
  const f32 yscaleLR = 1.f + outerEyeScaleIncrease * std::min(1.f, std::abs(xShift)/xmax);
  
  // Amount both eyes will increase/decrease in size depending on how far we look
  // up or down
  const f32 yscaleUD = (lookUpMaxScale-lookDownMinScale)*std::min(1.f, (1.f - (yShift + ymax)/(2.f*ymax))) + lookDownMinScale;
  
  if(xShift < 0) {
    SetParameter(WhichEye::Left,  ProceduralEyeParameter::EyeScaleY, yscaleLR*yscaleUD);
    SetParameter(WhichEye::Right, ProceduralEyeParameter::EyeScaleY, (2.f-yscaleLR)*yscaleUD);
  } else {
    SetParameter(WhichEye::Left,  ProceduralEyeParameter::EyeScaleY, (2.f-yscaleLR)*yscaleUD);
    SetParameter(WhichEye::Right, ProceduralEyeParameter::EyeScaleY, yscaleLR*yscaleUD);
  }
  
  //SetParameterBothEyes(ProceduralEyeParameter::EyeScaleX, xscale);
  
  // If looking down (positive y), push eyes together (IOD=interocular distance)
  const f32 MaxIOD = 2.f;
  f32 reduceIOD = 0.f;
  if(yShift > 0) {
    reduceIOD = MaxIOD*std::min(1.f, yShift/ymax);
  }
  SetParameter(WhichEye::Left,  ProceduralEyeParameter::EyeCenterX,  reduceIOD);
  SetParameter(WhichEye::Right, ProceduralEyeParameter::EyeCenterX, -reduceIOD);
  
  //PRINT_NAMED_DEBUG("ProceduraFaceParams.LookAt",
  //                  "shift=(%.1f,%.1f), up/down scale=%.3f, left/right scale=%.3f), reduceIOD=%.3f",
  //                  xShift, yShift, yscaleUD, yscaleLR, reduceIOD);
}
  
template<typename T>
inline static T LinearBlendHelper(const T value1, const T value2, const float blendFraction)
{
  if(value1 == value2) {
    // Special case, no math needed
    return value1;
  }
  
  T blendValue = static_cast<T>((1.f - blendFraction)*static_cast<float>(value1) +
                                blendFraction*static_cast<float>(value2));
  return blendValue;
}

inline static ProceduralFace::Value BlendAngleHelper(const ProceduralFace::Value angle1,
                                                         const ProceduralFace::Value angle2,
                                                         const float blendFraction)
{
  if(angle1 == angle2) {
    // Special case, no math needed
    return angle1;
  }
  
  const float angle1_rad = DEG_TO_RAD(static_cast<float>(angle1));
  const float angle2_rad = DEG_TO_RAD(static_cast<float>(angle2));
  
  const float x = LinearBlendHelper(std::cos(angle1_rad), std::cos(angle2_rad), blendFraction);
  const float y = LinearBlendHelper(std::sin(angle1_rad), std::sin(angle2_rad), blendFraction);
  
  return static_cast<ProceduralFace::Value>(RAD_TO_DEG(std::atan2(y,x)));
}


void ProceduralFace::Interpolate(const ProceduralFace& face1, const ProceduralFace& face2,
                                     float blendFraction, bool usePupilSaccades)
{
  assert(blendFraction >= 0.f && blendFraction <= 1.f);
  
  // Special cases, no blending required:
  if(blendFraction == 0.f) {
    *this = face1;
    return;
  } else if(blendFraction == 1.f) {
    *this = face2;
    return;
  }
  
<<<<<<< HEAD
  void ProceduralFace::DrawEye(WhichEye whichEye, Vision::Image& faceImg) const
  {
    assert(faceImg.GetNumRows() == ProceduralFace::HEIGHT &&
           faceImg.GetNumCols() == ProceduralFace::WIDTH);
    
    const s32 eyeWidth  = NominalEyeWidth;
    const s32 eyeHeight = NominalEyeHeight;
    
    // Left/right here will be in terms of the left eye. We will mirror to get
    // the right eye. So
    const s32 upLeftRadX  = std::round(_faceData.GetParameter(whichEye, Parameter::UpperOuterRadiusX)*0.5f*static_cast<f32>(eyeWidth));
    const s32 upLeftRadY  = std::round(_faceData.GetParameter(whichEye, Parameter::UpperOuterRadiusY)*0.5f*static_cast<f32>(eyeHeight));
    const s32 lowLeftRadX = std::round(_faceData.GetParameter(whichEye, Parameter::LowerOuterRadiusX)*0.5f*static_cast<f32>(eyeWidth));
    const s32 lowLeftRadY = std::round(_faceData.GetParameter(whichEye, Parameter::LowerOuterRadiusY)*0.5f*static_cast<f32>(eyeHeight));

    const s32 upRightRadX  = std::round(_faceData.GetParameter(whichEye, Parameter::UpperInnerRadiusX)*0.5f*static_cast<f32>(eyeWidth));
    const s32 upRightRadY  = std::round(_faceData.GetParameter(whichEye, Parameter::UpperInnerRadiusY)*0.5f*static_cast<f32>(eyeHeight));
    const s32 lowRightRadX = std::round(_faceData.GetParameter(whichEye, Parameter::LowerInnerRadiusX)*0.5f*static_cast<f32>(eyeWidth));
    const s32 lowRightRadY = std::round(_faceData.GetParameter(whichEye, Parameter::LowerInnerRadiusY)*0.5f*static_cast<f32>(eyeHeight));

    
    //
    // Compute eye and lid polygons:
    //
    std::vector<cv::Point> eyePoly, segment, lowerLidPoly, upperLidPoly;
    const s32 ellipseDelta = 10;
=======
  for(int iWhichEye=0; iWhichEye < 2; ++iWhichEye)
  {
    WhichEye whichEye = static_cast<WhichEye>(iWhichEye);
>>>>>>> 88bcb726
    
    for(int iParam=0; iParam < static_cast<int>(Parameter::NumParameters); ++iParam)
    {
      Parameter param = static_cast<Parameter>(iParam);
      
      if(Parameter::EyeAngle == param) {
        SetParameter(whichEye, param, BlendAngleHelper(face1.GetParameter(whichEye, param),
                                                       face2.GetParameter(whichEye, param),
                                                       blendFraction));
      } else {
        SetParameter(whichEye, param, LinearBlendHelper(face1.GetParameter(whichEye, param),
                                                        face2.GetParameter(whichEye, param),
                                                        blendFraction));
      }

<<<<<<< HEAD
    // Draw eye
    cv::fillConvexPoly(faceImg.get_CvMat_(), eyePoly, 255, 4);
    
    // Black out lids
    if(!upperLidPoly.empty()) {
      cv::fillConvexPoly(faceImg.get_CvMat_(), upperLidPoly, 0, 4);
    }
    if(!lowerLidPoly.empty()) {
      cv::fillConvexPoly(faceImg.get_CvMat_(), lowerLidPoly, 0, 4);
    }
    
  } // DrawEye()
  
  Vision::Image ProceduralFace::GetFace() const
  {
    Vision::Image faceImg(HEIGHT,WIDTH);
    
    faceImg.FillWith(0);
    
    DrawEye(WhichEye::Left, faceImg);
    DrawEye(WhichEye::Right, faceImg);
    
    // Apply whole-face params
    if(_faceData.GetFaceAngle() != 0 || !(_faceData.GetFacePosition() == 0) || !(_faceData.GetFaceScale() == 1.f)) {
      
      SmallMatrix<2, 3, float> W = GetTransformationMatrix(_faceData.GetFaceAngle(),
                                                           _faceData.GetFaceScale() .x(), _faceData.GetFaceScale() .y(),
                                                           _faceData.GetFacePosition().x(), _faceData.GetFacePosition().y(),
                                                           static_cast<f32>(WIDTH)*0.5f,
                                                           static_cast<f32>(HEIGHT)*0.5f);
      
      cv::warpAffine(faceImg.get_CvMat_(), faceImg.get_CvMat_(), W.get_CvMatx_(), cv::Size(WIDTH, HEIGHT), cv::INTER_NEAREST);
    }

    // Apply interlacing / scanlines at the end
    for(s32 i=_firstScanLine; i<HEIGHT; i+=2) {
      memset(faceImg.GetRow(i), 0, WIDTH);
    }
=======
    } // for each parameter
  } // for each eye
  
  SetFaceAngle(BlendAngleHelper(face1.GetFaceAngle(), face2.GetFaceAngle(), blendFraction));
  SetFacePosition({LinearBlendHelper(face1.GetFacePosition().x(), face2.GetFacePosition().x(), blendFraction),
    LinearBlendHelper(face1.GetFacePosition().y(), face2.GetFacePosition().y(), blendFraction)});
  SetFaceScale({LinearBlendHelper(face1.GetFaceScale().x(), face2.GetFaceScale().x(), blendFraction),
    LinearBlendHelper(face1.GetFaceScale().y(), face2.GetFaceScale().y(), blendFraction)});
  
} // Interpolate()
  
void ProceduralFace::GetEyeBoundingBox(Value& xmin, Value& xmax, Value& ymin, Value& ymax)
{
  // Left edge of left eye
  const Value leftHalfWidth = GetParameter(WhichEye::Left, Parameter::EyeScaleX) * NominalEyeWidth/2;
  const Value rightHalfWidth = GetParameter(WhichEye::Right, Parameter::EyeScaleX) * NominalEyeWidth/2;
  xmin = (ProceduralFace::NominalLeftEyeX +
          _faceScale.x() * (GetParameter(WhichEye::Left, Parameter::EyeCenterX) - leftHalfWidth));
  
  // Right edge of right eye
  xmax = (ProceduralFace::NominalRightEyeX +
          _faceScale.x()*(GetParameter(WhichEye::Right, Parameter::EyeCenterX) + rightHalfWidth));
  
  
  // Min of the top edges of the two eyes
  const Value leftHalfHeight = GetParameter(WhichEye::Left, Parameter::EyeScaleY) * NominalEyeHeight/2;
  const Value rightHalfHeight = GetParameter(WhichEye::Right, Parameter::EyeScaleY) * NominalEyeHeight/2;
  ymin = (NominalEyeY + _faceScale.y() * (std::min(GetParameter(WhichEye::Left, Parameter::EyeCenterY) - leftHalfHeight,
                                                   GetParameter(WhichEye::Right, Parameter::EyeCenterY) - rightHalfHeight)));
  
  // Max of the bottom edges of the two eyes
  ymax = (NominalEyeY + _faceScale.y() * (std::max(GetParameter(WhichEye::Left, Parameter::EyeCenterY) + leftHalfHeight,
                                                   GetParameter(WhichEye::Right, Parameter::EyeCenterY) + rightHalfHeight)));
  
} // GetEyeBoundingBox()
  
void ProceduralFace::SetFacePosition(Point<2, Value> center)
{
  // Try not to let the eyes drift off the face
  // NOTE: (1) if you set center and *then* change eye centers/scales, you could still go off screen
  //       (2) this also doesn't take lid height into account, so if the top lid is half closed and
  //           you move the eyes way down, it could look like they disappeared, for example
  
  Value xmin=0, xmax=0, ymin=0, ymax=0;
  GetEyeBoundingBox(xmin, xmax, ymin, ymax);
  
  // The most we can move left is the distance b/w left edge of left eye and the
  // left edge of the screen. The most we can move right is the distance b/w the
  // right edge of the right eye and the right edge of the screen
  _faceCenter.x() = CLIP(center.x(), -xmin, ProceduralFace::WIDTH-xmax);
  _faceCenter.y() = CLIP(center.y(), -ymin, ProceduralFace::HEIGHT-ymax);
}
  
void ProceduralFace::CombineEyeParams(EyeParamArray& eyeArray0, const EyeParamArray& eyeArray1)
{
  static const auto addParamList =
  {
    Parameter::EyeCenterX,
    Parameter::EyeCenterY,
    Parameter::EyeAngle,
    Parameter::UpperLidAngle,
    Parameter::LowerLidAngle,
  };
  for (auto param : addParamList)
  {
    eyeArray0[(int)param] += eyeArray1[(int)param];
  }
  
  static const auto multiplyParamList =
  {
    Parameter::EyeScaleX,
    Parameter::EyeScaleY,
  };
  for (auto param : multiplyParamList)
  {
    eyeArray0[(int)param] *= eyeArray1[(int)param];
  }
}
  
ProceduralFace& ProceduralFace::Combine(const ProceduralFace& otherFace)
{
  CombineEyeParams(_eyeParams[(int)WhichEye::Left], otherFace.GetParameters(WhichEye::Left));
  CombineEyeParams(_eyeParams[(int)WhichEye::Right], otherFace.GetParameters(WhichEye::Right));
  
  _faceAngle += otherFace.GetFaceAngle();
  _faceScale *= otherFace.GetFaceScale();
  _faceCenter += otherFace.GetFacePosition();
>>>>>>> 88bcb726

  return *this;
}

  
ProceduralFace::Value ProceduralFace::Clip(WhichEye eye, Parameter param, Value newValue) const
{
# define POS_INF std::numeric_limits<Value>::max()
# define NEG_INF std::numeric_limits<Value>::lowest()
  
  static const std::map<Parameter, std::pair<Value,Value>> LimitsLUT = {
    {Parameter::LowerLidAngle,      {-45,   45}},
    {Parameter::UpperLidAngle,      {-45,   45}},
    {Parameter::EyeScaleX,          {  0,   POS_INF}},
    {Parameter::EyeScaleY,          {  0,   POS_INF}},
    {Parameter::LowerInnerRadiusX , {  0,   1}},
    {Parameter::LowerInnerRadiusY , {  0,   1}},
    {Parameter::UpperInnerRadiusX , {  0,   1}},
    {Parameter::UpperInnerRadiusY , {  0,   1}},
    {Parameter::LowerOuterRadiusX , {  0,   1}},
    {Parameter::LowerOuterRadiusY , {  0,   1}},
    {Parameter::UpperOuterRadiusX , {  0,   1}},
    {Parameter::UpperOuterRadiusY , {  0,   1}},
    {Parameter::LowerLidY,          {  0,   1}},
    {Parameter::UpperLidY,          {  0,   1}},
    {Parameter::LowerLidBend,       {  0,   1}},
    {Parameter::UpperLidBend,       {  0,   1}},
  };
  
  auto limitsIter = LimitsLUT.find(param);
  if(limitsIter != LimitsLUT.end())
  {
    const Value MinVal = limitsIter->second.first;
    const Value MaxVal = limitsIter->second.second;
    if(newValue < MinVal) {
      ClipWarnFcn(EnumToString(param), newValue, MinVal, MaxVal);
      newValue = MinVal;
    } else if(newValue > MaxVal) {
      ClipWarnFcn(EnumToString(param), newValue, MinVal, MaxVal);
      newValue = MaxVal;
    }
  }
  
  if(std::isnan(newValue)) {
    PRINT_NAMED_WARNING("ProceduralFace.Clip.NaN",
                        "Returning original value instead of NaN for %s",
                        EnumToString(param));
    newValue = GetParameter(eye, param);
  }
  
  return newValue;
  
# undef POS_INF
# undef NEG_INF
} // Clip()
  
static void ClipWarning(const char* paramName,
                        ProceduralFace::Value value,
                        ProceduralFace::Value minVal,
                        ProceduralFace::Value maxVal)
{
  PRINT_NAMED_WARNING("ProceduralFace.Clip.OutOfRange",
                      "Value of %f out of range [%f,%f] for parameter %s. Clipping.",
                      value, minVal, maxVal, paramName);
}

static void NoClipWarning(const char* paramName,
                          ProceduralFace::Value value,
                          ProceduralFace::Value minVal,
                          ProceduralFace::Value maxVal)
{
  // Do nothing
}

// Start out with warnings enabled:
std::function<void(const char *,
                   ProceduralFace::Value,
                   ProceduralFace::Value,
                   ProceduralFace::Value)> ProceduralFace::ClipWarnFcn = &ClipWarning;

void ProceduralFace::EnableClippingWarning(bool enable)
{
  if(enable) {
    ClipWarnFcn = ClipWarning;
  } else {
    ClipWarnFcn = NoClipWarning;
  }
}

} // namespace Cozmo
} // namespace Anki<|MERGE_RESOLUTION|>--- conflicted
+++ resolved
@@ -10,19 +10,10 @@
  *
  **/
 #include "anki/cozmo/basestation/proceduralFace.h"
-<<<<<<< HEAD
-
-#include "anki/vision/basestation/trackedFace.h"
-
-#include <opencv2/core.hpp>
-#include <opencv2/highgui.hpp>
-#include <opencv2/imgproc.hpp>
-=======
 #include "anki/common/basestation/jsonTools.h"
 #include "anki/common/basestation/math/point_impl.h"
 #include "clad/externalInterface/messageGameToEngine.h"
 #include "util/helpers/templateHelpers.h"
->>>>>>> 88bcb726
 
 namespace Anki {
 namespace Cozmo {
@@ -207,38 +198,9 @@
     return;
   }
   
-<<<<<<< HEAD
-  void ProceduralFace::DrawEye(WhichEye whichEye, Vision::Image& faceImg) const
-  {
-    assert(faceImg.GetNumRows() == ProceduralFace::HEIGHT &&
-           faceImg.GetNumCols() == ProceduralFace::WIDTH);
-    
-    const s32 eyeWidth  = NominalEyeWidth;
-    const s32 eyeHeight = NominalEyeHeight;
-    
-    // Left/right here will be in terms of the left eye. We will mirror to get
-    // the right eye. So
-    const s32 upLeftRadX  = std::round(_faceData.GetParameter(whichEye, Parameter::UpperOuterRadiusX)*0.5f*static_cast<f32>(eyeWidth));
-    const s32 upLeftRadY  = std::round(_faceData.GetParameter(whichEye, Parameter::UpperOuterRadiusY)*0.5f*static_cast<f32>(eyeHeight));
-    const s32 lowLeftRadX = std::round(_faceData.GetParameter(whichEye, Parameter::LowerOuterRadiusX)*0.5f*static_cast<f32>(eyeWidth));
-    const s32 lowLeftRadY = std::round(_faceData.GetParameter(whichEye, Parameter::LowerOuterRadiusY)*0.5f*static_cast<f32>(eyeHeight));
-
-    const s32 upRightRadX  = std::round(_faceData.GetParameter(whichEye, Parameter::UpperInnerRadiusX)*0.5f*static_cast<f32>(eyeWidth));
-    const s32 upRightRadY  = std::round(_faceData.GetParameter(whichEye, Parameter::UpperInnerRadiusY)*0.5f*static_cast<f32>(eyeHeight));
-    const s32 lowRightRadX = std::round(_faceData.GetParameter(whichEye, Parameter::LowerInnerRadiusX)*0.5f*static_cast<f32>(eyeWidth));
-    const s32 lowRightRadY = std::round(_faceData.GetParameter(whichEye, Parameter::LowerInnerRadiusY)*0.5f*static_cast<f32>(eyeHeight));
-
-    
-    //
-    // Compute eye and lid polygons:
-    //
-    std::vector<cv::Point> eyePoly, segment, lowerLidPoly, upperLidPoly;
-    const s32 ellipseDelta = 10;
-=======
   for(int iWhichEye=0; iWhichEye < 2; ++iWhichEye)
   {
     WhichEye whichEye = static_cast<WhichEye>(iWhichEye);
->>>>>>> 88bcb726
     
     for(int iParam=0; iParam < static_cast<int>(Parameter::NumParameters); ++iParam)
     {
@@ -254,46 +216,6 @@
                                                         blendFraction));
       }
 
-<<<<<<< HEAD
-    // Draw eye
-    cv::fillConvexPoly(faceImg.get_CvMat_(), eyePoly, 255, 4);
-    
-    // Black out lids
-    if(!upperLidPoly.empty()) {
-      cv::fillConvexPoly(faceImg.get_CvMat_(), upperLidPoly, 0, 4);
-    }
-    if(!lowerLidPoly.empty()) {
-      cv::fillConvexPoly(faceImg.get_CvMat_(), lowerLidPoly, 0, 4);
-    }
-    
-  } // DrawEye()
-  
-  Vision::Image ProceduralFace::GetFace() const
-  {
-    Vision::Image faceImg(HEIGHT,WIDTH);
-    
-    faceImg.FillWith(0);
-    
-    DrawEye(WhichEye::Left, faceImg);
-    DrawEye(WhichEye::Right, faceImg);
-    
-    // Apply whole-face params
-    if(_faceData.GetFaceAngle() != 0 || !(_faceData.GetFacePosition() == 0) || !(_faceData.GetFaceScale() == 1.f)) {
-      
-      SmallMatrix<2, 3, float> W = GetTransformationMatrix(_faceData.GetFaceAngle(),
-                                                           _faceData.GetFaceScale() .x(), _faceData.GetFaceScale() .y(),
-                                                           _faceData.GetFacePosition().x(), _faceData.GetFacePosition().y(),
-                                                           static_cast<f32>(WIDTH)*0.5f,
-                                                           static_cast<f32>(HEIGHT)*0.5f);
-      
-      cv::warpAffine(faceImg.get_CvMat_(), faceImg.get_CvMat_(), W.get_CvMatx_(), cv::Size(WIDTH, HEIGHT), cv::INTER_NEAREST);
-    }
-
-    // Apply interlacing / scanlines at the end
-    for(s32 i=_firstScanLine; i<HEIGHT; i+=2) {
-      memset(faceImg.GetRow(i), 0, WIDTH);
-    }
-=======
     } // for each parameter
   } // for each eye
   
@@ -381,7 +303,6 @@
   _faceAngle += otherFace.GetFaceAngle();
   _faceScale *= otherFace.GetFaceScale();
   _faceCenter += otherFace.GetFacePosition();
->>>>>>> 88bcb726
 
   return *this;
 }
