--- conflicted
+++ resolved
@@ -157,7 +157,6 @@
     
     knownFace->numTimesObserved++;
     
-<<<<<<< HEAD
     if(knownFace->numTimesObserved >= MinTimesToSeeFace)
     {
 #     if !USE_POSE_FOR_ID
@@ -191,38 +190,17 @@
         _lastObservedFacePose = knownFace->face.GetHeadPose();
         _lastObservedFaceTimeStamp = knownFace->face.GetTimeStamp();
       }
-=======
-    // Draw 3D face
-    knownFace->vizHandle = VizManager::getInstance()->DrawHumanHead(1+static_cast<u32>(knownFace->face.GetID()),
-                                                                   humanHeadSize,
-                                                                   knownFace->face.GetHeadPose(),
-                                                                   ::Anki::NamedColors::GREEN);
-    // Draw box around recognized face (with ID) now that we have the real ID set
-    VizManager::getInstance()->DrawCameraFace(knownFace->face,
-                                              knownFace->face.IsBeingTracked() ? NamedColors::GREEN : NamedColors::RED);
-    
-    // Send out an event about this face being observed
-    using namespace ExternalInterface;
-    const Vec3f& trans = knownFace->face.GetHeadPose().GetTranslation();
-    const UnitQuaternion<f32>& q = knownFace->face.GetHeadPose().GetRotation().GetQuaternion();
-    _robot.Broadcast(MessageEngineToGame(RobotObservedFace(knownFace->face.GetID(),
-                                                           _robot.GetID(),
-                                                           face.GetTimeStamp(),
-                                                           trans.x(),
-                                                           trans.y(),
-                                                           trans.z(),
-                                                           q.w(),
-                                                           q.x(),
-                                                           q.y(),
-                                                           q.z())));
-
->>>>>>> 3d9ba566
 
       // Draw 3D face
       knownFace->vizHandle = VizManager::getInstance()->DrawHumanHead(1+static_cast<u32>(knownFace->face.GetID()),
                                                                       humanHeadSize,
                                                                       knownFace->face.GetHeadPose(),
                                                                       ::Anki::NamedColors::GREEN);
+
+      // Draw box around recognized face (with ID) now that we have the real ID set
+      VizManager::getInstance()->DrawCameraFace(knownFace->face,
+                                                knownFace->face.IsBeingTracked() ? NamedColors::GREEN : NamedColors::RED);
+
       
       // Send out an event about this face being observed
       using namespace ExternalInterface;
