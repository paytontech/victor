#include "anki/cozmo/basestation/faceWorld.h"
#include "anki/cozmo/basestation/robot.h"
#include "anki/cozmo/basestation/externalInterface/externalInterface.h"
#include "anki/cozmo/basestation/events/ankiEventMgr.h"
#include "anki/common/basestation/math/point_impl.h"
#include "clad/externalInterface/messageEngineToGame.h"

#include "anki/cozmo/shared/cozmoConfig.h"

namespace Anki {
namespace Cozmo {
  
  FaceWorld::KnownFace::KnownFace(Vision::TrackedFace& faceIn)
  : face(faceIn)
  , vizHandle(VizManager::INVALID_HANDLE)
  {
  
  }

  
  FaceWorld::FaceWorld(Robot& robot)
  : _robot(robot)
  {
    
  }
  
  Result FaceWorld::UpdateFaceTracking(const Vision::TrackedFace& face)
  {
    const Vec3f& robotTrans = _robot.GetPose().GetTranslation();
    
    Pose3d headPose;
    if(false == face.GetHeadPose().GetWithRespectTo(*_robot.GetWorldOrigin(), headPose)) {
      PRINT_NAMED_ERROR("BlockWorld.UpdateTrackToObject",
                        "Could not get pose of observed marker w.r.t. world for head tracking.\n");
      return RESULT_FAIL;
    }
    
    const f32 xDist = headPose.GetTranslation().x() - robotTrans.x();
    const f32 yDist = headPose.GetTranslation().y() - robotTrans.y();
    
    const f32 minDist = std::sqrt(xDist*xDist + yDist*yDist);
  
    // NOTE: This isn't perfectly accurate since it doesn't take into account the
    // the head angle and is simply using the neck joint (which should also
    // probably be queried from the robot instead of using the constant here)
    const f32 zDist = headPose.GetTranslation().z() - (robotTrans.z() + NECK_JOINT_POSITION[2]);
    
    Radians headAngle = std::atan(zDist/(minDist + 1e-6f));
    
    static const Radians minHeadAngle(DEG_TO_RAD(3.f));
    static const Radians minBodyAngle(DEG_TO_RAD(7.5f));
    
<<<<<<< HEAD
    RobotInterface::PanAndTilt msg;
    msg.headTiltAngle_rad = headAngle;
    msg.bodyPanAngle_rad = 0.f;
    
    if(!_robot.IsTrackingWithHeadOnly()) {
      // Also rotate ("pan") body:
      const Radians panAngle = std::atan2(yDist, xDist);// - _robot->GetPose().GetRotationAngle<'Z'>();
      msg.bodyPanAngle_rad = panAngle.ToFloat();
=======
    MessagePanAndTiltHead msg;
    if((headAngle - _robot.GetHeadAngle()).getAbsoluteVal() > minHeadAngle) {
      msg.headTiltAngle_rad = headAngle.ToFloat();
    } else {
      msg.headTiltAngle_rad = _robot.GetHeadAngle();
    }
    
    const Radians currentBodyAngle = _robot.GetPose().GetRotationAngle<'Z'>();
    msg.bodyPanAngle_rad = currentBodyAngle.ToFloat();
    if(false == _robot.IsTrackingWithHeadOnly()) {
      // Also rotate ("pan") body, if the angle is large enough:
      const Radians panAngle = std::atan2(yDist, xDist);
      if((panAngle - currentBodyAngle).getAbsoluteVal() > minBodyAngle) {
        msg.bodyPanAngle_rad = panAngle.ToFloat();
      }
>>>>>>> 738092ce
    }
    
    _robot.SendMessage(RobotInterface::EngineToRobot(std::move(msg)));
    
    return RESULT_OK;
  } // UpdateFaceTracking()
  
  Result FaceWorld::AddOrUpdateFace(Vision::TrackedFace& face)
  {
    // The incoming TrackedFace is w.r.t. the arbitrary historical camera
    // that observed it. Make w.r.t. robot world origin now:
    if(face.GetHeadPose().GetParent() == nullptr || face.GetHeadPose().GetParent()->IsOrigin())
    {
      PRINT_NAMED_ERROR("FaceWorld.AddOrUpdateFace.BadPoseParent",
                        "TrackedFace's head pose parent should not be null or an origin.");
      return RESULT_FAIL;
    }
    Pose3d headPose = face.GetHeadPose().GetWithRespectToOrigin(); // w.r.t. *historical* origin!
    headPose.SetParent(_robot.GetWorldOrigin()); // transfer to robot world origin

    face.SetHeadPose(headPose);

    static const Point3f humanHeadSize{148.f, 225.f, 195.f};
    static const bool usePoseToMatchIDs = true; // if true, ignores IDs from face tracker
    
    KnownFace* knownFace = nullptr;
    
    if(usePoseToMatchIDs) {
      
      // Look through known faces and compare pose:
      bool foundMatch = false;
      for(auto knownFaceIter = _knownFaces.begin(); knownFaceIter != _knownFaces.end(); ++knownFaceIter)
      {
        // Note we're using really loose thresholds for checking pose sameness
        // since our ability to accurately localize face's 3D pose is limited.
        if(knownFaceIter->second.face.GetHeadPose().IsSameAs(face.GetHeadPose(),
                                                             humanHeadSize,
                                                             DEG_TO_RAD(90)))
        {
          knownFace = &knownFaceIter->second;
          
          const Vision::TrackedFace::ID_t matchedID = knownFace->face.GetID();
          //PRINT_NAMED_INFO("FaceWorld.UpdateFace.ExistingFace",
          //                 "Updating existing face with ID=%lld.", matchedID);
          knownFace->face = face;
          knownFace->face.SetID(matchedID);
          foundMatch = true;
          break;
        }
      }
      
      // Didn't find a match based on pose, so add a new face with a new ID:
      if(!foundMatch) {
        PRINT_NAMED_INFO("FaceWorld.UpdateFace.NewFace", "Added new face with ID=%lld.", _idCtr);
        face.SetID(_idCtr); // Use our own ID here for the new face
        auto insertResult = _knownFaces.insert({_idCtr, face});
        if(insertResult.second == false) {
          PRINT_NAMED_ERROR("FaceWorld.UpdateFace.ExistingID",
                            "Did not find a match by pose, but ID %lld already in use.",
                            _idCtr);
          return RESULT_FAIL;
        }
        knownFace = &insertResult.first->second;
        ++_idCtr;
      }
      
    } else { // Use ID coming from face tracker / recognizer
      auto insertResult = _knownFaces.insert({face.GetID(), face});
      
      if(insertResult.second) {
        PRINT_NAMED_INFO("FaceWorld.UpdateFace.NewFace", "Added new face with ID=%lld.", face.GetID());
      } else {
        // Update the existing face:
        insertResult.first->second = face;
      }
      
      knownFace = &insertResult.first->second;
    }
    
    // By now, we should have either created a new face or be pointing at an
    // existing one!
    assert(knownFace != nullptr);
    
    // Draw 3D face
    knownFace->vizHandle = VizManager::getInstance()->DrawHumanHead(1+static_cast<u32>(knownFace->face.GetID()),
                                                                   humanHeadSize,
<<<<<<< HEAD
                                                                   knownFace.face.GetHeadPose(),
                                                                   ::Anki::NamedColors::GREEN);
=======
                                                                   knownFace->face.GetHeadPose(),
                                                                   NamedColors::GREEN);
>>>>>>> 738092ce
    
    if((_robot.GetTrackToFace() != Vision::TrackedFace::UnknownFace) &&
       (_robot.GetTrackToFace() == knownFace->face.GetID()))
    {
      UpdateFaceTracking(knownFace->face);
    }
    
    // Send out an event about this face being observed
    if(_robot.HasExternalInterface())
    {
      using namespace ExternalInterface;
      const Vec3f& trans = knownFace->face.GetHeadPose().GetTranslation();
      const UnitQuaternion<f32>& q = knownFace->face.GetHeadPose().GetRotation().GetQuaternion();
      _robot.GetExternalInterface()->Broadcast(MessageEngineToGame(RobotObservedFace(knownFace->face.GetID(),
                                                                                     _robot.GetID(),
                                                                                     trans.x(),
                                                                                     trans.y(),
                                                                                     trans.z(),
                                                                                     q.w(),
                                                                                     q.x(),
                                                                                     q.y(),
                                                                                     q.z())));
    }

    return RESULT_OK;
  }
  
  Result FaceWorld::Update()
  {
    // Delete any faces we haven't seen in awhile
    for(auto faceIter = _knownFaces.begin(); faceIter != _knownFaces.end(); )
    {
      if(_robot.GetLastImageTimeStamp() - faceIter->second.face.GetTimeStamp() > _deletionTimeout_ms) {
        
        PRINT_NAMED_INFO("FaceWorld.Update.DeletingFace",
                         "Removing face %llu at t=%d, because it hasn't been seen since t=%d.",
                         faceIter->first, _robot.GetLastImageTimeStamp(),
                         faceIter->second.face.GetTimeStamp());
        
        if(_robot.GetExternalInterface()) {
          using namespace ExternalInterface;
          _robot.GetExternalInterface()->Broadcast(MessageEngineToGame(RobotDeletedFace(faceIter->second.face.GetID(), _robot.GetID())));
        }
        
        VizManager::getInstance()->EraseVizObject(faceIter->second.vizHandle);
        faceIter = _knownFaces.erase(faceIter);

      } else {
        ++faceIter;
      }
    }
    
    return RESULT_OK;
  } // Update()
    
  const Vision::TrackedFace* FaceWorld::GetFace(Vision::TrackedFace::ID_t faceID) const
  {
    auto faceIter = _knownFaces.find(faceID);
    if(faceIter == _knownFaces.end()) {
      return nullptr;
    } else {
      return &faceIter->second.face;
    }
  }

  
} // namespace Cozmo
} // namespace Anki
<|MERGE_RESOLUTION|>--- conflicted
+++ resolved
@@ -50,17 +50,7 @@
     static const Radians minHeadAngle(DEG_TO_RAD(3.f));
     static const Radians minBodyAngle(DEG_TO_RAD(7.5f));
     
-<<<<<<< HEAD
     RobotInterface::PanAndTilt msg;
-    msg.headTiltAngle_rad = headAngle;
-    msg.bodyPanAngle_rad = 0.f;
-    
-    if(!_robot.IsTrackingWithHeadOnly()) {
-      // Also rotate ("pan") body:
-      const Radians panAngle = std::atan2(yDist, xDist);// - _robot->GetPose().GetRotationAngle<'Z'>();
-      msg.bodyPanAngle_rad = panAngle.ToFloat();
-=======
-    MessagePanAndTiltHead msg;
     if((headAngle - _robot.GetHeadAngle()).getAbsoluteVal() > minHeadAngle) {
       msg.headTiltAngle_rad = headAngle.ToFloat();
     } else {
@@ -75,7 +65,6 @@
       if((panAngle - currentBodyAngle).getAbsoluteVal() > minBodyAngle) {
         msg.bodyPanAngle_rad = panAngle.ToFloat();
       }
->>>>>>> 738092ce
     }
     
     _robot.SendMessage(RobotInterface::EngineToRobot(std::move(msg)));
@@ -162,13 +151,8 @@
     // Draw 3D face
     knownFace->vizHandle = VizManager::getInstance()->DrawHumanHead(1+static_cast<u32>(knownFace->face.GetID()),
                                                                    humanHeadSize,
-<<<<<<< HEAD
-                                                                   knownFace.face.GetHeadPose(),
+                                                                   knownFace->face.GetHeadPose(),
                                                                    ::Anki::NamedColors::GREEN);
-=======
-                                                                   knownFace->face.GetHeadPose(),
-                                                                   NamedColors::GREEN);
->>>>>>> 738092ce
     
     if((_robot.GetTrackToFace() != Vision::TrackedFace::UnknownFace) &&
        (_robot.GetTrackToFace() == knownFace->face.GetID()))
