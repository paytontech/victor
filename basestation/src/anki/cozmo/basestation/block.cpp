--- conflicted
+++ resolved
@@ -23,15 +23,12 @@
 #include "opencv2/imgproc/imgproc.hpp"
 #endif
 
-<<<<<<< HEAD
-#include <iomanip>
-=======
 #define SAVE_SET_BLOCK_LIGHTS_MESSAGES_FOR_DEBUG 0
 
 #if SAVE_SET_BLOCK_LIGHTS_MESSAGES_FOR_DEBUG
 #  include <fstream>
 #endif
->>>>>>> ab210f9d
+#include <iomanip>
 
 namespace Anki {
   namespace Cozmo {
