--- conflicted
+++ resolved
@@ -78,7 +78,6 @@
     
     MultiClientComms          _robotComms;
     
-<<<<<<< HEAD
     // Each engine can potetnailly talk to multiple physical robots.
     // Package up the stuff req'd to deal with one robot and store a map
     // of them keyed by robot ID.
@@ -89,9 +88,6 @@
     std::map<AdvertisingRobot, RobotContainer> _connectedRobots;
     
     VisionProcessingThread    _deviceVisionThread;
-=======
-    RobotMessageHandler       _robotVisionMsgHandler;
->>>>>>> 8a0708d7
     UiMessageHandler          _deviceVisionMsgHandler;
     
     //std::vector<AdvertisingRobot>    _connectedRobots;
