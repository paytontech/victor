--- conflicted
+++ resolved
@@ -36,65 +36,35 @@
       
       // THese are dummy placeholders to avoid linker errors for now
       
-<<<<<<< HEAD
-      void ProcessClearPathMessage(unsigned char const*) {}
+      void ProcessClearPathMessage(const ClearPath&) {}
       
-      void ProcessSetMotionMessage(unsigned char const*) {}
+      void ProcessSetMotionMessage(const SetMotion&) {}
       
-      void ProcessRobotAvailableMessage(unsigned char const*) {}
+      void ProcessRobotAvailableMessage(const RobotAvailable&) {}
       
-      void ProcessVisionMarkerMessage(unsigned char const *) {}
+      void ProcessVisionMarkerMessage(const VisionMarker&) {}
       
-      void ProcessMatMarkerObservedMessage(unsigned char const*) {}
+      void ProcessMatMarkerObservedMessage(const MatMarkerObserved&) {}
       
-      void ProcessRobotAddedToWorldMessage(unsigned char const*) {}
+      void ProcessRobotAddedToWorldMessage(const RobotAddedToWorld&) {}
       
-      void ProcessSetPathSegmentArcMessage(unsigned char const*) {}
+      void ProcessSetPathSegmentArcMessage(const SetPathSegmentArc&) {}
       
-      void ProcessDockingErrorSignalMessage(unsigned char const*) {}
+      void ProcessDockingErrorSignalMessage(const DockingErrorSignal&) {}
       
-      void ProcessSetPathSegmentLineMessage(unsigned char const*) {}
+      void ProcessSetPathSegmentLineMessage(const SetPathSegmentLine&) {}
       
-      void ProcessBlockMarkerObservedMessage(unsigned char const*) {}
+      void ProcessBlockMarkerObservedMessage(const BlockMarkerObserved&) {}
       
-      void ProcessTemplateInitializedMessage(unsigned char const*) {}
+      void ProcessTemplateInitializedMessage(const TemplateInitialized&) {}
       
-      void ProcessTotalBlocksDetectedMessage(unsigned char const*) {}
+      void ProcessTotalVisionMarkersSeenMessage(const TotalVisionMarkersSeen&) {}
       
-      void ProcessMatCameraCalibrationMessage(unsigned char const*) {}
+      void ProcessMatCameraCalibrationMessage(const MatCameraCalibration&) {}
       
-      void ProcessAbsLocalizationUpdateMessage(unsigned char const*) {}
+      void ProcessAbsLocalizationUpdateMessage(const AbsLocalizationUpdate&) {}
       
-      void ProcessHeadCameraCalibrationMessage(unsigned char const*) {}
-=======
-void ProcessClearPathMessage(const ClearPath&) {}
-
-void ProcessSetMotionMessage(const SetMotion&) {}
-
-void ProcessRobotAvailableMessage(const RobotAvailable&) {}
-
-void ProcessMatMarkerObservedMessage(const MatMarkerObserved&) {}
-
-void ProcessRobotAddedToWorldMessage(const RobotAddedToWorld&) {}
-
-void ProcessSetPathSegmentArcMessage(const SetPathSegmentArc&) {}
-
-void ProcessDockingErrorSignalMessage(const DockingErrorSignal&) {}
-
-void ProcessSetPathSegmentLineMessage(const SetPathSegmentLine&) {}
-
-void ProcessBlockMarkerObservedMessage(const BlockMarkerObserved&) {}
-
-void ProcessTemplateInitializedMessage(const TemplateInitialized&) {}
-
-void ProcessTotalBlocksDetectedMessage(const TotalBlocksDetected&) {}
-
-void ProcessMatCameraCalibrationMessage(const MatCameraCalibration&) {}
-
-void ProcessAbsLocalizationUpdateMessage(const AbsLocalizationUpdate&) {}
-
-void ProcessHeadCameraCalibrationMessage(const HeadCameraCalibration&) {}
->>>>>>> b918b441
+      void ProcessHeadCameraCalibrationMessage(const HeadCameraCalibration&) {}
 
       
     } // namespace Messages
