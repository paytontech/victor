--- conflicted
+++ resolved
@@ -28,20 +28,15 @@
       }
     
       // Define colors
-<<<<<<< HEAD
-      DefineColor(VIZ_COLOR_EXECUTED_PATH,       1.0, 0.0, 0.0, 1.00);
+      DefineColor(VIZ_COLOR_EXECUTED_PATH,       1.0, 0.0, 0.0, 1.0);
       DefineColor(VIZ_COLOR_PREDOCKPOSE,         1.0, 0.0, 0.0, 0.75);
+      DefineColor(VIZ_COLOR_SELECTED_OBJECT,     0.0, 1.0, 0.0, 0.0);
       DefineColor(VIZ_COLOR_BLOCK_BOUNDING_QUAD, 0.0, 0.0, 1.0, 0.75);
-=======
-      DefineColor(VIZ_COLOR_EXECUTED_PATH, 1.0, 0.0, 0.0, 1.0);
-      DefineColor(VIZ_COLOR_PREDOCKPOSE,   1.0, 0.0, 0.0, 0.75);
-      DefineColor(VIZ_COLOR_SELECTED_OBJECT, 0.0, 1.0, 0.0, 0.0);
       
       // Compute the max IDs permitted by VizObject type
       for (u32 i=0; i<NUM_VIZ_OBJECT_TYPES; ++i) {
         VizObjectMaxID[i] = VizObjectBaseID[i+1] - VizObjectBaseID[i];
       }
->>>>>>> db8ee2f3
       
       return isInitialized_ ? RESULT_OK : RESULT_FAIL;
     }
