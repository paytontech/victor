/**
 * File: messageHandler.cpp
 *
 * Author: Andrew Stein
 * Date:   1/22/2014
 *
 * Description: Implements the singleton MessageHandler object. See 
 *              corresponding header for more detail.
 *
 * Copyright: Anki, Inc. 2014
 **/

#include "anki/common/basestation/utils/logging/logging.h"
#include "anki/common/basestation/utils/fileManagement.h"

#include "anki/vision/CameraSettings.h"
#include "anki/vision/basestation/image.h"

#include "anki/cozmo/basestation/blockWorld.h"
#include "anki/cozmo/basestation/robot.h"
#include "anki/cozmo/basestation/robotManager.h"
#include "anki/cozmo/basestation/utils/parsingConstants/parsingConstants.h"

#include "messageHandler.h"
#include "soundManager.h"
#include "vizManager.h"

#include <fstream>

#include "opencv2/opencv.hpp"

namespace Anki {
  namespace Cozmo {
    
    MessageHandler::MessageHandler()
    : comms_(NULL), robotMgr_(NULL)
    {
      
    }
    Result MessageHandler::Init(Comms::IComms* comms,
                                    RobotManager*  robotMgr)
    {
      Result retVal = RESULT_FAIL;
      
      //TODO: PRINT_NAMED_DEBUG("MessageHandler", "Initializing comms");
      comms_ = comms;
      robotMgr_ = robotMgr;
      
      if(comms_) {
        isInitialized_ = comms_->IsInitialized();
        if (isInitialized_ == false) {
          // TODO: PRINT_NAMED_ERROR("MessageHandler", "Unable to initialize comms!");
          retVal = RESULT_OK;
        }
      }
      
      return retVal;
    }
    

    Result MessageHandler::SendMessage(const RobotID_t robotID, const Message& msg)
    {
      Comms::MsgPacket p;
      p.data[0] = msg.GetID();
      msg.GetBytes(p.data+1);
      p.dataLen = msg.GetSize() + 1;
      p.destId = robotID;
      
      return comms_->Send(p) > 0 ? RESULT_OK : RESULT_FAIL;
    }

    
    Result MessageHandler::ProcessPacket(const Comms::MsgPacket& packet)
    {
      Result retVal = RESULT_FAIL;
      
      if(robotMgr_ == NULL) {
        PRINT_NAMED_ERROR("MessageHandler.NullRobotManager",
                          "RobotManager NULL when MessageHandler::ProcessPacket() called.\n");
      }
      else {
        const u8 msgID = packet.data[0];
        
        // Check for invalid msgID
        if (msgID >= NUM_MSG_IDS || msgID == 0) {
          PRINT_NAMED_ERROR("MessageHandler.InvalidMsgId",
                            "Received msgID is invalid (Msg %d, MaxValidID %d)\n",
                            msgID,
                            NUM_MSG_IDS
                            );
          return RESULT_FAIL;
        }
        
        // Check that the msg size matches expected size
        if(lookupTable_[msgID].size != packet.dataLen-1) {
          PRINT_NAMED_ERROR("MessageHandler.MessageBufferWrongSize",
                            "Buffer's size does not match expected size for this message ID. (Msg %d, expected %d, recvd %d)\n",
                            msgID,
                            lookupTable_[msgID].size,
                            packet.dataLen - 1
                            );
        }
        else {
          const RobotID_t robotID = packet.sourceId;
          //Robot* robot = RobotManager::getInstance()->GetRobotByID(robotID);
          Robot* robot = robotMgr_->GetRobotByID(robotID);
          if(robot == NULL) {
            PRINT_NAMED_ERROR("MessageFromInvalidRobotSource",
                              "Message %d received from invalid robot source ID %d.\n",
                              msgID, robotID);
          }
          else if(this->lookupTable_[msgID].ProcessPacketAs == nullptr) {
            PRINT_NAMED_ERROR("MessageHandler.ProcessPacket.NullProcessPacketFcn",
                              "Message %d received by robot %d, but no ProcessPacketAs function defined for it.\n",
                              msgID, robotID);
          }
          else {
            // This calls the (macro-generated) ProcessPacketAs_MessageX() method
            // indicated by the lookup table, which will cast the buffer as the
            // correct message type and call the specified robot's ProcessMessage(MessageX)
            // method.
            retVal = (this->*lookupTable_[msgID].ProcessPacketAs)(robot, packet.data+1);
          }
        }
      } // if(robotMgr_ != NULL)
      
      return retVal;
    } // ProcessBuffer()
    
    Result MessageHandler::ProcessMessages()
    {
      Result retVal = RESULT_FAIL;
      
      if(isInitialized_) {
        retVal = RESULT_OK;
        
        while(comms_->GetNumPendingMsgPackets() > 0)
        {
          Comms::MsgPacket packet;
          comms_->GetNextMsgPacket(packet);
          
          if(ProcessPacket(packet) != RESULT_OK) {
            retVal = RESULT_FAIL;
          }
        } // while messages are still available from comms
      }
      
      return retVal;
    } // ProcessMessages()
    
    
    // Convert a MessageVisionMarker into a VisionMarker object and hand it off
    // to the BlockWorld
    Result MessageHandler::ProcessMessage(Robot* robot, const MessageVisionMarker& msg)
    {
      Result retVal = RESULT_FAIL;
      
      CORETECH_ASSERT(robot != NULL);
      
      retVal = robot->QueueObservedMarker(msg);
      
      return retVal;
    } // ProcessMessage(MessageVisionMarker)
    
    Result MessageHandler::ProcessMessage(Robot* robot, const MessageFaceDetection& msg)
    {
      Result retVal = RESULT_OK;
      
      // TODO: Do something with face detections
      
      PRINT_INFO("Robot %d reported seeing a face at (x,y,w,h)=(%d,%d,%d,%d).\n",
                 robot->GetID(), msg.x_upperLeft, msg.y_upperLeft, msg.width, msg.height);
      
      
      //if(msg.visualize > 0) {
        // Send tracker quad info to viz
        const u16 left_x   = msg.x_upperLeft;
        const u16 right_x  = left_x + msg.width;
        const u16 top_y    = msg.y_upperLeft;
        const u16 bottom_y = top_y + msg.height;
        
        VizManager::getInstance()->SendTrackerQuad(left_x, top_y,
                                                   right_x, top_y,
                                                   right_x, bottom_y,
                                                   left_x, bottom_y);
      //}
      
      return retVal;
    } // ProcessMessage(MessageFaceDetection)
  
    
    Result MessageHandler::ProcessMessage(Robot* robot, MessageCameraCalibration const& msg)
    {
      // Convert calibration message into a calibration object to pass to
      // the robot
      Vision::CameraCalibration calib(msg.nrows,
                                      msg.ncols,
                                      msg.focalLength_x,
                                      msg.focalLength_y,
                                      msg.center_x,
                                      msg.center_y,
                                      msg.skew);
      
      robot->SetCameraCalibration(calib);
      
      return RESULT_OK;
    }
    
    Result MessageHandler::ProcessMessage(Robot* robot, MessageRobotState const& msg)
    {
      /*
      PRINT_NAMED_INFO("RobotStateMsgRecvd",
                       "RobotStateMsg received \n"
                       "  ID: %d\n"
                       "  pose (%f,%f,%f,%f), frame %d\n"
                       "  wheel speeds (l=%f, r=%f)\n"
                       "  headAngle %f\n"
                       "  liftAngle %f\n"
                       "  liftHeight %f\n"
                       ,robot->GetID()
                       ,msg.pose_x, msg.pose_y, msg.pose_z, msg.pose_angle, msg.pose_frame_id
                       ,msg.lwheel_speed_mmps, msg.rwheel_speed_mmps
                       ,msg.headAngle, msg.liftAngle, msg.liftHeight
                       );
       */
      
      return robot->UpdateFullRobotState(msg);
    }

    Result MessageHandler::ProcessMessage(Robot* robot, MessagePrintText const& msg)
    {
      const u32 MAX_PRINT_STRING_LENGTH = 1024;
      static char text[MAX_PRINT_STRING_LENGTH];  // Local storage for large messages which may come across in multiple packets
      static u32 textIdx = 0;

      char *newText = (char*)&(msg.text.front());
      
      // If the last byte is 0, it means this is the last packet (possibly of a series of packets).
      if (msg.text[PRINT_TEXT_MSG_LENGTH-1] == 0) {
        // Text is ready to print
        if (textIdx == 0) {
          // This message is not a part of a longer message. Just print!
          printf("ROBOT-PRINT (%d): %s", robot->GetID(), newText);
        } else {
          // This message is part of a longer message. Copy to local buffer and print.
          memcpy(text + textIdx, newText, strlen(newText)+1);
          printf("ROBOT-PRINT (%d): %s", robot->GetID(), text);
          textIdx = 0;
        }
      } else {
        // This message is part of a larger text. Copy to local buffer. There is more to come!
        memcpy(text + textIdx, newText, PRINT_TEXT_MSG_LENGTH);
        textIdx = MIN(textIdx + PRINT_TEXT_MSG_LENGTH, MAX_PRINT_STRING_LENGTH-1);
        
        // The message received was too long or garbled (i.e. chunks somehow lost)
        if (textIdx == MAX_PRINT_STRING_LENGTH-1) {
          text[MAX_PRINT_STRING_LENGTH-1] = 0;
          printf("ROBOT-PRINT-garbled (%d): %s", robot->GetID(), text);
          textIdx = 0;
        }
        
      }

      return RESULT_OK;
    }
    
    // For visualization of docking error signal
    Result MessageHandler::ProcessMessage(Robot* robot, MessageDockingErrorSignal const& msg)
    {
      VizManager::getInstance()->SetDockingError(msg.x_distErr, msg.y_horErr, msg.angleErr);
      return RESULT_OK;
    }
    

    // For processing image chunks arriving from robot.
    // Sends complete images to VizManager for visualization (and possible saving).
    Result MessageHandler::ProcessMessage(Robot* robot, MessageImageChunk const& msg)
    {
      static u32 imgID = 0;
      static u32 totalImgSize = 0;
      static u8 data[ 3*640*480 ];
      static u32 dataSize = 0;
      static u32 width;
      static u32 height;
      
      // Whether or not the current image that is being composed is valid.
      // A dropped chunk can invalidate an image.
      static bool isImgValid = false;
      static u8 expectedChunkId = 0;
      
      //PRINT_INFO("Img %d, chunk %d, totalChunks %d, size %d, res %d, encoding %d, dataSize %d\n",
      //           msg.imageId, msg.chunkId, msg.imageChunkCount, msg.chunkSize, msg.resolution, msg.imageEncoding, dataSize);
      
      // Check that resolution is supported
      if (msg.resolution >= Vision::CAMERA_RES_COUNT) {
        return RESULT_FAIL;
      }
      
      bool isLastChunk =  msg.chunkId == msg.imageChunkCount-1;
      
      // If msgID has changed, then start over.
      if (msg.imageId != imgID) {
        imgID = msg.imageId;
        dataSize = 0;
        width = Vision::CameraResInfo[msg.resolution].width;
        height = Vision::CameraResInfo[msg.resolution].height;
        totalImgSize = width * height;
        isImgValid = msg.chunkId == 0;
        expectedChunkId = 0;
      }
      
      // Check if a chunk was received out of order
      if (msg.chunkId != expectedChunkId) {
        PRINT_NAMED_INFO("MessageImageChunk.ChunkDropped",
                         "Expected chunk %d, got %d\n", expectedChunkId, msg.chunkId);
        isImgValid = false;
      }
      expectedChunkId = msg.chunkId + 1;
      
      if (!isImgValid) {
        if (isLastChunk) {
          PRINT_NAMED_INFO("MessageImageChunk.IncompleteImage",
                           "Received last chunk of invalidated image\n");
        }
        return RESULT_FAIL;
      }
      
      
      // Msgs are guaranteed to be received in order (with TCP) so just append data to array
      memcpy(data + dataSize, msg.data.data(), msg.chunkSize);
      dataSize += msg.chunkSize;
      
<<<<<<< HEAD
      // When dataSize matches the expected size, visualize and pass to robot
      // for processing
      if (dataSize >= totalImgSize) {
        VizManager::getInstance()->SendGreyImage(robot->GetID(), data, (Vision::CameraResolution)msg.resolution);
        
        Vision::Image image(height, width, data);
        image.SetTimestamp(msg.frameTimeStamp);
        robot->ProcessImage(image);
=======
      // We've received all data when the msg chunkSize is less than the max
      u32 imgBytes = 0;
      cv::Mat rawImg;
      if (isLastChunk) {

        // Decompress image if necessary
        if (msg.imageEncoding > 0) {

          vector<u8> inputVec(data, data+dataSize);
          rawImg = cv::imdecode(inputVec, CV_LOAD_IMAGE_GRAYSCALE);

          // Check size
          u32 w = rawImg.cols;
          u32 h = rawImg.rows;
          u32 numChannels = rawImg.channels();
          imgBytes = w * h * numChannels;
          //PRINT_INFO("rawImg size: %u x %u (channels %d)\n", w, h, numChannels);
        } else {
          // Already decompressed.
          // Raw image bytes is the same as total received bytes.
          imgBytes = dataSize;
        }
        
        // Make sure the final image contains the expected number of bytes
        if (imgBytes != totalImgSize) {
          PRINT_NAMED_WARNING("MessageImageChunk.WrongNumBytesInImg",
                              "Expected %d bytes in decompressed image. Got %d bytes\n", totalImgSize, imgBytes);
        } else {
          
          // Send image to Viz
          u8* imgToSend = data;
          if (msg.imageEncoding > 0) {
            /*
            // Write image to file (recompressing as jpeg again!)
            vector<int> compression_params;
            compression_params.push_back(CV_IMWRITE_JPEG_QUALITY);
            compression_params.push_back(90);
            imwrite("torpedo.jpg", rawImg);
            */
            
            imgToSend = rawImg.data;
          }
          VizManager::getInstance()->SendGreyImage(robot->GetID(), imgToSend, (Vision::CameraResolution)msg.resolution);

          
          // TODO: Stuff and things on the image that imgToSend now points to.
          // ...
          
        }

        imgID = 0;
        isImgValid = false;
>>>>>>> 9af6ca24
      }
      
      return RESULT_OK;
    }
    
    
    Result MessageHandler::ProcessMessage(Robot* robot, MessageTrackerQuad const& msg)
    {
      /*
      PRINT_INFO("TrackerQuad: (%d,%d) (%d,%d) (%d,%d) (%d,%d)\n",
                 msg.topLeft_x, msg.topLeft_y,
                 msg.topRight_x, msg.topRight_y,
                 msg.bottomRight_x, msg.bottomRight_y,
                 msg.bottomLeft_x, msg.bottomRight_y);
      */
     
      // Send tracker quad info to viz
      VizManager::getInstance()->SendTrackerQuad(msg.topLeft_x, msg.topLeft_y,
                                                 msg.topRight_x, msg.topRight_y,
                                                 msg.bottomRight_x, msg.bottomRight_y,
                                                 msg.bottomLeft_x, msg.bottomLeft_y);
      
      return RESULT_OK;
    }
    
    Result MessageHandler::ProcessMessage(Robot* robot, MessageBlockPickedUp const& msg)
    {
      const char* successStr = (msg.didSucceed ? "succeeded" : "failed");
      PRINT_INFO("Robot %d reported it %s picking up block.\n", robot->GetID(), successStr);

      Result lastResult = RESULT_OK;
      if(msg.didSucceed) {
       lastResult = robot->SetDockObjectAsAttachedToLift();
      }
      else {
        // TODO: what do we do on failure? Need to trigger reattempt?
      }
      
      return lastResult;
    }
    
    Result MessageHandler::ProcessMessage(Robot* robot, MessageBlockPlaced const& msg)
    {
      const char* successStr = (msg.didSucceed ? "succeeded" : "failed");
      PRINT_INFO("Robot %d reported it %s placing block.\n", robot->GetID(), successStr);
      
      Result lastResult = RESULT_OK;
      if(msg.didSucceed) {
        lastResult = robot->SetCarriedObjectAsUnattached();
      }
      else {
        // TODO: what do we do on failure? Need to trigger reattempt?
      }
      
      return lastResult;
    }
    
    Result MessageHandler::ProcessMessage(Robot* robot, MessageRampTraverseStart const& msg)
    {
      PRINT_INFO("Robot %d reported it started traversing a ramp.\n", robot->GetID());

      robot->SetOnRamp(true);
      
      return RESULT_OK;
    }
    
    Result MessageHandler::ProcessMessage(Robot* robot, MessageRampTraverseComplete const& msg)
    {
      PRINT_INFO("Robot %d reported it completed traversing a ramp.\n", robot->GetID());

      robot->SetOnRamp(false);
      
      return RESULT_OK;
    }
    
    Result MessageHandler::ProcessMessage(Robot* robot, MessageBridgeTraverseStart const& msg)
    {
      PRINT_INFO("Robot %d reported it started traversing a bridge.\n", robot->GetID());
      
      // TODO: What does this message trigger?
      //robot->SetOnBridge(true);
      
      return RESULT_OK;
    }
    
    Result MessageHandler::ProcessMessage(Robot* robot, MessageBridgeTraverseComplete const& msg)
    {
      PRINT_INFO("Robot %d reported it completed traversing a bridge.\n", robot->GetID());
      
      // TODO: What does this message trigger?
      //robot->SetOnBridge(false);
      
      return RESULT_OK;
    }
    
    Result MessageHandler::ProcessMessage(Robot* robot, MessageMainCycleTimeError const& msg)
    {
      Result lastResult = RESULT_OK;
    
      if (msg.numMainTooLongErrors > 0) {
        PRINT_NAMED_WARNING("* * * MainCycleTooLong * * *", "Num errors: %d, Avg time: %d us\n", msg.numMainTooLongErrors, msg.avgMainTooLongTime);
      }
      
      if (msg.numMainTooLateErrors > 0) {
        PRINT_NAMED_WARNING("* * * MainCycleTooLate * * *", "Num errors: %d, Avg time: %d us\n", msg.numMainTooLateErrors, msg.avgMainTooLateTime);
      }
      
      return lastResult;
    }

    // For processing imu data chunks arriving from robot.
    // Writes the entire log of 3-axis accelerometer and 3-axis
    // gyro readings to a .m file in kP_IMU_LOGS_DIR so they
    // can be read in from Matlab. (See robot/util/imuLogsTool.m)
    Result MessageHandler::ProcessMessage(Robot* robot, MessageIMUDataChunk const& msg)
    {
      static u8 imuSeqID = 0;
      static u32 dataSize = 0;
      static s8 imuData[6][1024];  // first ax, ay, az, gx, gy, gz
      
      // If seqID has changed, then start over.
      if (msg.seqId != imuSeqID) {
        imuSeqID = msg.seqId;
        dataSize = 0;
      }
      
      // Msgs are guaranteed to be received in order so just append data to array
      memcpy(imuData[0] + dataSize, msg.aX.data(), IMU_CHUNK_SIZE);
      memcpy(imuData[1] + dataSize, msg.aY.data(), IMU_CHUNK_SIZE);
      memcpy(imuData[2] + dataSize, msg.aZ.data(), IMU_CHUNK_SIZE);
      
      memcpy(imuData[3] + dataSize, msg.gX.data(), IMU_CHUNK_SIZE);
      memcpy(imuData[4] + dataSize, msg.gY.data(), IMU_CHUNK_SIZE);
      memcpy(imuData[5] + dataSize, msg.gZ.data(), IMU_CHUNK_SIZE);
      
      dataSize += IMU_CHUNK_SIZE;
      
      // When dataSize matches the expected size, print to file
      if (msg.chunkId == msg.totalNumChunks - 1) {
        
        // Make sure image capture folder exists
        if (!Anki::DirExists(AnkiUtil::kP_IMU_LOGS_DIR)) {
          if (!MakeDir(AnkiUtil::kP_IMU_LOGS_DIR)) {
            PRINT_NAMED_WARNING("Robot.ProcessIMUDataChunk.CreateDirFailed","\n");
          }
        }
        
        // Create image file
        char logFilename[64];
        snprintf(logFilename, sizeof(logFilename), "%s/robot%d_imu%d.m", AnkiUtil::kP_IMU_LOGS_DIR, robot->GetID(), imuSeqID);
        PRINT_INFO("Printing imu log to %s (dataSize = %d)\n", logFilename, dataSize);
        
        std::ofstream oFile(logFilename);
        for (u32 axis = 0; axis < 6; ++axis) {
          oFile << "imuData" << axis << " = [";
          for (u32 i=0; i<dataSize; ++i) {
            oFile << (s32)(imuData[axis][i]) << " ";
          }
          oFile << "];\n\n";
        }
        oFile.close();
      }
      
      return RESULT_OK;
    }
    
    
    Result MessageHandler::ProcessMessage(Robot* robot, MessageRobotAvailable const&)
    {
      return RESULT_OK;
    }

    
    Result MessageHandler::ProcessMessage(Robot* robot, MessagePlaySoundOnBaseStation const& msg)
    {
      SoundManager::getInstance()->Play(static_cast<SoundID_t>(msg.soundID), msg.numLoops, msg.volume);
      return RESULT_OK;
    }
    
    Result MessageHandler::ProcessMessage(Robot* robot, MessageStopSoundOnBaseStation const& msg)
    {
      SoundManager::getInstance()->Stop();
      return RESULT_OK;
    }
    
    
  } // namespace Cozmo
} // namespace Anki<|MERGE_RESOLUTION|>--- conflicted
+++ resolved
@@ -330,16 +330,6 @@
       memcpy(data + dataSize, msg.data.data(), msg.chunkSize);
       dataSize += msg.chunkSize;
       
-<<<<<<< HEAD
-      // When dataSize matches the expected size, visualize and pass to robot
-      // for processing
-      if (dataSize >= totalImgSize) {
-        VizManager::getInstance()->SendGreyImage(robot->GetID(), data, (Vision::CameraResolution)msg.resolution);
-        
-        Vision::Image image(height, width, data);
-        image.SetTimestamp(msg.frameTimeStamp);
-        robot->ProcessImage(image);
-=======
       // We've received all data when the msg chunkSize is less than the max
       u32 imgBytes = 0;
       cv::Mat rawImg;
@@ -384,15 +374,19 @@
           }
           VizManager::getInstance()->SendGreyImage(robot->GetID(), imgToSend, (Vision::CameraResolution)msg.resolution);
 
-          
+
+
           // TODO: Stuff and things on the image that imgToSend now points to.
           // ...
-          
+
+          Vision::Image image(height, width, imgToSend);
+          image.SetTimestamp(msg.frameTimeStamp);
+          robot->ProcessImage(image);          
+
         }
 
         imgID = 0;
         isImgValid = false;
->>>>>>> 9af6ca24
       }
       
       return RESULT_OK;
