//
//  robot.cpp
//  Products_Cozmo
//
//  Created by Andrew Stein on 8/23/13.
//  Copyright (c) 2013 Anki, Inc. All rights reserved.
//

// TODO:(bn) should these be a full path?
#include "pathPlanner.h"
#include "pathDolerOuter.h"

#include "anki/cozmo/basestation/blockWorld.h"
#include "anki/cozmo/basestation/block.h"
#include "anki/cozmo/basestation/messages.h"
#include "anki/cozmo/basestation/robot.h"


#include "anki/common/basestation/general.h"
#include "anki/common/basestation/math/quad_impl.h"
#include "anki/common/basestation/math/point_impl.h"
#include "anki/common/basestation/utils/timer.h"

#include "anki/vision/CameraSettings.h"

// TODO: This is shared between basestation and robot and should be moved up
#include "anki/cozmo/robot/cozmoConfig.h"

#include "messageHandler.h"
#include "vizManager.h"

namespace Anki {
  namespace Cozmo {
    
#pragma mark --- RobotManager Class Implementations ---

#if USE_SINGLETON_ROBOT_MANAGER
    RobotManager* RobotManager::singletonInstance_ = 0;
#endif
    
    RobotManager::RobotManager()
    {
      
    }
    
    Result RobotManager::Init(IMessageHandler* msgHandler, BlockWorld* blockWorld, IPathPlanner* pathPlanner)
    {
      _msgHandler  = msgHandler;
      _blockWorld  = blockWorld;
      _pathPlanner = pathPlanner;
      
      return RESULT_OK;
    }
    
    void RobotManager::AddRobot(const RobotID_t withID)
    {
      _robots[withID] = new Robot(withID, _msgHandler, _blockWorld, _pathPlanner);
      _IDs.push_back(withID);
    }
    
    std::vector<RobotID_t> const& RobotManager::GetRobotIDList() const
    {
      return _IDs;
    }
    
    // Get a pointer to a robot by ID
    Robot* RobotManager::GetRobotByID(const RobotID_t robotID)
    {
      if (_robots.find(robotID) != _robots.end()) {
        return _robots[robotID];
      }
      
      return nullptr;
    }
    
    size_t RobotManager::GetNumRobots() const
    {
      return _robots.size();
    }
    
    bool RobotManager::DoesRobotExist(const RobotID_t withID) const
    {
      return _robots.count(withID) > 0;
    }

    
    void RobotManager::UpdateAllRobots()
    {
      for (auto &r : _robots) {
        // Call update
        r.second->Update();
      }
    }
    
    
#pragma mark --- Robot Class Implementations ---
    
    Robot::Robot(const RobotID_t robotID, IMessageHandler* msgHandler, BlockWorld* world, IPathPlanner* pathPlanner)
<<<<<<< HEAD
      : ID_(robotID)
      , msgHandler_(msgHandler)
      , world_(world)
      , pathPlanner_(pathPlanner)
      , pose(-M_PI_2, Z_AXIS_3D, {{0.f, 0.f, 0.f}})
      , frameId_(0)
      , neckPose(0.f,Y_AXIS_3D, {{NECK_JOINT_POSITION[0], NECK_JOINT_POSITION[1], NECK_JOINT_POSITION[2]}}, &pose)
      , headCamPose({0,0,1,  -1,0,0,  0,-1,0},
                    {{HEAD_CAM_POSITION[0], HEAD_CAM_POSITION[1], HEAD_CAM_POSITION[2]}}, &neckPose)
      , liftBasePose(0.f, Y_AXIS_3D, {{LIFT_BASE_POSITION[0], LIFT_BASE_POSITION[1], LIFT_BASE_POSITION[2]}}, &pose)
      , currentHeadAngle(0)
      , currentLiftAngle(0)
      , currPathSegment_(-1)
      , isCarryingBlock_(false)
      , isPickingOrPlacing_(false)
    {
      this->set_headAngle(currentHeadAngle);
      pdo_ = new PathDolerOuter(msgHandler, robotID);
    } // Constructor: Robot
   
    Robot::~Robot()
    {
      delete pdo_;
      pdo_ = nullptr;
    }
    
    void Robot::updatePose()
    {
      
      
    } // updatePose()
  
    
=======
    : _ID(robotID)
    , _msgHandler(msgHandler)
    , _world(world)
    , _pathPlanner(pathPlanner)
    , _currPathSegment(-1)
    , _isWaitingForReplan(false)
    , _goalHeadAngle(0.f)
    , _goalDistanceThreshold(10.f)
    , _goalAngleThreshold(DEG_TO_RAD(10))
    , _pose(-M_PI_2, Z_AXIS_3D, {{0.f, 0.f, 0.f}})
    , _frameId(0)
    , _neckPose(0.f,Y_AXIS_3D, {{NECK_JOINT_POSITION[0], NECK_JOINT_POSITION[1], NECK_JOINT_POSITION[2]}}, &_pose)
    , _headCamPose({0,0,1,  -1,0,0,  0,-1,0},
                  {{HEAD_CAM_POSITION[0], HEAD_CAM_POSITION[1], HEAD_CAM_POSITION[2]}}, &_neckPose)
    , _liftBasePose(0.f, Y_AXIS_3D, {{LIFT_BASE_POSITION[0], LIFT_BASE_POSITION[1], LIFT_BASE_POSITION[2]}}, &_pose)
    , _liftPose(0.f, Y_AXIS_3D, {{LIFT_ARM_LENGTH, 0.f, 0.f}}, &_liftBasePose)
    , _currentHeadAngle(0)
    , _currentLiftAngle(0)
    , _isPickingOrPlacing(false)
    , _carryingBlock(nullptr)
    , _dockBlock(nullptr)
    , _dockMarker(nullptr)
    {
      SetHeadAngle(_currentHeadAngle);
      
    } // Constructor: Robot
     
>>>>>>> 084745b3
    
    void Robot::Update(void)
    {
      switch(_state)
      {
        case IDLE:
        {
          // Nothing to do in IDLE mode?
          break;
        } // case IDLE
          
        case FOLLOWING_PATH:
        {
          static bool wasTraversingPath = false;
          
          if(IsTraversingPath())
          {
            // If the robot is traversing a path, consider replanning it
            if(_world->DidBlocksChange())
            {
              Planning::Path newPath;
              switch(_pathPlanner->ReplanIfNeeded(newPath, GetPose()))
              {
                case IPathPlanner::DID_REPLAN:
                {
                  // clear path, but flag that we are replanning
                  ClearPath();
                  _isWaitingForReplan = true;
                  wasTraversingPath = false;
                  
                  PRINT_NAMED_INFO("Robot.Update.ClearPath", "sending message to clear old path\n");
                  MessageClearPath clearMessage;
                  _msgHandler->SendMessage(_ID, clearMessage);
                  
                  _path = newPath;
                  PRINT_NAMED_INFO("Robot.Update.UpdatePath", "sending new path to robot\n");
                  SendExecutePath(_path);
                  break;
                } // case DID_REPLAN:
                  
                case IPathPlanner::REPLAN_NEEDED_BUT_GOAL_FAILURE:
                {
                  ClearPath();
                  if(_nextState == BEGIN_DOCKING) {
                    PRINT_NAMED_INFO("Robot.Update.NewGoalForReplanNeededWhileDocking",
                                     "Replan failed during docking due to bad goal. Will try to update goal.");
                    ExecuteDockingSequence(_dockBlock);
                  } else {
                    PRINT_NAMED_INFO("Robot.Update.NewGoalForReplanNeeded",
                                     "Replan failed due to bad goal. Aborting path.");
                    SetState(IDLE);
                  }
                  break;
                } // REPLAN_NEEDED_BUT_GOAL_FAILURE:
                  
                case IPathPlanner::REPLAN_NEEDED_BUT_START_FAILURE:
                {
                  PRINT_NAMED_INFO("Robot.Update.NewStartForReplanNeeded",
                                   "Replan failed during docking due to bad start. Will try again, and hope robot moves.");
                  // NOTE: this purposefully falls through to default case
                }
                  
                default:
                {
                  // Don't do anything just proceed with the current plan...
                  break;
                }
                  
              } // switch(ReplanIfNeeded()
            } // if blocks changed
          } else { // IsTraversingPath is false?
            PRINT_NAMED_INFO("Robot.Update.FollowPathStateButNotTraversingPath",
                             "Robot's state is FOLLOWING_PATH, but IsTraversingPath() returned false.\n");
          }
          
          // Visualize path if robot has just started traversing it.
          // Clear the path when it has stopped.
          if (!wasTraversingPath && IsTraversingPath() && _path.GetNumSegments() > 0) {
            VizManager::getInstance()->DrawPath(_ID,_path,VIZ_COLOR_EXECUTED_PATH);
            wasTraversingPath = true;
            _isWaitingForReplan = false;
          }
          else if ((wasTraversingPath && !IsTraversingPath()) ||
                     _pose.IsSameAs(_goalPose, _goalDistanceThreshold, _goalAngleThreshold))
          {
            PRINT_INFO("Robot %d finished following path.\n", _ID);
            ClearPath(); // clear path and indicate that we are not replanning
            _isWaitingForReplan = false;
            wasTraversingPath = false;
            SetState(_nextState);
          }
          break;
        } // case FOLLOWING_PATH
      
        case BEGIN_DOCKING:
        {
          if (BaseStationTimer::getInstance()->GetCurrentTimeInSeconds() > _waitUntilTime) {
            // TODO: Check that the marker was recently seen at roughly the expected image location
            // ...
            //const Point2f& imgCorners = dockMarker_->GetImageCorners().computeCentroid();
            // For now, just docking to the marker no matter where it is in the image.
            
            // Get dock action
            const f32 dockBlockHeight = _dockBlock->GetPose().get_translation().z();
            _dockAction = DA_PICKUP_LOW;
            if (dockBlockHeight > _dockBlock->GetSize().z()) {
              if(IsCarryingBlock()) {
                PRINT_INFO("Already carrying block. Can't dock to high block. Aborting.\n");
                SetState(IDLE);
                return;
                
              } else {
                _dockAction = DA_PICKUP_HIGH;
              }
            } else if (IsCarryingBlock()) {
              _dockAction = DA_PLACE_HIGH;
            }
            
            // Start dock
            PRINT_INFO("Docking with marker %d (action = %d)\n", _dockMarker->GetCode(), _dockAction);
            DockWithBlock(_dockBlock, _dockMarker, _dockAction);
            _waitUntilTime = BaseStationTimer::getInstance()->GetCurrentTimeInSeconds() + 0.5;
            SetState(DOCKING);
          }
          break;
        } // case BEGIN_DOCKING
          
        case DOCKING:
        {
          if (!IsPickingOrPlacing() && !IsMoving() &&
              _waitUntilTime < BaseStationTimer::getInstance()->GetCurrentTimeInSeconds())
          {
            // Stopped executing docking path. Did it successfully dock?
            if ((_dockAction == DA_PICKUP_LOW || _dockAction == DA_PICKUP_HIGH) && IsCarryingBlock()) {
              PRINT_INFO("Picked up block successful!\n");
            } else {
              
              if((_dockAction == DA_PLACE_HIGH) && !IsCarryingBlock()) {
                PRINT_INFO("Placed block successfully!\n");
              } else {
                PRINT_INFO("Dock failed! Aborting\n");
              }
            }
            
            SetState(IDLE);
          }
          break;
        } // case DOCKING
          
        default:
          PRINT_NAMED_ERROR("Robot::Update", "Transitioned to unknown state %d!", _state);
          _state = IDLE;
          return;
          
      } // switch(state_)
      
      
<<<<<<< HEAD
      // If the robot is traversing a path, consider replanning it
      // TODO:(bn) only check this if the blocks have been updated
      if(IsTraversingPath()) {
        Planning::Path newPath;
        if(pathPlanner_->ReplanIfNeeded(newPath, get_pose(), GetCurrPathSegment())) {
          path_.Clear();
          VizManager::getInstance()->ErasePath(ID_);
          wasTraversingPath = false;

          PRINT_NAMED_INFO("Robot.Update.ClearPath", "sending message to clear old path");
          MessageClearPath clearMessage;
          msgHandler_->SendMessage(ID_, clearMessage);

          path_ = newPath;
          PRINT_NAMED_INFO("Robot.Update.UpdatePath", "sending new path to robot");
          SendExecutePath(path_);
        }

        pdo_->Update(GetCurrPathSegment());
      }
     
      // Visualize path if robot has just started traversing it.
      // Clear the path when it has stopped.
      if (!wasTraversingPath && IsTraversingPath() && path_.GetNumSegments() > 0) {
        VizManager::getInstance()->DrawPath(ID_,path_,VIZ_COLOR_EXECUTED_PATH);
        wasTraversingPath = true;
      } else if (wasTraversingPath && !IsTraversingPath()){
        path_.Clear();
        VizManager::getInstance()->ErasePath(ID_);
        wasTraversingPath = false;
      }
=======
>>>>>>> 084745b3
      
    } // Update()

    void Robot::SetState(const State nextState)
    {
      // TODO: Provide string name lookup for each state
      PRINT_INFO("Robot %d switching from state %d to state %d.\n", _ID, _state, nextState);
      
      _state = nextState;
    }

    
    void Robot::SetPose(const Pose3d &newPose)
    {
      // Update our current pose and let the physical robot know where it is:
      _pose = newPose;
      
    } // set_pose()
    
    void Robot::SetHeadAngle(const f32& angle)
    {
      if(angle < MIN_HEAD_ANGLE) {
        PRINT_NAMED_WARNING("Robot.HeadAngleOOB", "Requested head angle (%f rad) too small. Clipping.\n", angle);
        _currentHeadAngle = MIN_HEAD_ANGLE;
        SendHeadAngleUpdate();
      }
      else if(angle > MAX_HEAD_ANGLE) {
        PRINT_NAMED_WARNING("Robot.HeadAngleOOB", "Requested head angle (%f rad) too large. Clipping.\n", angle);
        _currentHeadAngle = MAX_HEAD_ANGLE;
        SendHeadAngleUpdate();
      }
      else {
        _currentHeadAngle = angle;
      }
      
      // Start with canonical (untilted) headPose
      Pose3d newHeadPose(_headCamPose);
      
      // Rotate that by the given angle
      RotationVector3d Rvec(-_currentHeadAngle, Y_AXIS_3D);
      newHeadPose.rotateBy(Rvec);
      
      // Update the head camera's pose
      _camera.SetPose(newHeadPose);
      
    } // set_headAngle()

    void Robot::ComputeLiftPose(const f32 atAngle, Pose3d& liftPose)
    {
      // Reset to canonical position
      liftPose.set_rotation(atAngle, Y_AXIS_3D);
      liftPose.set_translation({{LIFT_ARM_LENGTH, 0.f, 0.f}});
      
      // Rotate to the given angle
      RotationVector3d Rvec(-atAngle, Y_AXIS_3D);
      liftPose.rotateBy(Rvec);
    }
    
    void Robot::SetLiftAngle(const f32& angle)
    {
      // TODO: Add lift angle limits?
      _currentLiftAngle = angle;
      
      Robot::ComputeLiftPose(_currentLiftAngle, _liftPose);

      CORETECH_ASSERT(_liftPose.get_parent() == &_liftBasePose);
    }
        
    Result Robot::GetPathToPose(const Pose3d& targetPose, Planning::Path& path)
    {
      
      Result res = _pathPlanner->GetPlan(path, GetPose(), targetPose);
      
      // // TODO: Make some sort of ApplySpeedProfile() function.
      // //       Currently, we just set the speed of last segment to something slow.
      // if (res == RESULT_OK) {
      //   path[path.GetNumSegments()-1].SetTargetSpeed(20);
      //   path[path.GetNumSegments()-1].SetDecel(100);
      // }
      
      return res;
    }
    
    Result Robot::ExecutePathToPose(const Pose3d& pose)
    {
      return ExecutePathToPose(pose, GetHeadAngle());
    }
    
    Result Robot::ExecutePathToPose(const Pose3d& pose, const Radians headAngle)
    {
      Planning::Path p;
      if (GetPathToPose(pose, p) == RESULT_OK) {
        _path = p;
        _goalPose = pose;
        _goalHeadAngle = headAngle;
        return ExecutePath(p);
      }
        
      return RESULT_FAIL;
      
    }
    
    void Robot::AbortCurrentPath()
    {
      ClearPath();
      SetState(IDLE);
    }
    
    // =========== Motor commands ============
    
    // Sends message to move lift at specified speed
    Result Robot::MoveLift(const f32 speed_rad_per_sec)
    {
      return SendMoveLift(speed_rad_per_sec);
    }
    
    // Sends message to move head at specified speed
    Result Robot::MoveHead(const f32 speed_rad_per_sec)
    {
      return SendMoveHead(speed_rad_per_sec);
    }
    
    // Sends a message to the robot to move the lift to the specified height
    Result Robot::MoveLiftToHeight(const f32 height_mm,
                                   const f32 max_speed_rad_per_sec,
                                   const f32 accel_rad_per_sec2)
    {
      return SendSetLiftHeight(height_mm, max_speed_rad_per_sec, accel_rad_per_sec2);
    }
    
    // Sends a message to the robot to move the head to the specified angle
    Result Robot::MoveHeadToAngle(const f32 angle_rad,
                                  const f32 max_speed_rad_per_sec,
                                  const f32 accel_rad_per_sec2)
    {
      return SendSetHeadAngle(angle_rad, max_speed_rad_per_sec, accel_rad_per_sec2);
    }
    
    Result Robot::DriveWheels(const f32 lwheel_speed_mmps,
                              const f32 rwheel_speed_mmps)
    {
      return SendDriveWheels(lwheel_speed_mmps, rwheel_speed_mmps);
    }
    
    Result Robot::StopAllMotors()
    {
      return SendStopAllMotors();
    }

    Result Robot::TrimPath(const u8 numPopFrontSegments, const u8 numPopBackSegments)
    {
      return SendTrimPath(numPopFrontSegments, numPopBackSegments);
    }
    
    // Clears the path that the robot is executing which also stops the robot
    Result Robot::ClearPath()
    {
      // TODO: SetState(IDLE) ?
      VizManager::getInstance()->ErasePath(_ID);
      return SendClearPath();
    }
    
    // Sends a path to the robot to be immediately executed
    Result Robot::ExecutePath(const Planning::Path& path)
    {
      // TODO: Clear currently executing path or write to buffered path?
      if (ClearPath() == RESULT_FAIL)
        return RESULT_FAIL;

      SetState(FOLLOWING_PATH);
      _nextState = IDLE; // for when the path is complete
      
      return SendExecutePath(path);
    }
    
  
    Result Robot::ExecuteDockingSequence(Block* blockToDockWith)
    {
      Result lastResult = RESULT_OK;
      
      CORETECH_ASSERT(blockToDockWith != nullptr);
      
      _dockBlock = blockToDockWith;
      _dockMarker = nullptr; // should get set to a predock pose below
      
      std::vector<Block::PoseMarkerPair_t> preDockPoseMarkerPairs;
      _dockBlock->GetPreDockPoses(PREDOCK_DISTANCE_MM, preDockPoseMarkerPairs);
      
      // Select (closest) predock pose that is not within an obstacle
      if (preDockPoseMarkerPairs.empty()) {
        
        PRINT_NAMED_INFO("Robot.ExecuteDockingSequence.NoPreDockPoses",
                         "Dock block did not provide any pre-dock poses!\n");
        return RESULT_FAIL;
        
      } else {
        std::vector<Quad2f> boundingBoxes;
        std::set<ObjectID_t> ignoreIDs = {_dockBlock->GetID()};
        _world->GetBlockBoundingBoxesXY(0.f, ROBOT_BOUNDING_Z, ROBOT_BOUNDING_RADIUS,
                                        boundingBoxes, std::set<ObjectType_t>(), ignoreIDs);
        
        f32 shortestDist2Pose = -1;
        for (auto const & poseMarkerPair : preDockPoseMarkerPairs) {
          
          Point2f xyPoint(poseMarkerPair.first.get_translation().x(),
                          poseMarkerPair.first.get_translation().y());
          
          bool isTooCloseToAnotherBlock = false;
          for(auto boundingBox : boundingBoxes) {
            if(boundingBox.Contains(xyPoint)) {
              isTooCloseToAnotherBlock = true;
              break;
            }
          }
          
          if(!isTooCloseToAnotherBlock) {
            PRINT_INFO("Candidate pose: (%.2f %.2f %.2f), %.1fdeg @ (%.2f %.2f %.2f)\n",
                       poseMarkerPair.first.get_translation().x(),
                       poseMarkerPair.first.get_translation().y(),
                       poseMarkerPair.first.get_translation().z(),
                       poseMarkerPair.first.get_rotationAngle().getDegrees(),
                       poseMarkerPair.first.get_rotationAxis().x(),
                       poseMarkerPair.first.get_rotationAxis().y(),
                       poseMarkerPair.first.get_rotationAxis().z());
            
            f32 dist2Pose = computeDistanceBetween(poseMarkerPair.first, _pose);
            if (dist2Pose < shortestDist2Pose || shortestDist2Pose < 0) {
              shortestDist2Pose = dist2Pose;
              _goalPose = poseMarkerPair.first;
              _dockMarker = &(poseMarkerPair.second);
            }
          } // if !isTooCloseToAnotherBlock
        } // for each poseMarkerPair
        
        if(shortestDist2Pose < 0) {
          PRINT_NAMED_INFO("Robot.ExecuteDockingSequence.NoAvailablePreDockPoses",
                           "All pre-dock poses for dock block that are inside an obstacle!\n");
          return RESULT_FAIL;
        }
        
      } // if there are any pre=dock poses
      
      // By now dock marker should be set
      CORETECH_ASSERT(_dockMarker != nullptr);
      
      _goalDistanceThreshold = 10.f;
      _goalAngleThreshold    = DEG_TO_RAD(10);
      _goalHeadAngle         = DEG_TO_RAD(-15);
      
      lastResult = ExecutePathToPose(_goalPose);
      if(lastResult != RESULT_OK) {
        return lastResult;
      }
      
      // Make sure head is tilted down so that it can localize well
      MoveHeadToAngle(_goalHeadAngle.ToFloat(), 5, 10);
      PRINT_INFO("Executing path to nearest pre-dock pose: (%.2f, %.2f) @ %.1fdeg\n",
                 _goalPose.get_translation().x(),
                 _goalPose.get_translation().y(),
                 _goalPose.get_rotationAngle().getDegrees());
      
      _waitUntilTime = BaseStationTimer::getInstance()->GetCurrentTimeInSeconds() + 0.5f;
      _state = FOLLOWING_PATH;
      _nextState = BEGIN_DOCKING;
      
      return lastResult;
      
    } // ExecuteDockingSequence()
    
    
    // Sends a message to the robot to dock with the specified block
    // that it should currently be seeing.
    Result Robot::DockWithBlock(Block* block,
                                const Vision::KnownMarker* marker,
                                const DockAction_t dockAction)
    {
      return DockWithBlock(block, marker, dockAction, 0, 0, u8_MAX);
    }
    
    // Sends a message to the robot to dock with the specified block
    // that it should currently be seeing. If pixel_radius == u8_MAX,
    // the marker can be seen anywhere in the image (same as above function), otherwise the
    // marker's center must be seen at the specified image coordinates
    // with pixel_radius pixels.
    Result Robot::DockWithBlock(Block* block,
                                const Vision::KnownMarker* marker,
                                const DockAction_t dockAction,
                                const u16 image_pixel_x,
                                const u16 image_pixel_y,
                                const u8 pixel_radius)
    {
      CORETECH_ASSERT(block != nullptr);
      CORETECH_ASSERT(marker != nullptr);
      
      _dockBlock = block;
      _dockMarker = marker;
      
      // Dock marker has to be a child of the dock block
      if(_dockMarker->GetPose().get_parent() != &_dockBlock->GetPose()) {
        PRINT_NAMED_ERROR("Robot.DockWithBlock.MarkerNotOnBlock",
                          "Specified dock marker must be a child of the specified dock block.\n");
        return RESULT_FAIL;
      }
      
      return SendDockWithBlock(_dockMarker->GetCode(), _dockMarker->GetSize(), dockAction,
                               image_pixel_x, image_pixel_y, pixel_radius);
    }
    
    
    Result Robot::PickUpDockBlock()
    {
      if(_dockBlock == nullptr) {
        PRINT_NAMED_WARNING("Robot.NoDockBlockToPickUp", "No docking block set, but told to pick one up.");
        return RESULT_FAIL;
      }
      
      _carryingBlock = _dockBlock;

      // Base the block's pose relative to the lift on how far away the dock
      // marker is from the center of the block
      // TODO: compute the height adjustment per block or at least use values from cozmoConfig.h
      Pose3d newPose(_dockBlock->GetPose().get_rotationMatrix(),
                     {{_dockMarker->GetPose().get_translation().Length() +
                       LIFT_FRONT_WRT_WRIST_JOINT, 0.f, -12.5f}});
      
      // make part of the lift's pose chain so the block will now be relative to
      // the lift and move with the robot
      newPose.set_parent(&_liftPose);

      _dockBlock = nullptr;
      _dockMarker = nullptr;
      
      _carryingBlock->SetPose(newPose);
      _carryingBlock->SetIsBeingCarried(true);
      
      return RESULT_OK;
      
    } // PickUpDockBlock()
    
    
    Result Robot::PlaceCarriedBlock() //const TimeStamp_t atTime)
    {
      if(_carryingBlock == nullptr) {
        PRINT_NAMED_WARNING("Robot.NotCarryingBlockToPlace", "No carrying block set, but told to place one.");
        return RESULT_FAIL;
      }
      
      /*
      Result lastResult = RESULT_OK;
      
      TimeStamp_t histTime;
      RobotPoseStamp* histPosePtr = nullptr;
      if ((lastResult = ComputeAndInsertPoseIntoHistory(atTime, histTime, &histPosePtr)) != RESULT_OK) {
        PRINT_NAMED_WARNING("Robot.PlaceCarriedBlock.CouldNotComputeHistoricalPose", "Time %d\n", atTime);
        return lastResult;
      }
      
      Pose3d liftBasePoseAtTime(_liftBasePose);
      liftBasePoseAtTime.set_parent(&histPosePtr->GetPose());
      
      Pose3d liftPoseAtTime;
      Robot::ComputeLiftPose(histPosePtr->GetLiftAngle(), liftPoseAtTime);
      liftPoseAtTime.set_parent(&liftBasePoseAtTime);
      
      Pose3d blockPoseAtTime(_carryingBlock->GetPose());
      blockPoseAtTime.set_parent(&liftPoseAtTime);
       
      _carryingBlock->SetPose(blockPoseAtTime.getWithRespectTo(Pose3d::World));
      */
      
      _carryingBlock->SetPose(_carryingBlock->GetPose().getWithRespectTo(Pose3d::World));
      _carryingBlock->SetIsBeingCarried(false);
      
      PRINT_NAMED_INFO("Robot.PlaceCarriedBlock.BlockPlaced",
                       "Robot %d successfully placed block %d at (%.2f, %.2f, %.2f).\n",
                       _ID, _carryingBlock->GetID(),
                       _carryingBlock->GetPose().get_translation().x(),
                       _carryingBlock->GetPose().get_translation().y(),
                       _carryingBlock->GetPose().get_translation().z());

      _carryingBlock = nullptr;
      
      return RESULT_OK;
      
    } // PlaceCarriedBlock()
    
    

    Result Robot::SetHeadlight(u8 intensity)
    {
      return SendHeadlight(intensity);
    }
    
    // ============ Messaging ================
    
    // Sync time with physical robot and trigger it robot to send back camera calibration
    Result Robot::SendInit() const
    {
      MessageRobotInit m;
      m.robotID  = _ID;
      m.syncTime = BaseStationTimer::getInstance()->GetCurrentTimeStamp();
      
      return _msgHandler->SendMessage(_ID, m);
    }
    
    // Clears the path that the robot is executing which also stops the robot
    Result Robot::SendClearPath() const
    {
      MessageClearPath m;
      m.pathID = 0;
      
      return _msgHandler->SendMessage(_ID, m);
    }
    
    // Removes the specified number of segments from the front and back of the path
    Result Robot::SendTrimPath(const u8 numPopFrontSegments, const u8 numPopBackSegments) const
    {
      MessageTrimPath m;
      m.numPopFrontSegments = numPopFrontSegments;
      m.numPopBackSegments = numPopBackSegments;

      return _msgHandler->SendMessage(_ID, m);
    }
    
    // Sends a path to the robot to be immediately executed
    Result Robot::SendExecutePath(const Planning::Path& path) const
    {
<<<<<<< HEAD
      pdo_->SetPath(path);

      // Send start path execution message
      MessageExecutePath m;
      m.pathID = 0;
      printf("Robot: sending execute path message\n");
      return msgHandler_->SendMessage(ID_, m);
=======
      // Send path segments
      for (u8 i=0; i<path.GetNumSegments(); i++)
      {
        switch (path.GetSegmentConstRef(i).GetType())
        {
          case Planning::PST_LINE:
          {
            MessageAppendPathSegmentLine m;
            const Planning::PathSegmentDef::s_line* l = &(path.GetSegmentConstRef(i).GetDef().line);
            m.x_start_mm = l->startPt_x;
            m.y_start_mm = l->startPt_y;
            m.x_end_mm = l->endPt_x;
            m.y_end_mm = l->endPt_y;
            m.pathID = 0;
            m.segmentID = i;
            
            m.targetSpeed = path.GetSegmentConstRef(i).GetTargetSpeed();
            m.accel = path.GetSegmentConstRef(i).GetAccel();
            m.decel = path.GetSegmentConstRef(i).GetDecel();
            
            if (_msgHandler->SendMessage(_ID, m) == RESULT_FAIL)
              return RESULT_FAIL;
            break;
          }
          case Planning::PST_ARC:
          {
            MessageAppendPathSegmentArc m;
            const Planning::PathSegmentDef::s_arc* a = &(path.GetSegmentConstRef(i).GetDef().arc);
            m.x_center_mm = a->centerPt_x;
            m.y_center_mm = a->centerPt_y;
            m.radius_mm = a->radius;
            m.startRad = a->startRad;
            m.sweepRad = a->sweepRad;
            m.pathID = 0;
            m.segmentID = i;
            
            m.targetSpeed = path.GetSegmentConstRef(i).GetTargetSpeed();
            m.accel = path.GetSegmentConstRef(i).GetAccel();
            m.decel = path.GetSegmentConstRef(i).GetDecel();
            
            if (_msgHandler->SendMessage(_ID, m) == RESULT_FAIL)
              return RESULT_FAIL;
            break;
          }
          case Planning::PST_POINT_TURN:
          {
            MessageAppendPathSegmentPointTurn m;
            const Planning::PathSegmentDef::s_turn* t = &(path.GetSegmentConstRef(i).GetDef().turn);
            m.x_center_mm = t->x;
            m.y_center_mm = t->y;
            m.targetRad = t->targetAngle;
            m.pathID = 0;
            m.segmentID = i;
            
            m.targetSpeed = path.GetSegmentConstRef(i).GetTargetSpeed();
            m.accel = path.GetSegmentConstRef(i).GetAccel();
            m.decel = path.GetSegmentConstRef(i).GetDecel();

            if (_msgHandler->SendMessage(_ID, m) == RESULT_FAIL)
              return RESULT_FAIL;
            break;
          }
          default:
            PRINT_NAMED_ERROR("Invalid path segment", "Can't send path segment of unknown type");
            return RESULT_FAIL;
            
        }
      }
      
      // Send start path execution message
      MessageExecutePath m;
      m.pathID = 0;
      return _msgHandler->SendMessage(_ID, m);
>>>>>>> 084745b3
    }
    
    /*
    Result Robot::SendDockWithBlock(const Vision::Marker::Code& markerType, const f32 markerWidth_mm, const DockAction_t dockAction) const
    {
      return SendDockWithBlock(markerType, markerWidth_mm, dockAction, 0, 0, u8_MAX);
    }
     */

    
    Result Robot::SendDockWithBlock(const Vision::Marker::Code& markerType,
                                    const f32 markerWidth_mm,
                                    const DockAction_t dockAction,
                                    const u16 image_pixel_x,
                                    const u16 image_pixel_y,
                                    const u8 pixel_radius) const
    {
      MessageDockWithBlock m;
      m.markerWidth_mm = markerWidth_mm;
      CORETECH_ASSERT(markerType <= u8_MAX);
      m.markerType = static_cast<u8>(markerType);
      m.dockAction = dockAction;
      m.image_pixel_x = image_pixel_x;
      m.image_pixel_y = image_pixel_y;
      m.pixel_radius = pixel_radius;
      return _msgHandler->SendMessage(_ID, m);
    }
    
    Result Robot::SendMoveLift(const f32 speed_rad_per_sec) const
    {
      MessageMoveLift m;
      m.speed_rad_per_sec = speed_rad_per_sec;
      
      return _msgHandler->SendMessage(_ID,m);
    }
    
    Result Robot::SendMoveHead(const f32 speed_rad_per_sec) const
    {
      MessageMoveHead m;
      m.speed_rad_per_sec = speed_rad_per_sec;
      
      return _msgHandler->SendMessage(_ID,m);
    }

    Result Robot::SendSetLiftHeight(const f32 height_mm,
                                    const f32 max_speed_rad_per_sec,
                                    const f32 accel_rad_per_sec2) const
    {
      MessageSetLiftHeight m;
      m.height_mm = height_mm;
      m.max_speed_rad_per_sec = max_speed_rad_per_sec;
      m.accel_rad_per_sec2 = accel_rad_per_sec2;
      
      return _msgHandler->SendMessage(_ID,m);
    }
    
    Result Robot::SendSetHeadAngle(const f32 angle_rad,
                                   const f32 max_speed_rad_per_sec,
                                   const f32 accel_rad_per_sec2) const
    {
      MessageSetHeadAngle m;
      m.angle_rad = angle_rad;
      m.max_speed_rad_per_sec = max_speed_rad_per_sec;
      m.accel_rad_per_sec2 = accel_rad_per_sec2;
      
      return _msgHandler->SendMessage(_ID,m);
    }
    
    Result Robot::SendDriveWheels(const f32 lwheel_speed_mmps, const f32 rwheel_speed_mmps) const
    {
      MessageDriveWheels m;
      m.lwheel_speed_mmps = lwheel_speed_mmps;
      m.rwheel_speed_mmps = rwheel_speed_mmps;
      
      return _msgHandler->SendMessage(_ID,m);
    }
    
    Result Robot::SendStopAllMotors() const
    {
      MessageStopAllMotors m;
      return _msgHandler->SendMessage(_ID,m);
    }
    
    Result Robot::SendAbsLocalizationUpdate() const
    {
      // TODO: Add z?
      MessageAbsLocalizationUpdate m;
      
      // Look in history for the last vis pose and send it.
      TimeStamp_t t;
      RobotPoseStamp p;
      if (_poseHistory.GetLatestVisionOnlyPose(t, p) == RESULT_FAIL) {
        PRINT_NAMED_WARNING("Robot.SendAbsLocUpdate.NoVizPoseFound", "");
        return RESULT_FAIL;
      }

      m.timestamp = t;
      
      m.pose_frame_id = p.GetFrameId();
      
      m.xPosition = p.GetPose().get_translation().x();
      m.yPosition = p.GetPose().get_translation().y();

      m.headingAngle = p.GetPose().get_rotationMatrix().GetAngleAroundZaxis().ToFloat();
      
      return _msgHandler->SendMessage(_ID, m);
    }
    
    Result Robot::SendHeadAngleUpdate() const
    {
      MessageHeadAngleUpdate m;
      
      m.newAngle = _currentHeadAngle;
      
      return _msgHandler->SendMessage(_ID, m);
    }

    Result Robot::SendImageRequest(const ImageSendMode_t mode) const
    {
      MessageImageRequest m;
      
      m.imageSendMode = mode;
      m.resolution = IMG_STREAM_RES;
      
      return _msgHandler->SendMessage(_ID, m);
    }
    
    Result Robot::SendStartTestMode(const TestMode mode) const
    {
      MessageStartTestMode m;
      
      m.mode = mode;
      
      return _msgHandler->SendMessage(_ID, m);
    }
    
    Result Robot::SendHeadlight(u8 intensity)
    {
      MessageSetHeadlight m;
      m.intensity = intensity;
      return _msgHandler->SendMessage(_ID, m);
    }
    
    const Quad2f Robot::CanonicalBoundingBoxXY({{ROBOT_BOUNDING_X_FRONT, -0.5f*ROBOT_BOUNDING_Y}},
                                               {{ROBOT_BOUNDING_X_FRONT,  0.5f*ROBOT_BOUNDING_Y}},
                                               {{ROBOT_BOUNDING_X_FRONT - ROBOT_BOUNDING_X, -0.5f*ROBOT_BOUNDING_Y}},
                                               {{ROBOT_BOUNDING_X_FRONT - ROBOT_BOUNDING_X,  0.5f*ROBOT_BOUNDING_Y}});
    
    Quad2f Robot::GetBoundingQuadXY(const f32 padding_mm) const
    {
      return GetBoundingQuadXY(_pose, padding_mm);
    }
    
    Quad2f Robot::GetBoundingQuadXY(const Pose3d& atPose, const f32 padding_mm) const
    {
      const RotationMatrix2d R(atPose.get_rotationMatrix().GetAngleAroundZaxis());
      
      Quad2f boundingQuad(Robot::CanonicalBoundingBoxXY);
      if(padding_mm != 0.f) {
        Quad2f paddingQuad({{ padding_mm, -padding_mm}},
                           {{ padding_mm,  padding_mm}},
                           {{-padding_mm, -padding_mm}},
                           {{-padding_mm,  padding_mm}});
        boundingQuad += paddingQuad;
      }
      
      using namespace Quad;
      for(CornerName iCorner = FirstCorner; iCorner < NumCorners; ++iCorner) {
        // Rotate to given pose
        boundingQuad[iCorner] = R*Robot::CanonicalBoundingBoxXY[iCorner];
      }
      
      // Re-center
      Point2f center(atPose.get_translation().x(), atPose.get_translation().y());
      boundingQuad += center;
      
      return boundingQuad;
      
    } // GetBoundingBoxXY()
    
    
    // ============ Pose history ===============
    
    Result Robot::AddRawOdomPoseToHistory(const TimeStamp_t t,
                                          const PoseFrameID_t frameID,
                                          const f32 pose_x, const f32 pose_y, const f32 pose_z,
                                          const f32 pose_angle,
                                          const f32 head_angle,
                                          const f32 lift_angle)
    {
      return _poseHistory.AddRawOdomPose(t, frameID, pose_x, pose_y, pose_z, pose_angle, head_angle, lift_angle);
    }
    
    Result Robot::AddVisionOnlyPoseToHistory(const TimeStamp_t t,
                                             const RobotPoseStamp& p)
    {
      return _poseHistory.AddVisionOnlyPose(t, p);
    }

    Result Robot::ComputeAndInsertPoseIntoHistory(const TimeStamp_t t_request,
                                                  TimeStamp_t& t, RobotPoseStamp** p,
                                                  HistPoseKey* key,
                                                  bool withInterpolation)
    {
      return _poseHistory.ComputeAndInsertPoseAt(t_request, t, p, key, withInterpolation);
    }

    Result Robot::GetVisionOnlyPoseAt(const TimeStamp_t t_request, RobotPoseStamp** p)
    {
      return _poseHistory.GetVisionOnlyPoseAt(t_request, p);
    }

    Result Robot::GetComputedPoseAt(const TimeStamp_t t_request, RobotPoseStamp** p, HistPoseKey* key)
    {
      return _poseHistory.GetComputedPoseAt(t_request, p, key);
    }

    bool Robot::IsValidPoseKey(const HistPoseKey key) const
    {
      return _poseHistory.IsValidPoseKey(key);
    }
    
    bool Robot::UpdateCurrPoseFromHistory()
    {
      bool poseUpdated = false;
      
      TimeStamp_t t;
      RobotPoseStamp p;
      if (_poseHistory.ComputePoseAt(_poseHistory.GetNewestTimeStamp(), t, p) == RESULT_OK) {
        if (p.GetFrameId() == GetPoseFrameID()) {
          _pose = p.GetPose();
          poseUpdated = true;
        }
      }
      
      return poseUpdated;
    }
    
    
  } // namespace Cozmo
} // namespace Anki<|MERGE_RESOLUTION|>--- conflicted
+++ resolved
@@ -96,41 +96,6 @@
 #pragma mark --- Robot Class Implementations ---
     
     Robot::Robot(const RobotID_t robotID, IMessageHandler* msgHandler, BlockWorld* world, IPathPlanner* pathPlanner)
-<<<<<<< HEAD
-      : ID_(robotID)
-      , msgHandler_(msgHandler)
-      , world_(world)
-      , pathPlanner_(pathPlanner)
-      , pose(-M_PI_2, Z_AXIS_3D, {{0.f, 0.f, 0.f}})
-      , frameId_(0)
-      , neckPose(0.f,Y_AXIS_3D, {{NECK_JOINT_POSITION[0], NECK_JOINT_POSITION[1], NECK_JOINT_POSITION[2]}}, &pose)
-      , headCamPose({0,0,1,  -1,0,0,  0,-1,0},
-                    {{HEAD_CAM_POSITION[0], HEAD_CAM_POSITION[1], HEAD_CAM_POSITION[2]}}, &neckPose)
-      , liftBasePose(0.f, Y_AXIS_3D, {{LIFT_BASE_POSITION[0], LIFT_BASE_POSITION[1], LIFT_BASE_POSITION[2]}}, &pose)
-      , currentHeadAngle(0)
-      , currentLiftAngle(0)
-      , currPathSegment_(-1)
-      , isCarryingBlock_(false)
-      , isPickingOrPlacing_(false)
-    {
-      this->set_headAngle(currentHeadAngle);
-      pdo_ = new PathDolerOuter(msgHandler, robotID);
-    } // Constructor: Robot
-   
-    Robot::~Robot()
-    {
-      delete pdo_;
-      pdo_ = nullptr;
-    }
-    
-    void Robot::updatePose()
-    {
-      
-      
-    } // updatePose()
-  
-    
-=======
     : _ID(robotID)
     , _msgHandler(msgHandler)
     , _world(world)
@@ -155,10 +120,13 @@
     , _dockMarker(nullptr)
     {
       SetHeadAngle(_currentHeadAngle);
-      
+      pdo_ = new PathDolerOuter(msgHandler, robotID);
     } // Constructor: Robot
-     
->>>>>>> 084745b3
+    Robot::~Robot()
+    {
+      delete pdo_;
+      pdo_ = nullptr;
+    }
     
     void Robot::Update(void)
     {
@@ -316,40 +284,6 @@
       } // switch(state_)
       
       
-<<<<<<< HEAD
-      // If the robot is traversing a path, consider replanning it
-      // TODO:(bn) only check this if the blocks have been updated
-      if(IsTraversingPath()) {
-        Planning::Path newPath;
-        if(pathPlanner_->ReplanIfNeeded(newPath, get_pose(), GetCurrPathSegment())) {
-          path_.Clear();
-          VizManager::getInstance()->ErasePath(ID_);
-          wasTraversingPath = false;
-
-          PRINT_NAMED_INFO("Robot.Update.ClearPath", "sending message to clear old path");
-          MessageClearPath clearMessage;
-          msgHandler_->SendMessage(ID_, clearMessage);
-
-          path_ = newPath;
-          PRINT_NAMED_INFO("Robot.Update.UpdatePath", "sending new path to robot");
-          SendExecutePath(path_);
-        }
-
-        pdo_->Update(GetCurrPathSegment());
-      }
-     
-      // Visualize path if robot has just started traversing it.
-      // Clear the path when it has stopped.
-      if (!wasTraversingPath && IsTraversingPath() && path_.GetNumSegments() > 0) {
-        VizManager::getInstance()->DrawPath(ID_,path_,VIZ_COLOR_EXECUTED_PATH);
-        wasTraversingPath = true;
-      } else if (wasTraversingPath && !IsTraversingPath()){
-        path_.Clear();
-        VizManager::getInstance()->ErasePath(ID_);
-        wasTraversingPath = false;
-      }
-=======
->>>>>>> 084745b3
       
     } // Update()
 
@@ -777,89 +711,12 @@
     // Sends a path to the robot to be immediately executed
     Result Robot::SendExecutePath(const Planning::Path& path) const
     {
-<<<<<<< HEAD
       pdo_->SetPath(path);
 
-      // Send start path execution message
-      MessageExecutePath m;
-      m.pathID = 0;
-      printf("Robot: sending execute path message\n");
-      return msgHandler_->SendMessage(ID_, m);
-=======
-      // Send path segments
-      for (u8 i=0; i<path.GetNumSegments(); i++)
-      {
-        switch (path.GetSegmentConstRef(i).GetType())
-        {
-          case Planning::PST_LINE:
-          {
-            MessageAppendPathSegmentLine m;
-            const Planning::PathSegmentDef::s_line* l = &(path.GetSegmentConstRef(i).GetDef().line);
-            m.x_start_mm = l->startPt_x;
-            m.y_start_mm = l->startPt_y;
-            m.x_end_mm = l->endPt_x;
-            m.y_end_mm = l->endPt_y;
-            m.pathID = 0;
-            m.segmentID = i;
-            
-            m.targetSpeed = path.GetSegmentConstRef(i).GetTargetSpeed();
-            m.accel = path.GetSegmentConstRef(i).GetAccel();
-            m.decel = path.GetSegmentConstRef(i).GetDecel();
-            
-            if (_msgHandler->SendMessage(_ID, m) == RESULT_FAIL)
-              return RESULT_FAIL;
-            break;
-          }
-          case Planning::PST_ARC:
-          {
-            MessageAppendPathSegmentArc m;
-            const Planning::PathSegmentDef::s_arc* a = &(path.GetSegmentConstRef(i).GetDef().arc);
-            m.x_center_mm = a->centerPt_x;
-            m.y_center_mm = a->centerPt_y;
-            m.radius_mm = a->radius;
-            m.startRad = a->startRad;
-            m.sweepRad = a->sweepRad;
-            m.pathID = 0;
-            m.segmentID = i;
-            
-            m.targetSpeed = path.GetSegmentConstRef(i).GetTargetSpeed();
-            m.accel = path.GetSegmentConstRef(i).GetAccel();
-            m.decel = path.GetSegmentConstRef(i).GetDecel();
-            
-            if (_msgHandler->SendMessage(_ID, m) == RESULT_FAIL)
-              return RESULT_FAIL;
-            break;
-          }
-          case Planning::PST_POINT_TURN:
-          {
-            MessageAppendPathSegmentPointTurn m;
-            const Planning::PathSegmentDef::s_turn* t = &(path.GetSegmentConstRef(i).GetDef().turn);
-            m.x_center_mm = t->x;
-            m.y_center_mm = t->y;
-            m.targetRad = t->targetAngle;
-            m.pathID = 0;
-            m.segmentID = i;
-            
-            m.targetSpeed = path.GetSegmentConstRef(i).GetTargetSpeed();
-            m.accel = path.GetSegmentConstRef(i).GetAccel();
-            m.decel = path.GetSegmentConstRef(i).GetDecel();
-
-            if (_msgHandler->SendMessage(_ID, m) == RESULT_FAIL)
-              return RESULT_FAIL;
-            break;
-          }
-          default:
-            PRINT_NAMED_ERROR("Invalid path segment", "Can't send path segment of unknown type");
-            return RESULT_FAIL;
-            
-        }
-      }
-      
       // Send start path execution message
       MessageExecutePath m;
       m.pathID = 0;
       return _msgHandler->SendMessage(_ID, m);
->>>>>>> 084745b3
     }
     
     /*
