//
//  robot.cpp
//  Products_Cozmo
//
//  Created by Andrew Stein on 8/23/13.
//  Copyright (c) 2013 Anki, Inc. All rights reserved.
//

// TODO:(bn) should these be a full path?
#include "pathPlanner.h"
#include "pathDolerOuter.h"

#include "anki/cozmo/basestation/blockWorld.h"
#include "anki/cozmo/basestation/block.h"
#include "anki/cozmo/basestation/messages.h"
#include "anki/cozmo/basestation/robot.h"


#include "anki/common/basestation/general.h"
#include "anki/common/basestation/math/quad_impl.h"
#include "anki/common/basestation/math/point_impl.h"
#include "anki/common/basestation/math/poseBase_impl.h"
#include "anki/common/basestation/utils/timer.h"

#include "anki/vision/CameraSettings.h"

// TODO: This is shared between basestation and robot and should be moved up
#include "anki/cozmo/robot/cozmoConfig.h"

#include "messageHandler.h"
#include "vizManager.h"

#define MAX_DISTANCE_FOR_SHORT_PLANNER 40.0f

namespace Anki {
  namespace Cozmo {
    
#pragma mark --- RobotManager Class Implementations ---

#if USE_SINGLETON_ROBOT_MANAGER
    RobotManager* RobotManager::singletonInstance_ = 0;
#endif
    
    RobotManager::RobotManager()
    {
      
    }
    
    Result RobotManager::Init(IMessageHandler* msgHandler, BlockWorld* blockWorld, IPathPlanner* pathPlanner)
    {
      _msgHandler  = msgHandler;
      _blockWorld  = blockWorld;
      _pathPlanner = pathPlanner;
      
      return RESULT_OK;
    }
    
    void RobotManager::AddRobot(const RobotID_t withID)
    {
      _robots[withID] = new Robot(withID, _msgHandler, _blockWorld, _pathPlanner);
      _IDs.push_back(withID);
    }
    
    std::vector<RobotID_t> const& RobotManager::GetRobotIDList() const
    {
      return _IDs;
    }
    
    // Get a pointer to a robot by ID
    Robot* RobotManager::GetRobotByID(const RobotID_t robotID)
    {
      if (_robots.find(robotID) != _robots.end()) {
        return _robots[robotID];
      }
      
      return nullptr;
    }
    
    size_t RobotManager::GetNumRobots() const
    {
      return _robots.size();
    }
    
    bool RobotManager::DoesRobotExist(const RobotID_t withID) const
    {
      return _robots.count(withID) > 0;
    }

    
    void RobotManager::UpdateAllRobots()
    {
      for (auto &r : _robots) {
        // Call update
        r.second->Update();
      }
    }
    
    
#pragma mark --- Robot Class Implementations ---
    
    Robot::Robot(const RobotID_t robotID, IMessageHandler* msgHandler, BlockWorld* world, IPathPlanner* pathPlanner)
    : _ID(robotID)
    , _msgHandler(msgHandler)
    , _world(world)
    , _longPathPlanner(pathPlanner)
    , _currPathSegment(-1)
    , _goalHeadAngle(0.f)
    , _goalDistanceThreshold(DEFAULT_POSE_EQUAL_DIST_THRESOLD_MM)
    , _goalAngleThreshold(DEG_TO_RAD(10))
    , _lastSentPathID(0)
    , _lastRecvdPathID(0)
    , _forceReplanOnNextWorldChange(false)
    , _poseOrigin(&Pose3d::AddOrigin())
    , _pose(-M_PI_2, Z_AXIS_3D, {{0.f, 0.f, 0.f}}, _poseOrigin) // Until this robot is localized be seeing a mat marker, create an origin for it to use as its pose parent
    , _frameId(0)
    , _isLocalized(false)
    , _neckPose(0.f,Y_AXIS_3D, {{NECK_JOINT_POSITION[0], NECK_JOINT_POSITION[1], NECK_JOINT_POSITION[2]}}, &_pose)
    , _headCamPose({0,0,1,  -1,0,0,  0,-1,0},
                  {{HEAD_CAM_POSITION[0], HEAD_CAM_POSITION[1], HEAD_CAM_POSITION[2]}}, &_neckPose)
    , _liftBasePose(0.f, Y_AXIS_3D, {{LIFT_BASE_POSITION[0], LIFT_BASE_POSITION[1], LIFT_BASE_POSITION[2]}}, &_pose)
    , _liftPose(0.f, Y_AXIS_3D, {{LIFT_ARM_LENGTH, 0.f, 0.f}}, &_liftBasePose)
    , _currentHeadAngle(0)
    , _currentLiftAngle(0)
    , _isPickingOrPlacing(false)
    , _carryingBlock(nullptr)
    , _state(IDLE)
    , _dockBlock(nullptr)
    , _dockMarker(nullptr)
    {
      SetHeadAngle(_currentHeadAngle);
      pdo_ = new PathDolerOuter(msgHandler, robotID);
<<<<<<< HEAD
      
=======
      _shortPathPlanner = new FaceAndApproachPlanner;
      _selectedPathPlanner = _longPathPlanner;
>>>>>>> 74411739
    } // Constructor: Robot

    Robot::~Robot()
    {
      delete pdo_;
      pdo_ = nullptr;

      delete _shortPathPlanner;
      _shortPathPlanner = nullptr;
      _selectedPathPlanner = nullptr;
    }
    
    void Robot::Update(void)
    {
      static bool wasTraversingPath = false;
      
      switch(_state)
      {
        case IDLE:
        {
          // Nothing to do in IDLE mode?
          break;
        } // case IDLE
          
        case FOLLOWING_PATH:
        {
          if(IsTraversingPath())
          {
            // If the robot is traversing a path, consider replanning it
            if(_world->DidBlocksChange())
            {
              Planning::Path newPath;
              switch(_selectedPathPlanner->GetPlan(newPath, GetPose(), _forceReplanOnNextWorldChange))
              {
                case IPathPlanner::DID_PLAN:
                {
                  // clear path, but flag that we are replanning
                  ClearPath();
                  wasTraversingPath = false;
                  _forceReplanOnNextWorldChange = false;
                  
                  PRINT_NAMED_INFO("Robot.Update.ClearPath", "sending message to clear old path\n");
                  MessageClearPath clearMessage;
                  _msgHandler->SendMessage(_ID, clearMessage);
                  
                  _path = newPath;
                  PRINT_NAMED_INFO("Robot.Update.UpdatePath", "sending new path to robot\n");
                  SendExecutePath(_path);
                  break;
                } // case DID_PLAN:
                  
                case IPathPlanner::PLAN_NEEDED_BUT_GOAL_FAILURE:
                {
                  ClearPath();
                  if(_nextState == BEGIN_DOCKING) {
                    PRINT_NAMED_INFO("Robot.Update.NewGoalForReplanNeededWhileDocking",
                                     "Replan failed during docking due to bad goal. Will try to update goal.");
                    ExecuteDockingSequence(_dockBlock);
                  } else {
                    PRINT_NAMED_INFO("Robot.Update.NewGoalForReplanNeeded",
                                     "Replan failed due to bad goal. Aborting path.");
                    SetState(IDLE);
                  }
                  break;
                } // PLAN_NEEDED_BUT_GOAL_FAILURE:
                  
                case IPathPlanner::PLAN_NEEDED_BUT_START_FAILURE:
                {
                  PRINT_NAMED_INFO("Robot.Update.NewStartForReplanNeeded",
                                   "Replan failed during docking due to bad start. Will try again, and hope robot moves.");
                  break;
                }

                case IPathPlanner::PLAN_NEEDED_BUT_PLAN_FAILURE:
                {
                  PRINT_NAMED_INFO("Robot.Update.NewEnvironmentForReplanNeeded",
                                   "Replan failed during docking due to a planner failure. Will try again, and hope environment changes.");
                  _forceReplanOnNextWorldChange = true;
                  break;
                }
                  
                default:
                {
                  // Don't do anything just proceed with the current plan...
                  break;
                }
                  
              } // switch(GetPlan())
            } // if blocks changed

            pdo_->Update(GetCurrPathSegment());
          } else { // IsTraversingPath is false?
            
            // The last path sent was definitely received by the robot
            // and it is no longer executing it.
            if (_lastSentPathID == _lastRecvdPathID) {
              PRINT_NAMED_INFO("Robot.Update.FollowToIdle", "lastPathID %d\n", _lastRecvdPathID);
              SetState(IDLE);
            } else {
              PRINT_NAMED_INFO("Robot.Update.FollowPathStateButNotTraversingPath",
                               "Robot's state is FOLLOWING_PATH, but IsTraversingPath() returned false. currPathSegment = %d\n",
                               _currPathSegment);
            }
          }
          
          // Visualize path if robot has just started traversing it.
          // Clear the path when it has stopped.
          if (!wasTraversingPath && IsTraversingPath() && _path.GetNumSegments() > 0) {
            VizManager::getInstance()->DrawPath(_ID,_path,VIZ_COLOR_EXECUTED_PATH);
            wasTraversingPath = true;
          }
          else if ((wasTraversingPath && !IsTraversingPath()) ||
                     _pose.IsSameAs(_goalPose, _goalDistanceThreshold, _goalAngleThreshold))
          {
            PRINT_INFO("Robot %d finished following path.\n", _ID);
            ClearPath(); // clear path and indicate that we are not replanning
            wasTraversingPath = false;
            SetState(_nextState);
            VizManager::getInstance()->EraseAllQuads();
          }
          break;
        } // case FOLLOWING_PATH
      
        case BEGIN_DOCKING:
        {
          if (BaseStationTimer::getInstance()->GetCurrentTimeInSeconds() > _waitUntilTime) {
            // TODO: Check that the marker was recently seen at roughly the expected image location
            // ...
            //const Point2f& imgCorners = dockMarker_->GetImageCorners().computeCentroid();
            // For now, just docking to the marker no matter where it is in the image.
            
            // Get dock action
            const f32 dockBlockHeight = _dockBlock->GetPose().get_translation().z();
            _dockAction = DA_PICKUP_LOW;
            if (dockBlockHeight > _dockBlock->GetSize().z()) {
              if(IsCarryingBlock()) {
                PRINT_INFO("Already carrying block. Can't dock to high block. Aborting.\n");
                SetState(IDLE);
                return;
                
              } else {
                _dockAction = DA_PICKUP_HIGH;
              }
            } else if (IsCarryingBlock()) {
              _dockAction = DA_PLACE_HIGH;
            }
            
            // Start dock
            PRINT_INFO("Docking with marker %d (action = %d)\n", _dockMarker->GetCode(), _dockAction);
            DockWithBlock(_dockBlock, _dockMarker, _dockAction);
            _waitUntilTime = BaseStationTimer::getInstance()->GetCurrentTimeInSeconds() + 0.5;
            SetState(DOCKING);
          }
          break;
        } // case BEGIN_DOCKING
          
        case DOCKING:
        {
          if (!IsPickingOrPlacing() && !IsMoving() &&
              _waitUntilTime < BaseStationTimer::getInstance()->GetCurrentTimeInSeconds())
          {
            // Stopped executing docking path. Did it successfully dock?
            if ((_dockAction == DA_PICKUP_LOW || _dockAction == DA_PICKUP_HIGH) && IsCarryingBlock()) {
              PRINT_INFO("Picked up block successful!\n");
            } else {
              
              if((_dockAction == DA_PLACE_HIGH) && !IsCarryingBlock()) {
                PRINT_INFO("Placed block successfully!\n");
              } else {
                PRINT_INFO("Dock failed! Aborting\n");
                
                if (GetDockBlock()) {
                  PRINT_INFO("Deleting block that I failed to dock to\n");
                  _world->ClearBlock(GetDockBlock()->GetID());
                } else {
                  PRINT_INFO("DOCK BLOCK IS NULL!!!\n");
                }
              }
            }
            
            SetState(IDLE);
          }
          break;
        } // case DOCKING
          
        default:
          PRINT_NAMED_ERROR("Robot::Update", "Transitioned to unknown state %d!\n", _state);
          assert(false);
          _state = IDLE;
          return;
          
      } // switch(state_)
      
      
      // Visualize path if robot has just started traversing it.
      // Clear the path when it has stopped.
      if (!IsPickingOrPlacing()) {
        if (!wasTraversingPath && IsTraversingPath() && _path.GetNumSegments() > 0) {
          VizManager::getInstance()->DrawPath(_ID,_path,VIZ_COLOR_EXECUTED_PATH);
          wasTraversingPath = true;
        } else if (wasTraversingPath && !IsTraversingPath()){
          ClearPath(); // clear path and indicate that we are not replanning
          VizManager::getInstance()->ErasePath(_ID);
          wasTraversingPath = false;
        }
      }

      
    } // Update()

    void Robot::SetState(const State nextState)
    {
      // TODO: Provide string name lookup for each state
      PRINT_INFO("Robot %d switching from state %d to state %d.\n", _ID, _state, nextState);

      switch(nextState) {
        case IDLE:
        case FOLLOWING_PATH:
        case BEGIN_DOCKING:
        case DOCKING:
          break;

        default:
          PRINT_NAMED_ERROR("Robot::SetState", "Trying to transition to invalid state %d!\n", nextState);
          assert(false);
          return;
      }

      _state = nextState;
    }

    
    void Robot::SetPose(const Pose3d &newPose)
    {
      // Update our current pose and let the physical robot know where it is:
      _pose = newPose;
      
    } // set_pose()
    
    void Robot::SetHeadAngle(const f32& angle)
    {
      if(angle < MIN_HEAD_ANGLE) {
        PRINT_NAMED_WARNING("Robot.HeadAngleOOB", "Requested head angle (%f rad) too small. Clipping.\n", angle);
        _currentHeadAngle = MIN_HEAD_ANGLE;
        SendHeadAngleUpdate();
      }
      else if(angle > MAX_HEAD_ANGLE) {
        PRINT_NAMED_WARNING("Robot.HeadAngleOOB", "Requested head angle (%f rad) too large. Clipping.\n", angle);
        _currentHeadAngle = MAX_HEAD_ANGLE;
        SendHeadAngleUpdate();
      }
      else {
        _currentHeadAngle = angle;
      }
      
      // Start with canonical (untilted) headPose
      Pose3d newHeadPose(_headCamPose);
      
      // Rotate that by the given angle
      RotationVector3d Rvec(-_currentHeadAngle, Y_AXIS_3D);
      newHeadPose.rotateBy(Rvec);
      
      // Update the head camera's pose
      _camera.SetPose(newHeadPose);
      
    } // set_headAngle()

    void Robot::ComputeLiftPose(const f32 atAngle, Pose3d& liftPose)
    {
      // Reset to canonical position
      liftPose.set_rotation(atAngle, Y_AXIS_3D);
      liftPose.set_translation({{LIFT_ARM_LENGTH, 0.f, 0.f}});
      
      // Rotate to the given angle
      RotationVector3d Rvec(-atAngle, Y_AXIS_3D);
      liftPose.rotateBy(Rvec);
    }
    
    void Robot::SetLiftAngle(const f32& angle)
    {
      // TODO: Add lift angle limits?
      _currentLiftAngle = angle;
      
      Robot::ComputeLiftPose(_currentLiftAngle, _liftPose);

      CORETECH_ASSERT(_liftPose.get_parent() == &_liftBasePose);
    }
        
    Result Robot::GetPathToPose(const Pose3d& targetPose, Planning::Path& path)
    {
      SelectPlanner(targetPose);

      IPathPlanner::EPlanStatus status = _selectedPathPlanner->GetPlan(path, GetPose(), targetPose);

      if(status == IPathPlanner::PLAN_NOT_NEEDED || status == IPathPlanner::DID_PLAN)
        return RESULT_OK;
      else
        return RESULT_FAIL;
    }
    
    Result Robot::ExecutePathToPose(const Pose3d& pose)
    {
      return ExecutePathToPose(pose, GetHeadAngle());
    }
    
    void Robot::SelectPlanner(const Pose3d& targetPose)
    {
      Pose2d target2d(targetPose);
      Pose2d start2d(GetPose());

      float distSquared = pow(target2d.get_x() - start2d.get_x(), 2) + pow(target2d.get_y() - start2d.get_y(), 2);

      if(distSquared < MAX_DISTANCE_FOR_SHORT_PLANNER * MAX_DISTANCE_FOR_SHORT_PLANNER) {
        PRINT_NAMED_INFO("Robot.SelectPlanner", "distance^2 is %f, selecting short planner\n", distSquared);
        _selectedPathPlanner = _shortPathPlanner;
      }
      else {
        PRINT_NAMED_INFO("Robot.SelectPlanner", "distance^2 is %f, selecting long planner\n", distSquared);
        _selectedPathPlanner = _longPathPlanner;
      }
    }

    Result Robot::ExecutePathToPose(const Pose3d& pose, const Radians headAngle)
    {
      Planning::Path p;
      if (GetPathToPose(pose, p) == RESULT_OK) {
        _path = p;
        _goalPose = pose;
        _goalHeadAngle = headAngle;
        return ExecutePath(p);
      }
        
      return RESULT_FAIL;
      
    }
    
    void Robot::AbortCurrentPath()
    {
      ClearPath();
      SetState(IDLE);
    }
    
    // =========== Motor commands ============
    
    // Sends message to move lift at specified speed
    Result Robot::MoveLift(const f32 speed_rad_per_sec)
    {
      return SendMoveLift(speed_rad_per_sec);
    }
    
    // Sends message to move head at specified speed
    Result Robot::MoveHead(const f32 speed_rad_per_sec)
    {
      return SendMoveHead(speed_rad_per_sec);
    }
    
    // Sends a message to the robot to move the lift to the specified height
    Result Robot::MoveLiftToHeight(const f32 height_mm,
                                   const f32 max_speed_rad_per_sec,
                                   const f32 accel_rad_per_sec2)
    {
      return SendSetLiftHeight(height_mm, max_speed_rad_per_sec, accel_rad_per_sec2);
    }
    
    // Sends a message to the robot to move the head to the specified angle
    Result Robot::MoveHeadToAngle(const f32 angle_rad,
                                  const f32 max_speed_rad_per_sec,
                                  const f32 accel_rad_per_sec2)
    {
      return SendSetHeadAngle(angle_rad, max_speed_rad_per_sec, accel_rad_per_sec2);
    }
    
    Result Robot::DriveWheels(const f32 lwheel_speed_mmps,
                              const f32 rwheel_speed_mmps)
    {
      return SendDriveWheels(lwheel_speed_mmps, rwheel_speed_mmps);
    }
    
    Result Robot::StopAllMotors()
    {
      return SendStopAllMotors();
    }

    Result Robot::TrimPath(const u8 numPopFrontSegments, const u8 numPopBackSegments)
    {
      return SendTrimPath(numPopFrontSegments, numPopBackSegments);
    }
    
    // Clears the path that the robot is executing which also stops the robot
    Result Robot::ClearPath()
    {
      // TODO: SetState(IDLE) ?
      VizManager::getInstance()->ErasePath(_ID);
      pdo_->ClearPath();
      return SendClearPath();
    }
    
    // Sends a path to the robot to be immediately executed
    Result Robot::ExecutePath(const Planning::Path& path)
    {
      if (path.GetNumSegments() == 0) {
        PRINT_NAMED_WARNING("Robot.ExecutePath.EmptyPath", "\n");
        return RESULT_OK;
      }
      
      // TODO: Clear currently executing path or write to buffered path?
      if (ClearPath() == RESULT_FAIL)
        return RESULT_FAIL;

      SetState(FOLLOWING_PATH);
      _nextState = IDLE; // for when the path is complete
      ++_lastSentPathID;
      
      return SendExecutePath(path);
    }
    
  
    Result Robot::ExecuteDockingSequence(Block* blockToDockWith)
    {
      Result lastResult = RESULT_OK;
      
      CORETECH_ASSERT(blockToDockWith != nullptr);
      
      _dockBlock = blockToDockWith;
      _dockMarker = nullptr; // should get set to a predock pose below
      
      std::vector<Block::PoseMarkerPair_t> preDockPoseMarkerPairs;
      _dockBlock->GetPreDockPoses(PREDOCK_DISTANCE_MM, preDockPoseMarkerPairs);
      
      // Select (closest) predock pose that is not within an obstacle
      if (preDockPoseMarkerPairs.empty()) {
        
        PRINT_NAMED_INFO("Robot.ExecuteDockingSequence.NoPreDockPoses",
                         "Dock block did not provide any pre-dock poses!\n");
        return RESULT_FAIL;
        
      } else {
        std::vector<Quad2f> boundingBoxes;
        std::set<ObjectID_t> ignoreIDs = {_dockBlock->GetID()};
        _world->GetBlockBoundingBoxesXY(0.f, ROBOT_BOUNDING_Z, ROBOT_BOUNDING_RADIUS,
                                        boundingBoxes, std::set<ObjectType_t>(), ignoreIDs);
        
        f32 shortestDist2Pose = -1;
        for (auto const & poseMarkerPair : preDockPoseMarkerPairs) {
          
          Point2f xyPoint(poseMarkerPair.first.get_translation().x(),
                          poseMarkerPair.first.get_translation().y());
          
          bool isTooCloseToAnotherBlock = false;
          for(auto boundingBox : boundingBoxes) {
            if(boundingBox.Contains(xyPoint)) {
              isTooCloseToAnotherBlock = true;
              break;
            }
          }
          
          if(!isTooCloseToAnotherBlock) {
            PRINT_INFO("Candidate pose: (%.2f %.2f %.2f), %.1fdeg @ (%.2f %.2f %.2f)\n",
                       poseMarkerPair.first.get_translation().x(),
                       poseMarkerPair.first.get_translation().y(),
                       poseMarkerPair.first.get_translation().z(),
                       poseMarkerPair.first.get_rotationAngle().getDegrees(),
                       poseMarkerPair.first.get_rotationAxis().x(),
                       poseMarkerPair.first.get_rotationAxis().y(),
                       poseMarkerPair.first.get_rotationAxis().z());
            
            f32 dist2Pose = computeDistanceBetween(poseMarkerPair.first, _pose);
            if (dist2Pose < shortestDist2Pose || shortestDist2Pose < 0) {
              shortestDist2Pose = dist2Pose;
              _goalPose = poseMarkerPair.first;
              _dockMarker = &(poseMarkerPair.second);
            }
          } // if !isTooCloseToAnotherBlock
        } // for each poseMarkerPair
        
        if(shortestDist2Pose < 0) {
          PRINT_NAMED_INFO("Robot.ExecuteDockingSequence.NoAvailablePreDockPoses",
                           "All pre-dock poses for dock block that are inside an obstacle!\n");
          return RESULT_FAIL;
        }
        
      } // if there are any pre=dock poses
      
      // By now dock marker should be set
      CORETECH_ASSERT(_dockMarker != nullptr);
      
      _goalDistanceThreshold = DEFAULT_POSE_EQUAL_DIST_THRESOLD_MM;
      _goalAngleThreshold    = DEG_TO_RAD(10);
      _goalHeadAngle         = DEG_TO_RAD(-15);
      
      lastResult = ExecutePathToPose(_goalPose);
      if(lastResult != RESULT_OK) {
        return lastResult;
      }
      
      // Make sure head is tilted down so that it can localize well
      MoveHeadToAngle(_goalHeadAngle.ToFloat(), 5, 10);
      PRINT_INFO("Executing path to nearest pre-dock pose: (%.2f, %.2f) @ %.1fdeg\n",
                 _goalPose.get_translation().x(),
                 _goalPose.get_translation().y(),
                 _goalPose.get_rotationAngle().getDegrees());
      
      _waitUntilTime = BaseStationTimer::getInstance()->GetCurrentTimeInSeconds() + 0.5f;
      _state = FOLLOWING_PATH;
      _nextState = BEGIN_DOCKING;
      
      return lastResult;
      
    } // ExecuteDockingSequence()
    
    
    // Sends a message to the robot to dock with the specified block
    // that it should currently be seeing.
    Result Robot::DockWithBlock(Block* block,
                                const Vision::KnownMarker* marker,
                                const DockAction_t dockAction)
    {
      return DockWithBlock(block, marker, dockAction, 0, 0, u8_MAX);
    }
    
    // Sends a message to the robot to dock with the specified block
    // that it should currently be seeing. If pixel_radius == u8_MAX,
    // the marker can be seen anywhere in the image (same as above function), otherwise the
    // marker's center must be seen at the specified image coordinates
    // with pixel_radius pixels.
    Result Robot::DockWithBlock(Block* block,
                                const Vision::KnownMarker* marker,
                                const DockAction_t dockAction,
                                const u16 image_pixel_x,
                                const u16 image_pixel_y,
                                const u8 pixel_radius)
    {
      CORETECH_ASSERT(block != nullptr);
      CORETECH_ASSERT(marker != nullptr);
      
      _dockBlock = block;
      _dockMarker = marker;
      
      // Dock marker has to be a child of the dock block
      if(_dockMarker->GetPose().get_parent() != &_dockBlock->GetPose()) {
        PRINT_NAMED_ERROR("Robot.DockWithBlock.MarkerNotOnBlock",
                          "Specified dock marker must be a child of the specified dock block.\n");
        return RESULT_FAIL;
      }
      
      return SendDockWithBlock(_dockMarker->GetCode(), _dockMarker->GetSize(), dockAction,
                               image_pixel_x, image_pixel_y, pixel_radius);
    }
    
    
    Result Robot::PickUpDockBlock()
    {
      if(_dockBlock == nullptr) {
        PRINT_NAMED_WARNING("Robot.NoDockBlockToPickUp", "No docking block set, but told to pick one up.");
        return RESULT_FAIL;
      }
      
      _carryingBlock = _dockBlock;

      // Base the block's pose relative to the lift on how far away the dock
      // marker is from the center of the block
      // TODO: compute the height adjustment per block or at least use values from cozmoConfig.h
      Pose3d newPose(_dockBlock->GetPose().get_rotationMatrix(),
                     {{_dockMarker->GetPose().get_translation().Length() +
                       LIFT_FRONT_WRT_WRIST_JOINT, 0.f, -12.5f}});
      
      // make part of the lift's pose chain so the block will now be relative to
      // the lift and move with the robot
      newPose.set_parent(&_liftPose);

      _dockBlock = nullptr;
      _dockMarker = nullptr;
      
      _carryingBlock->SetPose(newPose);
      _carryingBlock->SetIsBeingCarried(true);
      
      return RESULT_OK;
      
    } // PickUpDockBlock()
    
    
    Result Robot::PlaceCarriedBlock() //const TimeStamp_t atTime)
    {
      if(_carryingBlock == nullptr) {
        PRINT_NAMED_WARNING("Robot.PlaceCarriedBlock.NotCarryingBlockToPlace",
                            "No carrying block set, but told to place one.");
        return RESULT_FAIL;
      }
      
      /*
      Result lastResult = RESULT_OK;
      
      TimeStamp_t histTime;
      RobotPoseStamp* histPosePtr = nullptr;
      if ((lastResult = ComputeAndInsertPoseIntoHistory(atTime, histTime, &histPosePtr)) != RESULT_OK) {
        PRINT_NAMED_WARNING("Robot.PlaceCarriedBlock.CouldNotComputeHistoricalPose", "Time %d\n", atTime);
        return lastResult;
      }
      
      Pose3d liftBasePoseAtTime(_liftBasePose);
      liftBasePoseAtTime.set_parent(&histPosePtr->GetPose());
      
      Pose3d liftPoseAtTime;
      Robot::ComputeLiftPose(histPosePtr->GetLiftAngle(), liftPoseAtTime);
      liftPoseAtTime.set_parent(&liftBasePoseAtTime);
      
      Pose3d blockPoseAtTime(_carryingBlock->GetPose());
      blockPoseAtTime.set_parent(&liftPoseAtTime);
       
      _carryingBlock->SetPose(blockPoseAtTime.getWithRespectTo(Pose3d::World));
      */
      
      Pose3d placedPose;
      if(_carryingBlock->GetPose().getWithRespectTo(_pose.FindOrigin(), placedPose) == false) {
        PRINT_NAMED_ERROR("Robot.PlaceCarriedBlock.OriginMisMatch",
                          "Could not get carrying block's pose relative to robot's origin.\n");
        return RESULT_FAIL;
      }
      _carryingBlock->SetPose(placedPose);
      
      _carryingBlock->SetIsBeingCarried(false);
      
      PRINT_NAMED_INFO("Robot.PlaceCarriedBlock.BlockPlaced",
                       "Robot %d successfully placed block %d at (%.2f, %.2f, %.2f).\n",
                       _ID, _carryingBlock->GetID(),
                       _carryingBlock->GetPose().get_translation().x(),
                       _carryingBlock->GetPose().get_translation().y(),
                       _carryingBlock->GetPose().get_translation().z());

      _carryingBlock = nullptr;
      
      return RESULT_OK;
      
    } // PlaceCarriedBlock()
    
    

    Result Robot::SetHeadlight(u8 intensity)
    {
      return SendHeadlight(intensity);
    }
    
    // ============ Messaging ================
    
    // Sync time with physical robot and trigger it robot to send back camera calibration
    Result Robot::SendInit() const
    {
      MessageRobotInit m;
      m.robotID  = _ID;
      m.syncTime = BaseStationTimer::getInstance()->GetCurrentTimeStamp();
      
      return _msgHandler->SendMessage(_ID, m);
    }
    
    // Clears the path that the robot is executing which also stops the robot
    Result Robot::SendClearPath() const
    {
      MessageClearPath m;
      m.pathID = 0;
      
      return _msgHandler->SendMessage(_ID, m);
    }
    
    // Removes the specified number of segments from the front and back of the path
    Result Robot::SendTrimPath(const u8 numPopFrontSegments, const u8 numPopBackSegments) const
    {
      MessageTrimPath m;
      m.numPopFrontSegments = numPopFrontSegments;
      m.numPopBackSegments = numPopBackSegments;

      return _msgHandler->SendMessage(_ID, m);
    }
    
    // Sends a path to the robot to be immediately executed
    Result Robot::SendExecutePath(const Planning::Path& path) const
    {
      pdo_->SetPath(path);

      // Send start path execution message
      MessageExecutePath m;
      m.pathID = _lastSentPathID;
      PRINT_NAMED_INFO("Robot::SendExecutePath", "sending start execution message\n");
      return _msgHandler->SendMessage(_ID, m);
    }
    
    /*
    Result Robot::SendDockWithBlock(const Vision::Marker::Code& markerType, const f32 markerWidth_mm, const DockAction_t dockAction) const
    {
      return SendDockWithBlock(markerType, markerWidth_mm, dockAction, 0, 0, u8_MAX);
    }
     */

    
    Result Robot::SendDockWithBlock(const Vision::Marker::Code& markerType,
                                    const f32 markerWidth_mm,
                                    const DockAction_t dockAction,
                                    const u16 image_pixel_x,
                                    const u16 image_pixel_y,
                                    const u8 pixel_radius) const
    {
      MessageDockWithBlock m;
      m.markerWidth_mm = markerWidth_mm;
      CORETECH_ASSERT(markerType <= u8_MAX);
      m.markerType = static_cast<u8>(markerType);
      m.dockAction = dockAction;
      m.image_pixel_x = image_pixel_x;
      m.image_pixel_y = image_pixel_y;
      m.pixel_radius = pixel_radius;
      return _msgHandler->SendMessage(_ID, m);
    }
    
    Result Robot::SendMoveLift(const f32 speed_rad_per_sec) const
    {
      MessageMoveLift m;
      m.speed_rad_per_sec = speed_rad_per_sec;
      
      return _msgHandler->SendMessage(_ID,m);
    }
    
    Result Robot::SendMoveHead(const f32 speed_rad_per_sec) const
    {
      MessageMoveHead m;
      m.speed_rad_per_sec = speed_rad_per_sec;
      
      return _msgHandler->SendMessage(_ID,m);
    }

    Result Robot::SendSetLiftHeight(const f32 height_mm,
                                    const f32 max_speed_rad_per_sec,
                                    const f32 accel_rad_per_sec2) const
    {
      MessageSetLiftHeight m;
      m.height_mm = height_mm;
      m.max_speed_rad_per_sec = max_speed_rad_per_sec;
      m.accel_rad_per_sec2 = accel_rad_per_sec2;
      
      return _msgHandler->SendMessage(_ID,m);
    }
    
    Result Robot::SendSetHeadAngle(const f32 angle_rad,
                                   const f32 max_speed_rad_per_sec,
                                   const f32 accel_rad_per_sec2) const
    {
      MessageSetHeadAngle m;
      m.angle_rad = angle_rad;
      m.max_speed_rad_per_sec = max_speed_rad_per_sec;
      m.accel_rad_per_sec2 = accel_rad_per_sec2;
      
      return _msgHandler->SendMessage(_ID,m);
    }
    
    Result Robot::SendDriveWheels(const f32 lwheel_speed_mmps, const f32 rwheel_speed_mmps) const
    {
      MessageDriveWheels m;
      m.lwheel_speed_mmps = lwheel_speed_mmps;
      m.rwheel_speed_mmps = rwheel_speed_mmps;
      
      return _msgHandler->SendMessage(_ID,m);
    }
    
    Result Robot::SendStopAllMotors() const
    {
      MessageStopAllMotors m;
      return _msgHandler->SendMessage(_ID,m);
    }
    
    Result Robot::SendAbsLocalizationUpdate() const
    {
      // TODO: Add z?
      MessageAbsLocalizationUpdate m;
      
      // Look in history for the last vis pose and send it.
      TimeStamp_t t;
      RobotPoseStamp p;
      if (_poseHistory.GetLatestVisionOnlyPose(t, p) == RESULT_FAIL) {
        PRINT_NAMED_WARNING("Robot.SendAbsLocUpdate.NoVizPoseFound", "");
        return RESULT_FAIL;
      }

      m.timestamp = t;
      
      m.pose_frame_id = p.GetFrameId();
      
      m.xPosition = p.GetPose().get_translation().x();
      m.yPosition = p.GetPose().get_translation().y();

      m.headingAngle = p.GetPose().get_rotationMatrix().GetAngleAroundZaxis().ToFloat();
      
      return _msgHandler->SendMessage(_ID, m);
    }
    
    Result Robot::SendHeadAngleUpdate() const
    {
      MessageHeadAngleUpdate m;
      
      m.newAngle = _currentHeadAngle;
      
      return _msgHandler->SendMessage(_ID, m);
    }

    Result Robot::SendImageRequest(const ImageSendMode_t mode) const
    {
      MessageImageRequest m;
      
      m.imageSendMode = mode;
      m.resolution = IMG_STREAM_RES;
      
      return _msgHandler->SendMessage(_ID, m);
    }
    
    Result Robot::SendStartTestMode(const TestMode mode) const
    {
      MessageStartTestMode m;
      
      m.mode = mode;
      
      return _msgHandler->SendMessage(_ID, m);
    }
    
    Result Robot::SendHeadlight(u8 intensity)
    {
      MessageSetHeadlight m;
      m.intensity = intensity;
      return _msgHandler->SendMessage(_ID, m);
    }
    
    const Quad2f Robot::CanonicalBoundingBoxXY({{ROBOT_BOUNDING_X_FRONT, -0.5f*ROBOT_BOUNDING_Y}},
                                               {{ROBOT_BOUNDING_X_FRONT,  0.5f*ROBOT_BOUNDING_Y}},
                                               {{ROBOT_BOUNDING_X_FRONT - ROBOT_BOUNDING_X, -0.5f*ROBOT_BOUNDING_Y}},
                                               {{ROBOT_BOUNDING_X_FRONT - ROBOT_BOUNDING_X,  0.5f*ROBOT_BOUNDING_Y}});
    
    Quad2f Robot::GetBoundingQuadXY(const f32 padding_mm) const
    {
      return GetBoundingQuadXY(_pose, padding_mm);
    }
    
    Quad2f Robot::GetBoundingQuadXY(const Pose3d& atPose, const f32 padding_mm) const
    {
      const RotationMatrix2d R(atPose.get_rotationMatrix().GetAngleAroundZaxis());
      
      Quad2f boundingQuad(Robot::CanonicalBoundingBoxXY);
      if(padding_mm != 0.f) {
        Quad2f paddingQuad({{ padding_mm, -padding_mm}},
                           {{ padding_mm,  padding_mm}},
                           {{-padding_mm, -padding_mm}},
                           {{-padding_mm,  padding_mm}});
        boundingQuad += paddingQuad;
      }
      
      using namespace Quad;
      for(CornerName iCorner = FirstCorner; iCorner < NumCorners; ++iCorner) {
        // Rotate to given pose
        boundingQuad[iCorner] = R*Robot::CanonicalBoundingBoxXY[iCorner];
      }
      
      // Re-center
      Point2f center(atPose.get_translation().x(), atPose.get_translation().y());
      boundingQuad += center;
      
      return boundingQuad;
      
    } // GetBoundingBoxXY()
    

    Result Robot::SendHeadControllerGains(const f32 kp, const f32 ki, const f32 maxIntegralError)
    {
      MessageSetHeadControllerGains m;
      m.kp = kp;
      m.ki = ki;
      m.maxIntegralError = maxIntegralError;
      return _msgHandler->SendMessage(_ID, m);
    }
    
    Result Robot::SendLiftControllerGains(const f32 kp, const f32 ki, const f32 maxIntegralError)
    {
      MessageSetLiftControllerGains m;
      m.kp = kp;
      m.ki = ki;
      m.maxIntegralError = maxIntegralError;
      return _msgHandler->SendMessage(_ID, m);
    }

    
    // ============ Pose history ===============
    
    Result Robot::AddRawOdomPoseToHistory(const TimeStamp_t t,
                                          const PoseFrameID_t frameID,
                                          const f32 pose_x, const f32 pose_y, const f32 pose_z,
                                          const f32 pose_angle,
                                          const f32 head_angle,
                                          const f32 lift_angle,
                                          const Pose3d* pose_origin)
    {
      return _poseHistory.AddRawOdomPose(t, frameID, pose_x, pose_y, pose_z, pose_angle, head_angle, lift_angle, pose_origin);
    }
    
    Result Robot::AddVisionOnlyPoseToHistory(const TimeStamp_t t,
                                             const RobotPoseStamp& p)
    {
      if(!_isLocalized) {
        // If we aren't localized yet, we are about to be, by virtue of this pose
        // stamp.  So we need to take the current origin (which may be the
        // the pose parent of observed objects) and update it
        
        // Reverse the connection between origin and robot
        //CORETECH_ASSERT(p.GetPose().get_parent() == _poseOrigin);
        *_poseOrigin = _pose.getInverse();
        _poseOrigin->set_parent(&p.GetPose());
        
        // Connect the old origin's pose to the same root the robot now has.
        // It is no longer the robot's origin, but for any of its children,
        // it is now in the right coordinates.
        if(_poseOrigin->getWithRespectTo(p.GetPose().FindOrigin(), *_poseOrigin) == false) {
          PRINT_NAMED_ERROR("Robot.AddVisionOnlyPoseToHistory.NewLocalizationOriginProblem",
                            "Could not get pose origin w.r.t. RobotPoseStamp's pose.\n");
          return RESULT_FAIL;
        }
        
        // Now make the robot's origin point to the robot's pose's parent.
        // TODO: avoid the icky const cast here...
        _poseOrigin = const_cast<Pose3d*>(p.GetPose().get_parent());
        
        _isLocalized = true;
      }
      
      return _poseHistory.AddVisionOnlyPose(t, p);
    }

    Result Robot::ComputeAndInsertPoseIntoHistory(const TimeStamp_t t_request,
                                                  TimeStamp_t& t, RobotPoseStamp** p,
                                                  HistPoseKey* key,
                                                  bool withInterpolation)
    {
      return _poseHistory.ComputeAndInsertPoseAt(t_request, t, p, key, withInterpolation);
    }

    Result Robot::GetVisionOnlyPoseAt(const TimeStamp_t t_request, RobotPoseStamp** p)
    {
      return _poseHistory.GetVisionOnlyPoseAt(t_request, p);
    }

    Result Robot::GetComputedPoseAt(const TimeStamp_t t_request, RobotPoseStamp** p, HistPoseKey* key)
    {
      return _poseHistory.GetComputedPoseAt(t_request, p, key);
    }

    bool Robot::IsValidPoseKey(const HistPoseKey key) const
    {
      return _poseHistory.IsValidPoseKey(key);
    }
    
    bool Robot::UpdateCurrPoseFromHistory()
    {
      bool poseUpdated = false;
      
      TimeStamp_t t;
      RobotPoseStamp p;
      if (_poseHistory.ComputePoseAt(_poseHistory.GetNewestTimeStamp(), t, p) == RESULT_OK) {
        if (p.GetFrameId() == GetPoseFrameID()) {
          _pose = p.GetPose();
          poseUpdated = true;
        }
      }
      
      return poseUpdated;
    }
    
    
  } // namespace Cozmo
} // namespace Anki<|MERGE_RESOLUTION|>--- conflicted
+++ resolved
@@ -129,12 +129,8 @@
     {
       SetHeadAngle(_currentHeadAngle);
       pdo_ = new PathDolerOuter(msgHandler, robotID);
-<<<<<<< HEAD
-      
-=======
       _shortPathPlanner = new FaceAndApproachPlanner;
       _selectedPathPlanner = _longPathPlanner;
->>>>>>> 74411739
     } // Constructor: Robot
 
     Robot::~Robot()
