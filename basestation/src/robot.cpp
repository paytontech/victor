//
//  robot.cpp
//  Products_Cozmo
//
//  Created by Andrew Stein on 8/23/13.
//  Copyright (c) 2013 Anki, Inc. All rights reserved.
//

// TODO:(bn) should these be a full path?
#include "pathPlanner.h"
#include "pathDolerOuter.h"

#include "anki/cozmo/basestation/blockWorld.h"
#include "anki/cozmo/basestation/block.h"
#include "anki/cozmo/basestation/messages.h"
#include "anki/cozmo/basestation/robot.h"
#include "anki/cozmo/basestation/utils/parsingConstants/parsingConstants.h"

#include "anki/common/basestation/math/quad_impl.h"
#include "anki/common/basestation/math/point_impl.h"
#include "anki/common/basestation/math/poseBase_impl.h"
#include "anki/common/basestation/utils/timer.h"
#include "anki/common/basestation/utils/fileManagement.h"

#include "anki/vision/CameraSettings.h"
#include "anki/vision/basestation/imageIO.h"

// TODO: This is shared between basestation and robot and should be moved up
#include "anki/cozmo/robot/cozmoConfig.h"

#include "messageHandler.h"
#include "ramp.h"
#include "vizManager.h"

#include <fstream>


#define MAX_DISTANCE_FOR_SHORT_PLANNER 40.0f
#define MAX_DISTANCE_TO_PREDOCK_POSE 20.0f

namespace Anki {
  namespace Cozmo {
    
#pragma mark --- RobotManager Class Implementations ---

   
    RobotManager::RobotManager()
    {
      
    }
    
    Result RobotManager::Init(IMessageHandler* msgHandler, BlockWorld* blockWorld, IPathPlanner* pathPlanner)
    {
      _msgHandler  = msgHandler;
      _blockWorld  = blockWorld;
      _pathPlanner = pathPlanner;
      
      return RESULT_OK;
    }
    
    void RobotManager::AddRobot(const RobotID_t withID)
    {
      _robots[withID] = new Robot(withID, _msgHandler, _blockWorld, _pathPlanner);
      _IDs.push_back(withID);
    }
    
    std::vector<RobotID_t> const& RobotManager::GetRobotIDList() const
    {
      return _IDs;
    }
    
    // Get a pointer to a robot by ID
    Robot* RobotManager::GetRobotByID(const RobotID_t robotID)
    {
      if (_robots.find(robotID) != _robots.end()) {
        return _robots[robotID];
      }
      
      return nullptr;
    }
    
    size_t RobotManager::GetNumRobots() const
    {
      return _robots.size();
    }
    
    bool RobotManager::DoesRobotExist(const RobotID_t withID) const
    {
      return _robots.count(withID) > 0;
    }

    
    void RobotManager::UpdateAllRobots()
    {
      for (auto &r : _robots) {
        // Call update
        r.second->Update();
      }
    }
    
    
#pragma mark --- Robot Class Implementations ---
    
    const std::map<Robot::State, std::string> Robot::StateNames = {
      {IDLE,                  "IDLE"},
      {FOLLOWING_PATH,        "FOLLOWING_PATH"},
      {BEGIN_DOCKING,         "BEGIN_DOCKING"},
      {DOCKING,               "DOCKING"},
      {PLACE_OBJECT_ON_GROUND, "PLACE_OBJECT_ON_GROUND"}
    };
    
    
    Robot::Robot(const RobotID_t robotID, IMessageHandler* msgHandler, BlockWorld* world, IPathPlanner* pathPlanner)
    : _ID(robotID)
    , _msgHandler(msgHandler)
    , _world(world)
    , _longPathPlanner(pathPlanner)
    , _currPathSegment(-1)
    , _goalDistanceThreshold(DEFAULT_POSE_EQUAL_DIST_THRESOLD_MM)
    , _goalAngleThreshold(DEG_TO_RAD(10))
    , _lastSentPathID(0)
    , _lastRecvdPathID(0)
    , _forceReplanOnNextWorldChange(false)
    , _saveImages(false)
    , _camera(robotID)
<<<<<<< HEAD
    , _poseOrigins(1)
    , _worldOrigin(&_poseOrigins.front())
    , _pose(-M_PI_2, Z_AXIS_3D, {{0.f, 0.f, 0.f}}, _worldOrigin, "Robot_" + std::to_string(_ID))
=======
    , _proxLeft(0), _proxFwd(0), _proxRight(0)
    , _proxLeftBlocked(false), _proxFwdBlocked(false), _proxRightBlocked(false)
    , _poseOrigin(&Pose3d::AddOrigin())
    , _pose(-M_PI_2, Z_AXIS_3D, {{0.f, 0.f, 0.f}}, _poseOrigin) // Until this robot is localized be seeing a mat marker, create an origin for it to use as its pose parent
>>>>>>> fc9fb673
    , _frameId(0)
    , _localizedToFixedMat(false)
    , _onRamp(false)
    , _neckPose(0.f,Y_AXIS_3D, {{NECK_JOINT_POSITION[0], NECK_JOINT_POSITION[1], NECK_JOINT_POSITION[2]}}, &_pose, "RobotNeck")
    , _headCamPose({0,0,1,  -1,0,0,  0,-1,0},
                  {{HEAD_CAM_POSITION[0], HEAD_CAM_POSITION[1], HEAD_CAM_POSITION[2]}}, &_neckPose, "RobotHeadCam")
    , _liftBasePose(0.f, Y_AXIS_3D, {{LIFT_BASE_POSITION[0], LIFT_BASE_POSITION[1], LIFT_BASE_POSITION[2]}}, &_pose, "RobotLiftBase")
    , _liftPose(0.f, Y_AXIS_3D, {{LIFT_ARM_LENGTH, 0.f, 0.f}}, &_liftBasePose, "RobotLift")
    , _currentHeadAngle(0)
    , _currentLiftAngle(0)
    , _isPickingOrPlacing(false)
    , _isPickedUp(false)
    , _state(IDLE)
    , _carryingMarker(nullptr)
    , _dockMarker(nullptr)
    , _dockMarker2(nullptr)
    {
      SetHeadAngle(_currentHeadAngle);
      pdo_ = new PathDolerOuter(msgHandler, robotID);
      _shortPathPlanner = new FaceAndApproachPlanner;
      _selectedPathPlanner = _longPathPlanner;
      
      _poseOrigins.front().SetName("Robot" + std::to_string(_ID) + "_PoseOrigin0");
      
    } // Constructor: Robot

    Robot::~Robot()
    {
      delete pdo_;
      pdo_ = nullptr;

      delete _shortPathPlanner;
      _shortPathPlanner = nullptr;
      _selectedPathPlanner = nullptr;
    }
    
    Result Robot::UpdateFullRobotState(const MessageRobotState& msg)
    {
      Result lastResult = RESULT_OK;
      
      // Update head angle
      SetHeadAngle(msg.headAngle);
      
      // Update lift angle
      SetLiftAngle(msg.liftAngle);
      
      // Get ID of last/current path that the robot executed
      SetLastRecvdPathID(msg.lastPathID);
      
      // Update other state vars
      SetCurrPathSegment( msg.currPathSegment );
      SetNumFreeSegmentSlots(msg.numFreeSegmentSlots);
      
      //robot->SetCarryingBlock( msg.status & IS_CARRYING_BLOCK ); // Still needed?
      SetPickingOrPlacing( msg.status & IS_PICKING_OR_PLACING );
      
      SetPickedUp( msg.status & IS_PICKED_UP );
      
      // TODO: Make this a parameters somewhere?
      const f32 WheelSpeedToConsiderStopped = 2.f;
      if(std::abs(msg.lwheel_speed_mmps) < WheelSpeedToConsiderStopped &&
         std::abs(msg.rwheel_speed_mmps) < WheelSpeedToConsiderStopped)
      {
        _isMoving = false;
      } else {
        _isMoving = true;
      }
      
      Pose3d newPose;
      
      if(IsOnRamp()) {
        // Don't update pose history while on a ramp.
        // Instead, just compute how far the robot thinks it has gone (in the plane)
        // and compare that to where it was when it started traversing the ramp.
        // Adjust according to the angle of the ramp we know it's on.
        
        const f32 distanceTraveled = (Point2f(msg.pose_x, msg.pose_y) - _rampStartPosition).Length();
        
        Ramp* ramp = dynamic_cast<Ramp*>(_world->GetObjectByIDandFamily(_dockObjectID, BlockWorld::ObjectFamily::RAMPS));
        if(ramp == nullptr) {
          PRINT_NAMED_ERROR("Robot.UpdateFullRobotState.NoRampWithID",
                            "Updating robot %d's state while on a ramp, but Ramp object with ID=%d not found in the world.\n",
                            _ID, _dockObjectID.GetValue());
          return RESULT_FAIL;
        }
        
        // Progress must be along ramp's direction (init assuming ascent)
        Radians headingAngle = ramp->GetPose().GetRotationAngle<'Z'>() + M_PI;
        
        // Initialize tilt angle assuming we are ascending
        Radians tiltAngle = ramp->GetAngle();
        
        if(_dockAction == DA_RAMP_DESCEND) {
          tiltAngle    *= -1.f;
          headingAngle -= M_PI;
        }
        else if(_dockAction != DA_RAMP_ASCEND) {
            PRINT_NAMED_ERROR("Robot.UpdateFullRobotState.UnexpectedRampDockActaion",
                              "Robot is on a ramp, expecting the dock action to be either "
                              "RAMP_ASCEND or RAMP_DESCEND, not %d.\n", _dockAction);
            return RESULT_FAIL;
        }

        const f32 heightAdjust = distanceTraveled*sin(tiltAngle.ToFloat());
        const Point3f newTranslation(_rampStartPosition.x() + distanceTraveled*cos(headingAngle.ToFloat()),
                                     _rampStartPosition.y() + distanceTraveled*sin(headingAngle.ToFloat()),
                                     _rampStartHeight + heightAdjust);
        
        const RotationMatrix3d R_heading(headingAngle, Z_AXIS_3D);
        const RotationMatrix3d R_tilt(-tiltAngle, Y_AXIS_3D);
        
        newPose = Pose3d(R_tilt*R_heading, newTranslation, _pose.GetParent());
        //SetPose(newPose); // Done by UpdateCurrPoseFromHistory() below
        
      } else {
        // This is "normal" mode, where we udpate pose history based on the
        // reported odometry from the physical robot
        
        // Ignore physical robot's notion of z from the message? (msg.pose_z)
        const f32 pose_z = GetPose().GetWithRespectToOrigin().GetTranslation().z();
        
        // Need to put the odometry update in terms of the current robot origin
        newPose = Pose3d(msg.pose_angle, Z_AXIS_3D, {{msg.pose_x, msg.pose_y, pose_z}}, _worldOrigin);
        newPose = newPose.GetWithRespectToOrigin();
        
      } // if/else on ramp
      
      
      // Add to history
      lastResult = AddRawOdomPoseToHistory(msg.timestamp,
                                           msg.pose_frame_id,
                                           newPose.GetTranslation().x(),
                                           newPose.GetTranslation().y(),
                                           newPose.GetTranslation().z(),
                                           newPose.GetRotationAngle<'Z'>().ToFloat(),
                                           msg.headAngle,
                                           msg.liftAngle);
      if(lastResult != RESULT_OK) {
        PRINT_NAMED_WARNING("Robot.UpdateFullRobotState.AddPoseError",
                            "AddRawOdomPoseToHistory failed for timestamp=%d\n", msg.timestamp);
        return lastResult;
      }
      
      if(UpdateCurrPoseFromHistory(*_worldOrigin) == false) {
        lastResult = RESULT_FAIL;
      }
      
      /*
       PRINT_NAMED_INFO("Robot.UpdateFullRobotState.OdometryUpdate",
       "Robot %d's pose updated to (%.3f, %.3f, %.3f) @ %.1fdeg based on "
       "msg at time=%d, frame=%d saying (%.3f, %.3f) @ %.1fdeg\n",
       _ID, _pose.GetTranslation().x(), _pose.GetTranslation().y(), _pose.GetTranslation().z(),
       _pose.GetRotationAngle<'Z'>().getDegrees(),
       msg.timestamp, msg.pose_frame_id,
       msg.pose_x, msg.pose_y, msg.pose_angle*180.f/M_PI);
       */
      
      return lastResult;
      
    } // UpdateFullRobotState()
    
    Result Robot::Update(void)
    {
      static bool wasTraversingPath = false;
      
      switch(_state)
      {
        case IDLE:
        {
          // Nothing to do in IDLE mode?
          break;
        } // case IDLE
          
        case FOLLOWING_PATH:
        {
          if (BaseStationTimer::getInstance()->GetCurrentTimeInSeconds() > _waitUntilTime)
          {
            if(IsTraversingPath())
            {
              // If the robot is traversing a path, consider replanning it
              if(_world->DidBlocksChange())
              {
                Planning::Path newPath;
                switch(_selectedPathPlanner->GetPlan(newPath, GetPose(), _forceReplanOnNextWorldChange))
                {
                  case IPathPlanner::DID_PLAN:
                  {
                    // clear path, but flag that we are replanning
                    ClearPath();
                    wasTraversingPath = false;
                    _forceReplanOnNextWorldChange = false;
                    
                    PRINT_NAMED_INFO("Robot.Update.ClearPath", "sending message to clear old path\n");
                    MessageClearPath clearMessage;
                    _msgHandler->SendMessage(_ID, clearMessage);
                    
                    _path = newPath;
                    PRINT_NAMED_INFO("Robot.Update.UpdatePath", "sending new path to robot\n");
                    ExecutePath(_path);
                    break;
                  } // case DID_PLAN:
                    
                  case IPathPlanner::PLAN_NEEDED_BUT_GOAL_FAILURE:
                  {
                    ClearPath();
                    
                    PRINT_NAMED_INFO("Robot.Update.NewGoalForReplanNeeded",
                                     "Replan failed due to bad goal.\n");
                    
                    if(_reExecSequenceFcn) {
                      PRINT_NAMED_INFO("Robot.Update.Retrying",
                                       "Retrying previous ExecuteSequence call.\n");
                      _reExecSequenceFcn();
                    } else {
                      PRINT_NAMED_INFO("Robot.Update.NoReExecFcn", "Aborting path.\n");
                      SetState(IDLE);
                    }
                    break;
                  } // PLAN_NEEDED_BUT_GOAL_FAILURE:
                    
                  case IPathPlanner::PLAN_NEEDED_BUT_START_FAILURE:
                  {
                    PRINT_NAMED_INFO("Robot.Update.NewStartForReplanNeeded",
                                     "Replan failed during docking due to bad start. Will try again, and hope robot moves.\n");
                    break;
                  }
                    
                  case IPathPlanner::PLAN_NEEDED_BUT_PLAN_FAILURE:
                  {
                    PRINT_NAMED_INFO("Robot.Update.NewEnvironmentForReplanNeeded",
                                     "Replan failed during docking due to a planner failure. Will try again, and hope environment changes.\n");
                    // clear the path, but don't change the state
                    ClearPath();
                    _forceReplanOnNextWorldChange = true;
                    break;
                  }
                    
                  default:
                  {
                    // Don't do anything just proceed with the current plan...
                    break;
                  }
                    
                } // switch(GetPlan())
              } // if blocks changed
              
              if (GetLastRecvdPathID() == GetLastSentPathID()) {
                pdo_->Update(GetCurrPathSegment(), GetNumFreeSegmentSlots());
              }
            } else { // IsTraversingPath is false?
              
              // The last path sent was definitely received by the robot
              // and it is no longer executing it.
              if (_lastSentPathID == _lastRecvdPathID) {
                PRINT_NAMED_INFO("Robot.Update.FollowToNextState", "lastPathID %d\n", _lastRecvdPathID);
                SetState(_nextState);
              } else {
                PRINT_NAMED_INFO("Robot.Update.FollowPathStateButNotTraversingPath",
                                 "Robot's state is FOLLOWING_PATH, but IsTraversingPath() returned false. currPathSegment = %d\n",
                                 _currPathSegment);
              }
            }
            
            // Visualize path if robot has just started traversing it.
            // Clear the path when it has stopped.
            if ((wasTraversingPath && !IsTraversingPath()) ||
                _pose.IsSameAs(_goalPose, _goalDistanceThreshold, _goalAngleThreshold))
            {
              PRINT_INFO("Robot %d finished following path.\n", _ID);
              ClearPath(); // clear path and indicate that we are not replanning
              SetState(_nextState);
            }
          } // if waitUntilTime has passed
          break;
        } // case FOLLOWING_PATH
      
        case BEGIN_DOCKING:
        {
          if (BaseStationTimer::getInstance()->GetCurrentTimeInSeconds() > _waitUntilTime) {
            // TODO: Check that the marker was recently seen at roughly the expected image location
            // ...
            //const Point2f& imgCorners = dockMarker_->GetImageCorners().computeCentroid();
            // For now, just docking to the marker no matter where it is in the image.
            
            // Make sure the object we were docking with still exists in the world
            ActionableObject* dockObject = dynamic_cast<ActionableObject*>(_world->GetObjectByID(_dockObjectID));
            if(dockObject == nullptr) {
              PRINT_NAMED_ERROR("Robot.Update.ActionObjectNotFound",
                                "Action object with ID=%d no longer exists in the world. Returning to IDLE state.\n",
                                _dockObjectID.GetValue());
              SetState(IDLE);
              return RESULT_OK; // Robot updated successfully, so not FAIL?
            }
            
            // Verify that we ended up near enough a PreActionPose of the right type
            std::vector<ActionableObject::PoseMarkerPair_t> preActionPoseMarkerPairs;
            dockObject->GetCurrentPreActionPoses(preActionPoseMarkerPairs, {_goalPoseActionType});
            
            const Point2f currentXY(GetPose().GetTranslation().x(),
                                    GetPose().GetTranslation().y());
            
            float closestDistSq = std::numeric_limits<float>::max();
            for(auto const& preActionPair : preActionPoseMarkerPairs) {
              const Point2f preActionXY(preActionPair.first.GetTranslation().x(),
                                        preActionPair.first.GetTranslation().y());
              const float distSq = (currentXY - preActionXY).LengthSq();
              if(distSq < closestDistSq)
                closestDistSq = distSq;
            }
            
            const float distanceToGoal = sqrtf(closestDistSq);
            if(distanceToGoal > MAX_DISTANCE_TO_PREDOCK_POSE) {
              PRINT_NAMED_INFO("Robot.Update.TooFarFromGoal", "Robot is too far from pre-action pose (%.1fmm), re-docking\n", distanceToGoal);
              _reExecSequenceFcn();
            } else {
              PRINT_NAMED_INFO("Robot.Update.BeginDocking",
                               "Robot is within %.1fmm of the nearest pre-action pose, "
                               "docking with marker %d = %s (action = %d).\n",
                               distanceToGoal, _dockMarker->GetCode(),
                               Vision::MarkerTypeStrings[_dockMarker->GetCode()], _dockAction);
              
              DockWithObject(_dockObjectID, _dockMarker, _dockMarker2, _dockAction);
              _waitUntilTime = BaseStationTimer::getInstance()->GetCurrentTimeInSeconds() + 0.5;
              SetState(DOCKING);
            }
          } // if _waitUntilTime has passed
          
          break;
        } // case BEGIN_DOCKING
          
        case PLACE_OBJECT_ON_GROUND:
        {
          if (BaseStationTimer::getInstance()->GetCurrentTimeInSeconds() > _waitUntilTime && !IsMoving()) {
            if(IsCarryingObject() == false) {
              PRINT_NAMED_ERROR("Robot.Update.NotCarryingObject",
                                "Robot %d in PLACE_OBJECT_ON_GROUND state but not carrying object.\n", _ID);
              break;
            }
            
            _dockAction = DA_PLACE_LOW;
            _waitUntilTime = BaseStationTimer::getInstance()->GetCurrentTimeInSeconds() + 1.5f;
            
            // Compute pose of placeOnGroundPose (which is the pose of the marker on the carried object
            // that faces the robot when the object is placed in the desired pose on the ground)
            // relative to robot to yield the one-time docking error signal for placing the carried object on the ground.
            Pose3d relPose;
            if (!_placeOnGroundPose.GetWithRespectTo(_pose, relPose)) {
              PRINT_NAMED_ERROR("Robot.Update.PlaceObjectOnGroundPoseError", "\n");
            }
            
            PRINT_INFO("dockMarker wrt to robot pose: %f %f %f ang: %f\n", relPose.GetTranslation().x(), relPose.GetTranslation().y(), relPose.GetTranslation().z(), relPose.GetRotationAngle<'Z'>().ToFloat());
            
            SendPlaceObjectOnGround(relPose.GetTranslation().x(), relPose.GetTranslation().y(), relPose.GetRotationAngle<'Z'>().ToFloat() );

            SetState(DOCKING);
          }
          break;
        } // case PLACE_OBJECT_ON_GROUND
          
        case DOCKING:
        {
          if (!IsPickingOrPlacing() && !IsMoving() &&
              _waitUntilTime < BaseStationTimer::getInstance()->GetCurrentTimeInSeconds())
          {
            // Stopped executing docking path, and should have backed out by now,
            // and have head pointed at an angle to see where we just placed or
            // picked up from. So we will check if we see a block with the same
            // ID/Type as the one we were supposed to be picking or placing, in the
            // right position.
            
            Result lastResult = RESULT_OK;
            
            switch(_dockAction)
            {
              case DA_PICKUP_LOW:
              case DA_PICKUP_HIGH:
              {
                lastResult = VerifyObjectPickup();
                if(lastResult != RESULT_OK) {
                  PRINT_NAMED_ERROR("Robot.Update.VerifyObjectPickupFailed",
                                    "VerifyObjectPickup returned error code %x.\n",
                                    lastResult);
                }
                break;
              } // case PICKUP
                
              case DA_PLACE_LOW:
              case DA_PLACE_HIGH:
              {                  
                lastResult = VerifyObjectPlacement();
                if(lastResult != RESULT_OK) {
                  PRINT_NAMED_ERROR("Robot.Update.VerifyObjectPlacementFailed",
                                    "VerifyObjectPlacement returned error code %x.\n",
                                    lastResult);
                }
                break;
              } // case PLACE
                
              case DA_RAMP_ASCEND:
              case DA_RAMP_DESCEND:
              {
                // TODO: Need to do some kind of verification here?
                PRINT_NAMED_INFO("Robot.Update.RampAscentOrDescentComplete",
                                 "Robot has completed going up/down ramp.\n");
                break;
              } // case RAMP
                
              case DA_CROSS_BRIDGE:
              {
                // TODO: Need some kind of verificaiton here?
                PRINT_NAMED_INFO("Robot.Update.BridgeCrossingComplete",
                                 "Robot has completed crossing a bridge.\n");
                break;
              }
                
              default:
                PRINT_NAMED_ERROR("Robot.Update", "Reached unknown dockAction case.\n");
                assert(false);
                return RESULT_FAIL;
                
            } // switch(_dockAction)
            
            SetState(IDLE);
          }
          break;
        } // case DOCKING
          
        default:
          PRINT_NAMED_ERROR("Robot::Update", "Transitioned to unknown state %d!\n", _state);
          assert(false);
          _state = IDLE;
          return RESULT_FAIL;
          
      } // switch(state_)
      
      
      // Visualize path if robot has just started traversing it.
      // Clear the path when it has stopped.
      if (!IsPickingOrPlacing()) {
        if (!wasTraversingPath && IsTraversingPath() && _path.GetNumSegments() > 0) {
          VizManager::getInstance()->DrawPath(_ID,_path,NamedColors::EXECUTED_PATH);
          wasTraversingPath = true;
        } else if (wasTraversingPath && !IsTraversingPath()){
          ClearPath(); // clear path and indicate that we are not replanning
          VizManager::getInstance()->ErasePath(_ID);
          VizManager::getInstance()->EraseAllPlannerObstacles(true);
          VizManager::getInstance()->EraseAllPlannerObstacles(false);
          wasTraversingPath = false;
        }
      }

      return RESULT_OK;
      
    } // Update()
    

    Result Robot::SetState(const State nextState)
    {
      Result result;
      
      switch(nextState) {
        case IDLE:
        case FOLLOWING_PATH:
        case BEGIN_DOCKING:
        case DOCKING:
        case PLACE_OBJECT_ON_GROUND:
          PRINT_INFO("Robot %d switching from state %s to state %s.\n", _ID,
                     Robot::StateNames.at(_state).c_str(),
                     Robot::StateNames.at(nextState).c_str());
          _state = nextState;
          result = RESULT_OK;
          break;

        default:
          PRINT_NAMED_ERROR("Robot::SetState", "Trying to transition to invalid state %d!\n", nextState);
          result = RESULT_FAIL;
      }

      return result;
    }

    bool Robot::IsValidHeadAngle(f32 head_angle, f32* clipped_valid_head_angle) const {
      if(head_angle < MIN_HEAD_ANGLE - HEAD_ANGLE_LIMIT_MARGIN) {
        //PRINT_NAMED_WARNING("Robot.HeadAngleOOB", "Head angle (%f rad) too small.\n", head_angle);
        if (clipped_valid_head_angle) {
          *clipped_valid_head_angle = MIN_HEAD_ANGLE;
        }
        return false;
      }
      else if(head_angle > MAX_HEAD_ANGLE + HEAD_ANGLE_LIMIT_MARGIN) {
        //PRINT_NAMED_WARNING("Robot.HeadAngleOOB", "Head angle (%f rad) too large.\n", head_angle);
        if (clipped_valid_head_angle) {
          *clipped_valid_head_angle = MAX_HEAD_ANGLE;
        }
        return false;
      }
      
      if (clipped_valid_head_angle) {
        *clipped_valid_head_angle = head_angle;
      }
      return true;
    }
    

    
    void Robot::SetPose(const Pose3d &newPose)
    {
      // Update our current pose and keep the name consistent
      const std::string name = _pose.GetName();
      _pose = newPose;
      _pose.SetName(name);
      
    } // SetPose()
    
    void Robot::SetHeadAngle(const f32& angle)
    {
      if (!IsValidHeadAngle(angle, &_currentHeadAngle)) {
        PRINT_NAMED_WARNING("HeadAngleOOB","angle %f  (TODO: Send correction or just recalibrate?)\n", angle);
      }
      
      // Start with canonical (untilted) headPose
      Pose3d newHeadPose(_headCamPose);
      
      // Rotate that by the given angle
      RotationVector3d Rvec(-_currentHeadAngle, Y_AXIS_3D);
      newHeadPose.RotateBy(Rvec);
      newHeadPose.SetName("Camera");
      
      // Update the head camera's pose
      _camera.SetPose(newHeadPose);
      
    } // set_headAngle()

    void Robot::ComputeLiftPose(const f32 atAngle, Pose3d& liftPose)
    {
      // Reset to canonical position
      liftPose.SetRotation(atAngle, Y_AXIS_3D);
      liftPose.SetTranslation({{LIFT_ARM_LENGTH, 0.f, 0.f}});
      
      // Rotate to the given angle
      RotationVector3d Rvec(-atAngle, Y_AXIS_3D);
      liftPose.RotateBy(Rvec);
    }
    
    void Robot::SetLiftAngle(const f32& angle)
    {
      // TODO: Add lift angle limits?
      _currentLiftAngle = angle;
      
      Robot::ComputeLiftPose(_currentLiftAngle, _liftPose);

      CORETECH_ASSERT(_liftPose.GetParent() == &_liftBasePose);
    }
        
    Result Robot::GetPathToPose(const Pose3d& targetPose, Planning::Path& path)
    {
      SelectPlanner(targetPose);

      IPathPlanner::EPlanStatus status = _selectedPathPlanner->GetPlan(path, GetPose(), targetPose);

      if(status == IPathPlanner::PLAN_NOT_NEEDED || status == IPathPlanner::DID_PLAN)
        return RESULT_OK;
      else
        return RESULT_FAIL;
    }
    
    Result Robot::ExecutePathToPose(const Pose3d& pose)
    {
      return ExecutePathToPose(pose, GetHeadAngle());
    }
    
    void Robot::SelectPlanner(const Pose3d& targetPose)
    {
      Pose2d target2d(targetPose);
      Pose2d start2d(GetPose());

      float distSquared = pow(target2d.GetX() - start2d.GetX(), 2) + pow(target2d.GetY() - start2d.GetY(), 2);

      if(distSquared < MAX_DISTANCE_FOR_SHORT_PLANNER * MAX_DISTANCE_FOR_SHORT_PLANNER) {
        PRINT_NAMED_INFO("Robot.SelectPlanner", "distance^2 is %f, selecting short planner\n", distSquared);
        _selectedPathPlanner = _shortPathPlanner;
      }
      else {
        PRINT_NAMED_INFO("Robot.SelectPlanner", "distance^2 is %f, selecting long planner\n", distSquared);
        _selectedPathPlanner = _longPathPlanner;
      }
    }

    Result Robot::ExecutePathToPose(const Pose3d& pose, const Radians headAngle)
    {
      Planning::Path p;
      Result lastResult = GetPathToPose(pose, p);
      
      if(lastResult == RESULT_OK)
      {
        _path = p;
        _goalPose = pose;
      
        MoveHeadToAngle(headAngle.ToFloat(), 5, 10);
        
        lastResult = ExecutePath(p);
      }
      
      return lastResult;
    }
    
    Result Robot::GetPathToPose(const std::vector<Pose3d>& poses, size_t& selectedIndex, Planning::Path& path)
    {
      // Let the long path (lattice) planner do its thing and choose a target
      _selectedPathPlanner = _longPathPlanner;
      IPathPlanner::EPlanStatus status = _selectedPathPlanner->GetPlan(path, GetPose(), poses, selectedIndex);
      
      if(status == IPathPlanner::PLAN_NOT_NEEDED || status == IPathPlanner::DID_PLAN)
      {
        // See if SelectPlanner selects the long path planner based on the pose it
        // selected
        SelectPlanner(poses[selectedIndex]);
        
        // If SelectPlanner would rather use the short path planner, let it get a
        // plan and use that one instead.
        if(_selectedPathPlanner != _longPathPlanner) {
          _selectedPathPlanner->GetPlan(path, GetPose(), poses[selectedIndex]);
        }
        
        if(status == IPathPlanner::PLAN_NOT_NEEDED || status == IPathPlanner::DID_PLAN) {
          return RESULT_OK;
        } else {
          return RESULT_FAIL;
        }
      } else {
        return RESULT_FAIL;
      }
      
    } // GetPathToPose(multiple poses)
    
    Result Robot::ExecutePathToPose(const std::vector<Pose3d>& poses, size_t& selectedIndex)
    {
      return ExecutePathToPose(poses, GetHeadAngle(), selectedIndex);
    }
    
    Result Robot::ExecutePathToPose(const std::vector<Pose3d>& poses, const Radians headAngle, size_t& selectedIndex)
    {
      Planning::Path p;
      Result lastResult = GetPathToPose(poses, selectedIndex, p);
      
      if(lastResult == RESULT_OK) {
        _path = p;
        _goalPose = poses[selectedIndex];
        
        MoveHeadToAngle(headAngle.ToFloat(), 5, 10);
        
        lastResult = ExecutePath(p);
      }
      
      return lastResult;
    }

    void Robot::ExecuteTestPath()
    {
      Planning::Path p;
      _longPathPlanner->GetTestPath(GetPose(), p);
      _path = p;
      ExecutePath(p);
    }
    
    void Robot::AbortCurrentPath()
    {
      ClearPath();
      SetState(IDLE);
    }
    
    // =========== Motor commands ============
    
    // Sends message to move lift at specified speed
    Result Robot::MoveLift(const f32 speed_rad_per_sec)
    {
      return SendMoveLift(speed_rad_per_sec);
    }
    
    // Sends message to move head at specified speed
    Result Robot::MoveHead(const f32 speed_rad_per_sec)
    {
      return SendMoveHead(speed_rad_per_sec);
    }
    
    // Sends a message to the robot to move the lift to the specified height
    Result Robot::MoveLiftToHeight(const f32 height_mm,
                                   const f32 max_speed_rad_per_sec,
                                   const f32 accel_rad_per_sec2)
    {
      return SendSetLiftHeight(height_mm, max_speed_rad_per_sec, accel_rad_per_sec2);
    }
    
    // Sends a message to the robot to move the head to the specified angle
    Result Robot::MoveHeadToAngle(const f32 angle_rad,
                                  const f32 max_speed_rad_per_sec,
                                  const f32 accel_rad_per_sec2)
    {
      return SendSetHeadAngle(angle_rad, max_speed_rad_per_sec, accel_rad_per_sec2);
    }
    
    Result Robot::DriveWheels(const f32 lwheel_speed_mmps,
                              const f32 rwheel_speed_mmps)
    {
      return SendDriveWheels(lwheel_speed_mmps, rwheel_speed_mmps);
    }
    
    Result Robot::StopAllMotors()
    {
      return SendStopAllMotors();
    }

    Result Robot::TrimPath(const u8 numPopFrontSegments, const u8 numPopBackSegments)
    {
      return SendTrimPath(numPopFrontSegments, numPopBackSegments);
    }
    
    
    
    Result Robot::LocalizeToMat(const MatPiece* matSeen, MatPiece* existingMatPiece)
    {
      Result lastResult;
      
      if(matSeen == nullptr) {
        PRINT_NAMED_ERROR("Robot.LocalizeToMat.MatSeenNullPointer", "\n");
        return RESULT_FAIL;
      } else if(existingMatPiece == nullptr) {
        PRINT_NAMED_ERROR("Robot.LocalizeToMat.ExistingMatPieceNullPointer", "\n");
        return RESULT_FAIL;
      }
      
      PRINT_NAMED_INFO("Robot.LocalizeToMat.MatSeenChain",
                       "%s\n", matSeen->GetPose().GetNamedPathToOrigin(true).c_str());
      
      PRINT_NAMED_INFO("Robot.LocalizeToMat.ExistingMatChain",
                       "%s\n", existingMatPiece->GetPose().GetNamedPathToOrigin(true).c_str());
      
      
      // Get computed RobotPoseStamp at the time the mat was observed.
      RobotPoseStamp* posePtr = nullptr;
      if ((lastResult = GetComputedPoseAt(matSeen->GetLastObservedTime(), &posePtr)) != RESULT_OK) {
        PRINT_NAMED_ERROR("Robot.LocalizeToMat.CouldNotFindHistoricalPose", "Time %d\n", matSeen->GetLastObservedTime());
        return lastResult;
      }
      
      // The computed historical pose is always stored w.r.t. the robot's world
      // origin and parent chains are lost. Re-connect here so that GetWithRespectTo
      // will work correctly
      Pose3d robotPoseAtObsTime = posePtr->GetPose();
      robotPoseAtObsTime.SetParent(_worldOrigin);
      
      /*
       // Get computed Robot pose at the time the mat was observed (note that this
       // also makes the pose have the robot's current world origin as its parent
       Pose3d robotPoseAtObsTime;
       if(robot->GetComputedPoseAt(matSeen->GetLastObservedTime(), robotPoseAtObsTime) != RESULT_OK) {
       PRINT_NAMED_ERROR("BlockWorld.UpdateRobotPose.CouldNotComputeHistoricalPose", "Time %d\n", matSeen->GetLastObservedTime());
       return false;
       }
       */
      
      // Get the pose of the robot with respect to the observed mat piece
      Pose3d robotPoseWrtMat;
      if(robotPoseAtObsTime.GetWithRespectTo(matSeen->GetPose(), robotPoseWrtMat) == false) {
        PRINT_NAMED_ERROR("Robot.LocalizeToMat.MatPoseOriginMisMatch",
                          "Could not get RobotPoseStamp w.r.t. matPose.\n");
        return RESULT_FAIL;
      }
      
      // Make the computed robot pose use the existing mat piece as its parent
      robotPoseWrtMat.SetParent(&existingMatPiece->GetPose());
      //robotPoseWrtMat.SetName(std::string("Robot_") + std::to_string(robot->GetID()));
      
      // Don't snap to horizontal or discrete Z levels when we see a mat marker
      // while on a ramp
      if(IsOnRamp() == false)
      {
        // If there is any significant rotation, make sure that it is roughly
        // around the Z axis
        Radians rotAngle;
        Vec3f rotAxis;
        robotPoseWrtMat.GetRotationVector().GetAngleAndAxis(rotAngle, rotAxis);
        const float dotProduct = DotProduct(rotAxis, Z_AXIS_3D);
        const float dotProductThreshold = 0.0152f; // 1.f - std::cos(DEG_TO_RAD(10)); // within 10 degrees
        if(!NEAR(rotAngle.ToFloat(), 0, DEG_TO_RAD(10)) && !NEAR(std::abs(dotProduct), 1.f, dotProductThreshold)) {
          PRINT_NAMED_WARNING("BlockWorld.UpdateRobotPose.RobotNotOnHorizontalPlane",
                              "Robot's Z axis is not well aligned with the world Z axis. "
                              "(angle=%.1fdeg, axis=(%.3f,%.3f,%.3f)\n",
                              rotAngle.getDegrees(), rotAxis.x(), rotAxis.y(), rotAxis.z());
        }
        
        // Snap to purely horizontal rotation and surface of the mat
        if(existingMatPiece->IsPoseOn(robotPoseWrtMat, 0, 10.f)) {
          Vec3f robotPoseWrtMat_trans = robotPoseWrtMat.GetTranslation();
          robotPoseWrtMat_trans.z() = existingMatPiece->GetDrivingSurfaceHeight();
          robotPoseWrtMat.SetTranslation(robotPoseWrtMat_trans);
        }
        robotPoseWrtMat.SetRotation( robotPoseWrtMat.GetRotationAngle<'Z'>(), Z_AXIS_3D );
        
      } // if robot is on ramp
      
      if(!_localizedToFixedMat && !existingMatPiece->IsMoveable()) {
        // If we have not yet seen a fixed mat, and this is a fixed mat, rejigger
        // the origins so that we use it as the world origin
        PRINT_NAMED_INFO("Robot.LocalizeToMat.LocalizingToFixedMat",
                         "Localizing robot %d to fixed %s mat for the first time.\n",
                         GetID(), existingMatPiece->GetType().GetName().c_str());
        
        if((lastResult = UpdateWorldOrigin(robotPoseWrtMat)) != RESULT_OK) {
          PRINT_NAMED_ERROR("Robot.LocalizeToMat.SetPoseOriginFailure",
                            "Failed to update robot %d's pose origin when (re-)localizing it.\n", GetID());
          return lastResult;
        }
        
        _localizedToFixedMat = true;
      }
      else if(IsLocalized() == false) {
        // If the robot is not yet localized, it is about to be, so we need to
        // update pose origins so that anything it has seen so far becomes rooted
        // to this mat's origin (whether mat is fixed or not)
        PRINT_NAMED_INFO("Robot.LocalizeToMat.LocalizingRobotFirstTime",
                         "Localizing robot %d for the first time (to %s mat).\n",
                         GetID(), existingMatPiece->GetType().GetName().c_str());
        
        if((lastResult = UpdateWorldOrigin(robotPoseWrtMat)) != RESULT_OK) {
          PRINT_NAMED_ERROR("Robot.LocalizeToMat.SetPoseOriginFailure",
                            "Failed to update robot %d's pose origin when (re-)localizing it.\n", GetID());
          return lastResult;
        }
        
        if(!existingMatPiece->IsMoveable()) {
          // If this also happens to be a fixed mat, then we have now localized
          // to a fixed mat
          _localizedToFixedMat = true;
        }
      }
      
      
      // Add the new vision-based pose to the robot's history. Note that we use
      // the pose w.r.t. the origin for storing poses in history.
      //RobotPoseStamp p(robot->GetPoseFrameID(), robotPoseWrtMat.GetWithRespectToOrigin(), posePtr->GetHeadAngle(), posePtr->GetLiftAngle());
      Pose3d robotPoseWrtOrigin = robotPoseWrtMat.GetWithRespectToOrigin();
      if((lastResult = AddVisionOnlyPoseToHistory(existingMatPiece->GetLastObservedTime(),
                                                  robotPoseWrtOrigin.GetTranslation().x(),
                                                  robotPoseWrtOrigin.GetTranslation().y(),
                                                  robotPoseWrtOrigin.GetTranslation().z(),
                                                  robotPoseWrtOrigin.GetRotationAngle<'Z'>().ToFloat(),
                                                  posePtr->GetHeadAngle(),
                                                  posePtr->GetLiftAngle())) != RESULT_OK)
      {
        PRINT_NAMED_ERROR("Robot.LocalizeToMat.FailedAddingVisionOnlyPoseToHistory", "\n");
        return lastResult;
      }
      
      
      // Update the computed historical pose as well so that subsequent block
      // pose updates use obsMarkers whose camera's parent pose is correct.
      // Note again that we store the pose w.r.t. the origin in history.
      // TODO: Should SetPose() do the flattening w.r.t. origin?
      posePtr->SetPose(GetPoseFrameID(), robotPoseWrtOrigin, posePtr->GetHeadAngle(), posePtr->GetLiftAngle());
      
      // Compute the new "current" pose from history which uses the
      // past vision-based "ground truth" pose we just computed.
      if(UpdateCurrPoseFromHistory(existingMatPiece->GetPose()) == false) {
        PRINT_NAMED_ERROR("Robot.LocalizeToMat.FailedUpdateCurrPoseFromHistory", "\n");
        return RESULT_FAIL;
      }
      
      // Mark the robot as now being localized to this mat
      // NOTE: this should be _after_ calling AddVisionOnlyPoseToHistory, since
      //    that function checks whether the robot is already localized
      SetLocalizedTo(existingMatPiece->GetID());
      
      
      
      PRINT_INFO("Using %s mat %d to localize robot %d at (%.3f,%.3f,%.3f), %.1fdeg@(%.2f,%.2f,%.2f)\n",
                 existingMatPiece->GetType().GetName().c_str(),
                 existingMatPiece->GetID().GetValue(), GetID(),
                 GetPose().GetTranslation().x(),
                 GetPose().GetTranslation().y(),
                 GetPose().GetTranslation().z(),
                 GetPose().GetRotationAngle<'Z'>().getDegrees(),
                 GetPose().GetRotationAxis().x(),
                 GetPose().GetRotationAxis().y(),
                 GetPose().GetRotationAxis().z());
      
      // Send the ground truth pose that was computed instead of the new current
      // pose and let the robot deal with updating its current pose based on the
      // history that it keeps.
      SendAbsLocalizationUpdate();
      
      return RESULT_OK;
      
    } // LocalizeToMat()
    
    
    // Clears the path that the robot is executing which also stops the robot
    Result Robot::ClearPath()
    {
      // TODO: SetState(IDLE) ?
      VizManager::getInstance()->ErasePath(_ID);
      pdo_->ClearPath();
      return SendClearPath();
    }
    
    // Sends a path to the robot to be immediately executed
    Result Robot::ExecutePath(const Planning::Path& path)
    {
      Result lastResult = RESULT_FAIL;
      
      if (path.GetNumSegments() == 0) {
        PRINT_NAMED_WARNING("Robot.ExecutePath.EmptyPath", "\n");
        lastResult = RESULT_OK;
      } else {
        
        // TODO: Clear currently executing path or write to buffered path?
        lastResult = ClearPath();
        if(lastResult == RESULT_OK) {
          ++_lastSentPathID;
          pdo_->SetPath(path);
          lastResult = SendExecutePath(path);
        }
      }

      SetState(FOLLOWING_PATH);
      
      // for when the path is complete, can be overridden by caller if needed
      _nextState = IDLE;
      
      return lastResult;
    }
    
    
    Result Robot::ExecuteRampingSequence(Ramp* ramp)
    {
      if(ramp == nullptr) {
        PRINT_NAMED_ERROR("Robot.ExecuteRampingSequence.NullPointer",
                          "Given ramp object pointer is null.\n");
        return RESULT_FAIL;
      }
      
      //
      // Other checks? Do we have to be carrying a block or have lift up?
      //
      
      _dockObjectID = ramp->GetID();
      
      // Choose ascent or descent
      // TODO: Better selection criteria for ascent vs. descent?
      f32 headAngle = 0.f;
      if(GetPose().GetTranslation().z() < ramp->GetPose().GetTranslation().z()) {
        _goalPose   = ramp->GetPreAscentPose();
        _dockMarker = ramp->GetFrontMarker();
        _dockAction = DA_RAMP_ASCEND;
        headAngle   = DEG_TO_RAD(-10);
      } else {
        _goalPose   = ramp->GetPreDescentPose();
        _dockMarker = ramp->GetTopMarker();
        _dockAction = DA_RAMP_DESCEND;
        headAngle   = MIN_HEAD_ANGLE;
      }
      
      // Unused for ramping:
      _dockMarker2 = nullptr;
      
      // Make the goal pose be w.r.t. the robot's current origin
      if(_goalPose.GetWithRespectTo(GetPose().FindOrigin(), _goalPose) == false) {
        PRINT_NAMED_ERROR("Robot.ExecuteRampingSequence.GoalPoseHasWrongOrigin",
                          "Goal pose provided by specified ramp does not share "
                          "Robot %d's origin.\n", _ID);
        return RESULT_FAIL;
      }
      
      _goalDistanceThreshold = DEFAULT_POSE_EQUAL_DIST_THRESOLD_MM;
      _goalAngleThreshold    = DEFAULT_POSE_EQUAL_ANGLE_THRESHOLD_RAD;
      
      Result lastResult = ExecutePathToPose(_goalPose, headAngle);
      if(lastResult != RESULT_OK) {
        return lastResult;
      }
      
      _waitUntilTime = BaseStationTimer::getInstance()->GetCurrentTimeInSeconds() + 0.5f;
      //SetState(FOLLOWING_PATH); // This should be done by ExecutePathToPose
      assert(_state == FOLLOWING_PATH);
      _nextState = BEGIN_DOCKING;
      
      // So we know how to check for success and what to do in case of failure:
      _goalPoseActionType = PreActionPose::ENTRY;
      _reExecSequenceFcn  = [this]() { return this->ExecuteTraversalSequence(this->_dockObjectID); };
      
      return RESULT_OK;
      
    } // ExecuteRampingSequence()
    

    
    Result Robot::SetOnRamp(bool t)
    {
      if(t == _onRamp) {
        // Nothing to do
        return RESULT_OK;
      }
      
      // We are either transition onto or off of a ramp
      
      Ramp* ramp = dynamic_cast<Ramp*>(_world->GetObjectByIDandFamily(_dockObjectID, BlockWorld::ObjectFamily::RAMPS));
      if(ramp == nullptr) {
        PRINT_NAMED_ERROR("Robot.SetOnRamp.NoRampWithID",
                          "Robot %d is transitioning on/off of a ramp, but Ramp object with ID=%d not found in the world.\n",
                          _ID, _dockObjectID.GetValue());
        return RESULT_FAIL;
      }
      
      const bool transitioningOnto = (t == true);
      
      if(transitioningOnto) {
        // Record start (x,y) position coming from robot so basestation can
        // compute actual (x,y,z) position from upcoming odometry updates
        // coming from robot (which do not take slope of ramp into account)
        _rampStartPosition = {{_pose.GetTranslation().x(), _pose.GetTranslation().y()}};
        _rampStartHeight   = _pose.GetTranslation().z();
        
        PRINT_NAMED_INFO("Robot.SetOnRamp.TransitionOntoRamp",
                         "Robot %d transitioning onto ramp %d, using start (%.1f,%.1f,%.1f)\n",
                         _ID, ramp->GetID().GetValue(), _rampStartPosition.x(), _rampStartPosition.y(), _rampStartHeight);
        
      } else {
        // Just do an absolute pose update, setting the robot's position to
        // where we "know" he should be when he finishes ascending or
        // descending the ramp
        switch(_dockAction)
        {
          case DA_RAMP_ASCEND:
            SetPose(ramp->GetPostAscentPose(WHEEL_BASE_MM).GetWithRespectToOrigin());
            break;
            
          case DA_RAMP_DESCEND:
            SetPose(ramp->GetPostDescentPose(WHEEL_BASE_MM).GetWithRespectToOrigin());
            break;
            
          default:
            PRINT_NAMED_ERROR("Robot.SetOnRamp.UnexpectedRampDockActaion",
                              "When transitioning on/off ramp, expecting the dock action to be either "
                              "RAMP_ASCEND or RAMP_DESCEND, not %d.\n", _dockAction);
            return RESULT_FAIL;
        }
        
        const TimeStamp_t timeStamp = _poseHistory.GetNewestTimeStamp();
        
        PRINT_NAMED_INFO("Robot.SetOnRamp.TransitionOffRamp",
                         "Robot %d transitioning off of ramp %d, at (%.1f,%.1f,%.1f) @ %.1fdeg, timeStamp = %d\n",
                         _ID, ramp->GetID().GetValue(),
                         _pose.GetTranslation().x(), _pose.GetTranslation().y(), _pose.GetTranslation().z(),
                         _pose.GetRotationAngle<'Z'>().getDegrees(),
                         timeStamp);
        
        // We are creating a new pose frame at the top of the ramp
        //IncrementPoseFrameID();
        ++_frameId;
        Result lastResult = SendAbsLocalizationUpdate(_pose,
                                                      timeStamp,
                                                      _frameId);
        if(lastResult != RESULT_OK) {
          PRINT_NAMED_ERROR("Robot.SetOnRamp.SendAbsLocUpdateFailed",
                            "Robot %d failed to send absolute localization update.\n", _ID);
          return lastResult;
        }

      } // if/else transitioning onto ramp
      
      _onRamp = t;
      
      return RESULT_OK;
      
    } // SetOnPose()
    
    
    Result Robot::ExecuteTraversalSequence(ObjectID objectID)
    {
      ActionableObject* object = dynamic_cast<ActionableObject*>(_world->GetObjectByID(objectID));
      if(object == nullptr) {
        PRINT_NAMED_ERROR("Robot.ExecuteTraversalSequence.ObjectNotFound",
                          "Could not get object with ID = %d from world.\n", objectID.GetValue());
        return RESULT_FAIL;
      }
      
      if(object->GetType() == MatPiece::Type::LONG_BRIDGE ||
         object->GetType() == MatPiece::Type::SHORT_BRIDGE)
      {
        return ExecuteBridgeCrossingSequence(object);
      }
      else if(object->GetType() == Ramp::Type) {
        Ramp* ramp = dynamic_cast<Ramp*>(object);
        assert(ramp != nullptr);
        return ExecuteRampingSequence(ramp);
      }
      else {
        PRINT_NAMED_WARNING("Robot.ExecuteTraversalSequence.CannoTraverseObjectType",
                            "Robot %d was asked to traverse object ID=%d of type %s, but "
                            "that is not defined.\n", _ID,
                            object->GetID().GetValue(), object->GetType().GetName().c_str());
        return RESULT_OK;
      }
    } // ExecuteTraversalSequence()
    
    
    Result Robot::ExecuteBridgeCrossingSequence(ActionableObject *bridge)
    {
      if(bridge == nullptr) {
        PRINT_NAMED_ERROR("Robot.ExecuteBridgeCrossingSequence.NullPointer",
                          "Given bridge object pointer is null.\n");
        return RESULT_FAIL;
      }
      
      std::vector<ActionableObject::PoseMarkerPair_t> preCrossingPosePoseMarkerPairs;
      bridge->GetCurrentPreActionPoses(preCrossingPosePoseMarkerPairs, {PreActionPose::ENTRY});
      
      if(preCrossingPosePoseMarkerPairs.empty()) {
        PRINT_NAMED_ERROR("Robot.ExecuteBridgeCrossingSequence.NoPreCrossingPoses",
                          "Bridge did not provide any pre-crossing poses!\n");
        return RESULT_FAIL;
      }
      
      // Let the planner choose which pre-crossing pose to use. Create a vector of
      // pose options
      size_t selectedIndex = preCrossingPosePoseMarkerPairs.size();
      std::vector<Pose3d> preCrossingPoses;
      preCrossingPoses.reserve(preCrossingPosePoseMarkerPairs.size());
      for(auto const& preCrossingPair : preCrossingPosePoseMarkerPairs) {
        preCrossingPoses.emplace_back(preCrossingPair.first);
        
        // Make the pre-crossing poses be w.r.t. the robot's current origin
        if(preCrossingPoses.back().GetWithRespectTo(GetPose().FindOrigin(), preCrossingPoses.back()) == false) {
          PRINT_NAMED_ERROR("Robot.ExecutePreCrossingSequence.PreCrossingPoseHasWrongOrigin",
                            "Pre-crossing pose does not share Robot %d's origin.\n", _ID);
          return RESULT_FAIL;
        }
      }
      
      Result lastResult = ExecutePathToPose(preCrossingPoses, DEG_TO_RAD(-15), selectedIndex);
      if(lastResult != RESULT_OK) {
        return lastResult;
      }
      
      assert(selectedIndex < preCrossingPoses.size());
      
      _dockAction = DA_CROSS_BRIDGE;
      _dockObjectID = bridge->GetID();

      _goalPose = preCrossingPoses[selectedIndex];
      _dockMarker = &(preCrossingPosePoseMarkerPairs[selectedIndex].second);
      
      // Use the unchosen pre-crossing pose marker (the one at the other end of
      // the bridge) as dockMarker2
      assert(preCrossingPoses.size() == 2);
      size_t indexForOtherEnd = 1 - selectedIndex;
      assert(indexForOtherEnd == 0 || indexForOtherEnd == 1);
      _dockMarker2 = &(preCrossingPosePoseMarkerPairs[indexForOtherEnd].second);
      
      _goalDistanceThreshold = DEFAULT_POSE_EQUAL_DIST_THRESOLD_MM;
      _goalAngleThreshold    = DEFAULT_POSE_EQUAL_ANGLE_THRESHOLD_RAD;
      
      PRINT_INFO("Executing path to nearest pre-crossing pose for selected bridge: (%.2f, %.2f) @ %.1fdeg\n",
                 _goalPose.GetTranslation().x(),
                 _goalPose.GetTranslation().y(),
                 _goalPose.GetRotationAngle<'Z'>().getDegrees());
      
      _waitUntilTime = BaseStationTimer::getInstance()->GetCurrentTimeInSeconds() + 0.5f;
      assert(_state == FOLLOWING_PATH);
      _nextState = BEGIN_DOCKING;
      
      // So we know how to check for success and what to do in case of failure:
      _goalPoseActionType = PreActionPose::ENTRY;
      _reExecSequenceFcn  = [this]() { return this->ExecuteTraversalSequence(this->_dockObjectID); };
      
      return lastResult;
      
    } // ExecuteBridgeCrossingSequence()
    
    
  
    Result Robot::ExecuteDockingSequence(ObjectID objectIDtoDockWith)
    {
      Result lastResult = RESULT_OK;
      
      ActionableObject* object = dynamic_cast<ActionableObject*>(_world->GetObjectByID(objectIDtoDockWith));
      if(object == nullptr) {
        PRINT_NAMED_ERROR("Robot.ExecuteDockingSequence.DockObjectDoesNotExist",
                          "Robot %d asked to dock with Object ID=%d, but it does not exist.",
                          _ID, objectIDtoDockWith.GetValue());

        return RESULT_FAIL;
      }
      
      // Choose docking action based on block's position and whether we are
      // carrying a block
      const f32 dockBlockHeight = object->GetPose().GetTranslation().z();
      _dockAction = DA_PICKUP_LOW;
      if (dockBlockHeight > 0.5f*ROBOT_BOUNDING_Z) { //  dockObject->GetSize().z()) {
        if(IsCarryingObject()) {
          PRINT_INFO("Already carrying object. Can't dock to high object. Aborting.\n");
          return RESULT_FAIL;
          
        } else {
          _dockAction = DA_PICKUP_HIGH;
        }
      } else if (IsCarryingObject()) {
        _dockAction = DA_PLACE_HIGH;
      }
      
      _dockObjectID = objectIDtoDockWith;
      _dockMarker = nullptr; // should get set to a predock pose below
      _dockMarker2 = nullptr; // unused for regular object docking
      
      std::vector<ActionableObject::PoseMarkerPair_t> preDockPoseMarkerPairs;
      //object->GetPreDockPoses(object->GetDefaultPreDockDistance(), preDockPoseMarkerPairs);
      object->GetCurrentPreActionPoses(preDockPoseMarkerPairs, {PreActionPose::DOCKING});
      
      if (preDockPoseMarkerPairs.empty()) {
        PRINT_NAMED_ERROR("Robot.ExecuteDockingSequence.NoPreDockPoses",
                          "Dock block did not provide any pre-dock poses!\n");
        return RESULT_FAIL;
      }
      
      // Let the planner choose which pre-dock pose to use. Create a vector of
      // pose options
      size_t selectedIndex = preDockPoseMarkerPairs.size();
      std::vector<Pose3d> preDockPoses;
      preDockPoses.reserve(preDockPoseMarkerPairs.size());
      for(auto const& preDockPair : preDockPoseMarkerPairs) {
        preDockPoses.emplace_back(preDockPair.first);
        
        // Make the predock poses be w.r.t. the robot's current origin
        if(preDockPoses.back().GetWithRespectTo(GetPose().FindOrigin(), preDockPoses.back()) == false) {
          PRINT_NAMED_ERROR("Robot.ExecuteDockingSequence.PreDockPoseHasWrongOrigin",
                            "Pre-dock pose does not share Robot %d's origin.\n", _ID);
          return RESULT_FAIL;
        }

      }
      
      _goalDistanceThreshold = DEFAULT_POSE_EQUAL_DIST_THRESOLD_MM;
      _goalAngleThreshold    = DEFAULT_POSE_EQUAL_ANGLE_THRESHOLD_RAD; 
      
      lastResult = ExecutePathToPose(preDockPoses, DEG_TO_RAD(-15), selectedIndex);
      if(lastResult != RESULT_OK) {
        return lastResult;
      }
      
      _goalPose = preDockPoses[selectedIndex];
      _dockMarker = &(preDockPoseMarkerPairs[selectedIndex].second);
      
      
      PRINT_INFO("Executing path to nearest pre-dock pose: (%.2f, %.2f) @ %.1fdeg\n",
                 _goalPose.GetTranslation().x(),
                 _goalPose.GetTranslation().y(),
                 _goalPose.GetRotationAngle().getDegrees());
      
      _waitUntilTime = BaseStationTimer::getInstance()->GetCurrentTimeInSeconds() + 0.5f;
      //SetState(FOLLOWING_PATH); // This should be done by ExecutePathToPose above
      assert(_state == FOLLOWING_PATH);
      _nextState = BEGIN_DOCKING;
      
      // So we know how to check for success and what to do in case of failure:
      _goalPoseActionType = PreActionPose::DOCKING;
      _reExecSequenceFcn  = [this]() { return this->ExecuteDockingSequence(this->_dockObjectID); };
      
      return lastResult;
      
    } // ExecuteDockingSequence()
    
    Result Robot::ExecutePlaceObjectOnGroundSequence()
    {
      if(IsCarryingObject() == false) {
        PRINT_NAMED_ERROR("Robot.ExecutePlaceObjectOnGroundSequence.NotCarryingObject",
                          "Robot %d was told to place a block on the ground, but "
                          "it is not carrying a block.\n", _ID);
        return RESULT_FAIL;
      }
      
      // Grab a pointer to the block we are supposedly carrying
      ActionableObject* carryingObject = dynamic_cast<ActionableObject*>(_world->GetObjectByID(_carryingObjectID));
      if(carryingObject == nullptr) {
        PRINT_NAMED_ERROR("Robot.ExecutePlaceObjectOnGroundSequence.CarryObjectDoesNotExist",
                          "Robot %d thinks it is carrying a block with ID=%d, but that "
                          "block does not exist in the world.\n",
                          _ID, _carryingObjectID.GetValue());
        
        return RESULT_FAIL;
      }
      
      SetState(PLACE_OBJECT_ON_GROUND);
      
      // TODO: How to correctly set _dockMarker in case of placement failure??
      _dockMarker = &carryingObject->GetMarkers().front(); // GetMarker(Block::FRONT_FACE);
      
      
      // Set desired position of marker (via placeOnGroundPose) to be exactly where robot is now
      f32 markerAngle = _pose.GetRotationAngle<'Z'>().ToFloat();
      
      Vec3f markerPt(_pose.GetTranslation().x() + (ORIGIN_TO_LOW_LIFT_DIST_MM * cosf(markerAngle)),
                     _pose.GetTranslation().y() + (ORIGIN_TO_LOW_LIFT_DIST_MM * sinf(markerAngle)),
                     _pose.GetTranslation().z());
      
      _placeOnGroundPose.SetTranslation(markerPt);
      _placeOnGroundPose.SetRotation(_pose.GetRotationMatrix());
      
      
      return RESULT_OK;
      
    } // ExecutePlaceObjectOnGroundSequence()
    
  
    Result Robot::ExecutePlaceObjectOnGroundSequence(const Pose3d& atPose)
    {
      Result lastResult = RESULT_OK;
      
      if(IsCarryingObject() == false) {
        PRINT_NAMED_ERROR("Robot.ExecutePlaceObjectOnGroundSequence.NotCarryingObject",
                          "Robot %d was told to place an object on the ground, but "
                          "it is not carrying a object.\n", _ID);
        return RESULT_FAIL;
      }
      
      // Grab a pointer to the block we are supposedly carrying
      ActionableObject* carryingObject = dynamic_cast<ActionableObject*>(_world->GetObjectByID(_carryingObjectID));
      if(carryingObject == nullptr) {
        PRINT_NAMED_ERROR("Robot.ExecutePlaceObjectOnGroundSequence.CarryObjectDoesNotExist",
                          "Robot %d thinks it is carrying an object with ID=%d, but that "
                          "object does not exist in the world.\n",
                          _ID, _carryingObjectID.GetValue());
        
        return RESULT_FAIL;
      }
      
      // Temporarily move the block being carried to the specified pose so we can
      // get pre-dock poses for it
      const Pose3d origCarryObjectPose(carryingObject->GetPose());
      carryingObject->SetPose(atPose);
      
      // Get "pre-dock" poses that match the marker that we are docked to,
      // which in this case aren't really for docking but instead where we
      // want the robot to end up in order for the block to be
      // at the requested pose.
      std::vector<Block::PoseMarkerPair_t> preDockPoseMarkerPairs;
      carryingObject->GetCurrentPreActionPoses(preDockPoseMarkerPairs,
                                               {PreActionPose::DOCKING},
                                               {_carryingMarker->GetCode()});
      
      if (preDockPoseMarkerPairs.empty()) {
        PRINT_NAMED_ERROR("Robot.ExecutePlaceBlockOnGroundSequence.NoPreDockPoses",
                          "Dock block did not provide any pre-dock poses!\n");
        return RESULT_FAIL;
      }
      
      // Let the planner choose which pre-dock pose to use. Create a vector of
      // pose options
      size_t selectedIndex = preDockPoseMarkerPairs.size();
      std::vector<Pose3d> preDockPoses;
      preDockPoses.reserve(preDockPoseMarkerPairs.size());
      for(auto const& preDockPair : preDockPoseMarkerPairs) {
        preDockPoses.emplace_back(preDockPair.first);
      }
      
      _goalDistanceThreshold = DEFAULT_POSE_EQUAL_DIST_THRESOLD_MM;
      _goalAngleThreshold    = DEG_TO_RAD(10);
      
      lastResult = ExecutePathToPose(preDockPoses, DEG_TO_RAD(-15), selectedIndex);
      if(lastResult != RESULT_OK) {
        return lastResult;
      }
      
      _goalPose = preDockPoses[selectedIndex];
      
      // Note that even though we are not docking with a block, we need this
      // in the case that placement fails and we need to re-pickup the block
      // we're carrying.
      _dockMarker = &(preDockPoseMarkerPairs[selectedIndex].second);

      
      // Compute the pose of the marker in world coords
      if (!_dockMarker->GetPose().GetWithRespectTo(*_worldOrigin, _placeOnGroundPose))
      {
        PRINT_NAMED_ERROR("Robot.ExecutePlaceBlockOnGround.DockMarkerPoseFail", "\n");
      } else {
        // _placeOnGroundPose tranlsation is in world coords.
        // Now update rotation to reflect absolute angle of the marker's normal in world coords.
        std::vector<Vec3f> markerNormalVec;
        std::vector<Vec3f> relMarkerNormalVec;
        
        // Vector pointing toward inside of block along the marker normal (i.e. +ve y-axis)
        relMarkerNormalVec.emplace_back(0,1,0);
        
        _placeOnGroundPose.ApplyTo(relMarkerNormalVec, markerNormalVec);
        
        //PRINT_INFO("markerNormal: %f %f %f\n", markerNormalVec[0].x(), markerNormalVec[0].y(), markerNormalVec[0].z());
        
        Radians markerAbsAngle = atan2(markerNormalVec[0].y() - _placeOnGroundPose.GetTranslation().y(),
                                       markerNormalVec[0].x() - _placeOnGroundPose.GetTranslation().x());
        _placeOnGroundPose.SetRotation(markerAbsAngle, Z_AXIS_3D);
        
        PRINT_INFO("PlaceOnGroundPose: %f %f %f, ang: %f\n", _placeOnGroundPose.GetTranslation().x(), _placeOnGroundPose.GetTranslation().y(), _placeOnGroundPose.GetTranslation().z(), _placeOnGroundPose.GetRotationAngle<'Z'>().ToFloat());
      }
      
      
      // Put the carrying block back in its original pose (attached to lift)
      carryingObject->SetPose(origCarryObjectPose);
      
      PRINT_INFO("Executing path to nearest pre-dock pose: (%.2f, %.2f) @ %.1fdeg\n",
                 _goalPose.GetTranslation().x(),
                 _goalPose.GetTranslation().y(),
                 _goalPose.GetRotationAngle().getDegrees());
      
      _waitUntilTime = BaseStationTimer::getInstance()->GetCurrentTimeInSeconds() + 0.5f;
      //SetState(FOLLOWING_PATH); // This should be done by ExecutePathToPose above
      assert(_state == FOLLOWING_PATH);
      _nextState = PLACE_OBJECT_ON_GROUND;
      
      return lastResult;
      
    } // ExecutePlaceObjectOnGroundSequence(atPose)
    
    
    // Sends a message to the robot to dock with the specified block
    // that it should currently be seeing.
    Result Robot::DockWithObject(const ObjectID objectID,
                                 const Vision::KnownMarker* marker,
                                 const Vision::KnownMarker* marker2,
                                 const DockAction_t dockAction)
    {
      return DockWithObject(objectID, marker, marker2, dockAction, 0, 0, u8_MAX);
    }
    
    // Sends a message to the robot to dock with the specified block
    // that it should currently be seeing. If pixel_radius == u8_MAX,
    // the marker can be seen anywhere in the image (same as above function), otherwise the
    // marker's center must be seen at the specified image coordinates
    // with pixel_radius pixels.
    Result Robot::DockWithObject(const ObjectID objectID,
                                 const Vision::KnownMarker* marker,
                                 const Vision::KnownMarker* marker2,
                                 const DockAction_t dockAction,
                                 const u16 image_pixel_x,
                                 const u16 image_pixel_y,
                                 const u8 pixel_radius)
    {
      ActionableObject* object = dynamic_cast<ActionableObject*>(_world->GetObjectByID(objectID));
      if(object == nullptr) {
        PRINT_NAMED_ERROR("Robot.DockWithObject.ObjectDoesNotExist",
                          "Object with ID=%d no longer exists for docking.\n", objectID.GetValue());
        return RESULT_FAIL;
      }

      CORETECH_ASSERT(marker != nullptr);
      
      _dockObjectID = objectID;
      _dockMarker  = marker;
      
      if(_dockMarker2 == nullptr) {
        marker2 = _dockMarker;
      }
      
      _dockObjectOrigPose = object->GetPose();
      
      // Dock marker has to be a child of the dock block
      if(_dockMarker->GetPose().GetParent() != &object->GetPose()) {
        PRINT_NAMED_ERROR("Robot.DockWithObject.MarkerNotOnObject",
                          "Specified dock marker must be a child of the specified dock object.\n");
        return RESULT_FAIL;
      }
      
      return SendDockWithObject(_dockMarker->GetCode(), marker2->GetCode(), _dockMarker->GetSize(), dockAction,
                                image_pixel_x, image_pixel_y, pixel_radius);
    }
    
    
    Result Robot::PickUpDockObject()
    {
      if(!_dockObjectID.IsSet()) {
        PRINT_NAMED_ERROR("Robot.PickUpDockObject.NoDockObjectIDSet",
                          "No docking object ID set, but told to pick one up.\n");
        return RESULT_FAIL;
      }
      
      if(_dockMarker == nullptr) {
        PRINT_NAMED_ERROR("Robot.PickUpDockObject.NoDockMarkerSet",
                          "No docking marker set, but told to pick up object.\n");
        return RESULT_FAIL;
      }
      
      if(IsCarryingObject()) {
        PRINT_NAMED_ERROR("Robot.PickUpDockObject.AlreadyCarryingObject",
                          "Already carrying an object, but told to pick one up.\n");
        return RESULT_FAIL;
      }
      
      ActionableObject* object = dynamic_cast<ActionableObject*>(_world->GetObjectByID(_dockObjectID));
      if(object == nullptr) {
        PRINT_NAMED_ERROR("Robot.PickUpDockObject.ObjectDoesNotExist",
                          "Dock object with ID=%d no longer exists for picking up.\n", _dockObjectID.GetValue());
        return RESULT_FAIL;
      }
      
      _carryingObjectID = _dockObjectID;
      _carryingMarker   = _dockMarker;

      // Base the object's pose relative to the lift on how far away the dock
      // marker is from the center of the block
      // TODO: compute the height adjustment per object or at least use values from cozmoConfig.h
      Pose3d objectPoseWrtLiftPose;
      if(object->GetPose().GetWithRespectTo(_liftPose, objectPoseWrtLiftPose) == false) {
        PRINT_NAMED_ERROR("Robot.PickUpDockObject.ObjectAndLiftPoseHaveDifferentOrigins",
                          "Object robot is picking up and robot's lift must share a common origin.\n");
        return RESULT_FAIL;
      }
      
      objectPoseWrtLiftPose.SetTranslation({{_dockMarker->GetPose().GetTranslation().Length() +
        LIFT_FRONT_WRT_WRIST_JOINT, 0.f, -12.5f}});
      
      // make part of the lift's pose chain so the object will now be relative to
      // the lift and move with the robot
      objectPoseWrtLiftPose.SetParent(&_liftPose);

      // Don't reset these until we've verified the block was actually picked up
      //_dockBlockID = ANY_OBJECT;
      //_dockMarker  = nullptr;
      
      object->SetPose(objectPoseWrtLiftPose);
      object->SetIsBeingCarried(true);
      
      return RESULT_OK;
      
    } // PickUpDockBlock()
    
    
    Result Robot::VerifyObjectPickup()
    {
      // We should _not_ still see a object with the
      // same type as the one we were supposed to pick up in that
      // block's original position because we should now be carrying it.
      Vision::ObservableObject* carryObject = _world->GetObjectByID(_carryingObjectID);
      if(carryObject == nullptr) {
        PRINT_NAMED_ERROR("Robot.VerifyObjectPickup.CarryObjectNoLongerExists",
                          "Object %d we were carrying no longer exists in the world.\n",
                          _carryingObjectID.GetValue());
        return RESULT_FAIL;
      }
      
      const BlockWorld::ObjectsMapByID_t& objectsWithType = _world->GetExistingObjectsByType(carryObject->GetType());
      Pose3d P_diff;
      bool objectInOriginalPoseFound = false;
      for(auto object : objectsWithType) {
        // TODO: Make thresholds parameters
        // TODO: is it safe to always have useAbsRotation=true here?
        if(object.second->GetPose().IsSameAs_WithAmbiguity(_dockObjectOrigPose, carryObject->
                                                           GetRotationAmbiguities(),
                                                           15.f, DEG_TO_RAD(25), true, P_diff))
        {
          objectInOriginalPoseFound = true;
          break;
        }
      }
      
      if(objectInOriginalPoseFound)
      {
        // Must not actually be carrying the object I thought I was!
        _world->ClearObject(_carryingObjectID);
        _carryingObjectID.UnSet();
        PRINT_INFO("Object pick-up FAILED! (Still seeing object in same place.)\n");
      } else {
        _carryingObjectID = _dockObjectID;  // Already set?
        _carryingMarker   = _dockMarker;   //   "
        _dockObjectID.UnSet();
        _dockMarker       = nullptr;
        PRINT_INFO("Object pick-up SUCCEEDED!\n");
      }
      
      return RESULT_OK;
      
    } // VerifyObjectPickup()
    
    
    Result Robot::PlaceCarriedObject() //const TimeStamp_t atTime)
    {
      if(!_carryingObjectID.IsSet()) {
        PRINT_NAMED_WARNING("Robot.PlaceCarriedObject.CarryingObjectNotSpecified",
                            "No carrying object set, but told to place one.\n");
        return RESULT_FAIL;
      }
      
      ActionableObject* object = dynamic_cast<ActionableObject*>(_world->GetObjectByID(_carryingObjectID));
      
      if(object == nullptr)
      {
        // This really should not happen.  How can a object being carried get deleted?
        PRINT_NAMED_ERROR("Robot.PlaceCarriedObject.CarryingObjectDoesNotExist",
                          "Carrying object with ID=%d no longer exists.\n", _carryingObjectID.GetValue());
        return RESULT_FAIL;
      }
      
      /*
      Result lastResult = RESULT_OK;
      
      TimeStamp_t histTime;
      RobotPoseStamp* histPosePtr = nullptr;
      if ((lastResult = ComputeAndInsertPoseIntoHistory(atTime, histTime, &histPosePtr)) != RESULT_OK) {
        PRINT_NAMED_WARNING("Robot.PlaceCarriedBlock.CouldNotComputeHistoricalPose", "Time %d\n", atTime);
        return lastResult;
      }
      
      Pose3d liftBasePoseAtTime(_liftBasePose);
      liftBasePoseAtTime.SetParent(&histPosePtr->GetPose());
      
      Pose3d liftPoseAtTime;
      Robot::ComputeLiftPose(histPosePtr->GetLiftAngle(), liftPoseAtTime);
      liftPoseAtTime.SetParent(&liftBasePoseAtTime);
      
      Pose3d blockPoseAtTime(_carryingBlock->GetPose());
      blockPoseAtTime.SetParent(&liftPoseAtTime);
       
      _carryingBlock->SetPose(blockPoseAtTime.GetWithRespectTo(Pose3d::World));
      */
      
      Pose3d placedPose;
      if(object->GetPose().GetWithRespectTo(_pose.FindOrigin(), placedPose) == false) {
        PRINT_NAMED_ERROR("Robot.PlaceCarriedObject.OriginMisMatch",
                          "Could not get carrying object's pose relative to robot's origin.\n");
        return RESULT_FAIL;
      }
      object->SetPose(placedPose);
      
      object->SetIsBeingCarried(false);
      
      PRINT_NAMED_INFO("Robot.PlaceCarriedObject.ObjectPlaced",
                       "Robot %d successfully placed object %d at (%.2f, %.2f, %.2f).\n",
                       _ID, object->GetID().GetValue(),
                       object->GetPose().GetTranslation().x(),
                       object->GetPose().GetTranslation().y(),
                       object->GetPose().GetTranslation().z());

      // Don't reset _carryingObjectID here, because we want to know
      // the last object we were carrying so we can verify we see it
      // after placement. Once we *verify* we've placed it, we'll
      // do this.
      //_carryingObjectID = ANY_OBJECT;
      //_carryingMarker   = nullptr;
      
      return RESULT_OK;
      
    } // PlaceCarriedObject()
    
    
    Result Robot::VerifyObjectPlacement()
    {
      
      // In place mode, we _should_ now see an object with the ID of the
      // one we were carrying, in the place we think we left it when
      // we placed it.
      // TODO: check to see it ended up in the right place?
      Vision::ObservableObject* object = _world->GetObjectByID(_carryingObjectID);
      if(object == nullptr) {
        PRINT_NAMED_ERROR("Robot.VerifyObjectPlacement.CarryObjectNoLongerExists",
                          "Object %d we were carrying no longer exists in the world.\n",
                          _carryingObjectID.GetValue());
        return RESULT_FAIL;
      }
      else if(object->GetLastObservedTime() > (GetLastMsgTimestamp()-500))
      {
        // We've seen the object in the last half second (which could
        // not be true if we were still carrying it)
        _carryingObjectID.UnSet();
        _carryingMarker   = nullptr;
        _dockObjectID.UnSet();
        _dockMarker       = nullptr;
        PRINT_INFO("Object placement SUCCEEDED!\n");
      } else {
        // TODO: correct to assume we are still carrying the object?
        _dockObjectID     = _carryingObjectID;
        _carryingObjectID.UnSet();
        PickUpDockObject(); // re-pickup block to attach it to the lift again
        PRINT_INFO("Object placement FAILED!\n");
        
      }
      
      return RESULT_OK;
      
    } // VerifyObjectPlacement()

    
    Result Robot::SetHeadlight(u8 intensity)
    {
      return SendHeadlight(intensity);
    }
    
    // ============ Messaging ================
    
    // Sync time with physical robot and trigger it robot to send back camera calibration
    Result Robot::SendInit() const
    {
      MessageRobotInit m;
      m.robotID  = _ID;
      m.syncTime = BaseStationTimer::getInstance()->GetCurrentTimeStamp();
      
      return _msgHandler->SendMessage(_ID, m);
    }
    
    // Clears the path that the robot is executing which also stops the robot
    Result Robot::SendClearPath() const
    {
      MessageClearPath m;
      m.pathID = 0;
      
      return _msgHandler->SendMessage(_ID, m);
    }
    
    // Removes the specified number of segments from the front and back of the path
    Result Robot::SendTrimPath(const u8 numPopFrontSegments, const u8 numPopBackSegments) const
    {
      MessageTrimPath m;
      m.numPopFrontSegments = numPopFrontSegments;
      m.numPopBackSegments = numPopBackSegments;

      return _msgHandler->SendMessage(_ID, m);
    }
    
    // Sends a path to the robot to be immediately executed
    Result Robot::SendExecutePath(const Planning::Path& path) const
    {
      // Send start path execution message
      MessageExecutePath m;
      m.pathID = _lastSentPathID;
      PRINT_NAMED_INFO("Robot::SendExecutePath", "sending start execution message\n");
      return _msgHandler->SendMessage(_ID, m);
    }
    
    /*
    Result Robot::SendDockWithBlock(const Vision::Marker::Code& markerType, const f32 markerWidth_mm, const DockAction_t dockAction) const
    {
      return SendDockWithBlock(markerType, markerWidth_mm, dockAction, 0, 0, u8_MAX);
    }
     */

    
    Result Robot::SendDockWithObject(const Vision::Marker::Code& markerType,
                                     const Vision::Marker::Code& markerType2,
                                     const f32 markerWidth_mm,
                                     const DockAction_t dockAction,
                                     const u16 image_pixel_x,
                                     const u16 image_pixel_y,
                                     const u8 pixel_radius) const
    {
      MessageDockWithObject m;
      m.markerWidth_mm = markerWidth_mm;
      CORETECH_ASSERT(markerType <= u8_MAX);
      m.markerType = static_cast<u8>(markerType);
      m.markerType2 = static_cast<u8>(markerType2);
      m.dockAction = dockAction;
      m.image_pixel_x = image_pixel_x;
      m.image_pixel_y = image_pixel_y;
      m.pixel_radius = pixel_radius;
      return _msgHandler->SendMessage(_ID, m);
    }
    
    Result Robot::SendPlaceObjectOnGround(const f32 rel_x, const f32 rel_y, const f32 rel_angle)
    {
      MessagePlaceObjectOnGround m;
      
      m.rel_angle = rel_angle;
      m.rel_x_mm  = rel_x;
      m.rel_y_mm  = rel_y;
      
      return _msgHandler->SendMessage(_ID, m);
    } // SendPlaceBlockOnGround()
    
    Result Robot::SendMoveLift(const f32 speed_rad_per_sec) const
    {
      MessageMoveLift m;
      m.speed_rad_per_sec = speed_rad_per_sec;
      
      return _msgHandler->SendMessage(_ID,m);
    }
    
    Result Robot::SendMoveHead(const f32 speed_rad_per_sec) const
    {
      MessageMoveHead m;
      m.speed_rad_per_sec = speed_rad_per_sec;
      
      return _msgHandler->SendMessage(_ID,m);
    }

    Result Robot::SendSetLiftHeight(const f32 height_mm,
                                    const f32 max_speed_rad_per_sec,
                                    const f32 accel_rad_per_sec2) const
    {
      MessageSetLiftHeight m;
      m.height_mm = height_mm;
      m.max_speed_rad_per_sec = max_speed_rad_per_sec;
      m.accel_rad_per_sec2 = accel_rad_per_sec2;
      
      return _msgHandler->SendMessage(_ID,m);
    }
    
    Result Robot::SendSetHeadAngle(const f32 angle_rad,
                                   const f32 max_speed_rad_per_sec,
                                   const f32 accel_rad_per_sec2) const
    {
      MessageSetHeadAngle m;
      m.angle_rad = angle_rad;
      m.max_speed_rad_per_sec = max_speed_rad_per_sec;
      m.accel_rad_per_sec2 = accel_rad_per_sec2;
      
      return _msgHandler->SendMessage(_ID,m);
    }
    
    Result Robot::SendDriveWheels(const f32 lwheel_speed_mmps, const f32 rwheel_speed_mmps) const
    {
      MessageDriveWheels m;
      m.lwheel_speed_mmps = lwheel_speed_mmps;
      m.rwheel_speed_mmps = rwheel_speed_mmps;
      
      return _msgHandler->SendMessage(_ID,m);
    }
    
    Result Robot::SendStopAllMotors() const
    {
      MessageStopAllMotors m;
      return _msgHandler->SendMessage(_ID,m);
    }
    
    Result Robot::SendAbsLocalizationUpdate(const Pose3d&        pose,
                                            const TimeStamp_t&   t,
                                            const PoseFrameID_t& frameId) const
    {
      // TODO: Add z?
      MessageAbsLocalizationUpdate m;
      
      m.timestamp = t;
      
      m.pose_frame_id = frameId;
      
      m.xPosition = pose.GetTranslation().x();
      m.yPosition = pose.GetTranslation().y();
      
      m.headingAngle = pose.GetRotationMatrix().GetAngleAroundZaxis().ToFloat();
      
      return _msgHandler->SendMessage(_ID, m);
    }
    
    Result Robot::SendAbsLocalizationUpdate() const
    {
      // Look in history for the last vis pose and send it.
      TimeStamp_t t;
      RobotPoseStamp p;
      if (_poseHistory.GetLatestVisionOnlyPose(t, p) == RESULT_FAIL) {
        PRINT_NAMED_WARNING("Robot.SendAbsLocUpdate.NoVizPoseFound", "");
        return RESULT_FAIL;
      }

      return SendAbsLocalizationUpdate(p.GetPose().GetWithRespectToOrigin(), t, p.GetFrameId());
    }
    
    Result Robot::SendHeadAngleUpdate() const
    {
      MessageHeadAngleUpdate m;
      
      m.newAngle = _currentHeadAngle;
      
      return _msgHandler->SendMessage(_ID, m);
    }

    Result Robot::SendImageRequest(const ImageSendMode_t mode) const
    {
      MessageImageRequest m;
      
      m.imageSendMode = mode;
      m.resolution = IMG_STREAM_RES;
      
      return _msgHandler->SendMessage(_ID, m);
    }

    Result Robot::SendIMURequest(const u32 length_ms) const
    {
      MessageIMURequest m;
      m.length_ms = length_ms;
      
      return _msgHandler->SendMessage(_ID, m);
    }
    
    Result Robot::SendStartTestMode(const TestMode mode) const
    {
      MessageStartTestMode m;
      
      m.mode = mode;
      
      return _msgHandler->SendMessage(_ID, m);
    }
    
    Result Robot::SendHeadlight(u8 intensity)
    {
      MessageSetHeadlight m;
      m.intensity = intensity;
      return _msgHandler->SendMessage(_ID, m);
    }
    
    const Quad2f Robot::CanonicalBoundingBoxXY({{ROBOT_BOUNDING_X_FRONT, -0.5f*ROBOT_BOUNDING_Y}},
                                               {{ROBOT_BOUNDING_X_FRONT,  0.5f*ROBOT_BOUNDING_Y}},
                                               {{ROBOT_BOUNDING_X_FRONT - ROBOT_BOUNDING_X, -0.5f*ROBOT_BOUNDING_Y}},
                                               {{ROBOT_BOUNDING_X_FRONT - ROBOT_BOUNDING_X,  0.5f*ROBOT_BOUNDING_Y}});
    
    Quad2f Robot::GetBoundingQuadXY(const f32 padding_mm) const
    {
      return GetBoundingQuadXY(_pose, padding_mm);
    }
    
    Quad2f Robot::GetBoundingQuadXY(const Pose3d& atPose, const f32 padding_mm) const
    {
      const RotationMatrix2d R(atPose.GetRotationMatrix().GetAngleAroundZaxis());
      
      Quad2f boundingQuad(Robot::CanonicalBoundingBoxXY);
      if(padding_mm != 0.f) {
        Quad2f paddingQuad({{ padding_mm, -padding_mm}},
                           {{ padding_mm,  padding_mm}},
                           {{-padding_mm, -padding_mm}},
                           {{-padding_mm,  padding_mm}});
        boundingQuad += paddingQuad;
      }
      
      using namespace Quad;
      for(CornerName iCorner = FirstCorner; iCorner < NumCorners; ++iCorner) {
        // Rotate to given pose
        boundingQuad[iCorner] = R*Robot::CanonicalBoundingBoxXY[iCorner];
      }
      
      // Re-center
      Point2f center(atPose.GetTranslation().x(), atPose.GetTranslation().y());
      boundingQuad += center;
      
      return boundingQuad;
      
    } // GetBoundingBoxXY()
    

    Result Robot::SendHeadControllerGains(const f32 kp, const f32 ki, const f32 maxIntegralError)
    {
      MessageSetHeadControllerGains m;
      m.kp = kp;
      m.ki = ki;
      m.maxIntegralError = maxIntegralError;
      return _msgHandler->SendMessage(_ID, m);
    }
    
    Result Robot::SendLiftControllerGains(const f32 kp, const f32 ki, const f32 maxIntegralError)
    {
      MessageSetLiftControllerGains m;
      m.kp = kp;
      m.ki = ki;
      m.maxIntegralError = maxIntegralError;
      return _msgHandler->SendMessage(_ID, m);
    }
    
    Result Robot::SendSetVisionSystemParams(VisionSystemParams_t p)
    {
      MessageSetVisionSystemParams m;
      m.minExposureTime = p.minExposureTime;
      m.maxExposureTime = p.maxExposureTime;
      m.percentileToMakeHigh = p.percentileToMakeHigh;
      m.integerCountsIncrement = p.integerCountsIncrement;
      m.highValue = p.highValue;
      return _msgHandler->SendMessage(_ID,m);
    }

    Result Robot::SendPlayAnimation(const AnimationID_t id, const u32 numLoops)
    {
      if (id < ANIM_NUM_ANIMATIONS) {
        MessagePlayAnimation m;
        m.animationID = id;
        m.numLoops = numLoops;
        return _msgHandler->SendMessage(_ID, m);
      }
      return RESULT_FAIL;
    }
    
    Result Robot::ProcessImageChunk(const MessageImageChunk &msg)
    {
      static u8 imgID = 0;
      static u32 totalImgSize = 0;
      static u8 data[ 320*240 ];
      static u32 dataSize = 0;
      static u32 width;
      static u32 height;
      
      //PRINT_INFO("Img %d, chunk %d, size %d, res %d, dataSize %d\n",
      //           msg.imageId, msg.chunkId, msg.chunkSize, msg.resolution, dataSize);
      
      // Check that resolution is supported
      if (msg.resolution != Vision::CAMERA_RES_QVGA &&
          msg.resolution != Vision::CAMERA_RES_QQVGA &&
          msg.resolution != Vision::CAMERA_RES_QQQVGA &&
          msg.resolution != Vision::CAMERA_RES_QQQQVGA &&
          msg.resolution != Vision::CAMERA_RES_VERIFICATION_SNAPSHOT
          ) {
        return RESULT_FAIL;
      }
      
      // If msgID has changed, then start over.
      if (msg.imageId != imgID) {
        imgID = msg.imageId;
        dataSize = 0;
        width = Vision::CameraResInfo[msg.resolution].width;
        height = Vision::CameraResInfo[msg.resolution].height;
        totalImgSize = width * height;
      }
      
      // Msgs are guaranteed to be received in order so just append data to array
      memcpy(data + dataSize, msg.data.data(), msg.chunkSize);
      dataSize += msg.chunkSize;
      
      // When dataSize matches the expected size, print to file
      if (dataSize >= totalImgSize) {
        if (_saveImages) {
          
          // Make sure image capture folder exists
          if (!DirExists(AnkiUtil::kP_IMG_CAPTURE_DIR)) {
            if (!MakeDir(AnkiUtil::kP_IMG_CAPTURE_DIR)) {
              PRINT_NAMED_WARNING("Robot.ProcessImageChunk.CreateDirFailed","\n");
            }
          }
          
          // Create image file
          char imgCaptureFilename[64];
          snprintf(imgCaptureFilename, sizeof(imgCaptureFilename), "%s/robot%d_img%d.pgm", AnkiUtil::kP_IMG_CAPTURE_DIR, GetID(), imgID);
          PRINT_INFO("Printing image to %s\n", imgCaptureFilename);
          Vision::WritePGM(imgCaptureFilename, data, width, height);
        }
        VizManager::getInstance()->SendGreyImage(data, (Vision::CameraResolution)msg.resolution);
      }
      
      return RESULT_OK;
    }
    
    Result Robot::ProcessIMUDataChunk(MessageIMUDataChunk const& msg)
    {
      static u8 imuSeqID = 0;
      static u32 dataSize = 0;
      static s8 imuData[6][1024];  // first ax, ay, az, gx, gy, gz
      
      // If seqID has changed, then start over.
      if (msg.seqId != imuSeqID) {
        imuSeqID = msg.seqId;
        dataSize = 0;
      }
      
      // Msgs are guaranteed to be received in order so just append data to array
      memcpy(imuData[0] + dataSize, msg.aX.data(), IMU_CHUNK_SIZE);
      memcpy(imuData[1] + dataSize, msg.aY.data(), IMU_CHUNK_SIZE);
      memcpy(imuData[2] + dataSize, msg.aZ.data(), IMU_CHUNK_SIZE);
      
      memcpy(imuData[3] + dataSize, msg.gX.data(), IMU_CHUNK_SIZE);
      memcpy(imuData[4] + dataSize, msg.gY.data(), IMU_CHUNK_SIZE);
      memcpy(imuData[5] + dataSize, msg.gZ.data(), IMU_CHUNK_SIZE);
      
      dataSize += IMU_CHUNK_SIZE;
      
      // When dataSize matches the expected size, print to file
      if (msg.chunkId == msg.totalNumChunks - 1) {
        
        // Make sure image capture folder exists
        if (!Anki::DirExists(AnkiUtil::kP_IMU_LOGS_DIR)) {
          if (!MakeDir(AnkiUtil::kP_IMU_LOGS_DIR)) {
            PRINT_NAMED_WARNING("Robot.ProcessIMUDataChunk.CreateDirFailed","\n");
          }
        }
        
        // Create image file
        char logFilename[64];
        snprintf(logFilename, sizeof(logFilename), "%s/robot%d_imu%d.m", AnkiUtil::kP_IMU_LOGS_DIR, GetID(), imuSeqID);
        PRINT_INFO("Printing imu log to %s (dataSize = %d)\n", logFilename, dataSize);
        
        std::ofstream oFile(logFilename);
        for (u32 axis = 0; axis < 6; ++axis) {
          oFile << "imuData" << axis << " = [";
          for (u32 i=0; i<dataSize; ++i) {
            oFile << (s32)(imuData[axis][i]) << " ";
          }
          oFile << "];\n\n";
        }
        oFile.close();
      }
      
      return RESULT_OK;
    }

    
    
    void Robot::SaveImages(bool on)
    {
      _saveImages = on;
    }
    
    bool Robot::IsSavingImages() const
    {
      return _saveImages;
    }
    
    
    // ============ Pose history ===============
    
    Result Robot::AddRawOdomPoseToHistory(const TimeStamp_t t,
                                          const PoseFrameID_t frameID,
                                          const f32 pose_x, const f32 pose_y, const f32 pose_z,
                                          const f32 pose_angle,
                                          const f32 head_angle,
                                          const f32 lift_angle)
    {
      return _poseHistory.AddRawOdomPose(t, frameID, pose_x, pose_y, pose_z, pose_angle, head_angle, lift_angle);
    }
    
    
    Result Robot::UpdateWorldOrigin(const Pose3d& newPoseWrtNewOrigin)
    {
      // Reverse the connection between origin and robot, and connect the new
      // reversed connection
      //CORETECH_ASSERT(p.GetPose().GetParent() == _poseOrigin);
      //Pose3d originWrtRobot = _pose.GetInverse();
      //originWrtRobot.SetParent(&newPoseOrigin);
      
      // TODO: We should only be doing this (modifying what _worldOrigin points to) when it is one of the placeHolder poseOrigins, not if it is a mat!
      std::string origName(_worldOrigin->GetName());
      *_worldOrigin = _pose.GetInverse();
      _worldOrigin->SetParent(&newPoseWrtNewOrigin);
      
      
      // Connect the old origin's pose to the same root the robot now has.
      // It is no longer the robot's origin, but for any of its children,
      // it is now in the right coordinates.
      if(_worldOrigin->GetWithRespectTo(newPoseWrtNewOrigin.FindOrigin(), *_worldOrigin) == false) {
        PRINT_NAMED_ERROR("Robot.UpdateWorldOrigin.NewLocalizationOriginProblem",
                          "Could not get pose origin w.r.t. new origin pose.\n");
        return RESULT_FAIL;
      }
      
      _worldOrigin->SetName(origName);
      
      // Now make the robot's origin point to the new origin
      // TODO: avoid the icky const_cast here...
      _worldOrigin = const_cast<Pose3d*>(newPoseWrtNewOrigin.GetParent());
      
      return RESULT_OK;
      
    } // UpdateWorldOrigin()
    
    
    Result Robot::AddVisionOnlyPoseToHistory(const TimeStamp_t t,
                                             const f32 pose_x, const f32 pose_y, const f32 pose_z,
                                             const f32 pose_angle,
                                             const f32 head_angle,
                                             const f32 lift_angle)
    {
      /*
      if(!IsLocalized()) {

        // If we aren't localized yet, we are about to be, by virtue of this pose
        // stamp.  So we need to take the current origin (which may be the
        // the pose parent of observed objects) and update it
        
        // Reverse the connection between origin and robot
        //CORETECH_ASSERT(p.GetPose().GetParent() == _poseOrigin);
        *_poseOrigin = _pose.GetInverse();
        _poseOrigin->SetParent(&p.GetPose());
        
        // Connect the old origin's pose to the same root the robot now has.
        // It is no longer the robot's origin, but for any of its children,
        // it is now in the right coordinates.
        if(_poseOrigin->GetWithRespectTo(p.GetPose().FindOrigin(), *_poseOrigin) == false) {
          PRINT_NAMED_ERROR("Robot.AddVisionOnlyPoseToHistory.NewLocalizationOriginProblem",
                            "Could not get pose origin w.r.t. RobotPoseStamp's pose.\n");
          return RESULT_FAIL;
        }
        
        // Now make the robot's origin point to the robot's pose's parent.
        // TODO: avoid the icky const_cast here...
        _poseOrigin = const_cast<Pose3d*>(p.GetPose().GetParent());
      }
      */
      
      // We have a new ("ground truth") key frame. Increment the pose frame!
      //IncrementPoseFrameID();
      ++_frameId;
      
      return _poseHistory.AddVisionOnlyPose(t, _frameId,
                                            pose_x, pose_y, pose_z,
                                            pose_angle,
                                            head_angle,
                                            lift_angle);
    }

    Result Robot::ComputeAndInsertPoseIntoHistory(const TimeStamp_t t_request,
                                                  TimeStamp_t& t, RobotPoseStamp** p,
                                                  HistPoseKey* key,
                                                  bool withInterpolation)
    {
      return _poseHistory.ComputeAndInsertPoseAt(t_request, t, p, key, withInterpolation);
    }

    Result Robot::GetVisionOnlyPoseAt(const TimeStamp_t t_request, RobotPoseStamp** p)
    {
      return _poseHistory.GetVisionOnlyPoseAt(t_request, p);
    }

    Result Robot::GetComputedPoseAt(const TimeStamp_t t_request, Pose3d& pose)
    {
      RobotPoseStamp* poseStamp;
      Result lastResult = GetComputedPoseAt(t_request, &poseStamp);
      if(lastResult == RESULT_OK) {
        // Grab the pose stored in the pose stamp we just found, and hook up
        // its parent to the robot's current world origin (since pose history
        // doesn't keep track of pose parent chains)
        pose = poseStamp->GetPose();
        pose.SetParent(_worldOrigin);
      }
      return lastResult;
    }
    
    Result Robot::GetComputedPoseAt(const TimeStamp_t t_request, RobotPoseStamp** p, HistPoseKey* key)
    {
      return _poseHistory.GetComputedPoseAt(t_request, p, key);
    }

    TimeStamp_t Robot::GetLastMsgTimestamp() const
    {
      return _poseHistory.GetNewestTimeStamp();
    }
    
    bool Robot::IsValidPoseKey(const HistPoseKey key) const
    {
      return _poseHistory.IsValidPoseKey(key);
    }
    
    bool Robot::UpdateCurrPoseFromHistory(const Pose3d& wrtParent)
    {
      bool poseUpdated = false;
      
      TimeStamp_t t;
      RobotPoseStamp p;
      if (_poseHistory.ComputePoseAt(_poseHistory.GetNewestTimeStamp(), t, p) == RESULT_OK) {
        if (p.GetFrameId() == GetPoseFrameID()) {
          
          // Grab a copy of the pose from history, which has been flattened (i.e.,
          // made with respect to whatever its origin was when it was stored).
          // We just assume for now that is the same as the _current_ world origin
          // (bad assumption? or will differing frame IDs help us?), and make that
          // chaining connection so that we can get the pose w.r.t. the requested
          // parent.
          Pose3d histPoseWrtCurrentWorld(p.GetPose());
          histPoseWrtCurrentWorld.SetParent(&wrtParent.FindOrigin());
          
          Pose3d newPose;
          if((histPoseWrtCurrentWorld.GetWithRespectTo(wrtParent, newPose))==false) {
            PRINT_NAMED_ERROR("Robot.UpdateCurrPoseFromHistory.GetWrtParentFailed",
                              "Could not update robot %d's current pose from history w.r.t. specified pose %s.",
                              _ID, wrtParent.GetName().c_str());
          } else {
            SetPose(newPose);
            poseUpdated = true;
          }
           
        }
      }
      
      return poseUpdated;
    }
    
    
    void Robot::SetDefaultLights(const u32 eye_left_color, const u32 eye_right_color)
    {
      MessageSetDefaultLights m;
      m.eye_left_color = eye_left_color;
      m.eye_right_color = eye_right_color;
      _msgHandler->SendMessage(GetID(), m);
    }
    
    
  } // namespace Cozmo
} // namespace Anki<|MERGE_RESOLUTION|>--- conflicted
+++ resolved
@@ -123,16 +123,11 @@
     , _forceReplanOnNextWorldChange(false)
     , _saveImages(false)
     , _camera(robotID)
-<<<<<<< HEAD
     , _poseOrigins(1)
+    , _proxLeft(0), _proxFwd(0), _proxRight(0)
+    , _proxLeftBlocked(false), _proxFwdBlocked(false), _proxRightBlocked(false)
     , _worldOrigin(&_poseOrigins.front())
     , _pose(-M_PI_2, Z_AXIS_3D, {{0.f, 0.f, 0.f}}, _worldOrigin, "Robot_" + std::to_string(_ID))
-=======
-    , _proxLeft(0), _proxFwd(0), _proxRight(0)
-    , _proxLeftBlocked(false), _proxFwdBlocked(false), _proxRightBlocked(false)
-    , _poseOrigin(&Pose3d::AddOrigin())
-    , _pose(-M_PI_2, Z_AXIS_3D, {{0.f, 0.f, 0.f}}, _poseOrigin) // Until this robot is localized be seeing a mat marker, create an origin for it to use as its pose parent
->>>>>>> fc9fb673
     , _frameId(0)
     , _localizedToFixedMat(false)
     , _onRamp(false)
@@ -178,6 +173,12 @@
       
       // Update lift angle
       SetLiftAngle(msg.liftAngle);
+
+      // Update proximity sensor values
+      SetProxSensorData(msg.proxLeft, msg.proxForward, msg.proxRight,
+                        msg.status & IS_PROX_LEFT_BLOCKED,
+                        msg.status & IS_PROX_FORWARD_BLOCKED,
+                        msg.status & IS_PROX_RIGHT_BLOCKED);
       
       // Get ID of last/current path that the robot executed
       SetLastRecvdPathID(msg.lastPathID);
@@ -200,6 +201,7 @@
       } else {
         _isMoving = true;
       }
+      
       
       Pose3d newPose;
       
