--- conflicted
+++ resolved
@@ -125,14 +125,9 @@
     , _forceReplanOnNextWorldChange(false)
     , _saveImages(false)
     , _camera(robotID)
-<<<<<<< HEAD
     , _poseOrigins(1)
     , _worldOrigin(&_poseOrigins.front())
     , _pose(-M_PI_2, Z_AXIS_3D, {{0.f, 0.f, 0.f}}, _worldOrigin, "Robot_" + std::to_string(_ID))
-=======
-    , _proxLeft(0), _proxFwd(0), _proxRight(0)
-    , _proxFwdBlocked(false), _proxSidesBlocked(false)
->>>>>>> 34e361fd
     , _frameId(0)
     , _onRamp(false)
     , _neckPose(0.f,Y_AXIS_3D, {{NECK_JOINT_POSITION[0], NECK_JOINT_POSITION[1], NECK_JOINT_POSITION[2]}}, &_pose, "RobotNeck")
@@ -163,6 +158,8 @@
       _shortPathPlanner = new FaceAndApproachPlanner;
       _selectedPathPlanner = _longPathPlanner;
       
+      _poseOrigins.front().SetName("Robot" + std::to_string(_ID) + "_PoseOrigin0");
+      
     } // Constructor: Robot
 
     Robot::~Robot()
@@ -234,7 +231,6 @@
                                            IsProxSensorBlocked(PROX_LEFT),
                                            IsProxSensorBlocked(PROX_FORWARD),
                                            IsProxSensorBlocked(PROX_RIGHT));
-      }
       }
       
       // Get ID of last/current path that the robot executed
@@ -979,6 +975,34 @@
       robotPoseWrtMat.SetParent(&existingMatPiece->GetPose());
       //robotPoseWrtMat.SetName(std::string("Robot_") + std::to_string(robot->GetID()));
       
+      // Don't snap to horizontal or discrete Z levels when we see a mat marker
+      // while on a ramp
+      if(IsOnRamp() == false)
+      {
+        // If there is any significant rotation, make sure that it is roughly
+        // around the Z axis
+        Radians rotAngle;
+        Vec3f rotAxis;
+        robotPoseWrtMat.GetRotationVector().GetAngleAndAxis(rotAngle, rotAxis);
+        const float dotProduct = DotProduct(rotAxis, Z_AXIS_3D);
+        const float dotProductThreshold = 0.0152f; // 1.f - std::cos(DEG_TO_RAD(10)); // within 10 degrees
+        if(!NEAR(rotAngle.ToFloat(), 0, DEG_TO_RAD(10)) && !NEAR(std::abs(dotProduct), 1.f, dotProductThreshold)) {
+          PRINT_NAMED_WARNING("BlockWorld.UpdateRobotPose.RobotNotOnHorizontalPlane",
+                              "Robot's Z axis is not well aligned with the world Z axis. "
+                              "(angle=%.1fdeg, axis=(%.3f,%.3f,%.3f)\n",
+                              rotAngle.getDegrees(), rotAxis.x(), rotAxis.y(), rotAxis.z());
+        }
+        
+        // Snap to purely horizontal rotation and surface of the mat
+        if(existingMatPiece->IsPoseOn(robotPoseWrtMat, 0, 10.f)) {
+          Vec3f robotPoseWrtMat_trans = robotPoseWrtMat.GetTranslation();
+          robotPoseWrtMat_trans.z() = existingMatPiece->GetDrivingSurfaceHeight();
+          robotPoseWrtMat.SetTranslation(robotPoseWrtMat_trans);
+        }
+        robotPoseWrtMat.SetRotation( robotPoseWrtMat.GetRotationAngle<'Z'>(), Z_AXIS_3D );
+        
+      } // if robot is on ramp
+      
       if(!_localizedToFixedMat && !existingMatPiece->IsMoveable()) {
         // If we have not yet seen a fixed mat, and this is a fixed mat, rejigger
         // the origins so that we use it as the world origin
@@ -2346,6 +2370,7 @@
       *_worldOrigin = _pose.GetInverse();
       _worldOrigin->SetParent(&newPoseWrtNewOrigin);
       
+      
       // Connect the old origin's pose to the same root the robot now has.
       // It is no longer the robot's origin, but for any of its children,
       // it is now in the right coordinates.
@@ -2366,6 +2391,9 @@
       newOrigin->SetRotation(0, Z_AXIS_3D);
       newOrigin->SetTranslation({{0,0,0}});
       
+      // Now make the robot's origin point to the new origin
+      // TODO: avoid the icky const_cast here...
+      _worldOrigin = const_cast<Pose3d*>(newPoseWrtNewOrigin.GetParent());
       
       return RESULT_OK;
       
