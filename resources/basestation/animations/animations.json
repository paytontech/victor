--- conflicted
+++ resolved
@@ -124,11 +124,7 @@
     {
       "Name" : "RobotAudioKeyFrame", 
       "triggerTime_ms"  : 500,
-<<<<<<< HEAD
-      "audioName"       : ["creep/Robot-PowerOn1Rev2.mp3", "creep/Robot-PowerDown13B.mp3"],
-=======
       "audioName"       : "robot/creep/Robot-PowerOn1Rev2.wav"
->>>>>>> 7a6e233b
     }, 
     {
       "Name" : "BlinkKeyFrame", 
