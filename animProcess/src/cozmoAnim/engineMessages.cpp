--- conflicted
+++ resolved
@@ -161,98 +161,8 @@
     bool forwardToRobot = false;
     switch(msg.tag)
     {
-<<<<<<< HEAD
-      // TODO: If this switch block becomes huge, we can auto-generate it with an emitter.
-      //       Most E2R messages will be ignored here though so it probably shouldn't be necessary.
-      //       OR the emitter could be smart and only create the switch for messages in a specific range of tags.
-      //#include "clad/robotInterface/messageEngineToRobot_switch_group_anim.def"
-        
-      case Anki::Cozmo::RobotInterface::EngineToRobot::Tag_lockAnimTracks:
-      {
-        //PRINT_NAMED_DEBUG("EngineMessages.ProcessMessageToRobot.LockTracks", "0x%x", msg.lockAnimTracks.whichTracks);
-        _animStreamer->SetLockedTracks(msg.lockAnimTracks.whichTracks);
-        return;
-      }
-        
-      case Anki::Cozmo::RobotInterface::EngineToRobot::Tag_playAnim:
-      {
-        PRINT_NAMED_INFO("EngineMesssages.ProcessMessageToRobot.PlayAnim",
-                         "AnimID: %d, Tag: %d",
-                         msg.playAnim.animID, msg.playAnim.tag);
-        
-        _animStreamer->SetStreamingAnimation(msg.playAnim.animID, msg.playAnim.tag, msg.playAnim.numLoops);
-        return;
-      }
-      case Anki::Cozmo::RobotInterface::EngineToRobot::Tag_abortAnimation:
-      {
-        PRINT_NAMED_WARNING("EngineMessages.ProcessMessageToRobot.AbortAnimNotHookedup",
-                            "Tag: %d",
-                            msg.abortAnimation.tag);
-        
-        // TODO: Need to hook this up to AnimationStreamer
-        //       Maybe _animStreamer->Abort(msg.abortAnimation.tag)?
-        return;
-      }
-        
-      case Anki::Cozmo::RobotInterface::EngineToRobot::Tag_requestAvailableAnimations:
-      {
-        PRINT_NAMED_INFO("EngineMessages.RequestAvailableAnimations", "");
-        if (!_isDolingAnims) {
-          const auto& animIDToNameMap = _animStreamer->GetCannedAnimationContainer().GetAnimationIDToNameMap();
-          if (!animIDToNameMap.empty()) {
-            _nextAnimIDToDole =  animIDToNameMap.begin()->first;
-            _isDolingAnims = true;
-          } else {
-            PRINT_NAMED_WARNING("EngineMessages.RequestAvailableAnimations.NoAnimsAvailable", "");
-          }
-        } else {
-          PRINT_NAMED_WARNING("EngineMessages.RequestAvailableAnimations.AlreadyDoling", "");
-        }
-        return;
-      }
-        
-      case (int)Anki::Cozmo::RobotInterface::EngineToRobot::Tag_postAudioEvent:
-      case (int)Anki::Cozmo::RobotInterface::EngineToRobot::Tag_stopAllAudioEvents:
-      case (int)Anki::Cozmo::RobotInterface::EngineToRobot::Tag_postAudioGameState:
-      case (int)Anki::Cozmo::RobotInterface::EngineToRobot::Tag_postAudioSwitchState:
-      case (int)Anki::Cozmo::RobotInterface::EngineToRobot::Tag_postAudioParameter:
-      {
-        _audioInput->HandleEngineToRobotMsg(msg);
-        break;
-      }
-
-      case Anki::Cozmo::RobotInterface::EngineToRobot::Tag_startRecordingAudio:
-      {
-        auto* micDataProcessor = _context->GetMicDataProcessor();
-        if (micDataProcessor == nullptr)
-        {
-          return;
-        }
-
-        micDataProcessor->RecordAudio(msg.startRecordingAudio.duration_ms,
-                                      std::string(msg.startRecordingAudio.path, 
-                                                  msg.startRecordingAudio.path_length),
-                                      msg.startRecordingAudio.runFFT);
-        return;
-      }
-
-      case Anki::Cozmo::RobotInterface::EngineToRobot::Tag_drawTextOnScreen:
-      {
-        DrawTextOnScreen(std::string(msg.drawTextOnScreen.text,
-                                     msg.drawTextOnScreen.text_length),
-                         ColorRGBA(msg.drawTextOnScreen.textColor.r,
-                                   msg.drawTextOnScreen.textColor.g,
-                                   msg.drawTextOnScreen.textColor.b),
-                         ColorRGBA(msg.drawTextOnScreen.bgColor.r,
-                                   msg.drawTextOnScreen.bgColor.g,
-                                   msg.drawTextOnScreen.bgColor.b));
-        return;
-      }
-        
-=======
       #include "clad/robotInterface/messageEngineToRobot_switch_from_0x50_to_0xAF.def"
       
->>>>>>> 94a6e476
       default:
         forwardToRobot = true;
         break;
@@ -328,6 +238,32 @@
   {
     _audioInput->HandleMessage(msg);
   }
+
+  void Process_startRecordingAudio(const Anki::Cozmo::RobotInterface::StartRecordingAudio& msg)
+  {
+    auto* micDataProcessor = _context->GetMicDataProcessor();
+    if (micDataProcessor == nullptr)
+    {
+      return;
+    }
+
+    micDataProcessor->RecordRawAudio(msg.duration_ms,
+                                     std::string(msg.path, 
+                                                 msg.path_length),
+                                     msg.runFFT);
+  }
+
+  void Process_drawTextOnScreen(const Anki::Cozmo::RobotInterface::DrawTextOnScreen& msg)
+  {
+    DrawTextOnScreen(std::string(msg.text,
+                                 msg.text_length),
+                     ColorRGBA(msg.textColor.r,
+                               msg.textColor.g,
+                               msg.textColor.b),
+                     ColorRGBA(msg.bgColor.r,
+                               msg.bgColor.g,
+                               msg.bgColor.b));
+  }
   
 // ========== END OF PROCESSING MESSAGES FROM ENGINE ==========
 
@@ -361,13 +297,8 @@
     {
       case RobotInterface::RobotToEngine::Tag_micData:
       {
-<<<<<<< HEAD
-        const auto& payload = msg.audioInput;
-        ProcessAudioInputMessage(payload);
-=======
         const auto& payload = msg.micData;
         ProcessMicDataMessage(payload);
->>>>>>> 94a6e476
         return;
       }
       case RobotInterface::RobotToEngine::Tag_backpackButton:
