/**
 * File: engineMessages.cpp
 *
 * Author: Kevin Yoon
 * Created: 6/30/2017
 *
 * Description: Shuttles messages between engine and robot processes.
 *              Responds to engine messages pertaining to animations
 *              and inserts messages as appropriate into robot-bound stream.
 *
 * Copyright: Anki, Inc. 2017
 **/

#include "cozmoAnim/engineMessages.h"
#include "cozmoAnim/cozmoAnimComms.h"

#include "cozmoAnim/animation/animationStreamer.h"
#include "cozmoAnim/animation/cannedAnimationContainer.h"
#include "cozmoAnim/audio/engineRobotAudioInput.h"
#include "cozmoAnim/cozmoAnimContext.h"
#include "cozmoAnim/faceDisplay/faceDebugDraw.h"
#include "cozmoAnim/micDataProcessor.h"
#include "audioEngine/multiplexer/audioMultiplexer.h"

<<<<<<< HEAD
#include "anki/common/basestation/math/rect_impl.h"
=======
#include "anki/common/basestation/array2d_impl.h"
>>>>>>> 9f6c0080
#include "anki/common/basestation/utils/timer.h"

#include "clad/robotInterface/messageRobotToEngine.h"
#include "clad/robotInterface/messageEngineToRobot.h"
#include "clad/robotInterface/messageRobotToEngine_sendToEngine_helper.h"
#include "clad/robotInterface/messageEngineToRobot_sendToRobot_helper.h"

// For animProcess<->Engine communications
#include "anki/cozmo/transport/IUnreliableTransport.h"
#include "anki/cozmo/transport/IReceiver.h"
#include "anki/cozmo/transport/reliableTransport.h"

// For animProcess<->Robot communications
#include "anki/messaging/shared/UdpClient.h"

#include "anki/cozmo/shared/cozmoConfig.h"

#include "util/console/consoleSystem.h"
#include "util/fileUtils/fileUtils.h"
#include "util/logging/logging.h"

// For drawing images/text to the face
#include <opencv2/core.hpp>
#include <opencv2/imgproc.hpp>

#include <string.h>
#include <stdio.h>
#include <math.h>

// For getting our ip address
#include <arpa/inet.h>
#include <sys/socket.h>
#include <unistd.h>
#include <sys/ioctl.h>
#include <net/if.h>
#include <netinet/in.h>

namespace Anki {
namespace Cozmo {
    
ReliableConnection connection;

namespace Messages {

  namespace {
    
    // For comms with engine
    const int MAX_PACKET_BUFFER_SIZE = 2048;
    u8 pktBuffer_[MAX_PACKET_BUFFER_SIZE];
    
    AnimationStreamer*            _animStreamer = nullptr;
    Audio::EngineRobotAudioInput* _audioInput = nullptr;
    const CozmoAnimContext*       _context = nullptr;
<<<<<<< HEAD
    
    
    const u32 kMaxNumAvailableAnimsToReportPerTic = 100;
    
    // The last AnimID that was sent to engine in response to RequestAvailableAnimations.
    // If negative, it means we're not currently doling.
    bool _isDolingAnims = false;
    u32 _nextAnimIDToDole;

    u32 _serialNumber = 0;

    // Whether or not we are currently showing debug info on the screen
    enum DebugScreen {
      NONE,
      GENERAL_INFO,
      SENSORS1,
      SENSORS2,
      MIC,
      COUNT
    };
    DebugScreen _curDebugScreen = DebugScreen::NONE;

    bool _haveBirthCert = false;
    const u8 kNumTicksToCheckForBC = 60; // ~2seconds
    u8 _bcCheckCount = 0;

    struct DebugScreenInfo {
      std::string ip          = "0.0.0.0";
      std::string serialNo    = "0";
      std::string osNum       = "0";
      #if FACTORY_TEST
      std::string playpenVer  = "V2";
      #endif

      std::string cliffs      = "0 0 0 0";
      std::string motors      = "0 0 0 0";
      std::string touchAndBat = "0 0.0v";
      std::string prox        = "0 0 0 0";

      std::string accelGyroX  = "0 0";
      std::string accelGyroY  = "0 0";
      std::string accelGyroZ  = "0 0";

      std::string micData0     = "0";
      std::string micData1     = "0";
      std::string micData2     = "0";
      std::string micData3     = "0";

      void Update(const RobotState& state)
      {
        char temp[32] = "";
        sprintf(temp, 
                "%u %u %u %u", 
                state.cliffDataRaw[0], 
                state.cliffDataRaw[1], 
                state.cliffDataRaw[2], 
                state.cliffDataRaw[3]);
        cliffs = temp;

        sprintf(temp, 
                "%.2f %.2f %.1f %.1f", 
                state.headAngle, 
                state.liftAngle, 
                state.lwheel_speed_mmps, 
                state.rwheel_speed_mmps);
        motors = temp;

        sprintf(temp, 
                "%u %0.2fv", 
                state.backpackTouchSensorRaw,
                state.batteryVoltage);
        touchAndBat = temp;

        sprintf(temp, 
                "%.1f %.1f %.1f %u", 
                state.proxData.signalIntensity,
                state.proxData.ambientIntensity,
                state.proxData.spadCount,
                state.proxData.distance_mm);
        prox = temp;

        sprintf(temp, 
                "%*.2f %*.2f", 
                8,
                state.accel.x,
                8, 
                state.gyro.x);
        accelGyroX = temp;

        sprintf(temp, 
                "%*.2f %*.2f",
                8, 
                state.accel.y,
                8, 
                state.gyro.y);
        accelGyroY = temp;

        sprintf(temp, 
                "%*.2f %*.2f", 
                8,
                state.accel.z,
                8,
                state.gyro.z);
        accelGyroZ = temp;
      }

      void Update(const RobotInterface::MicData& payload)
      {
        char temp[32] = "";
        sprintf(temp, 
                "%d", 
                payload.data[0]);
        micData0 = temp;

        sprintf(temp, 
                "%d", 
                payload.data[1]);
        micData1 = temp;

        sprintf(temp, 
                "%d", 
                payload.data[2]);
        micData2 = temp;

        sprintf(temp, 
                "%d", 
                payload.data[3]);
        micData3 = temp;
      } 

      void ToVec(DebugScreen whichScreen, std::vector<std::string>& vec)
      {
        vec.clear();

        switch(whichScreen)
        {
          case DebugScreen::NONE:
          {
            break;
          }
          case DebugScreen::GENERAL_INFO:
          {
            vec.push_back(ip);
            vec.push_back(serialNo);
            vec.push_back(osNum);
            #if FACTORY_TEST
            vec.push_back(playpenVer);
            #endif
            break;
          }
          case DebugScreen::SENSORS1:
          {
            vec.push_back(cliffs);
            vec.push_back(motors);
            vec.push_back(prox);
            vec.push_back(touchAndBat);
            break;
          }
          case DebugScreen::SENSORS2:
          {
            vec.push_back(accelGyroX);
            vec.push_back(accelGyroY);
            vec.push_back(accelGyroZ);
            break;
          }
          case DebugScreen::MIC:
          {
            vec.push_back(micData0);
            vec.push_back(micData1);
            vec.push_back(micData2);
            vec.push_back(micData3);
            break;
          }
          case DebugScreen::COUNT:
          {
            break;
          }
        }
      }
    } _debugScreenInfo;
=======
>>>>>>> 9f6c0080

  } // private namespace


  // Forward declarations
  extern "C" TimeStamp_t GetTimeStamp(void);
  
  void ProcessMessageFromEngine(const RobotInterface::EngineToRobot& msg);
  void ProcessMessageFromRobot(const RobotInterface::RobotToEngine& msg);
  extern "C" void ProcessMessage(u8* buffer, u16 bufferSize);
<<<<<<< HEAD
  void ProcessBackpackButton(const RobotInterface::BackpackButton& payload);
  void DrawTextOnScreen(const std::vector<std::string>& textVec, 
                        const ColorRGBA& textColor,
                        const ColorRGBA& bgColor,
                        const Point2f& loc = {0, 0},
                        u32 textSpacing_pix = 10,
                        f32 textScale = 3.f);

  std::string GetIPAddress();
  std::string ExecCommand(const char* cmd);

  void UpdateFAC();
  void UpdateDebugScreen();
=======
  void HandleRobotStateUpdate(const Anki::Cozmo::RobotState& robotState);
>>>>>>> 9f6c0080

  
// #pragma mark --- Messages Method Implementations ---

  Result Init(AnimationStreamer* animStreamer, Audio::EngineRobotAudioInput* audioInput, const CozmoAnimContext* context)
  {
    
    // Setup robot and engine sockets
    CozmoAnimComms::InitComms();
    
    // Setup reliable transport
    ReliableTransport_Init();
    ReliableConnection_Init(&connection, NULL); // We only have one connection so dest pointer is superfluous

<<<<<<< HEAD
    _animStreamer = &animStreamer;
    _audioInput   = &audioInput;
    _context      = &context;

    _haveBirthCert = Util::FileUtils::FileExists("/data/persist/factory/80000000.nvdata");

    UpdateFAC();

    std::string serialString = ExecCommand("getprop ro.serialno");
    if(!serialString.empty())
    {
      _serialNumber = static_cast<u32>(std::stoul(serialString, nullptr, 16));
    }
    
=======
    _animStreamer = animStreamer;
    _audioInput   = audioInput;
    _context      = context;

    DEV_ASSERT(_animStreamer != nullptr, "EngineMessages.Init.NullAnimStreamer");
    DEV_ASSERT(_audioInput != nullptr, "EngineMessages.Init.NullAudioInput");
    DEV_ASSERT(_context != nullptr, "EngineMessages.Init.NullContext");

>>>>>>> 9f6c0080
    return RESULT_OK;
  }
  
  
<<<<<<< HEAD
  void DoleAvailableAnimations()
  {
    // If not already doling, dole animations
    if (_isDolingAnims) {
      u32 numAnimsDoledThisTic = 0;
      const auto& animIDToNameMap = _animStreamer->GetCannedAnimationContainer().GetAnimationIDToNameMap();
      auto it = animIDToNameMap.find(_nextAnimIDToDole);
      for (; it != animIDToNameMap.end() && numAnimsDoledThisTic < kMaxNumAvailableAnimsToReportPerTic; ++it) {
        
        RobotInterface::AnimationAvailable msg;
        msg.id = it->first;
        msg.name_length = it->second.length();
        snprintf(msg.name, sizeof(msg.name), "%s", it->second.c_str());
        SendMessageToEngine(msg);
        
        //PRINT_NAMED_INFO("AvailableAnim", "[%d]: %s", msg.id, msg.name);

        ++numAnimsDoledThisTic;
      }
      if (it == animIDToNameMap.end()) {
        PRINT_NAMED_INFO("EngineMessages.DoleAvailableAnimations.Done", "%zu anims doled", animIDToNameMap.size());
        _isDolingAnims = false;
        
        EndOfMessage msg;
        msg.messageType = MessageType::AnimationAvailable;
        RobotInterface::SendMessageToEngine(msg);
      } else {
        _nextAnimIDToDole = it->first;
      }
    }
  }

  void UpdateFAC()
  {
    if(!_haveBirthCert)
    {
      _animStreamer->LockTrack(AnimTrackFlag::FACE_IMAGE_TRACK);

      DrawTextOnScreen({"FAC"},
                       NamedColors::BLACK,
                       NamedColors::RED,
                       { 0, FACE_DISPLAY_HEIGHT-10 });
    }
  }
  
=======
>>>>>>> 9f6c0080
// ========== START OF PROCESSING MESSAGES FROM ENGINE ==========  

  void ProcessMessageFromEngine(const RobotInterface::EngineToRobot& msg)
  {
    //PRINT_NAMED_WARNING("ProcessMessage.EngineToRobot", "%d", msg.tag);
    bool forwardToRobot = false;
    switch(msg.tag)
    {
      #include "clad/robotInterface/messageEngineToRobot_switch_from_0x50_to_0xAF.def"
      
      default:
        forwardToRobot = true;
        break;
    }

    if (forwardToRobot) {
      // Send message along to robot if it wasn't handled here
      CozmoAnimComms::SendPacketToRobot((char*)msg.GetBuffer(), msg.Size());
    }

  } // ProcessMessageFromEngine()



  void Process_lockAnimTracks(const Anki::Cozmo::RobotInterface::LockAnimTracks& msg)
  {
    //PRINT_NAMED_DEBUG("EngineMessages.Process_lockAnimTracks", "0x%x", msg.whichTracks);
    _animStreamer->SetLockedTracks(msg.whichTracks);
  }
    
  void Process_playAnim(const Anki::Cozmo::RobotInterface::PlayAnim& msg)
  {
    const std::string animName(msg.animName, msg.animName_length);

    PRINT_NAMED_INFO("EngineMesssages.Process_playAnim",
                     "Anim: %s, Tag: %d",
                     animName.c_str(), msg.tag);
    
    _animStreamer->SetStreamingAnimation(animName, msg.tag, msg.numLoops);
  }

  void Process_abortAnimation(const Anki::Cozmo::RobotInterface::AbortAnimation& msg)
  {
    PRINT_NAMED_INFO("EngineMessages.Process_abortAnimation", "");
    _animStreamer->Abort();
  }
  
  void Process_displayProceduralFace(const Anki::Cozmo::RobotInterface::DisplayProceduralFace& msg)
  {
    ProceduralFace procFace;
    procFace.SetFromMessage(msg.faceParams);
    _animStreamer->SetProceduralFace(procFace, msg.duration_ms);
    return;
  }
  
  void Process_setFaceHue(const Anki::Cozmo::RobotInterface::SetFaceHue& msg)
  {
    ProceduralFace::SetHue(msg.hue);
    return;
  }

  void Process_displayFaceImageBinaryChunk(const Anki::Cozmo::RobotInterface::DisplayFaceImageBinaryChunk& msg) 
  {
    _animStreamer->Process_displayFaceImageChunk(msg);
  }

  void Process_displayFaceImageRGBChunk(const Anki::Cozmo::RobotInterface::DisplayFaceImageRGBChunk& msg) 
  {
    _animStreamer->Process_displayFaceImageChunk(msg);
  }

  void Process_postAudioEvent(const Anki::AudioEngine::Multiplexer::PostAudioEvent& msg)
  {
    _audioInput->HandleMessage(msg);
  }
  void Process_stopAllAudioEvents(const Anki::AudioEngine::Multiplexer::StopAllAudioEvents& msg)
  {
    _audioInput->HandleMessage(msg);
  }
  void Process_postAudioGameState(const Anki::AudioEngine::Multiplexer::PostAudioGameState& msg)
  {
    _audioInput->HandleMessage(msg);
  }
  void Process_postAudioSwitchState(const Anki::AudioEngine::Multiplexer::PostAudioSwitchState& msg)
  {
    _audioInput->HandleMessage(msg);
  }
  void Process_postAudioParameter(const Anki::AudioEngine::Multiplexer::PostAudioParameter& msg)
  {
    _audioInput->HandleMessage(msg);
  }

  void Process_startRecordingMics(const Anki::Cozmo::RobotInterface::StartRecordingMics& msg)
  {
    auto* micDataProcessor = _context->GetMicDataProcessor();
    if (micDataProcessor == nullptr)
    {
      return;
    }

    micDataProcessor->RecordRawAudio(msg.duration_ms,
                                     std::string(msg.path, 
                                                 msg.path_length),
                                     msg.runFFT);
  }

  void Process_drawTextOnScreen(const Anki::Cozmo::RobotInterface::DrawTextOnScreen& msg)
  {
    _curDebugScreen = DebugScreen::NONE;

    DrawTextOnScreen({std::string(msg.text,
                                  msg.text_length)},
                     ColorRGBA(msg.textColor.r,
                               msg.textColor.g,
                               msg.textColor.b),
                     ColorRGBA(msg.bgColor.r,
                               msg.bgColor.g,
                               msg.bgColor.b),
                     { 0, FACE_DISPLAY_HEIGHT-10 });
  }
  
  void Process_setDebugConsoleVarMessage(const Anki::Cozmo::RobotInterface::SetDebugConsoleVarMessage& msg)
  {
    // We are using messages generated by the CppLite emitter here, which does not support
    // variable length arrays. CLAD also doesn't have a char, so the "strings" in this message
    // are actually arrays of uint8's. Thus we need to do this reinterpret cast here.
    // In some future world, ideally we avoid all this and use, for example, a web interface to
    // set/access console vars, instead of passing around via CLAD messages.
    const char* varName  = reinterpret_cast<const char *>(msg.varName);
    const char* tryValue = reinterpret_cast<const char *>(msg.tryValue);
    
    // TODO: Ideally, we'd send back a verify message that we (failed to) set this
    
    Anki::Util::IConsoleVariable* consoleVar = Anki::Util::ConsoleSystem::Instance().FindVariable(varName);
    if (consoleVar && consoleVar->ParseText(tryValue) )
    {
      //SendVerifyDebugConsoleVarMessage(_externalInterface, varName, consoleVar->ToString().c_str(), consoleVar, true);
      PRINT_NAMED_INFO("Process_setDebugConsoleVarMessage.Success", "'%s' set to '%s'", varName, tryValue);
      
    }
    else
    {
      PRINT_NAMED_WARNING("Process_setDebugConsoleVarMessage.Fail", "Error setting '%s' to '%s'",
                          varName, tryValue);
      //      SendVerifyDebugConsoleVarMessage(_externalInterface, msg.varName.c_str(),
      //                                       consoleVar ? "Error: Failed to Parse" : "Error: No such variable",
      //                                       consoleVar, false);
    }
  }
  
  void Process_runDebugConsoleFuncMessage(const Anki::Cozmo::RobotInterface::RunDebugConsoleFuncMessage& msg)
  {
    // We are using messages generated by the CppLite emitter here, which does not support
    // variable length arrays. CLAD also doesn't have a char, so the "strings" in this message
    // are actually arrays of uint8's. Thus we need to do this reinterpret cast here.
    // In some future world, ideally we avoid all this and use, for example, a web interface to
    // set/access console vars, instead of passing around via CLAD messages.
    const char* funcName  = reinterpret_cast<const char *>(msg.funcName);
    const char* funcArgs = reinterpret_cast<const char *>(msg.funcArgs);
    
    // TODO: Ideally, we'd send back a verify message that we (failed to) set this
    Anki::Util::IConsoleFunction* consoleFunc = Anki::Util::ConsoleSystem::Instance().FindFunction(funcName);
    if( consoleFunc ) {
      enum { kBufferSize = 512 };
      char buffer[kBufferSize];
      const uint32_t res = NativeAnkiUtilConsoleCallFunction( funcName, funcArgs, kBufferSize, buffer );
      PRINT_NAMED_INFO("Process_runDebugConsoleFuncMessage", "%s '%s' set to '%s'",
                       (res != 0) ? "Success" : "Failure", funcName, funcArgs);
    }
    else {
      PRINT_NAMED_WARNING("Process_runDebugConsoleFuncMessage.NoConsoleFunc", "No Func named '%s'",funcName);
    }
  }

// ========== END OF PROCESSING MESSAGES FROM ENGINE ==========



// ========== START OF PROCESSING MESSAGES FROM ROBOT ==========

  static void ProcessMicDataMessage(const RobotInterface::MicData& payload)
  {
    auto* micDataProcessor = _context->GetMicDataProcessor();
    if (micDataProcessor != nullptr)
    {
      micDataProcessor->ProcessMicDataPayload(payload);
    }
  }

  void ProcessMessageFromRobot(const RobotInterface::RobotToEngine& msg)
  {
    switch(msg.tag)
    {
      case RobotInterface::RobotToEngine::Tag_micData:
      {
        const auto& payload = msg.micData;
        ProcessMicDataMessage(payload);

        _debugScreenInfo.Update(payload);
        return;
      }
<<<<<<< HEAD
      case RobotInterface::RobotToEngine::Tag_backpackButton:
      {
        ProcessBackpackButton(msg.backpackButton);
        // Break and forward message to engine
        break;
      } 
      case RobotInterface::RobotToEngine::Tag_state:
      {
        _debugScreenInfo.Update(msg.state);
        // Break and forward message to engine
        break;
      }
=======
      break;
      case RobotInterface::RobotToEngine::Tag_state:
      {
        HandleRobotStateUpdate(msg.state);
      }
      break;
>>>>>>> 9f6c0080
      default:
      {
        break;
      }
    }

    // Send up to engine
    const int tagSize = sizeof(msg.tag);
    SendToEngine(msg.GetBuffer()+tagSize, msg.Size()-tagSize, msg.tag);
  } // ProcessMessageFromRobot()

  void HandleRobotStateUpdate(const Anki::Cozmo::RobotState& robotState)
  {
    static bool buttonWasPressed = false;
    const auto buttonIsPressed = static_cast<bool>(robotState.status & (uint16_t)RobotStatusFlag::IS_BUTTON_PRESSED);
    const auto buttonReleased = buttonWasPressed && !buttonIsPressed;
    buttonWasPressed = buttonIsPressed;

    if (buttonReleased)
    {
      FaceDisplay::GetDebugDraw()->ChangeDrawState();
    }
  }


// ========== END OF PROCESSING MESSAGES FROM ROBOT ==========


// #pragma --- Message Dispatch Functions ---

  Result MonitorConnectionState(void)
  {
    // Send block connection state when engine connects
    static bool wasConnected = false;
    if (!wasConnected && CozmoAnimComms::EngineIsConnected()) {
      
      RobotInterface::RobotAvailable idMsg;
      idMsg.hwRevision = 0;
      idMsg.serialNumber = _serialNumber;
      
      RobotInterface::SendMessageToEngine(idMsg);
      
      // send firmware info indicating simulated or physical robot type
      {
#ifdef SIMULATOR
        std::string firmwareJson{"{\"version\":0,\"time\":0,\"sim\":0}"};
#else
        std::string firmwareJson{"{\"version\":0,\"time\":0}"};
#endif
        RobotInterface::FirmwareVersion msg;
        msg.RESRVED = 0;
        msg.json_length = firmwareJson.size() + 1;
        std::memcpy(msg.json, firmwareJson.c_str(), firmwareJson.size() + 1);
        RobotInterface::SendMessageToEngine(msg);
      }
      
      wasConnected = true;
    }
    else if (wasConnected && !CozmoAnimComms::EngineIsConnected()) {
      wasConnected = false;
    }
    
    return RESULT_OK;
    
  } // step()

  
  void Update()
  {
    MonitorConnectionState();
    
    _context->GetMicDataProcessor()->Update();
    
    // Process incoming messages from engine
    u32 dataLen;

    //ReliableConnection_printState(&connection);

    while((dataLen = CozmoAnimComms::GetNextPacketFromEngine(pktBuffer_, MAX_PACKET_BUFFER_SIZE)) > 0)
    {
      s16 res = ReliableTransport_ReceiveData(&connection, pktBuffer_, dataLen);
      if (res < 0)
      {
        //AnkiWarn( 1205, "ReliableTransport.PacketNotAccepted", 347, "%d", 1, res);
      }
    }

    if (CozmoAnimComms::EngineIsConnected())
    {
      if (ReliableTransport_Update(&connection) == false) // Connection has timed out
      {
        Receiver_OnDisconnect(&connection);
        // Can't print anything because we have no where to send it
      }
    }
    
    // Process incoming messages from robot
    while ((dataLen = CozmoAnimComms::GetNextPacketFromRobot(pktBuffer_, MAX_PACKET_BUFFER_SIZE)) > 0)
    {
      Anki::Cozmo::RobotInterface::RobotToEngine msgBuf;
      
      // Copy into structured memory
      memcpy(msgBuf.GetBuffer(), pktBuffer_, dataLen);
      if (!msgBuf.IsValid())
      {
        PRINT_NAMED_WARNING("Receiver.ReceiveData.Invalid", "Receiver got %02x[%d] invalid", pktBuffer_[0], dataLen);
        continue;
      }
      if (msgBuf.Size() != dataLen)
      {
        PRINT_NAMED_WARNING("Receiver.ReceiveData.SizeError", "Parsed message size error %d != %d (Tag %02x)", dataLen, msgBuf.Size(), msgBuf.tag);
        continue;
      }
      ProcessMessageFromRobot(msgBuf);
    }

    // Do after message processing so we draw the latest state info
    UpdateDebugScreen();

    if(++_bcCheckCount >= kNumTicksToCheckForBC)
    {
      _bcCheckCount = 0;
      _haveBirthCert = Util::FileUtils::FileExists("/data/persist/factory/80000000.nvdata");
    }
  }

  // Required by reliableTransport.c
  TimeStamp_t GetTimeStamp()
  {
    return BaseStationTimer::getInstance()->GetCurrentTimeStamp();
  }
  
  bool SendToRobot(const RobotInterface::EngineToRobot& msg)
  {
    return CozmoAnimComms::SendPacketToRobot(msg.GetBuffer(), msg.Size());
  }
  
  bool SendToEngine(const void *buffer, const u16 size, const u8 msgID)
  {
    // TODO: Don't need reliable transport between engine and anim process. Domain sockets should be good enough.
    //       For now, send everything unreliable.
    //const bool reliable = msgID < EnumToUnderlyingType(RobotInterface::ToRobotAddressSpace::TO_ENG_UNREL);
    const bool reliable = false;
    const bool hot = true;

    if (CozmoAnimComms::EngineIsConnected())
    {
      if (reliable)
      {
        if (ReliableTransport_SendMessage((const uint8_t*)buffer, size, &connection, eRMT_SingleReliableMessage, hot, msgID) == false) // failed to queue reliable message!
        {
          // Have to drop the connection
          //PRINT("Dropping connection because can't queue reliable messages\r\n");
          ReliableTransport_Disconnect(&connection);
          Receiver_OnDisconnect(&connection);
          return false;
        }
        else
        {
          return true;
        }
      }
      else
      {
        return ReliableTransport_SendMessage((const uint8_t*)buffer, size, &connection, eRMT_SingleUnreliableMessage, hot, msgID);
      }
    }
    else
    {
      return false;
    }
  }

  std::string GetIPAddress()
  {
    // Open a socket to figure out the ip adress of the wlan0 (wifi) interface
      const char* const if_name = "wlan0";
      struct ifreq ifr;
      size_t if_name_len=strlen(if_name);
      if (if_name_len<sizeof(ifr.ifr_name)) {
        memcpy(ifr.ifr_name,if_name,if_name_len);
        ifr.ifr_name[if_name_len]=0;
      } else {
        ASSERT_NAMED_EVENT(false, "EngineMessages.GetIPAddress.InvalidInterfaceName", "");
      }

      int fd=socket(AF_INET,SOCK_DGRAM,0);
      if (fd==-1) {
        ASSERT_NAMED_EVENT(false, "EngineMessages.GetIPAddress.OpenSocketFail", "");
      }

      if (ioctl(fd,SIOCGIFADDR,&ifr)==-1) {
        int temp_errno=errno;
        close(fd);
        ASSERT_NAMED_EVENT(false, "EngineMessages.GetIPAddress.IoctlError", "%s", strerror(temp_errno));
      }
      close(fd);

      struct sockaddr_in* ipaddr = (struct sockaddr_in*)&ifr.ifr_addr;
      return std::string(inet_ntoa(ipaddr->sin_addr));
  }

  // Executes the provided command and returns the output as a string
  std::string ExecCommand(const char* cmd) 
  {
    try
    {
      std::array<char, 128> buffer;
      std::string result;
      std::shared_ptr<FILE> pipe(popen(cmd, "r"), pclose);
      if (!pipe)
      {
        PRINT_NAMED_WARNING("EngineMessages.ExecCommand.FailedToOpenPipe", "");
        return "";
      }

      while (!feof(pipe.get()))
      {
        if (fgets(buffer.data(), 128, pipe.get()) != nullptr)
        {
          result += buffer.data();
        }
      }

      // Remove the last character as it is a newline
      return result.substr(0,result.size()-1);
    }
    catch(...)
    {
      return "";
    }
  }

  void ProcessBackpackButton(const RobotInterface::BackpackButton& payload)
  {
    if((ANKI_DEV_CHEATS || FACTORY_TEST) && payload.depressed)
    {
      _curDebugScreen = (DebugScreen)(((int)_curDebugScreen) + 1);
      
      if(_curDebugScreen == DebugScreen::COUNT)
      {
        _curDebugScreen = DebugScreen::NONE;
      }

      // If we aren't currently showing debug info and the button was pressed then
      // start showing debug info
      if(_curDebugScreen != DebugScreen::NONE)
      {
        // Lock the face image track to prevent animations from drawing over the debug info
        _animStreamer->LockTrack(AnimTrackFlag::FACE_IMAGE_TRACK);

        _debugScreenInfo.ip       = GetIPAddress();
        _debugScreenInfo.serialNo = ExecCommand("getprop ro.serialno");
        _debugScreenInfo.osNum    = ExecCommand("getprop ro.anki.os_build_number");

        UpdateDebugScreen();
      }
      // Otherwise we are currently showing debug info and the button has been pressed
      // so clear the face and unlock the face image track
      else
      {
        _animStreamer->UnlockTrack(AnimTrackFlag::FACE_IMAGE_TRACK);
        FaceDisplay::getInstance()->FaceClear();

        UpdateFAC();
      }
    }
  }

  void UpdateDebugScreen()
  {
    if(_curDebugScreen != DebugScreen::NONE)
    {
      std::vector<std::string> text;
      _debugScreenInfo.ToVec(_curDebugScreen, text);
      DrawTextOnScreen(text, NamedColors::WHITE, NamedColors::BLACK, {0, 30}, 20, 0.5f);
    }
  }

  // Draws each element of the textVec on a separate line (spacing determined by textSpacing_pix)
  // in textColor with a background of bgColor.
  void DrawTextOnScreen(const std::vector<std::string>& textVec, 
                        const ColorRGBA& textColor,
                        const ColorRGBA& bgColor,
                        const Point2f& loc,
                        u32 textSpacing_pix,
                        f32 textScale)
  {
    Vision::ImageRGB resultImg(FACE_DISPLAY_HEIGHT, FACE_DISPLAY_WIDTH);
    
    Anki::Rectangle<f32> rect(0, 0, FACE_DISPLAY_WIDTH, FACE_DISPLAY_HEIGHT);
    resultImg.DrawFilledRect(rect, bgColor);

    const f32 textLocX = loc.x();
    f32 textLocY = loc.y();
    // TODO: Expose line and location(?) as arguments
    const u8  textLineThickness = 8;

    for(const auto& text : textVec)
    {
      resultImg.DrawText({textLocX, textLocY},
                         text.c_str(),
                         textColor,
                         textScale,
                         textLineThickness);

      textLocY += textSpacing_pix;
    }

    // Draw the word "Factory" in the top right corner if this is a 
    // factory build
    if(FACTORY_TEST)
    {
      const Point2f factoryTextLoc = {0, 10};
      const f32 factoryScale = 0.5f;
      resultImg.DrawText(factoryTextLoc,
                         "Factory",
                         NamedColors::WHITE,
                         factoryScale);
    }

    static Array2d<u16> img565(FACE_DISPLAY_HEIGHT, FACE_DISPLAY_WIDTH);
    _animStreamer->DrawToFace(resultImg, img565);
  }

} // namespace Messages
} // namespace Cozmo
} // namespace Anki


// Shim for reliable transport
bool UnreliableTransport_SendPacket(uint8_t* buffer, uint16_t bufferSize)
{
  return Anki::Cozmo::CozmoAnimComms::SendPacketToEngine(buffer, bufferSize);
}

void Receiver_ReceiveData(uint8_t* buffer, uint16_t bufferSize, ReliableConnection* connection)
{
  Anki::Cozmo::RobotInterface::EngineToRobot msgBuf;

  // Copy into structured memory
  memcpy(msgBuf.GetBuffer(), buffer, bufferSize);
  if (!msgBuf.IsValid())
  {
    //AnkiWarn( 119, "Receiver.ReceiveData.Invalid", 367, "Receiver got %02x[%d] invalid", 2, buffer[0], bufferSize);
  }
  else if (msgBuf.Size() != bufferSize)
  {
    //AnkiWarn( 120, "Receiver.ReceiveData.SizeError", 368, "Parsed message size error %d != %d", 2, bufferSize, msgBuf.Size());
  }
  else
  {
    Anki::Cozmo::Messages::ProcessMessageFromEngine(msgBuf);
  }
}

void Receiver_OnConnectionRequest(ReliableConnection* connection)
{
  ReliableTransport_FinishConnection(connection); // Accept the connection
  //AnkiInfo( 121, "Receiver_OnConnectionRequest", 369, "ReliableTransport new connection", 0);
  Anki::Cozmo::CozmoAnimComms::UpdateEngineCommsState(1);
}

void Receiver_OnConnected(ReliableConnection* connection)
{
  //AnkiInfo( 122, "Receiver_OnConnected", 370, "ReliableTransport connection completed", 0);
  Anki::Cozmo::CozmoAnimComms::UpdateEngineCommsState(1);
}

void Receiver_OnDisconnect(ReliableConnection* connection)
{
  Anki::Cozmo::CozmoAnimComms::UpdateEngineCommsState(0);   // Must mark connection disconnected BEFORE trying to print
  //AnkiInfo( 123, "Receiver_OnDisconnect", 371, "ReliableTransport disconnected", 0);
  ReliableConnection_Init(connection, NULL); // Reset the connection
  Anki::Cozmo::CozmoAnimComms::UpdateEngineCommsState(0);
}<|MERGE_RESOLUTION|>--- conflicted
+++ resolved
@@ -22,11 +22,8 @@
 #include "cozmoAnim/micDataProcessor.h"
 #include "audioEngine/multiplexer/audioMultiplexer.h"
 
-<<<<<<< HEAD
-#include "anki/common/basestation/math/rect_impl.h"
-=======
-#include "anki/common/basestation/array2d_impl.h"
->>>>>>> 9f6c0080
+// #include "anki/common/basestation/math/rect_impl.h"
+// #include "anki/common/basestation/array2d_impl.h"
 #include "anki/common/basestation/utils/timer.h"
 
 #include "clad/robotInterface/messageRobotToEngine.h"
@@ -44,6 +41,8 @@
 
 #include "anki/cozmo/shared/cozmoConfig.h"
 
+#include "osState/osState.h"
+
 #include "util/console/consoleSystem.h"
 #include "util/fileUtils/fileUtils.h"
 #include "util/logging/logging.h"
@@ -56,14 +55,6 @@
 #include <stdio.h>
 #include <math.h>
 
-// For getting our ip address
-#include <arpa/inet.h>
-#include <sys/socket.h>
-#include <unistd.h>
-#include <sys/ioctl.h>
-#include <net/if.h>
-#include <netinet/in.h>
-
 namespace Anki {
 namespace Cozmo {
     
@@ -79,190 +70,10 @@
     
     AnimationStreamer*            _animStreamer = nullptr;
     Audio::EngineRobotAudioInput* _audioInput = nullptr;
-    const CozmoAnimContext*       _context = nullptr;
-<<<<<<< HEAD
-    
-    
-    const u32 kMaxNumAvailableAnimsToReportPerTic = 100;
-    
-    // The last AnimID that was sent to engine in response to RequestAvailableAnimations.
-    // If negative, it means we're not currently doling.
-    bool _isDolingAnims = false;
-    u32 _nextAnimIDToDole;
-
-    u32 _serialNumber = 0;
-
-    // Whether or not we are currently showing debug info on the screen
-    enum DebugScreen {
-      NONE,
-      GENERAL_INFO,
-      SENSORS1,
-      SENSORS2,
-      MIC,
-      COUNT
-    };
-    DebugScreen _curDebugScreen = DebugScreen::NONE;
-
-    bool _haveBirthCert = false;
+    const CozmoAnimContext*       _context = nullptr;    
+
     const u8 kNumTicksToCheckForBC = 60; // ~2seconds
     u8 _bcCheckCount = 0;
-
-    struct DebugScreenInfo {
-      std::string ip          = "0.0.0.0";
-      std::string serialNo    = "0";
-      std::string osNum       = "0";
-      #if FACTORY_TEST
-      std::string playpenVer  = "V2";
-      #endif
-
-      std::string cliffs      = "0 0 0 0";
-      std::string motors      = "0 0 0 0";
-      std::string touchAndBat = "0 0.0v";
-      std::string prox        = "0 0 0 0";
-
-      std::string accelGyroX  = "0 0";
-      std::string accelGyroY  = "0 0";
-      std::string accelGyroZ  = "0 0";
-
-      std::string micData0     = "0";
-      std::string micData1     = "0";
-      std::string micData2     = "0";
-      std::string micData3     = "0";
-
-      void Update(const RobotState& state)
-      {
-        char temp[32] = "";
-        sprintf(temp, 
-                "%u %u %u %u", 
-                state.cliffDataRaw[0], 
-                state.cliffDataRaw[1], 
-                state.cliffDataRaw[2], 
-                state.cliffDataRaw[3]);
-        cliffs = temp;
-
-        sprintf(temp, 
-                "%.2f %.2f %.1f %.1f", 
-                state.headAngle, 
-                state.liftAngle, 
-                state.lwheel_speed_mmps, 
-                state.rwheel_speed_mmps);
-        motors = temp;
-
-        sprintf(temp, 
-                "%u %0.2fv", 
-                state.backpackTouchSensorRaw,
-                state.batteryVoltage);
-        touchAndBat = temp;
-
-        sprintf(temp, 
-                "%.1f %.1f %.1f %u", 
-                state.proxData.signalIntensity,
-                state.proxData.ambientIntensity,
-                state.proxData.spadCount,
-                state.proxData.distance_mm);
-        prox = temp;
-
-        sprintf(temp, 
-                "%*.2f %*.2f", 
-                8,
-                state.accel.x,
-                8, 
-                state.gyro.x);
-        accelGyroX = temp;
-
-        sprintf(temp, 
-                "%*.2f %*.2f",
-                8, 
-                state.accel.y,
-                8, 
-                state.gyro.y);
-        accelGyroY = temp;
-
-        sprintf(temp, 
-                "%*.2f %*.2f", 
-                8,
-                state.accel.z,
-                8,
-                state.gyro.z);
-        accelGyroZ = temp;
-      }
-
-      void Update(const RobotInterface::MicData& payload)
-      {
-        char temp[32] = "";
-        sprintf(temp, 
-                "%d", 
-                payload.data[0]);
-        micData0 = temp;
-
-        sprintf(temp, 
-                "%d", 
-                payload.data[1]);
-        micData1 = temp;
-
-        sprintf(temp, 
-                "%d", 
-                payload.data[2]);
-        micData2 = temp;
-
-        sprintf(temp, 
-                "%d", 
-                payload.data[3]);
-        micData3 = temp;
-      } 
-
-      void ToVec(DebugScreen whichScreen, std::vector<std::string>& vec)
-      {
-        vec.clear();
-
-        switch(whichScreen)
-        {
-          case DebugScreen::NONE:
-          {
-            break;
-          }
-          case DebugScreen::GENERAL_INFO:
-          {
-            vec.push_back(ip);
-            vec.push_back(serialNo);
-            vec.push_back(osNum);
-            #if FACTORY_TEST
-            vec.push_back(playpenVer);
-            #endif
-            break;
-          }
-          case DebugScreen::SENSORS1:
-          {
-            vec.push_back(cliffs);
-            vec.push_back(motors);
-            vec.push_back(prox);
-            vec.push_back(touchAndBat);
-            break;
-          }
-          case DebugScreen::SENSORS2:
-          {
-            vec.push_back(accelGyroX);
-            vec.push_back(accelGyroY);
-            vec.push_back(accelGyroZ);
-            break;
-          }
-          case DebugScreen::MIC:
-          {
-            vec.push_back(micData0);
-            vec.push_back(micData1);
-            vec.push_back(micData2);
-            vec.push_back(micData3);
-            break;
-          }
-          case DebugScreen::COUNT:
-          {
-            break;
-          }
-        }
-      }
-    } _debugScreenInfo;
-=======
->>>>>>> 9f6c0080
 
   } // private namespace
 
@@ -273,23 +84,13 @@
   void ProcessMessageFromEngine(const RobotInterface::EngineToRobot& msg);
   void ProcessMessageFromRobot(const RobotInterface::RobotToEngine& msg);
   extern "C" void ProcessMessage(u8* buffer, u16 bufferSize);
-<<<<<<< HEAD
+
   void ProcessBackpackButton(const RobotInterface::BackpackButton& payload);
-  void DrawTextOnScreen(const std::vector<std::string>& textVec, 
-                        const ColorRGBA& textColor,
-                        const ColorRGBA& bgColor,
-                        const Point2f& loc = {0, 0},
-                        u32 textSpacing_pix = 10,
-                        f32 textScale = 3.f);
-
-  std::string GetIPAddress();
-  std::string ExecCommand(const char* cmd);
+
 
   void UpdateFAC();
-  void UpdateDebugScreen();
-=======
+
   void HandleRobotStateUpdate(const Anki::Cozmo::RobotState& robotState);
->>>>>>> 9f6c0080
 
   
 // #pragma mark --- Messages Method Implementations ---
@@ -304,22 +105,6 @@
     ReliableTransport_Init();
     ReliableConnection_Init(&connection, NULL); // We only have one connection so dest pointer is superfluous
 
-<<<<<<< HEAD
-    _animStreamer = &animStreamer;
-    _audioInput   = &audioInput;
-    _context      = &context;
-
-    _haveBirthCert = Util::FileUtils::FileExists("/data/persist/factory/80000000.nvdata");
-
-    UpdateFAC();
-
-    std::string serialString = ExecCommand("getprop ro.serialno");
-    if(!serialString.empty())
-    {
-      _serialNumber = static_cast<u32>(std::stoul(serialString, nullptr, 16));
-    }
-    
-=======
     _animStreamer = animStreamer;
     _audioInput   = audioInput;
     _context      = context;
@@ -328,59 +113,12 @@
     DEV_ASSERT(_audioInput != nullptr, "EngineMessages.Init.NullAudioInput");
     DEV_ASSERT(_context != nullptr, "EngineMessages.Init.NullContext");
 
->>>>>>> 9f6c0080
+    const bool haveBC = Util::FileUtils::FileExists("/data/persist/factory/80000000.nvdata");
+    FaceDisplay::GetDebugDraw()->SetShouldDrawFAC(haveBC);
+
     return RESULT_OK;
   }
-  
-  
-<<<<<<< HEAD
-  void DoleAvailableAnimations()
-  {
-    // If not already doling, dole animations
-    if (_isDolingAnims) {
-      u32 numAnimsDoledThisTic = 0;
-      const auto& animIDToNameMap = _animStreamer->GetCannedAnimationContainer().GetAnimationIDToNameMap();
-      auto it = animIDToNameMap.find(_nextAnimIDToDole);
-      for (; it != animIDToNameMap.end() && numAnimsDoledThisTic < kMaxNumAvailableAnimsToReportPerTic; ++it) {
-        
-        RobotInterface::AnimationAvailable msg;
-        msg.id = it->first;
-        msg.name_length = it->second.length();
-        snprintf(msg.name, sizeof(msg.name), "%s", it->second.c_str());
-        SendMessageToEngine(msg);
-        
-        //PRINT_NAMED_INFO("AvailableAnim", "[%d]: %s", msg.id, msg.name);
-
-        ++numAnimsDoledThisTic;
-      }
-      if (it == animIDToNameMap.end()) {
-        PRINT_NAMED_INFO("EngineMessages.DoleAvailableAnimations.Done", "%zu anims doled", animIDToNameMap.size());
-        _isDolingAnims = false;
-        
-        EndOfMessage msg;
-        msg.messageType = MessageType::AnimationAvailable;
-        RobotInterface::SendMessageToEngine(msg);
-      } else {
-        _nextAnimIDToDole = it->first;
-      }
-    }
-  }
-
-  void UpdateFAC()
-  {
-    if(!_haveBirthCert)
-    {
-      _animStreamer->LockTrack(AnimTrackFlag::FACE_IMAGE_TRACK);
-
-      DrawTextOnScreen({"FAC"},
-                       NamedColors::BLACK,
-                       NamedColors::RED,
-                       { 0, FACE_DISPLAY_HEIGHT-10 });
-    }
-  }
-  
-=======
->>>>>>> 9f6c0080
+
 // ========== START OF PROCESSING MESSAGES FROM ENGINE ==========  
 
   void ProcessMessageFromEngine(const RobotInterface::EngineToRobot& msg)
@@ -489,17 +227,7 @@
 
   void Process_drawTextOnScreen(const Anki::Cozmo::RobotInterface::DrawTextOnScreen& msg)
   {
-    _curDebugScreen = DebugScreen::NONE;
-
-    DrawTextOnScreen({std::string(msg.text,
-                                  msg.text_length)},
-                     ColorRGBA(msg.textColor.r,
-                               msg.textColor.g,
-                               msg.textColor.b),
-                     ColorRGBA(msg.bgColor.r,
-                               msg.bgColor.g,
-                               msg.bgColor.b),
-                     { 0, FACE_DISPLAY_HEIGHT-10 });
+    FaceDisplay::GetDebugDraw()->SetCustomText(msg);
   }
   
   void Process_setDebugConsoleVarMessage(const Anki::Cozmo::RobotInterface::SetDebugConsoleVarMessage& msg)
@@ -563,6 +291,8 @@
 
   static void ProcessMicDataMessage(const RobotInterface::MicData& payload)
   {
+    FaceDisplay::GetDebugDraw()->DrawMicInfo(payload);
+
     auto* micDataProcessor = _context->GetMicDataProcessor();
     if (micDataProcessor != nullptr)
     {
@@ -578,31 +308,13 @@
       {
         const auto& payload = msg.micData;
         ProcessMicDataMessage(payload);
-
-        _debugScreenInfo.Update(payload);
         return;
       }
-<<<<<<< HEAD
-      case RobotInterface::RobotToEngine::Tag_backpackButton:
-      {
-        ProcessBackpackButton(msg.backpackButton);
-        // Break and forward message to engine
-        break;
-      } 
       case RobotInterface::RobotToEngine::Tag_state:
       {
-        _debugScreenInfo.Update(msg.state);
-        // Break and forward message to engine
-        break;
-      }
-=======
+        HandleRobotStateUpdate(msg.state);
+      }
       break;
-      case RobotInterface::RobotToEngine::Tag_state:
-      {
-        HandleRobotStateUpdate(msg.state);
-      }
-      break;
->>>>>>> 9f6c0080
       default:
       {
         break;
@@ -616,6 +328,8 @@
 
   void HandleRobotStateUpdate(const Anki::Cozmo::RobotState& robotState)
   {
+    FaceDisplay::GetDebugDraw()->DrawStateInfo(robotState);
+
     static bool buttonWasPressed = false;
     const auto buttonIsPressed = static_cast<bool>(robotState.status & (uint16_t)RobotStatusFlag::IS_BUTTON_PRESSED);
     const auto buttonReleased = buttonWasPressed && !buttonIsPressed;
@@ -641,7 +355,7 @@
       
       RobotInterface::RobotAvailable idMsg;
       idMsg.hwRevision = 0;
-      idMsg.serialNumber = _serialNumber;
+      idMsg.serialNumber = OSState::getInstance()->GetSerialNumber();
       
       RobotInterface::SendMessageToEngine(idMsg);
       
@@ -719,13 +433,11 @@
       ProcessMessageFromRobot(msgBuf);
     }
 
-    // Do after message processing so we draw the latest state info
-    UpdateDebugScreen();
-
     if(++_bcCheckCount >= kNumTicksToCheckForBC)
     {
       _bcCheckCount = 0;
-      _haveBirthCert = Util::FileUtils::FileExists("/data/persist/factory/80000000.nvdata");
+      const bool haveBC = Util::FileUtils::FileExists("/data/persist/factory/80000000.nvdata");
+      FaceDisplay::GetDebugDraw()->SetShouldDrawFAC(haveBC);
     }
   }
 
@@ -776,158 +488,6 @@
     }
   }
 
-  std::string GetIPAddress()
-  {
-    // Open a socket to figure out the ip adress of the wlan0 (wifi) interface
-      const char* const if_name = "wlan0";
-      struct ifreq ifr;
-      size_t if_name_len=strlen(if_name);
-      if (if_name_len<sizeof(ifr.ifr_name)) {
-        memcpy(ifr.ifr_name,if_name,if_name_len);
-        ifr.ifr_name[if_name_len]=0;
-      } else {
-        ASSERT_NAMED_EVENT(false, "EngineMessages.GetIPAddress.InvalidInterfaceName", "");
-      }
-
-      int fd=socket(AF_INET,SOCK_DGRAM,0);
-      if (fd==-1) {
-        ASSERT_NAMED_EVENT(false, "EngineMessages.GetIPAddress.OpenSocketFail", "");
-      }
-
-      if (ioctl(fd,SIOCGIFADDR,&ifr)==-1) {
-        int temp_errno=errno;
-        close(fd);
-        ASSERT_NAMED_EVENT(false, "EngineMessages.GetIPAddress.IoctlError", "%s", strerror(temp_errno));
-      }
-      close(fd);
-
-      struct sockaddr_in* ipaddr = (struct sockaddr_in*)&ifr.ifr_addr;
-      return std::string(inet_ntoa(ipaddr->sin_addr));
-  }
-
-  // Executes the provided command and returns the output as a string
-  std::string ExecCommand(const char* cmd) 
-  {
-    try
-    {
-      std::array<char, 128> buffer;
-      std::string result;
-      std::shared_ptr<FILE> pipe(popen(cmd, "r"), pclose);
-      if (!pipe)
-      {
-        PRINT_NAMED_WARNING("EngineMessages.ExecCommand.FailedToOpenPipe", "");
-        return "";
-      }
-
-      while (!feof(pipe.get()))
-      {
-        if (fgets(buffer.data(), 128, pipe.get()) != nullptr)
-        {
-          result += buffer.data();
-        }
-      }
-
-      // Remove the last character as it is a newline
-      return result.substr(0,result.size()-1);
-    }
-    catch(...)
-    {
-      return "";
-    }
-  }
-
-  void ProcessBackpackButton(const RobotInterface::BackpackButton& payload)
-  {
-    if((ANKI_DEV_CHEATS || FACTORY_TEST) && payload.depressed)
-    {
-      _curDebugScreen = (DebugScreen)(((int)_curDebugScreen) + 1);
-      
-      if(_curDebugScreen == DebugScreen::COUNT)
-      {
-        _curDebugScreen = DebugScreen::NONE;
-      }
-
-      // If we aren't currently showing debug info and the button was pressed then
-      // start showing debug info
-      if(_curDebugScreen != DebugScreen::NONE)
-      {
-        // Lock the face image track to prevent animations from drawing over the debug info
-        _animStreamer->LockTrack(AnimTrackFlag::FACE_IMAGE_TRACK);
-
-        _debugScreenInfo.ip       = GetIPAddress();
-        _debugScreenInfo.serialNo = ExecCommand("getprop ro.serialno");
-        _debugScreenInfo.osNum    = ExecCommand("getprop ro.anki.os_build_number");
-
-        UpdateDebugScreen();
-      }
-      // Otherwise we are currently showing debug info and the button has been pressed
-      // so clear the face and unlock the face image track
-      else
-      {
-        _animStreamer->UnlockTrack(AnimTrackFlag::FACE_IMAGE_TRACK);
-        FaceDisplay::getInstance()->FaceClear();
-
-        UpdateFAC();
-      }
-    }
-  }
-
-  void UpdateDebugScreen()
-  {
-    if(_curDebugScreen != DebugScreen::NONE)
-    {
-      std::vector<std::string> text;
-      _debugScreenInfo.ToVec(_curDebugScreen, text);
-      DrawTextOnScreen(text, NamedColors::WHITE, NamedColors::BLACK, {0, 30}, 20, 0.5f);
-    }
-  }
-
-  // Draws each element of the textVec on a separate line (spacing determined by textSpacing_pix)
-  // in textColor with a background of bgColor.
-  void DrawTextOnScreen(const std::vector<std::string>& textVec, 
-                        const ColorRGBA& textColor,
-                        const ColorRGBA& bgColor,
-                        const Point2f& loc,
-                        u32 textSpacing_pix,
-                        f32 textScale)
-  {
-    Vision::ImageRGB resultImg(FACE_DISPLAY_HEIGHT, FACE_DISPLAY_WIDTH);
-    
-    Anki::Rectangle<f32> rect(0, 0, FACE_DISPLAY_WIDTH, FACE_DISPLAY_HEIGHT);
-    resultImg.DrawFilledRect(rect, bgColor);
-
-    const f32 textLocX = loc.x();
-    f32 textLocY = loc.y();
-    // TODO: Expose line and location(?) as arguments
-    const u8  textLineThickness = 8;
-
-    for(const auto& text : textVec)
-    {
-      resultImg.DrawText({textLocX, textLocY},
-                         text.c_str(),
-                         textColor,
-                         textScale,
-                         textLineThickness);
-
-      textLocY += textSpacing_pix;
-    }
-
-    // Draw the word "Factory" in the top right corner if this is a 
-    // factory build
-    if(FACTORY_TEST)
-    {
-      const Point2f factoryTextLoc = {0, 10};
-      const f32 factoryScale = 0.5f;
-      resultImg.DrawText(factoryTextLoc,
-                         "Factory",
-                         NamedColors::WHITE,
-                         factoryScale);
-    }
-
-    static Array2d<u16> img565(FACE_DISPLAY_HEIGHT, FACE_DISPLAY_WIDTH);
-    _animStreamer->DrawToFace(resultImg, img565);
-  }
-
 } // namespace Messages
 } // namespace Cozmo
 } // namespace Anki
