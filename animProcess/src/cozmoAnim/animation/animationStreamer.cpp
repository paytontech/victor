/**
 * File: animationStreamer.cpp
 *
 * Authors: Andrew Stein
 * Created: 2015-06-25
 *
 * Description: 
 * 
 *   Handles streaming a given animation from a CannedAnimationContainer
 *   to a robot.
 *
 * Copyright: Anki, Inc. 2015
 *
 **/

#include "anki/common/basestation/array2d_impl.h"
#include "anki/common/basestation/utils/timer.h"
#include "cozmoAnim/animation/animationStreamer.h"
//#include "cozmoAnim/animation/trackLayerManagers/faceLayerManager.h"
#include "cozmoAnim/animation/cannedAnimationContainer.h"
#include "cozmoAnim/animation/proceduralFaceDrawer.h"
#include "cozmoAnim/animation/trackLayerComponent.h"
#include "cozmoAnim/audio/animationAudioClient.h"
#include "cozmoAnim/faceDisplay/faceDisplay.h"
#include "cozmoAnim/cozmoAnimContext.h"
#include "cozmoAnim/robotDataLoader.h"
#include "anki/cozmo/shared/cozmoConfig.h"
#include "clad/types/animationTypes.h"
#include "util/console/consoleInterface.h"
#include "util/cpuProfiler/cpuProfiler.h"
#include "util/helpers/templateHelpers.h"
#include "util/logging/logging.h"
#include "util/time/universalTime.h"

#include "cozmoAnim/engineMessages.h"
#include "clad/robotInterface/messageRobotToEngine.h"
#include "clad/robotInterface/messageEngineToRobot.h"
#include "clad/robotInterface/messageRobotToEngine_sendToEngine_helper.h"
#include "clad/robotInterface/messageEngineToRobot_sendToRobot_helper.h"

#include <opencv2/core.hpp>
#include <opencv2/imgproc.hpp>

#define DEBUG_ANIMATION_STREAMING 0
#define DEBUG_ANIMATION_STREAMING_AUDIO 0

namespace Anki {
namespace Cozmo {
  
  namespace{
    
  // Default time to wait before forcing KeepFaceAlive() after the latest stream has stopped
  const f32 kDefaultLongEnoughSinceLastStreamTimeout_s = 0.5f;
  
  CONSOLE_VAR(bool, kFullAnimationAbortOnAudioTimeout, "AnimationStreamer", false);
  CONSOLE_VAR(u32, kAnimationAudioAllowedBufferTime_ms, "AnimationStreamer", 250);
  } // namespace
  
  AnimationStreamer::AnimationStreamer(const CozmoAnimContext* context)
  : _context(context)
  , _animationContainer(*(_context->GetDataLoader()->GetCannedAnimations()))
  , _trackLayerComponent(new TrackLayerComponent(context))
  , _lockedTracks(0)
  , _tracksInUse(0)
  , _audioClient( new Audio::AnimationAudioClient(context->GetAudioController()) )
  , _longEnoughSinceLastStreamTimeout_s(kDefaultLongEnoughSinceLastStreamTimeout_s)
  {
    _proceduralAnimation = new Animation("ProceduralAnimation");
    _proceduralAnimation->SetIsLive(true);
  }
  
  Result AnimationStreamer::Init()
  {
    DEV_ASSERT(nullptr != _context, "AnimationStreamer.Init.NullContext");
    DEV_ASSERT(nullptr != _context->GetDataLoader(), "AnimationStreamer.Init.NullRobotDataLoader");
    DEV_ASSERT(nullptr != _context->GetDataLoader()->GetCannedAnimations(), "AnimationStreamer.Init.NullCannedAnimationsContainer");
    
    SetDefaultParams();
    
    // TODO: Restore ability to subscribe to messages here?
    //       It's currently hard to do with CPPlite messages.
    // SetupHandlers(_context->GetExternalInterface());
    
    
    // Set neutral face
    const std::string neutralFaceAnimName = "anim_neutral_eyes_01";
    _neutralFaceAnimation = _animationContainer.GetAnimation(neutralFaceAnimName);
    if (nullptr != _neutralFaceAnimation)
    {
      auto frame = _neutralFaceAnimation->GetTrack<ProceduralFaceKeyFrame>().GetFirstKeyFrame();
      ProceduralFace::SetResetData(frame->GetFace());
    }
    else
    {
      PRINT_NAMED_ERROR("AnimationStreamer.Constructor.NeutralFaceDataNotFound",
                        "Could not find expected neutral face animation file called %s",
                        neutralFaceAnimName.c_str());
    }
    
    
    // Do this after the ProceduralFace class has set to use the right neutral face
    _trackLayerComponent->Init();
    
    _faceImg.Allocate(FACE_DISPLAY_HEIGHT, FACE_DISPLAY_WIDTH);
    _faceImg565.Allocate(FACE_DISPLAY_HEIGHT, FACE_DISPLAY_WIDTH);
    
    // Until we address the display gamma issues (VIC-559), apply a gamma<1.0 to darken the
    // dark end of the range. Not necessary in simulation.
#   ifdef SIMULATOR
    const f32 invGamma = 1.f;
#   else
    const f32 invGamma = 1.f / 0.5f;
#   endif
    const size_t kGammaEndRange = 160;
    int i=0;
    for(; i<kGammaEndRange; ++i)
    {
      const f32 gammaCorrected = (f32)kGammaEndRange * std::powf((f32)i / (f32)(kGammaEndRange), invGamma);
      _gammaLUT[i] = Util::numeric_cast_clamped<u8>(std::round(gammaCorrected));
    }
    for(; i<_gammaLUT.size(); ++i)
    {
      _gammaLUT[i] = i;
    }
   
    return RESULT_OK;
  }
  
  
  const Animation* AnimationStreamer::GetCannedAnimation(const std::string& name) const
  {
    return _animationContainer.GetAnimation(name);
  }
  
  AnimationStreamer::~AnimationStreamer()
  {
    FaceDisplay::removeInstance();
    Util::SafeDelete(_proceduralAnimation);
  }

  Result AnimationStreamer::SetStreamingAnimation(u32 animID, Tag tag, u32 numLoops, bool interruptRunning)
  {
    std::string animName = "";
    if (!_animationContainer.GetAnimNameByID(animID, animName)) {
      PRINT_NAMED_WARNING("AnimationStreamer.SetStreamingAnimation.InvalidAnimID", "%d", animID);
      return RESULT_FAIL;
    }
    return SetStreamingAnimation(animName, tag, numLoops, interruptRunning);
  }
  
  
  Result AnimationStreamer::SetStreamingAnimation(const std::string& name, Tag tag, u32 numLoops, bool interruptRunning)
  {
    // Special case: stop streaming the current animation
    if(name.empty()) {
      if(DEBUG_ANIMATION_STREAMING) {
        PRINT_NAMED_DEBUG("AnimationStreamer.SetStreamingAnimation.StoppingCurrent",
                          "Stopping streaming of animation '%s'.",
                          GetStreamingAnimationName().c_str());
      }

      return SetStreamingAnimation(nullptr, kNotAnimatingTag);
    }
    
    return SetStreamingAnimation(_animationContainer.GetAnimation(name), tag, numLoops, interruptRunning);
  }
  
  Result AnimationStreamer::SetStreamingAnimation(Animation* anim, Tag tag, u32 numLoops, bool interruptRunning)
  {
    if(DEBUG_ANIMATION_STREAMING && (anim != nullptr))
    {
      PRINT_NAMED_DEBUG("AnimationStreamer.SetStreamingAnimation", "Name:%s Tag:%d NumLoops:%d",
                        anim->GetName().c_str(), tag, numLoops);
    }
    
    const bool wasStreamingSomething = nullptr != _streamingAnimation;
    
    if(wasStreamingSomething)
    {
      if(nullptr != anim && !interruptRunning) {
        PRINT_NAMED_INFO("AnimationStreamer.SetStreamingAnimation.NotInterrupting",
                         "Already streaming %s, will not interrupt with %s",
                         _streamingAnimation->GetName().c_str(),
                         anim->GetName().c_str());
        return RESULT_FAIL;
      }
      
      PRINT_NAMED_WARNING("AnimationStreamer.SetStreamingAnimation.Aborting",
                          "Animation %s is interrupting animation %s",
                          anim != nullptr ? anim->GetName().c_str() : "NULL",
                          _streamingAnimation->GetName().c_str());
    }
    
    // If there's something already streaming or we're purposefully clearing the buffer, abort
    if(wasStreamingSomething || nullptr == anim)
    {
      Abort();
    }
    
    _streamingAnimation = anim;
    
    if (_streamingAnimation == _proceduralAnimation)
    {
      _streamingAnimID = 0;
    }
    else if(!GetCannedAnimationContainer().GetAnimIDByName(_streamingAnimation->GetName(), _streamingAnimID))
    {
      PRINT_NAMED_WARNING("AnimationStreamer.SetStreamingAnimation.AnimIDNotFound", "%s", _streamingAnimation->GetName().c_str());
      _streamingAnimID = 0;
    }
    
    if(_streamingAnimation == nullptr) {
      // Set flag if we are interrupting a streaming animation with nothing.
      // If we get to KeepFaceAlive with this flag set, we'll stream neutral face for safety.
      if(wasStreamingSomething) {
        _wasAnimationInterruptedWithNothing |= true;
      }
      return RESULT_FAIL;
    }
    else
    {
      _lastPlayedAnimationId = _streamingAnimation->GetName();
    
      // Get the animation ready to play
      InitStream(_streamingAnimation, tag);
      
      _numLoops = numLoops;
      _loopCtr = 0;
      
      if(DEBUG_ANIMATION_STREAMING) {
        PRINT_NAMED_DEBUG("AnimationStreamer.SetStreamingAnimation",
                          "Will start streaming '%s' animation %d times with tag=%d.",
                          _streamingAnimation->GetName().c_str(), numLoops, tag);
      }
      
      return RESULT_OK;
    }
  }
  
  Result AnimationStreamer::SetProceduralFace(const ProceduralFace& face, u32 duration_ms)
  {
    DEV_ASSERT(nullptr != _proceduralAnimation, "AnimationStreamer.SetProceduralFace.NullProceduralAnimation");
    
    // Always add one keyframe
    ProceduralFaceKeyFrame keyframe(face);
    Result result = _proceduralAnimation->AddKeyFrameToBack(keyframe);
    
    // Add a second one later to interpolate to, if duration is longer than one keyframe
    if(RESULT_OK == result && duration_ms > ANIM_TIME_STEP_MS)
    {
      keyframe.SetTriggerTime(duration_ms-ANIM_TIME_STEP_MS);
      result = _proceduralAnimation->AddKeyFrameToBack(keyframe);
    }

    if(!(ANKI_VERIFY(RESULT_OK == result, "AnimationStreamer.SetProceduralFace.FailedToCreateAnim", "")))
    {
      return result;
    }
    
    result = SetStreamingAnimation(_proceduralAnimation, 0);
    
    return result;
  }
  
  void AnimationStreamer::Abort()
  {
    if (nullptr != _streamingAnimation)
    {
      PRINT_NAMED_INFO("AnimationStreamer.Abort",
                       "Tag=%d %s hasFramesLeft=%d startSent=%d endSent=%d",
                       _tag,
                       _streamingAnimation->GetName().c_str(),
                       _streamingAnimation->HasFramesLeft(),
                       _startOfAnimationSent,
                       _endOfAnimationSent);
      
      if (_startOfAnimationSent) {
        SendEndOfAnimation();
      }

      EnableBackpackAnimationLayer(false);

      _audioClient->StopCozmoEvent();

//      if (_audioClient.HasAnimation()) {
//        _audioClient.GetCurrentAnimation()->AbortAnimation();
//      }
//      _audioClient.ClearCurrentAnimation();
    }
  } // Abort()

  
  
  Result AnimationStreamer::InitStream(Animation* anim, Tag withTag)
  {
    Result lastResult = anim->Init();
    if(lastResult == RESULT_OK)
    {
     
      _tag = withTag;
      
      _startTime_ms = BaseStationTimer::getInstance()->GetCurrentTimeStamp();
      
      // Initialize "fake" streaming time to the same start time so we can compare
      // to it for determining when its time to stream out a keyframe
      _streamingTime_ms = _startTime_ms;

      _endOfAnimationSent = false;
      _startOfAnimationSent = false;
      
//      // Prep sound
//      _audioClient.CreateAudioAnimation( anim );
//      _audioBufferingTime_ms = 0;
      
      // Make sure any eye dart (which is persistent) gets removed so it doesn't
      // affect the animation we are about to start streaming. Give it a little
      // duration so it doesn't pop.
      _trackLayerComponent->RemoveKeepFaceAlive(3*ANIM_TIME_STEP_MS);
    }
    return lastResult;
  }
  
  // Sends message to robot if track is unlocked and deletes it.
  //
  // TODO: Take in EngineToRobot& instead of ptr?
  //       i.e. Why doesn't KeyFrame::GetStreamMessage() return a ref?
  bool AnimationStreamer::SendIfTrackUnlocked(RobotInterface::EngineToRobot* msg, AnimTrackFlag track)
  {
    bool res = false;
    if(msg != nullptr) {
      if (!IsTrackLocked((u8)track)) {
        switch(track) {
          case AnimTrackFlag::HEAD_TRACK:
          case AnimTrackFlag::LIFT_TRACK:
          case AnimTrackFlag::BODY_TRACK:
          case AnimTrackFlag::BACKPACK_LIGHTS_TRACK:
            res = Messages::SendToRobot(*msg);
            _tracksInUse |= (u8)track;
            break;
          default:
            // Audio, face, and event frames are handled separately since they don't actually result in a EngineToRobot message
            PRINT_NAMED_WARNING("AnimationStreamer.SendIfTrackUnlocked.InvalidTrack", "%s", EnumToString(track));
            break;
        }
      }
      delete msg;
    }
    return res;
  }
  
  void AnimationStreamer::SetParam(LiveIdleAnimationParameter whichParam, float newValue)
  {
    if(LiveIdleAnimationParameter::BlinkSpacingMaxTime_ms == whichParam)
    {
      const auto maxSpacing_ms = _trackLayerComponent->GetMaxBlinkSpacingTimeForScreenProtection_ms();
      if( newValue > maxSpacing_ms)
      {
        PRINT_NAMED_WARNING("AnimationStreamer.SetParam.MaxBlinkSpacingTooLong",
                            "Clamping max blink spacing to %dms to avoid screen burn-in",
                            maxSpacing_ms);
        
        newValue = maxSpacing_ms;
      }
    }
    _liveAnimParams[whichParam] = newValue;
  }
  
  
  void AnimationStreamer::BufferFaceToSend(const ProceduralFace& procFace)
  {
#   define DISPLAY_TEST_PATTERN 0
    
    // Display three color strips increasing in brightness from left to right
    if(DISPLAY_TEST_PATTERN)
    {
      _faceImg.FillWith(0);
      
      for(int i=0; i<FACE_DISPLAY_HEIGHT/3; ++i)
      {
        Vision::PixelRGB* red_i   = _faceImg.GetRow(i);
        Vision::PixelRGB* green_i = _faceImg.GetRow(i + FACE_DISPLAY_HEIGHT/3);
        Vision::PixelRGB* blue_i  = _faceImg.GetRow(i + 2*FACE_DISPLAY_HEIGHT/3);
        for(int j=0; j<FACE_DISPLAY_WIDTH; ++j)
        {
          const u8 value = Util::numeric_cast_clamped<u8>(std::round((f32)j/(f32)FACE_DISPLAY_WIDTH * 255.f));
          red_i[j].r()   = value;
          green_i[j].g() = value;
          blue_i[j].b()  = value;
        }
      }
    }
    else
    {
      DEV_ASSERT(_context != nullptr, "AnimationStreamer.BufferFaceToSend.NoContext");
      DEV_ASSERT(_context->GetRandom() != nullptr, "AnimationStreamer.BufferFaceToSend.NoRNGinContext");
      ProceduralFaceDrawer::DrawFace(procFace, *_context->GetRandom(), _faceImg);
    }
    
    BufferFaceToSend(_faceImg);
  }
  
  static void ConvertRGB24toRGB565(const Vision::ImageRGB& faceImg, const std::array<u8,256>& _gammaLUT, Array2d<u16>& _faceImg565)
  {
    // Convert to RGB565 format, and flip byte order
    DEV_ASSERT(faceImg.IsContinuous(), "AnimationStreamer.BufferFaceToSend.FaceImgNotContinuous");
    DEV_ASSERT(_faceImg565.IsContinuous(), "AnimationStreamer.BufferFaceToSend.FaceImg565NotContinuous");
    
    u16* img565_i = _faceImg565.GetRow(0);
    const Vision::PixelRGB* faceImg_i = faceImg.get_CvMat_().ptr<Vision::PixelRGB>(0);
    
    for(int j = 0; j < _faceImg565.GetNumElements(); ++j)
    {
      const Vision::PixelRGB& pixRGB24 = faceImg_i[j];
      u16& pixRGB565 = img565_i[j];
      
      // Convert to RGB565 (and incorporate gamma)
      pixRGB565 = (((int)(_gammaLUT[pixRGB24.r()] >> 3) << 11) |
                   ((int)(_gammaLUT[pixRGB24.g()] >> 2) << 5)  |
                   ((int)(_gammaLUT[pixRGB24.b()] >> 3) << 0));
      
      // Swap byte ordering
      pixRGB565 = ((pixRGB565>>8)&0xFF) | ((pixRGB565&0xFF)<<8);
    }
  }
  
  void AnimationStreamer::BufferFaceToSend(const Vision::ImageRGB& faceImg)
  {
    if(!IsTrackLocked((u8)AnimTrackFlag::FACE_IMAGE_TRACK))
    {
      ANKI_VERIFY(faceImg.GetNumCols() == FACE_DISPLAY_WIDTH &&
                  faceImg.GetNumRows() == FACE_DISPLAY_HEIGHT,
                  "AnimationStreamer.BufferFaceToSend.InvalidImageSize",
                  "Got %d x %d. Expected %d x %d",
                  faceImg.GetNumCols(), faceImg.GetNumRows(),
                  FACE_DISPLAY_WIDTH, FACE_DISPLAY_HEIGHT);

      // Draws frame to face display
#ifdef DRAW_FACE_IN_THREAD
      // If last draw thread is still running then skip this face
      if (_faceDrawFuture.valid()) {
        const std::chrono::milliseconds span(0);
        auto status = _faceDrawFuture.wait_for(span);
        if (status != std::future_status::ready) {
          // This could be happening for one or more of the following reasons.
          // 1) The actual spi calls in FaceDisplay::FaceDraw() are taking too long.
          //    This is currently happening all the time. Nathan knows about it.
          // 2) We're calling this function more than once per animation process tic, which we shouldn't be doing.
          const double now_ms = Util::Time::UniversalTime::GetCurrentTimeInMilliseconds();
          PRINT_NAMED_WARNING("AnimationStreamer.BufferFaceToSend.SkippingFace", "Still drawing last face from %f ms ago", now_ms - _lastDrawTime_ms);
          return;
        }
      }

<<<<<<< HEAD
      cv::cvtColor(faceImg.get_CvMat_(), _img565, cv::COLOR_RGB2BGR565);

      // Dispatch thread
      auto draw_face = [](u16* frame) {
        FaceDisplay::getInstance()->FaceDraw(frame);
      };

      _faceDrawFuture = std::async(draw_face, reinterpret_cast<u16*>(_img565.ptr()));
      _lastDrawTime_ms = Util::Time::UniversalTime::GetCurrentTimeInMilliseconds();
#else    
      cv::cvtColor(faceImg.get_CvMat_(), _img565, cv::COLOR_RGB2BGR565);
      FaceDisplay::getInstance()->FaceDraw(reinterpret_cast<u16*>(_img565.ptr()));
=======
    ConvertRGB24toRGB565(faceImg, _gammaLUT, _faceImg565);
    
    // Dispatch thread
    auto draw_face = [](u16* frame) {
      FaceDisplay::getInstance()->FaceDraw(frame);
    };
  
    _faceDrawFuture = std::async(draw_face, _faceImg565.GetRow(0));
    _lastDrawTime_ms = Util::Time::UniversalTime::GetCurrentTimeInMilliseconds();
#else    
    ConvertRGB24toRGB565(faceImg, _gammaLUT, _faceImg565);
    FaceDisplay::getInstance()->FaceDraw(_faceImg565.GetRow(0));
>>>>>>> 3d73d71c
#endif   // #ifdef DRAW_FACE_IN_THREAD
    }
  }

  
  Result AnimationStreamer::EnableBackpackAnimationLayer(bool enable)
  {
    RobotInterface::BackpackSetLayer msg;
    
    if (enable && !_backpackAnimationLayerEnabled) {
      msg.layer = 1; // 1 == BPL_ANIMATION
      _backpackAnimationLayerEnabled = true;
    } else if (!enable && _backpackAnimationLayerEnabled) {
      msg.layer = 0; // 1 == BPL_USER
      _backpackAnimationLayerEnabled = false;
    } else {
      // Do nothing
      return RESULT_OK;
    }

    if (!RobotInterface::SendMessageToRobot(msg)) {
      return RESULT_FAIL;
    }

    return RESULT_OK;
  }
  
  Result AnimationStreamer::SendStartOfAnimation()
  {
    if(DEBUG_ANIMATION_STREAMING) {
      PRINT_NAMED_DEBUG("AnimationStreamer.SendStartOfAnimation.BufferedStartOfAnimation", "Tag=%d, ID=%d, loopCtr=%d",
                        _tag, _streamingAnimID, _loopCtr);
    }

    if (_loopCtr == 0) {
      RobotInterface::AnimationStarted startMsg;
      startMsg.id = _streamingAnimID;
      startMsg.tag = _tag;
      if (!RobotInterface::SendMessageToEngine(startMsg)) {
        return RESULT_FAIL;
      }
    }
  
    _startOfAnimationSent = true;
    _endOfAnimationSent = false;

    return RESULT_OK;
  }
  
  // TODO: Is this actually being called at the right time?
  //       Need to call this after triggerTime+durationTime of last keyframe has expired.
  Result AnimationStreamer::SendEndOfAnimation()
  {
    Result lastResult = RESULT_OK;
    
    DEV_ASSERT(_startOfAnimationSent,
               "Should not be sending end of animation without having first sent start of animation.");
    
    if(DEBUG_ANIMATION_STREAMING) {
      PRINT_NAMED_INFO("AnimationStreamer.SendEndOfAnimation.SendingToEngine", "t=%dms, loopCtr=%d, numLoops=%d",
                       _streamingTime_ms - _startTime_ms, _loopCtr, _numLoops);
    }
    
    if (_loopCtr == _numLoops - 1) {
      RobotInterface::AnimationEnded endMsg;
      endMsg.id = _streamingAnimID;
      endMsg.tag = _tag;
      endMsg.wasAborted = false;
      if (!RobotInterface::SendMessageToEngine(endMsg)) {
        return RESULT_FAIL;
      }
    }
    
    _endOfAnimationSent = true;
    _startOfAnimationSent = false;
    
    // Every time we end an animation we should also re-enable BPL_USER layer on robot
    EnableBackpackAnimationLayer(false);
    
    return lastResult;
  } // SendEndOfAnimation()


  Result AnimationStreamer::StreamLayers()
  {
    Result lastResult = RESULT_OK;
    
    // Add more stuff to send buffer from various layers
    if(_trackLayerComponent->HaveLayersToSend())
    {
      // We don't have an animation but we still have procedural layers to so
      // apply them
      TrackLayerComponent::LayeredKeyFrames layeredKeyFrames;
      _trackLayerComponent->ApplyLayersToAnim(nullptr,
                                              _startTime_ms,
                                              _streamingTime_ms,
                                              layeredKeyFrames,
                                              false);
      
//      // If we have audio to send
//      if(layeredKeyFrames.haveAudioKeyFrame)
//      {
//        BufferMessageToSend(new RobotInterface::EngineToRobot(std::move(layeredKeyFrames.audioKeyFrame)));
//      }
//      // Otherwise we don't have an audio keyframe so send silence
//      else
//      {
//        BufferMessageToSend(new RobotInterface::EngineToRobot(AnimKeyFrame::AudioSilence()));
//      }
      
//      // If we haven't sent the start of animation yet do so now (after audio)
//      if(!_startOfAnimationSent)
//      {
//        IncrementTagCtr();
//        _tag = _tagCtr;
//        SendStartOfAnimation();
//      }  
      
      // If we have backpack keyframes to send
      if(layeredKeyFrames.haveBackpackKeyFrame)
      {
        if (SendIfTrackUnlocked(layeredKeyFrames.backpackKeyFrame.GetStreamMessage(), AnimTrackFlag::BACKPACK_LIGHTS_TRACK)) {
          EnableBackpackAnimationLayer(true);
        }
      }
      
      // If we have face keyframes to send
      if(layeredKeyFrames.haveFaceKeyFrame)
      {
        BufferFaceToSend(layeredKeyFrames.faceKeyFrame.GetFace());
      }
      
      // Increment fake "streaming" time, so we can evaluate below whether
      // it's time to stream out any of the other tracks. Note that it is still
      // relative to the same start time.
      _streamingTime_ms += ANIM_TIME_STEP_MS;
    }
    
//    // If we just finished buffering all the layers, send an end of animation message
//    if(_startOfAnimationSent &&
//       !_trackLayerComponent->HaveLayersToSend() &&
//       !_endOfAnimationSent) {
//      lastResult = SendEndOfAnimation();
//    }
    
    return lastResult;
  }// StreamLayers()
  
  
  Result AnimationStreamer::UpdateStream(Animation* anim, bool storeFace)
  {
    Result lastResult = RESULT_OK;
    
    if(!anim->IsInitialized()) {
      PRINT_NAMED_ERROR("Animation.Update", "%s: Animation must be initialized before it can be played/updated.",
                        anim != nullptr ? anim->GetName().c_str() : "<NULL>");
      return RESULT_FAIL;
    }
    
    const TimeStamp_t currTime_ms = BaseStationTimer::getInstance()->GetCurrentTimeStamp();
    
    // Grab references to some of the tracks
    // Some tracks are managed by the TrackLayerComponent
    auto & robotAudioTrack  = anim->GetTrack<RobotAudioKeyFrame>();
    auto & headTrack        = anim->GetTrack<HeadAngleKeyFrame>();
    auto & liftTrack        = anim->GetTrack<LiftHeightKeyFrame>();
    auto & bodyTrack        = anim->GetTrack<BodyMotionKeyFrame>();
    auto & recordHeadingTrack = anim->GetTrack<RecordHeadingKeyFrame>();
    auto & turnToRecordedHeadingTrack = anim->GetTrack<TurnToRecordedHeadingKeyFrame>();
    auto & eventTrack       = anim->GetTrack<EventKeyFrame>();
    auto & faceAnimTrack    = anim->GetTrack<FaceAnimationKeyFrame>();
    

    if(!_startOfAnimationSent) {
      SendStartOfAnimation();
    }
    
    // Is it time to play robot audio?
    // TODO: Do it this way or with GetCurrentStreamingMessage() like all the other tracks?
    if (robotAudioTrack.HasFramesLeft() &&
        robotAudioTrack.GetCurrentKeyFrame().IsTimeToPlay(_startTime_ms, currTime_ms))
    {
      _audioClient->PlayAudioKeyFrame( robotAudioTrack.GetCurrentKeyFrame() );
      robotAudioTrack.MoveToNextKeyFrame();
    }

    // Send keyframes at appropriates times
    if (anim->HasFramesLeft())
    {
      
      if(DEBUG_ANIMATION_STREAMING) {
        // Very verbose!
        //PRINT_NAMED_INFO("Animation.Update", "%d bytes left to send this Update.",
        //                 numBytesToSend);
      }
      
      // Apply any track layers to the animation
      TrackLayerComponent::LayeredKeyFrames layeredKeyFrames;
      _trackLayerComponent->ApplyLayersToAnim(anim,
                                              _startTime_ms,
                                              _streamingTime_ms,
                                              layeredKeyFrames,
                                              storeFace);
      
//      // Audio keyframe always goes first
//      if(layeredKeyFrames.haveAudioKeyFrame)
//      {
//        BufferMessageToSend(new RobotInterface::EngineToRobot(std::move(layeredKeyFrames.audioKeyFrame)));
//      }
//      else
//      {
//        BufferMessageToSend(new RobotInterface::EngineToRobot(AnimKeyFrame::AudioSilence()));
//      }
      
      //
      // We are guaranteed to have sent some kind of audio frame at this point.
      // Now send any other frames that are ready, so they will be timed with
      // that audio frame (silent or not).
      //
      
#     if DEBUG_ANIMATION_STREAMING
#       define DEBUG_STREAM_KEYFRAME_MESSAGE(__KF_NAME__) \
                  PRINT_NAMED_INFO("AnimationStreamer.UpdateStream", \
                                   "Streaming %sKeyFrame at t=%dms.", __KF_NAME__, \
                                   _streamingTime_ms - _startTime_ms)
#     else
#       define DEBUG_STREAM_KEYFRAME_MESSAGE(__KF_NAME__)
#     endif
      
      if(SendIfTrackUnlocked(headTrack.GetCurrentStreamingMessage(_startTime_ms, _streamingTime_ms), AnimTrackFlag::HEAD_TRACK)) {
        DEBUG_STREAM_KEYFRAME_MESSAGE("HeadAngle");
      }
      
      if(SendIfTrackUnlocked(liftTrack.GetCurrentStreamingMessage(_startTime_ms, _streamingTime_ms), AnimTrackFlag::LIFT_TRACK)) {
        DEBUG_STREAM_KEYFRAME_MESSAGE("LiftHeight");
      }

      // Send AnimationEvent directly up to engine if it's time to play one
      if (eventTrack.HasFramesLeft() &&
          eventTrack.GetCurrentKeyFrame().IsTimeToPlay(_startTime_ms, currTime_ms))
      {
        DEBUG_STREAM_KEYFRAME_MESSAGE("Event");
        
        // Get keyframe and send contents to engine
        auto eventKeyFrame = eventTrack.GetCurrentKeyFrame();

        RobotInterface::AnimationEvent eventMsg;
        eventMsg.event_id = eventKeyFrame.GetAnimEvent();
        eventMsg.timestamp = currTime_ms;
        eventMsg.tag = _tag;
        RobotInterface::SendMessageToEngine(eventMsg);

        eventTrack.MoveToNextKeyFrame();
      }
      
      // Non-procedural faces (raw pixel data/images) take precedence over procedural faces (parameterized faces
      // like idles, keep alive, or normal animated faces)
      if(faceAnimTrack.HasFramesLeft() && !IsTrackLocked((u8)AnimTrackFlag::FACE_IMAGE_TRACK)) {
        auto & faceKeyFrame = faceAnimTrack.GetCurrentKeyFrame();
        if(faceKeyFrame.IsTimeToPlay(_streamingTime_ms - _startTime_ms))
        {
          const auto faceImgPtr = faceKeyFrame.GetFaceImage();
          if (faceImgPtr != nullptr) {
            DEBUG_STREAM_KEYFRAME_MESSAGE("FaceAnimation");
            BufferFaceToSend(*faceImgPtr);
          }
          
          if(faceKeyFrame.IsDone()) {
            faceAnimTrack.MoveToNextKeyFrame();
          }
        }
      }
      else if(!faceAnimTrack.HasFramesLeft() && layeredKeyFrames.haveFaceKeyFrame)
      {
        BufferFaceToSend(layeredKeyFrames.faceKeyFrame.GetFace());
      }
      
      if(layeredKeyFrames.haveBackpackKeyFrame)
      {
        if (SendIfTrackUnlocked(layeredKeyFrames.backpackKeyFrame.GetStreamMessage(), AnimTrackFlag::BACKPACK_LIGHTS_TRACK)) {
          EnableBackpackAnimationLayer(true);
        }
      }
      
      if(SendIfTrackUnlocked(bodyTrack.GetCurrentStreamingMessage(_startTime_ms, _streamingTime_ms), AnimTrackFlag::BODY_TRACK)) {
        DEBUG_STREAM_KEYFRAME_MESSAGE("BodyMotion");
      }
      
      if(SendIfTrackUnlocked(recordHeadingTrack.GetCurrentStreamingMessage(_startTime_ms, _streamingTime_ms), AnimTrackFlag::BODY_TRACK)) {
        DEBUG_STREAM_KEYFRAME_MESSAGE("RecordHeading");
      }

      if(SendIfTrackUnlocked(turnToRecordedHeadingTrack.GetCurrentStreamingMessage(_startTime_ms, _streamingTime_ms), AnimTrackFlag::BODY_TRACK)) {
        DEBUG_STREAM_KEYFRAME_MESSAGE("TurnToRecordedHeading");
      }
      
#     undef DEBUG_STREAM_KEYFRAME_MESSAGE
      
      
      // Increment fake "streaming" time, so we can evaluate below whether
      // it's time to stream out any of the other tracks. Note that it is still
      // relative to the same start time.
      _streamingTime_ms += ANIM_TIME_STEP_MS;
      
    } // while(buffering frames)
    
    // Send an end-of-animation keyframe when done
    if( !anim->HasFramesLeft() &&
        !_audioClient->HasActiveEvents() &&
        _startOfAnimationSent &&
        !_endOfAnimationSent)
    {      
//       _audioClient.ClearCurrentAnimation();
      StopTracksInUse();
      lastResult = SendEndOfAnimation();
    }
    
    return lastResult;
  } // UpdateStream()
  
  
  Result AnimationStreamer::Update()
  {
    ANKI_CPU_PROFILE("AnimationStreamer::Update");
    
    Result lastResult = RESULT_OK;
    
    bool streamUpdated = false;
    
    // TODO: Send this data up to engine via some new CozmoAnimState message
    /*
    const CozmoContext* cozmoContext = robot.GetContext();
    VizManager* vizManager = robot.GetContext()->GetVizManager();
    DEV_ASSERT(nullptr != vizManager, "Expecting a non-null VizManager");

    // Update name in viz:
    if(nullptr == _streamingAnimation && nullptr == _idleAnimation)
    {
      vizManager->SetText(VizManager::ANIMATION_NAME, NamedColors::WHITE, "Anim: <none>");
      cozmoContext->SetSdkStatus(SdkStatusType::Anim, "None");
    } else if(nullptr != _streamingAnimation) {
      vizManager->SetText(VizManager::ANIMATION_NAME, NamedColors::WHITE, "Anim: %s",
                          _streamingAnimation->GetName().c_str());
      cozmoContext->SetSdkStatus(SdkStatusType::Anim, std::string(_streamingAnimation->GetName()));
    } else if(nullptr != _idleAnimation) {
      vizManager->SetText(VizManager::ANIMATION_NAME, NamedColors::WHITE, "Anim[Idle]: %s",
                          _idleAnimation->GetName().c_str());
      cozmoContext->SetSdkStatus(SdkStatusType::Anim, std::string("Idle:") + _idleAnimation->GetName());
    }
     */
    
    _trackLayerComponent->Update();
    
    // Always keep face alive, unless we have a streaming animation, since we rely on it
    // to do all face updating and we don't want to step on it's hand-designed toes.
    // Wait a 1/2 second before running after we finish the last streaming animation
    // to help reduce stepping on the next animation's toes when we have things
    // sequenced.
    // NOTE: lastStreamTime>0 check so that we don't start keeping face alive before
    //       first animation of any kind is sent.
    const bool haveStreamingAnimation = _streamingAnimation != nullptr;
    const bool haveStreamedAnything   = _lastStreamTime > 0.f;
    const bool longEnoughSinceStream  = (BaseStationTimer::getInstance()->GetCurrentTimeInSeconds() - _lastStreamTime) > _longEnoughSinceLastStreamTimeout_s;
    
    if(!haveStreamingAnimation &&
       haveStreamedAnything &&
       longEnoughSinceStream)
    {
      // If we were interrupted from streaming an animation and we've met all the
      // conditions to even be in this function, then we should make sure we've
      // got neutral face back on the screen
      if(_wasAnimationInterruptedWithNothing) {
        SetStreamingAnimation(_neutralFaceAnimation, kNotAnimatingTag );
        _wasAnimationInterruptedWithNothing = false;
      }
      
      // Don't keep the face alive when running factory code
      if(!FACTORY_TEST)
      {
        _trackLayerComponent->KeepFaceAlive(_liveAnimParams);
      }
    }
    
    if(_streamingAnimation != nullptr) {
      
      if(IsFinished(_streamingAnimation)) {
        
        ++_loopCtr;
        
        if(_numLoops == 0 || _loopCtr < _numLoops) {
         if(DEBUG_ANIMATION_STREAMING) {
           PRINT_NAMED_INFO("AnimationStreamer.Update.Looping",
                            "Finished loop %d of %d of '%s' animation. Restarting.",
                            _loopCtr, _numLoops,
                            _streamingAnimation->GetName().c_str());
         }
          
          // Reset the animation so it can be played again:
          InitStream(_streamingAnimation, _tag);
          
          // To avoid streaming faceLayers set true and start streaming animation next Update() tick.
          streamUpdated = true;
        }
        else {
          if(DEBUG_ANIMATION_STREAMING) {
            PRINT_NAMED_INFO("AnimationStreamer.Update.FinishedStreaming",
                             "Finished streaming '%s' animation.",
                             _streamingAnimation->GetName().c_str());
          }
          
          _streamingAnimation = nullptr;
        }
        
      }
      else {
        // We do want to store this face to the robot since it's coming from an actual animation
        lastResult = UpdateStream(_streamingAnimation, true);
        streamUpdated = true;
        _lastStreamTime = BaseStationTimer::getInstance()->GetCurrentTimeInSeconds();
      }
    } // if(_streamingAnimation != nullptr)
    


    
    // If we didn't do any streaming above, but we've still got layers to stream
    if(!streamUpdated)
    {
      if(_trackLayerComponent->HaveLayersToSend())
      {
        lastResult = StreamLayers();
      }
    }
    
    // Tick audio engine
    _audioClient->Update();
    
    return lastResult;
  } // AnimationStreamer::Update()
  
  
  
  void AnimationStreamer::SetDefaultParams()
  {

#   define SET_DEFAULT(__NAME__, __VALUE__) \
    SetParam(LiveIdleAnimationParameter::__NAME__,  static_cast<f32>(__VALUE__))
    
    SET_DEFAULT(BlinkSpacingMinTime_ms, 3000);
    SET_DEFAULT(BlinkSpacingMaxTime_ms, 4000);
    SET_DEFAULT(TimeBeforeWiggleMotions_ms, 1000);
    SET_DEFAULT(BodyMovementSpacingMin_ms, 100);
    SET_DEFAULT(BodyMovementSpacingMax_ms, 1000);
    SET_DEFAULT(BodyMovementDurationMin_ms, 250);
    SET_DEFAULT(BodyMovementDurationMax_ms, 1500);
    SET_DEFAULT(BodyMovementSpeedMinMax_mmps, 10);
    SET_DEFAULT(BodyMovementStraightFraction, 0.5f);
    SET_DEFAULT(LiftMovementDurationMin_ms, 50);
    SET_DEFAULT(LiftMovementDurationMax_ms, 500);
    SET_DEFAULT(LiftMovementSpacingMin_ms,  250);
    SET_DEFAULT(LiftMovementSpacingMax_ms, 2000);
    SET_DEFAULT(LiftHeightMean_mm, 35);
    SET_DEFAULT(LiftHeightVariability_mm, 8);
    SET_DEFAULT(HeadMovementDurationMin_ms, 50);
    SET_DEFAULT(HeadMovementDurationMax_ms, 500);
    SET_DEFAULT(HeadMovementSpacingMin_ms, 250);
    SET_DEFAULT(HeadMovementSpacingMax_ms, 1000);
    SET_DEFAULT(HeadAngleVariability_deg, 6);
    SET_DEFAULT(EyeDartSpacingMinTime_ms, 250);
    SET_DEFAULT(EyeDartSpacingMaxTime_ms, 1000);
    SET_DEFAULT(EyeDartMaxDistance_pix, 6);
    SET_DEFAULT(EyeDartMinScale, 0.92f);
    SET_DEFAULT(EyeDartMaxScale, 1.08f);
    SET_DEFAULT(EyeDartMinDuration_ms, 50);
    SET_DEFAULT(EyeDartMaxDuration_ms, 200);
    SET_DEFAULT(EyeDartOuterEyeScaleIncrease, 0.1f);
    SET_DEFAULT(EyeDartUpMaxScale, 1.1f);
    SET_DEFAULT(EyeDartDownMinScale, 0.85f);
    
#   undef SET_DEFAULT

  } // SetDefaultParams()
  
  const std::string AnimationStreamer::GetStreamingAnimationName() const
  {
    return _streamingAnimation ? _streamingAnimation->GetName() : "";
  }
  
  bool AnimationStreamer::IsFinished(Animation* anim) const
  {
    return _endOfAnimationSent && !anim->HasFramesLeft();
  }

  void AnimationStreamer::ResetKeepFaceAliveLastStreamTimeout()
  {
    _longEnoughSinceLastStreamTimeout_s = kDefaultLongEnoughSinceLastStreamTimeout_s;
  }
  

  void AnimationStreamer::StopTracks(const u8 whichTracks)
  {
    if(whichTracks)
    {
      if(whichTracks & (u8)AnimTrackFlag::HEAD_TRACK)
      {
        RobotInterface::MoveHead msg;
        msg.speed_rad_per_sec = 0;
        RobotInterface::SendMessageToRobot(std::move(msg));
      }
      
      if(whichTracks & (u8)AnimTrackFlag::LIFT_TRACK)
      {
        RobotInterface::MoveLift msg;
        msg.speed_rad_per_sec = 0;
        RobotInterface::SendMessageToRobot(std::move(msg));
      }
      
      if(whichTracks & (u8)AnimTrackFlag::BODY_TRACK)
      {
        RobotInterface::DriveWheels msg;
        msg.lwheel_speed_mmps = 0;
        msg.rwheel_speed_mmps = 0;
        msg.lwheel_accel_mmps2 = 0;
        msg.rwheel_accel_mmps2 = 0;
        RobotInterface::SendMessageToRobot(std::move(msg));
      }
      
      _tracksInUse &= ~whichTracks;
    }
  }
  
  
} // namespace Cozmo
} // namespace Anki
<|MERGE_RESOLUTION|>--- conflicted
+++ resolved
@@ -451,20 +451,6 @@
         }
       }
 
-<<<<<<< HEAD
-      cv::cvtColor(faceImg.get_CvMat_(), _img565, cv::COLOR_RGB2BGR565);
-
-      // Dispatch thread
-      auto draw_face = [](u16* frame) {
-        FaceDisplay::getInstance()->FaceDraw(frame);
-      };
-
-      _faceDrawFuture = std::async(draw_face, reinterpret_cast<u16*>(_img565.ptr()));
-      _lastDrawTime_ms = Util::Time::UniversalTime::GetCurrentTimeInMilliseconds();
-#else    
-      cv::cvtColor(faceImg.get_CvMat_(), _img565, cv::COLOR_RGB2BGR565);
-      FaceDisplay::getInstance()->FaceDraw(reinterpret_cast<u16*>(_img565.ptr()));
-=======
     ConvertRGB24toRGB565(faceImg, _gammaLUT, _faceImg565);
     
     // Dispatch thread
@@ -477,7 +463,6 @@
 #else    
     ConvertRGB24toRGB565(faceImg, _gammaLUT, _faceImg565);
     FaceDisplay::getInstance()->FaceDraw(_faceImg565.GetRow(0));
->>>>>>> 3d73d71c
 #endif   // #ifdef DRAW_FACE_IN_THREAD
     }
   }
