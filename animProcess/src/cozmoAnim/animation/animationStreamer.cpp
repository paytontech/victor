--- conflicted
+++ resolved
@@ -326,7 +326,6 @@
   
   void AnimationStreamer::BufferFaceToSend(const Vision::ImageRGB& faceImg)
   {
-<<<<<<< HEAD
     if(!IsTrackLocked((u8)AnimTrackFlag::FACE_IMAGE_TRACK))
     {
       ANKI_VERIFY(faceImg.GetNumCols() == FACE_DISPLAY_WIDTH &&
@@ -335,51 +334,38 @@
                   "Got %d x %d. Expected %d x %d",
                   faceImg.GetNumCols(), faceImg.GetNumRows(),
                   FACE_DISPLAY_WIDTH, FACE_DISPLAY_HEIGHT);
-      
+
       // Draws frame to face display
-      cv::Mat img565;
-      cv::cvtColor(faceImg.get_CvMat_(), img565, cv::COLOR_RGB2BGR565);
-      FaceDisplay::getInstance()->FaceDraw(reinterpret_cast<u16*>(img565.ptr()));
-    }
-=======
-    ANKI_VERIFY(faceImg.GetNumCols() == FACE_DISPLAY_WIDTH &&
-                faceImg.GetNumRows() == FACE_DISPLAY_HEIGHT,
-                "AnimationStreamer.BufferFaceToSend.InvalidImageSize",
-                "Got %d x %d. Expected %d x %d",
-                faceImg.GetNumCols(), faceImg.GetNumRows(),
-                FACE_DISPLAY_WIDTH, FACE_DISPLAY_HEIGHT);
-    
-    // Draws frame to face display
 #ifdef DRAW_FACE_IN_THREAD
-    // If last draw thread is still running then skip this face
-    if (_faceDrawFuture.valid()) {
-      const std::chrono::milliseconds span(0);
-      auto status = _faceDrawFuture.wait_for(span);
-      if (status != std::future_status::ready) {
-        // This could be happening for one or more of the following reasons.
-        // 1) The actual spi calls in FaceDisplay::FaceDraw() are taking too long.
-        //    This is currently happening all the time. Nathan knows about it.
-        // 2) We're calling this function more than once per animation process tic, which we shouldn't be doing.
-        const double now_ms = Util::Time::UniversalTime::GetCurrentTimeInMilliseconds();
-        PRINT_NAMED_WARNING("AnimationStreamer.BufferFaceToSend.SkippingFace", "Still drawing last face from %f ms ago", now_ms - _lastDrawTime_ms);
-        return;
-      }
-    }
-
-    cv::cvtColor(faceImg.get_CvMat_(), _img565, cv::COLOR_RGB2BGR565);
-
-    // Dispatch thread
-    auto draw_face = [](u16* frame) {
-      FaceDisplay::getInstance()->FaceDraw(frame);
-    };
-  
-    _faceDrawFuture = std::async(draw_face, reinterpret_cast<u16*>(_img565.ptr()));
-    _lastDrawTime_ms = Util::Time::UniversalTime::GetCurrentTimeInMilliseconds();
+      // If last draw thread is still running then skip this face
+      if (_faceDrawFuture.valid()) {
+        const std::chrono::milliseconds span(0);
+        auto status = _faceDrawFuture.wait_for(span);
+        if (status != std::future_status::ready) {
+          // This could be happening for one or more of the following reasons.
+          // 1) The actual spi calls in FaceDisplay::FaceDraw() are taking too long.
+          //    This is currently happening all the time. Nathan knows about it.
+          // 2) We're calling this function more than once per animation process tic, which we shouldn't be doing.
+          const double now_ms = Util::Time::UniversalTime::GetCurrentTimeInMilliseconds();
+          PRINT_NAMED_WARNING("AnimationStreamer.BufferFaceToSend.SkippingFace", "Still drawing last face from %f ms ago", now_ms - _lastDrawTime_ms);
+          return;
+        }
+      }
+
+      cv::cvtColor(faceImg.get_CvMat_(), _img565, cv::COLOR_RGB2BGR565);
+
+      // Dispatch thread
+      auto draw_face = [](u16* frame) {
+        FaceDisplay::getInstance()->FaceDraw(frame);
+      };
+
+      _faceDrawFuture = std::async(draw_face, reinterpret_cast<u16*>(_img565.ptr()));
+      _lastDrawTime_ms = Util::Time::UniversalTime::GetCurrentTimeInMilliseconds();
 #else    
-    cv::cvtColor(faceImg.get_CvMat_(), _img565, cv::COLOR_RGB2BGR565);
-    FaceDisplay::getInstance()->FaceDraw(reinterpret_cast<u16*>(_img565.ptr()));
+      cv::cvtColor(faceImg.get_CvMat_(), _img565, cv::COLOR_RGB2BGR565);
+      FaceDisplay::getInstance()->FaceDraw(reinterpret_cast<u16*>(_img565.ptr()));
 #endif   // #ifdef DRAW_FACE_IN_THREAD
->>>>>>> 97f73c9e
+    }
   }
 
   
@@ -466,11 +452,7 @@
     Result lastResult = RESULT_OK;
     
     // Add more stuff to send buffer from various layers
-<<<<<<< HEAD
-    if(_trackLayerComponent->HaveLayersToSend())
-=======
     if (_trackLayerComponent->HaveLayersToSend())
->>>>>>> 97f73c9e
     {
       // We don't have an animation but we still have procedural layers to so
       // apply them
