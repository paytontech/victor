/**
* File: micDataProcessor.cpp
*
* Author: Lee Crippen
* Created: 9/27/2017
*
* Description: Handles processing the mic samples from the robot process: combining the channels,
*              and extracting direction data.
*
* Copyright: Anki, Inc. 2017
*
*/


#include "mmif.h"
#include "se_diag.h"
#include "speex/speex_resampler.h"

#include "anki/messaging/shared/UdpServer.h"

#include "cozmoAnim/engineMessages.h"
#include "cozmoAnim/faceDisplay/faceDebugDraw.h"
#include "cozmoAnim/faceDisplay/faceDisplay.h"
#include "cozmoAnim/micDataProcessor.h"
#include "cozmoAnim/micDataInfo.h"
#include "cozmoAnim/micImmediateDirection.h"
#include "cozmoAnim/speechRecognizerTHFSimple.h"

#include "osState/osState.h"

#include "util/console/consoleInterface.h"
#include "util/cpuProfiler/cpuProfiler.h"
#include "util/fileUtils/fileUtils.h"
#include "util/logging/logging.h"
#include "util/math/math.h"
#include "util/threading/threadPriority.h"

#include "clad/robotInterface/messageRobotToEngine_sendToEngine_helper.h"

#include <iomanip>
#include <sstream>


namespace {
  struct TriggerData
  {
    std::string dataDir;
    std::string netFile;
    std::string searchFile;
  };

  const TriggerData kTriggerDataList[] = 
  {
    // "HeyCozmo" trigger trained on adults
    {
      .dataDir = "trigger_anki_x_en_us_01_hey_cosmo_sfs14_b3e3cbba",
      .netFile = "anki_x_hey_cosmo_en_us_sfs14_b3e3cbba_delivery01_am.raw",
      .searchFile = "anki_x_hey_cosmo_en_us_sfs14_b3e3cbba_delivery01_search_4.raw"
    },
    // "HeyCozmo" trigger trained on both adults + kids (aka delivery 2)
    {
      .dataDir = "trigger_anki_x_en_us_02_hey_cosmo_sfs14_b3e3cbba",
      .netFile = "anki_x_hey_cosmo_en_us_sfs14_b3e3cbba_delivery02_am.raw",
      .searchFile = "anki_x_hey_cosmo_en_us_sfs14_b3e3cbba_delivery02_search_4.raw"
    },
    // "Cozmo" trigger trained on both adults + kids
    {
      .dataDir = "trigger_anki_x_en_us_01_cosmo_sfs14_b3e3cbba",
      .netFile = "anki_x_cosmo_en_us_sfs14_b3e3cbba_delivery01_am.raw",
      .searchFile = "anki_x_cosmo_en_us_sfs14_b3e3cbba_delivery01_search_10.raw"
    }
  };
  constexpr int32_t kTriggerDataListLen = (int32_t) sizeof(kTriggerDataList) / sizeof(kTriggerDataList[0]);
  Anki::AudioUtil::SpeechRecognizer::IndexType _currentTriggerSearchIndex = 0;

# define CONSOLE_GROUP "MicData"
  CONSOLE_VAR_RANGED(s32, kMicData_NextTriggerIndex, CONSOLE_GROUP, 0, 0, kTriggerDataListLen-1);
# undef CONSOLE_GROUP

  const unsigned short kCloudProcessCommunicationPort = 9880;
}

namespace Anki {
namespace Cozmo {
namespace MicData {

static_assert(std::is_same<decltype(RobotInterface::MicData::data), RawAudioChunk>::value,
              "Expecting type of MicData::data to match RawAudioChunk");

static_assert(
  std::is_same<std::remove_reference<decltype(RobotInterface::MicDirection::confidenceList[0])>::type,
  decltype(MicDirectionData::confidenceList)::value_type>::value,
  "Expecting type of RobotInterface::MicDirection::confidenceList items "\
  "to match MicDirectionData::confidenceList items");

constexpr auto kMicDirectionConfListSize = sizeof(RobotInterface::MicDirection::confidenceList);
constexpr auto kMicDirectionConfListItemSize = sizeof(RobotInterface::MicDirection::confidenceList[0]);
static_assert(
  kMicDirectionConfListSize / kMicDirectionConfListItemSize ==
  decltype(MicDirectionData::confidenceList)().size(),
  "Expecting length of RobotInterface::MicDirection::confidenceList to match MicDirectionData::confidenceList");


// TODO: VIC-752 Remove this code copied from robotProcess for reading configure data when victor mics aren't broken
// ------------------------ Begin Stolen HAL Config Loading functionality from hal_config.cpp/h --------------------
//forward Declarations
namespace HALConfig {
  typedef enum {
    INVALID,
    FLOAT,
    DOUBLE,
    //Add more types here
  } ValueType;
  
  typedef struct {
    const char* key;
    ValueType type;
    void* address;
  } Item;

  Result ReadConfigFile(const char* path, const HALConfig::Item config[]);
  void ParseValue(const char* valstr, const char* end, const HALConfig::Item* item);
  void ParseConfigLine(const char* line, int sz, const HALConfig::Item config[]);
}

namespace {
  static const char CONFIG_SEPARATOR = ':';
}
  
void HALConfig::ParseValue(const char* valstr, const char* end, const HALConfig::Item* item)
{
  char* endconv = NULL;
  assert(strlen(valstr) <= end-valstr);
  double val = strtod(valstr, &endconv);
  if (endconv > valstr) //valid conversion of at least some chars. 
    //Open Question: do we reject partially valid entries like "2.0pi", which would get scanned as 2.0?
  {
    switch (item->type)
    {
    case HALConfig::DOUBLE:
      *(double*)(item->address) = val;
      break;
    case HALConfig::FLOAT:
      *(float*)(item->address) = val;
      break;
    default:
      assert(!"Invalid Conversion Type");
      break;
    }
  }
}

void HALConfig::ParseConfigLine(const char* line, int sz, const HALConfig::Item config[])
{
  int i;
  const char* end = line+sz;
  if (sz <1 ) { return; }
  while (isspace(*line) ) {if (++line>= end) { return; } } //find first non-whitespace
  const char* sep = line;
  while (*sep != CONFIG_SEPARATOR) { if (++sep >= end) { return;} } //find end of key.
  for (i=0;config[i].address != NULL;i++) {
    if (strncmp(line, config[i].key, sep-line) == 0) { //match
      ParseValue(sep+1, end, &config[i]);
      break;
    }
  }
  return;
}

Result HALConfig::ReadConfigFile(const char* path, const HALConfig::Item config[] )
{
  FILE* fp = fopen(path, "r");
  if (!fp) {
    PRINT_NAMED_WARNING("HALConfig::ReadConfigFile","Can't open %s", path);
    return RESULT_FAIL_FILE_OPEN;
  }
  else {
    while (1) {
      char* line = NULL;
      size_t bufsz = 0;
      ssize_t nread = getline(&line, &bufsz, fp);
      if (nread > 0) {
        ParseConfigLine(line, (int) nread, config);
      }
      else {
        break; //EOF;
      }
      free(line);
    }
  }
  fclose(fp);
  return RESULT_OK;
}

static f32 HAL_SOME_MICS_BROKEN = 0.0f;
#ifdef SIMULATOR
static const char* HAL_INI_PATH = "hal.conf";
#else
static const char* HAL_INI_PATH = "/data/persist/hal.conf";
#endif
const HALConfig::Item  configitems_[]  = {
  {"Some Mics Broken",     HALConfig::FLOAT, &HAL_SOME_MICS_BROKEN},
  {0} //Need zeros as end-of-list marker
};
// ------------------------ End Stolen HAL Config Loading functionality from hal_config.cpp/h --------------------




MicDataProcessor::MicDataProcessor(const std::string& writeLocation, const std::string& triggerWordDataDir)
: _writeLocationDir(writeLocation)
, _recognizer(new SpeechRecognizerTHF())
, _udpServer(new UdpServer())
, _micImmediateDirection(new MicImmediateDirection())
{
  if (!_writeLocationDir.empty())
  {
    Util::FileUtils::CreateDirectory(_writeLocationDir);
  }

  HALConfig::ReadConfigFile(HAL_INI_PATH, configitems_);

  const std::string& pronunciationFileToUse = "";
  (void) _recognizer->Init(pronunciationFileToUse);

  for (int i=0; i < kTriggerDataListLen; ++i)
  {
    const auto& data = kTriggerDataList[i];
    const std::string& netFilePath = Util::FileUtils::FullFilePath({triggerWordDataDir, data.dataDir, data.netFile});
    const std::string& searchFilePath = Util::FileUtils::FullFilePath({triggerWordDataDir, data.dataDir, data.searchFile});
    const AudioUtil::SpeechRecognizer::IndexType searchIndex = i;
    const bool isPhraseSpotted = true;
    const bool allowsFollowUpRecog = false;
    const bool success = _recognizer->AddRecognitionDataFromFile(searchIndex, netFilePath, searchFilePath,
                                                                isPhraseSpotted, allowsFollowUpRecog);
    DEV_ASSERT_MSG(success,
                  "MicDataProcessor.Constructor.SpeechRecognizerInit",
                  "Failed to add speechRecognizer index: %d netFile: %s searchFile %s",
                  searchIndex, netFilePath.c_str(), searchFilePath.c_str());
  }

  _recognizer->SetRecognizerIndex(_currentTriggerSearchIndex);
  // Set up the callback that creates the recording job when the trigger is detected
  auto triggerCallback = std::bind(&MicDataProcessor::TriggerWordDetectCallback, 
                                   this, std::placeholders::_1, std::placeholders::_2);
  _recognizer->SetCallback(triggerCallback);
  _recognizer->Start();

  MMIfInit(0, nullptr);

  _bestSearchBeamIndex = SEDiagGetIndex("fdsearch_best_beam_index");
  _bestSearchBeamConfidence = SEDiagGetIndex("fdsearch_best_beam_confidence");
  _searchConfidenceState = SEDiagGetIndex("fdsearch_confidence_state");

  int error = 0;
  _speexState = speex_resampler_init(
    kNumInputChannels, // num channels
    kSampleRateIncoming_hz, // in rate, int
    AudioUtil::kSampleRate_hz, // out rate, int
    10, // quality 0-10
    &error);
  
  
  // Enable this to test a repeating recording job.
  static constexpr bool enableCircularRecordingJob = false;
  if (enableCircularRecordingJob)
  {
    MicDataInfo* newJob = new MicDataInfo{};
    newJob->_typesToRecord.SetBitFlag(MicDataType::Raw, true);
    newJob->_typesToRecord.SetBitFlag(MicDataType::Resampled, true);
    newJob->_typesToRecord.SetBitFlag(MicDataType::Processed, true);
    newJob->_writeLocationDir = _writeLocationDir;
    newJob->SetTimeToRecord(kSecondsPerFile * 1000);
    newJob->_doFFTProcess = false;
    newJob->_repeating = true;
    {
      std::lock_guard<std::recursive_mutex> lock(_dataRecordJobMutex);
      _micProcessingJobs.push_back(std::shared_ptr<MicDataInfo>(newJob));
    }
  }

  const RobotID_t robotID = OSState::getInstance()->GetRobotID();
  const bool udpSuccess = _udpServer->StartListening(kCloudProcessCommunicationPort + robotID);
  ANKI_VERIFY(udpSuccess,
              "MicDataProcessor.Constructor.UdpStartListening",
              "Failed to start listening on port %d",
              kCloudProcessCommunicationPort);
  
  _processThread = std::thread(&MicDataProcessor::ProcessLoop, this);
}

void MicDataProcessor::TriggerWordDetectCallback(const char* resultFound, float score)
{
  {
    std::lock_guard<std::recursive_mutex> lock(_dataRecordJobMutex);
    // Ignore extra triggers during streaming
    if (nullptr != _currentStreamingJob)
    {
      return;
    }
  }

  MicDataInfo* newJob = new MicDataInfo{};
  newJob->_writeLocationDir = Util::FileUtils::FullFilePath({_writeLocationDir, "triggeredCapture"});
  newJob->_writeNameBase = ""; // Use the autogen names in this subfolder
  newJob->_numMaxFiles = 100;
  newJob->_typesToRecord.SetBitFlag(MicDataType::Processed, true);
  newJob->_typesToRecord.SetBitFlag(MicDataType::Resampled, _forceRecordClip);
  newJob->_typesToRecord.SetBitFlag(MicDataType::Raw, _forceRecordClip);
  newJob->SetTimeToRecord(MicDataInfo::kMaxRecordTime_ms);

  // Copy the current audio chunks in the trigger overlap buffer
  for (uint32_t i=0; i<_immediateAudioBuffer.size(); ++i)
  {
    const auto& audioBlock = _immediateAudioBuffer[i].audioBlock;
    newJob->CollectProcessedAudio(audioBlock.data(), audioBlock.size());
  }

  {
    std::lock_guard<std::recursive_mutex> lock(_dataRecordJobMutex);
    _micProcessingJobs.push_back(std::shared_ptr<MicDataInfo>(newJob));
    _currentStreamingJob = _micProcessingJobs.back();
  }

  // Set up a message to send out about the triggerword
  RobotInterface::TriggerWordDetected twDetectedMessage;
  const auto mostRecentTimestamp = _immediateAudioBuffer.back().timestamp;
  twDetectedMessage.timestamp = mostRecentTimestamp;
  twDetectedMessage.direction = _micImmediateDirection->GetDominantDirection();
  auto engineMessage = std::unique_ptr<RobotInterface::RobotToEngine>(
    new RobotInterface::RobotToEngine(std::move(twDetectedMessage)));
  {
    std::lock_guard<std::mutex> lock(_msgsMutex);
    _msgsToEngine.push_back(std::move(engineMessage));
  }

  PRINT_NAMED_INFO("MicDataProcessor.TWCallback",
                    "Direction index %d at timestamp %d",
                    _micImmediateDirection->GetDominantDirection(),
                    mostRecentTimestamp);
}

MicDataProcessor::~MicDataProcessor()
{
  _processThreadStop = true;
  _processThread.join();

  _udpServer->StopListening();

  speex_resampler_destroy(_speexState);
  MMIfDestroy();
  _recognizer->Stop();
}

bool MicDataProcessor::ProcessResampledAudio(TimeStamp_t timestamp,
                                             const AudioUtil::AudioSample* audioChunk)
{
  {
    ANKI_CPU_PROFILE("UninterleaveAudioForSE");
    // Uninterleave the chunks when copying out of the payload, since that's what SE wants
    for (uint32_t sampleIdx = 0; sampleIdx < kSamplesPerChunkForSE; ++sampleIdx)
    {
      const uint32_t interleaveBase = (sampleIdx * kNumInputChannels);
      for (uint32_t channelIdx = 0; channelIdx < kNumInputChannels; ++channelIdx)
      {
        uint32_t dataOffset = _inProcessAudioBlockFirstHalf ? 0 : kSamplesPerChunkForSE;
        const uint32_t uninterleaveBase = (channelIdx * kSamplesPerBlock) + dataOffset;
        _inProcessAudioBlock[sampleIdx + uninterleaveBase] = audioChunk[channelIdx + interleaveBase];
      }
    }
  }
  
  // If we aren't starting a block, we're finishing it - time to convert to a single channel
  if (!_inProcessAudioBlockFirstHalf)
  {
    TimedMicData& nextSample = _immediateAudioBuffer.push_back();
    nextSample.timestamp = timestamp;
    const bool kAverageValues = (HAL_SOME_MICS_BROKEN != 0.0f);
    MicDirectionData directionResult{};
    // TODO: VIC-752 Remove this code for averaging mic data when victor mics aren't broken
    if (kAverageValues)
    {
      std::array<AudioUtil::AudioSample, kSamplesPerBlock * kNumInputChannels> averagedAudioChunk;
      {
        ANKI_CPU_PROFILE("AverageMicDataAcrossChannels");
        // Average the 4 channels and store into our temp array
        for (uint32_t sampleIdx = 0; sampleIdx < kSamplesPerBlock; ++sampleIdx)
        {
          int32_t sumValue = _inProcessAudioBlock[sampleIdx + (0 * kSamplesPerBlock)];
          sumValue +=        _inProcessAudioBlock[sampleIdx + (1 * kSamplesPerBlock)];
          sumValue +=        _inProcessAudioBlock[sampleIdx + (2 * kSamplesPerBlock)];
          sumValue +=        _inProcessAudioBlock[sampleIdx + (3 * kSamplesPerBlock)];
          
          const auto averagedValue = static_cast<AudioUtil::AudioSample>(sumValue / 4);
          averagedAudioChunk[sampleIdx + (kSamplesPerBlock * 0)] = averagedValue;
          averagedAudioChunk[sampleIdx + (kSamplesPerBlock * 1)] = averagedValue;
          averagedAudioChunk[sampleIdx + (kSamplesPerBlock * 2)] = averagedValue;
          averagedAudioChunk[sampleIdx + (kSamplesPerBlock * 3)] = averagedValue;
        }
      }
      directionResult = ProcessMicrophonesSE(averagedAudioChunk.data(), nextSample.audioBlock.data());
      // When we've averaged the values force set the first direction
      directionResult.winningDirection = kFirstIndex;
    }
    else
    {
      directionResult = ProcessMicrophonesSE(_inProcessAudioBlock.data(), nextSample.audioBlock.data());
    }

    // Store off this most recent result in our immedate direction tracking
    _micImmediateDirection->AddDirectionSample(directionResult);

    // Set up a message to send out about the direction
    RobotInterface::MicDirection newMessage;
    newMessage.timestamp = timestamp;
    newMessage.direction = directionResult.winningDirection;
    newMessage.confidence = directionResult.winningConfidence;
    std::copy(
      directionResult.confidenceList.begin(),
      directionResult.confidenceList.end(),
      newMessage.confidenceList);
    
    auto engineMessage = std::unique_ptr<RobotInterface::RobotToEngine>(
      new RobotInterface::RobotToEngine(std::move(newMessage)));
    {
      std::lock_guard<std::mutex> lock(_msgsMutex);
      _msgsToEngine.push_back(std::move(engineMessage));
    }
  }
  
  _inProcessAudioBlockFirstHalf = !_inProcessAudioBlockFirstHalf;
  
  return _inProcessAudioBlockFirstHalf;
}

MicDirectionData MicDataProcessor::ProcessMicrophonesSE(const AudioUtil::AudioSample* audioChunk,
                                                        AudioUtil::AudioSample* bufferOut) const
{
  static const std::array<AudioUtil::AudioSample, kSamplesPerBlock * kNumInputChannels> dummySpeakerOut{};
  {
    ANKI_CPU_PROFILE("ProcessMicrophonesSE");
    // Process the current audio block with SE software
    MMIfProcessMicrophones(dummySpeakerOut.data(), audioChunk, bufferOut);
  }

  const auto latestDirection = SEDiagGetUInt16(_bestSearchBeamIndex);
  const auto latestConf = SEDiagGetInt16(_bestSearchBeamConfidence);
  const auto* searchConfState = SEDiagGet(_searchConfidenceState);

  MicDirectionData result = 
  {
    .winningDirection = latestDirection,
    .winningConfidence = latestConf
  };
  const auto* confListSrc = reinterpret_cast<const float*>(searchConfState->u.vp);
  // NOTE currently SE only calculates the 12 main directions (not "unknown" or directly above the mics)
  // so we only copy the 12 main directions
  std::copy(confListSrc, confListSrc + kLastValidIndex + 1, result.confidenceList.begin());
  return result;
}

void MicDataProcessor::ResampleAudioChunk(const AudioUtil::AudioSample* audioChunk,
                                          AudioUtil::AudioSample* bufferOut)
{
  ANKI_CPU_PROFILE("ResampleAudioChunk");
  uint32_t numSamplesProcessed = kSamplesPerChunkIncoming;
  uint32_t numSamplesWritten = kSamplesPerChunkForSE;
  speex_resampler_process_interleaved_int(_speexState, 
                                          audioChunk, &numSamplesProcessed, 
                                          bufferOut, &numSamplesWritten);
  ANKI_VERIFY(numSamplesProcessed == kSamplesPerChunkIncoming,
              "MicDataProcessor.ResampleAudioChunk.SamplesProcessed",
              "Expected %d processed only processed %d", kSamplesPerChunkIncoming, numSamplesProcessed);

  ANKI_VERIFY(numSamplesProcessed == kSamplesPerChunkIncoming,
              "MicDataProcessor.ResampleAudioChunk.SamplesWritten",
              "Expected %d written only wrote %d", kSamplesPerChunkForSE, numSamplesWritten);
}

void MicDataProcessor::ProcessLoop()
{
  Anki::Util::SetThreadName(pthread_self(), "MicDataProc");
  static constexpr uint32_t expectedAudioDropsPerAnimLoop = 7;
  static constexpr uint32_t maxProcessingTimePerDrop_ms = 5;
  static constexpr uint32_t maxProcTime_ms = expectedAudioDropsPerAnimLoop * maxProcessingTimePerDrop_ms;
  const auto maxProcTime = std::chrono::milliseconds(maxProcTime_ms);
  while (!_processThreadStop)
  {
    const auto start = std::chrono::steady_clock::now();
  
    // Switch which buffer we're processing if it's empty
    {
      std::lock_guard<std::mutex> lock(_resampleMutex);
      if (_rawAudioBuffers[_rawAudioProcessingIndex].empty())
      {
        _rawAudioProcessingIndex = (_rawAudioProcessingIndex == 1) ? 0 : 1;
      }
    }

    auto& rawAudioToProcess = _rawAudioBuffers[_rawAudioProcessingIndex];
    while (rawAudioToProcess.size() > 0)
    {
      ANKI_CPU_TICK("MicDataProcessor::ProcessLoop", maxProcessingTimePerDrop_ms, Util::CpuThreadProfiler::kLogFrequencyNever);

      const auto& nextData = rawAudioToProcess.front();
      const auto& audioChunk = nextData.audioChunk;
      
      // Steal the current set of jobs we have for recording audio, so the list can be added to while processing
      // continues
      std::deque<std::shared_ptr<MicDataInfo>> stolenJobs;
      {
        std::lock_guard<std::recursive_mutex> lock(_dataRecordJobMutex);
        stolenJobs = std::move(_micProcessingJobs);
        _micProcessingJobs.clear();
      }

      // Collect the raw audio if desired
      for (auto& job : stolenJobs)
      {
        job->CollectRawAudio(audioChunk.data(), audioChunk.size());
      }
      
<<<<<<< HEAD
      // Factory test doesn't need to do any mic processing, it just uses raw data
      if(!FACTORY_TEST)
      {
        // Resample the audio, then collect it if desired
        AudioUtil::AudioChunk resampledAudioChunk = ResampleAudioChunk(audioChunk);
        for (auto& job : stolenJobs)
        {
          job->CollectResampledAudio(resampledAudioChunk);
        }
        
        // Process the audio into a single channel, and collect it if desired
        AudioUtil::AudioChunk processedAudio = ProcessResampledAudio(resampledAudioChunk);
        if (!processedAudio.empty())
        {
          for (auto& job : stolenJobs)
          {
            job->CollectProcessedAudio(processedAudio);
          }
=======
      // Resample the audio, then collect it if desired
      std::array<AudioUtil::AudioSample, kResampledAudioChunkSize> resampledAudioChunk;
      ResampleAudioChunk(audioChunk.data(), resampledAudioChunk.data());
      for (auto& job : stolenJobs)
      {
        job->CollectResampledAudio(resampledAudioChunk.data(), resampledAudioChunk.size());
      }
      
      // Process the audio into a single channel, and collect it if desired
      bool audioBlockReady = ProcessResampledAudio(nextData.timestamp, resampledAudioChunk.data());
      if (audioBlockReady)
      {
        const auto& processedAudio = _immediateAudioBuffer.back().audioBlock;
        for (auto& job : stolenJobs)
        {
          job->CollectProcessedAudio(processedAudio.data(), processedAudio.size());
>>>>>>> 9f6c0080
        }

        kMicData_NextTriggerIndex = Util::Clamp(kMicData_NextTriggerIndex, 0, kTriggerDataListLen-1);
        if (kMicData_NextTriggerIndex != _currentTriggerSearchIndex)
        {
          _currentTriggerSearchIndex = kMicData_NextTriggerIndex;
          _recognizer->SetRecognizerIndex(_currentTriggerSearchIndex);
        }
        // Run the trigger detection, which will use the callback defined above
        {
          ANKI_CPU_PROFILE("RecognizeTriggerWord");
          _recognizer->Update(processedAudio.data(), (unsigned int)processedAudio.size());
        }
      }
      
      // Check if each of the jobs are done, removing the ones that are
      auto jobIter = stolenJobs.begin();
      while (jobIter != stolenJobs.end())
      {
        bool jobDone = (*jobIter)->CheckDone();
        if (jobDone)
        {
          jobIter = stolenJobs.erase(jobIter);
        }
        else
        {
          ++jobIter;
        }
      }
      
      // Add back the remaining stolen jobs
      {
        std::lock_guard<std::recursive_mutex> lock(_dataRecordJobMutex);
        _micProcessingJobs.insert(_micProcessingJobs.begin(), stolenJobs.begin(), stolenJobs.end());
      }
      
      rawAudioToProcess.pop_front();
    }

    const auto end = std::chrono::steady_clock::now();
    const auto elapsedTime = (end - start);
    if (elapsedTime < maxProcTime)
    {
      std::this_thread::sleep_for(maxProcTime - elapsedTime);
    }
  }
}
  
void MicDataProcessor::ProcessMicDataPayload(const RobotInterface::MicData& payload)
{
  static uint32_t sLatestSequenceID = 0;
  // Since mic data is sent unreliably, make sure the sequence id increases appropriately
  if (payload.sequenceID < sLatestSequenceID &&
      (sLatestSequenceID - payload.sequenceID) <= (UINT32_MAX / 2)) // To handle rollover case
  {
    return;
  }
  sLatestSequenceID = payload.sequenceID;
  
  const RawAudioChunk& audioChunk = payload.data;
  // Store off this next job
  {
    std::lock_guard<std::mutex> lock(_resampleMutex);
    // Use whichever buffer is currently _not_ being processed
    auto& bufferToUse = (_rawAudioProcessingIndex == 1) ? _rawAudioBuffers[0] : _rawAudioBuffers[1];
    TimedRawMicData& nextJob = bufferToUse.push_back();
    nextJob.timestamp = payload.timestamp;
    const auto size = sizeof(audioChunk) / sizeof(audioChunk[0]);
    std::copy(audioChunk, audioChunk + size, nextJob.audioChunk.data());
  }
}

void MicDataProcessor::RecordRawAudio(uint32_t duration_ms, const std::string& path, bool runFFT)
{
  MicDataInfo* newJob = new MicDataInfo{};
  
  // If the input path has a file separator, remove the filename at the end and use as the write directory
  if (path.find('/') != std::string::npos)
  {
    std::string nameBase = Util::FileUtils::GetFileName(path);
    newJob->_writeLocationDir = path.substr(0, path.length() - nameBase.length());
    newJob->_writeNameBase = nameBase;
  }
  else
  {
    // otherwise used the saved off write directory, and just the input path as the name base
    newJob->_writeLocationDir = _writeLocationDir;
    newJob->_writeNameBase = path;
  }
  
  newJob->_typesToRecord.SetBitFlag(MicDataType::Raw, true);
  newJob->SetTimeToRecord(duration_ms);
  newJob->_doFFTProcess = runFFT;
  if (runFFT)
  {
    newJob->_rawAudioFFTCallback = [this] (std::vector<uint32>&& result) {
      std::lock_guard<std::mutex> _lock(_fftResultMutex);
      _fftResultList.push_back(std::move(result));
    };
  }
  
  {
    std::lock_guard<std::recursive_mutex> lock(_dataRecordJobMutex);
    _micProcessingJobs.push_back(std::shared_ptr<MicDataInfo>(newJob));
  }
}

void MicDataProcessor::Update()
{
  _fftResultMutex.lock();
  while (_fftResultList.size() > 0)
  {
    auto result = std::move(_fftResultList.front());
    _fftResultList.pop_front();
    _fftResultMutex.unlock();
    
    // Populate the fft result message
    auto msg = RobotInterface::AudioFFTResult();

    for(uint8_t i = 0; i < result.size(); ++i)
    {
      msg.result[i] = result[i];
    }
    RobotInterface::SendMessageToEngine(std::move(msg));


    _fftResultMutex.lock();
  }
  _fftResultMutex.unlock();

  bool receivedStopMessage = false;
  static constexpr int kMaxReceiveBytes = 2000;
  char receiveArray[kMaxReceiveBytes];
  
  const ssize_t bytesReceived = _udpServer->Recv(receiveArray, kMaxReceiveBytes);
  if (bytesReceived == 2)
  {
    if (receiveArray[0] != '\0' || receiveArray[1] != '\0')
    {
      PRINT_NAMED_INFO("MicDataProcessor.Update.RecvCloudProcess.UnexpectedSignal", "0x%x 0x%x", receiveArray[0], receiveArray[1]);
    }
    else
    {
      PRINT_NAMED_INFO("MicDataProcessor.Update.RecvCloudProcess.StopSignal", "");
    }
    receivedStopMessage = true;
  }

  static size_t streamingAudioIndex = 0;
  // lock the job mutex
  {
    std::lock_guard<std::recursive_mutex> lock(_dataRecordJobMutex);
    // check if the pointer to the currently streaming job is valid
    if (!_currentlyStreaming && _currentStreamingJob != nullptr)
    {
      if (_forceRecordClip || _udpServer->GetNumClients() > 0)
      {
        _currentlyStreaming = true;
        streamingAudioIndex = 0;
  
        // Send out the message announcing the trigger word has been detected
        static const char* const hotwordSignal = "hotword";
        static const size_t hotwordSignalLen = std::strlen(hotwordSignal) + 1;
        _udpServer->Send(hotwordSignal, Util::numeric_cast<int>(hotwordSignalLen));
        PRINT_NAMED_INFO("MicDataProcessor.Update.StreamingStart", "");
      }
      else
      {
        ClearCurrentStreamingJob();
        PRINT_NAMED_INFO("MicDataProcessor.Update.StreamingStartIgnored", "Ignoring stream start as no clients connected.");
      }
    }

    if (_currentlyStreaming)
    {
      // Are we done with what we want to stream?
      static constexpr size_t kMaxRecordTime_ms = 10000;
      static constexpr size_t kMaxRecordNumChunks = (kMaxRecordTime_ms / (kTimePerChunk_ms * kChunksPerSEBlock)) + 1;
      if (receivedStopMessage || streamingAudioIndex >= kMaxRecordNumChunks)
      {
        ClearCurrentStreamingJob();
        PRINT_NAMED_INFO("MicDataProcessor.Update.StreamingEnd", "%zu ms", streamingAudioIndex * kTimePerChunk_ms * kChunksPerSEBlock);
      }
      else
      {
        // Copy any new data that has been pushed onto the currently streaming job
        AudioUtil::AudioChunkList newAudio = _currentStreamingJob->GetProcessedAudio(streamingAudioIndex);
        streamingAudioIndex += newAudio.size();
    
        // Send the audio to any clients we've got
        if (_udpServer->GetNumClients() > 0)
        {
          for(const auto& audioChunk : newAudio)
          {
            const auto entrySize = !audioChunk.empty() ? sizeof(audioChunk[0]) : 0;
            _udpServer->Send((char*)audioChunk.data(), Util::numeric_cast<int>(audioChunk.size() * entrySize));
          }
        }
      }
    }
  }

  // Send out any messages we have to the engine
  std::vector<std::unique_ptr<RobotInterface::RobotToEngine>> stolenMessages;
  {
    std::lock_guard<std::mutex> lock(_msgsMutex);
    stolenMessages = std::move(_msgsToEngine);
    _msgsToEngine.clear();
  }

  #if ANKI_DEV_CHEATS
    // Store off a copy of (one of) the micDirectionData from this update for debug drawing
    Anki::Cozmo::RobotInterface::MicDirection micDirectionData{};
    bool updatedMicDirection = false;
  #endif
  for (const auto& msg : stolenMessages)
  {
    if (msg->tag == RobotInterface::RobotToEngine::Tag_triggerWordDetected)
    {
      RobotInterface::SendMessageToEngine(msg->triggerWordDetected);
    }
    else if (msg->tag == RobotInterface::RobotToEngine::Tag_micDirection)
    {
      #if ANKI_DEV_CHEATS
        micDirectionData = msg->micDirection;
        updatedMicDirection = true;
      #endif
      RobotInterface::SendMessageToEngine(msg->micDirection);
    }
    else
    {
      DEV_ASSERT_MSG(false, 
                     "MicDataProcessor.Update.UnhandledOutgoingMessageType",
                     "%s", RobotInterface::RobotToEngine::TagToString(msg->tag));
    }
  }

  #if ANKI_DEV_CHEATS
    if (updatedMicDirection)
    {
      FaceDisplay::GetDebugDraw()->DrawConfidenceClock(micDirectionData);
    }
  #endif
}

void MicDataProcessor::ClearCurrentStreamingJob()
{
  std::lock_guard<std::recursive_mutex> lock(_dataRecordJobMutex);
  _currentlyStreaming = false;
  if (_currentStreamingJob != nullptr)
  {
    _currentStreamingJob->SetTimeToRecord(0);
    _currentStreamingJob = nullptr;
  }
}

} // namespace MicData
} // namespace Cozmo
} // namespace Anki<|MERGE_RESOLUTION|>--- conflicted
+++ resolved
@@ -520,55 +520,38 @@
         job->CollectRawAudio(audioChunk.data(), audioChunk.size());
       }
       
-<<<<<<< HEAD
       // Factory test doesn't need to do any mic processing, it just uses raw data
       if(!FACTORY_TEST)
       {
         // Resample the audio, then collect it if desired
-        AudioUtil::AudioChunk resampledAudioChunk = ResampleAudioChunk(audioChunk);
+        std::array<AudioUtil::AudioSample, kResampledAudioChunkSize> resampledAudioChunk;
+        ResampleAudioChunk(audioChunk.data(), resampledAudioChunk.data());
         for (auto& job : stolenJobs)
         {
-          job->CollectResampledAudio(resampledAudioChunk);
+          job->CollectResampledAudio(resampledAudioChunk.data(), resampledAudioChunk.size());
         }
         
         // Process the audio into a single channel, and collect it if desired
-        AudioUtil::AudioChunk processedAudio = ProcessResampledAudio(resampledAudioChunk);
-        if (!processedAudio.empty())
+        bool audioBlockReady = ProcessResampledAudio(nextData.timestamp, resampledAudioChunk.data());
+        if (audioBlockReady)
         {
+          const auto& processedAudio = _immediateAudioBuffer.back().audioBlock;
           for (auto& job : stolenJobs)
           {
-            job->CollectProcessedAudio(processedAudio);
+            job->CollectProcessedAudio(processedAudio.data(), processedAudio.size());
           }
-=======
-      // Resample the audio, then collect it if desired
-      std::array<AudioUtil::AudioSample, kResampledAudioChunkSize> resampledAudioChunk;
-      ResampleAudioChunk(audioChunk.data(), resampledAudioChunk.data());
-      for (auto& job : stolenJobs)
-      {
-        job->CollectResampledAudio(resampledAudioChunk.data(), resampledAudioChunk.size());
-      }
-      
-      // Process the audio into a single channel, and collect it if desired
-      bool audioBlockReady = ProcessResampledAudio(nextData.timestamp, resampledAudioChunk.data());
-      if (audioBlockReady)
-      {
-        const auto& processedAudio = _immediateAudioBuffer.back().audioBlock;
-        for (auto& job : stolenJobs)
-        {
-          job->CollectProcessedAudio(processedAudio.data(), processedAudio.size());
->>>>>>> 9f6c0080
-        }
-
-        kMicData_NextTriggerIndex = Util::Clamp(kMicData_NextTriggerIndex, 0, kTriggerDataListLen-1);
-        if (kMicData_NextTriggerIndex != _currentTriggerSearchIndex)
-        {
-          _currentTriggerSearchIndex = kMicData_NextTriggerIndex;
-          _recognizer->SetRecognizerIndex(_currentTriggerSearchIndex);
-        }
-        // Run the trigger detection, which will use the callback defined above
-        {
-          ANKI_CPU_PROFILE("RecognizeTriggerWord");
-          _recognizer->Update(processedAudio.data(), (unsigned int)processedAudio.size());
+
+          kMicData_NextTriggerIndex = Util::Clamp(kMicData_NextTriggerIndex, 0, kTriggerDataListLen-1);
+          if (kMicData_NextTriggerIndex != _currentTriggerSearchIndex)
+          {
+            _currentTriggerSearchIndex = kMicData_NextTriggerIndex;
+            _recognizer->SetRecognizerIndex(_currentTriggerSearchIndex);
+          }
+          // Run the trigger detection, which will use the callback defined above
+          {
+            ANKI_CPU_PROFILE("RecognizeTriggerWord");
+            _recognizer->Update(processedAudio.data(), (unsigned int)processedAudio.size());
+          }
         }
       }
       
