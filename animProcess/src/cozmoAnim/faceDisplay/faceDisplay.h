--- conflicted
+++ resolved
@@ -81,14 +81,11 @@
 
   // Stuff for controlling fault code thread
   std::thread _faultCodeThread;
-<<<<<<< HEAD
-  bool _enableFaultCodeDisplay = true;
-=======
   std::mutex _faultCodeMutex;
   std::condition_variable _faultCodeCondition;
   bool _faultCodeStop = false;
+  bool _enableFaultCodeDisplay = true;
 
->>>>>>> 103c5447
 }; // class FaceDisplay
 
 } // namespace Cozmo
