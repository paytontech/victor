--- conflicted
+++ resolved
@@ -42,17 +42,11 @@
   rotation 1.59007e-05 -1.83671e-06 1 0.230004
   ID 2
 }
-<<<<<<< HEAD
 SolidBox {
   translation 10 10 10
   size 0.044 0.044 0.044
 }
-BlockWorldComms {
-}
-CozmoBot {
-=======
 %COZMOBOT% {
->>>>>>> 7d9693c0
   name "CozmoBot_1"
 }
 BuildServerTestController {
