--- conflicted
+++ resolved
@@ -85,15 +85,7 @@
 
 
 int main(int argc, char **argv)
-<<<<<<< HEAD
 {
-=======
-{  
-  Anki::Util::MultiFormattedLoggerProvider loggerProvider({new Util::SosLoggerProvider(), new Util::PrintfLoggerProvider(Anki::Util::ILoggerProvider::LOG_LEVEL_WARN)});
-  loggerProvider.SetMinLogLevel(Anki::Util::ILoggerProvider::LOG_LEVEL_DEBUG);
-  Anki::Util::gLoggerProvider = &loggerProvider;
-  Anki::Util::sSetGlobal(DPHYS, "0xdeadffff00000001");
->>>>>>> 50d9f6eb
   // Get the last position of '/'
   std::string aux(argv[0]);
 #if defined(_WIN32) || defined(WIN32)
@@ -123,6 +115,7 @@
   });
   loggerProvider.SetMinLogLevel(Anki::Util::ILoggerProvider::LOG_LEVEL_DEBUG);
   Anki::Util::gLoggerProvider = &loggerProvider;
+  Anki::Util::sSetGlobal(DPHYS, "0xdeadffff00000001");
 
   // Start with a step so that we can attach to the process here for debugging
   basestationController.step(BS_TIME_STEP);
