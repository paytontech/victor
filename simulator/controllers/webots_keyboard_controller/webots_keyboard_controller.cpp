--- conflicted
+++ resolved
@@ -415,14 +415,10 @@
             case G2U_Message::Tag::RobotConnected:
               HandleRobotConnected(message.Get_RobotConnected());
               break;
-<<<<<<< HEAD
-            case G2U_Message::Tag::RobotObservedObject:
-=======
-            case G2U_Message::Type::RobotState:
+            case G2U_Message::Tag::RobotState:
               HandleRobotStateUpdate(message.Get_RobotState());
               break;
-            case G2U_Message::Type::RobotObservedObject:
->>>>>>> 200c745b
+            case G2U_Message::Tag::RobotObservedObject:
               HandleRobotObservedObject(message.Get_RobotObservedObject());
               break;
             case G2U_Message::Tag::UiDeviceAvailable:
