--- conflicted
+++ resolved
@@ -1556,12 +1556,7 @@
       void SendSaveImages(VizSaveImageMode_t mode)
       {
         U2G_SaveImages m;
-<<<<<<< HEAD
-        // TODO: provide a means of using one-shot saving
-        m.mode = (on ? VIZ_SAVE_CONTINUOUS : VIZ_SAVE_ONE_SHOT);
-=======
         m.mode = mode;
->>>>>>> 7b352a7a
         U2G_Message message;
         message.Set_SaveImages(m);
         SendMessage(message);
