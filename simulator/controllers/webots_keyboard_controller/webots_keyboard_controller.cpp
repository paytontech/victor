/*
 * File:          webots_keyboard_controller.cpp
 * Date:
 * Description:   
 * Author:        
 * Modifications: 
 */

#include <opencv2/imgproc/imgproc.hpp>

#include "anki/cozmo/shared/cozmoConfig.h"
#include "anki/cozmo/shared/cozmoTypes.h"
#include "anki/common/basestation/math/pose.h"
#include "anki/common/basestation/math/point_impl.h"

#include "anki/vision/basestation/image.h"

#include "anki/cozmo/game/comms/messaging/uiMessages.h"
#include "anki/messaging/shared/TcpClient.h"
#include "anki/cozmo/game/comms/gameMessageHandler.h"
#include "anki/cozmo/game/comms/gameComms.h"

#include "anki/cozmo/basestation/behaviorManager.h"

#include <stdio.h>
#include <string.h>

// Webots includes
#include <webots/Supervisor.hpp>


// SDL for gamepad control (specifically Logitech Rumblepad F510)
// Gamepad should be in Direct mode (switch on back)
#define ENABLE_GAMEPAD_SUPPORT 1
#if(ENABLE_GAMEPAD_SUPPORT)
#include <SDL.h>
#define DEBUG_GAMEPAD 0
#endif

#define BASESTATION_IP "127.0.0.1"
#define UI_DEVICE_ADVERTISEMENT_REGISTRATION_IP "127.0.0.1"

namespace Anki {
  namespace Cozmo {
    
    // Slow down keyboard polling to avoid duplicate commands?
    const s32 KB_TIME_STEP = BS_TIME_STEP;

    namespace WebotsKeyboardController {
      
      webots::Supervisor inputController;
      
      // Private memers:
      namespace {
        // Constants for Webots:
        const f32 DRIVE_VELOCITY_TURBO = 150.f; // mm/s -- while holding ALT
        const f32 DRIVE_VELOCITY_FAST  = 60.f; // mm/s
        const f32 DRIVE_VELOCITY_SLOW  = 20.f; // mm/s -- while holding SHIFT
        
        const f32 LIFT_SPEED_RAD_PER_SEC = 2.f;
        const f32 LIFT_ACCEL_RAD_PER_SEC2 = 10.f;
        
        const f32 HEAD_SPEED_RAD_PER_SEC = 5.f;
        const f32 HEAD_ACCEL_RAD_PER_SEC2 = 10.f;
        
        U2G_Ping _pingMsg;
        
        std::set<int> lastKeysPressed_;
        
        bool wasMovingWheels_ = false;
        bool wasMovingHead_   = false;
        bool wasMovingLift_   = false;
        
        webots::GPS* gps_;
        webots::Compass* compass_;
        
        webots::Node* root_ = nullptr;
        
        u8 poseMarkerMode_ = 0;
        Anki::Pose3d prevPoseMarkerPose_;
        Anki::Pose3d poseMarkerPose_;
        webots::Field* poseMarkerDiffuseColor_ = nullptr;
        double poseMarkerColor_[2][3] = { {0.1, 0.8, 0.1} // Goto pose color
          ,{0.8, 0.1, 0.1} // Place object color
        };
        
        BehaviorManager::Mode behaviorMode_ = BehaviorManager::None;
        
        // Socket connection to basestation
        TcpClient bsClient;
        char sendBuf[128];
        
        double lastKeyPressTime_;
        
        #if(ENABLE_GAMEPAD_SUPPORT)
        SDL_GameController* js_;
        
        //Event handler
        SDL_Event sdlEvent_;
        
        //Normalized direction
        typedef enum {
          GC_ANALOG_LEFT_X,
          GC_ANALOG_LEFT_Y,
          GC_ANALOG_RIGHT_X,
          GC_ANALOG_RIGHT_Y,
          GC_LT_BUTTON,
          GC_RT_BUTTON,
          GC_NUM_AXES
        } GameControllerAxis_t;
        
        s16 gc_axisValues_[GC_NUM_AXES] = {0};
        
        typedef enum {
          GC_BUTTON_A = 0,
          GC_BUTTON_B,
          GC_BUTTON_X,
          GC_BUTTON_Y,
          GC_BUTTON_BACK,
          
          GC_BUTTON_START = 6,
          GC_BUTTON_ANALOG_LEFT,
          GC_BUTTON_ANALOG_RIGHT,
          
          GC_BUTTON_LB = 9,
          GC_BUTTON_RB,
          
          GC_BUTTON_DIR_UP = 11,
          GC_BUTTON_DIR_DOWN,
          GC_BUTTON_DIR_LEFT,
          GC_BUTTON_DIR_RIGHT,
          
          GC_NUM_BUTTONS
        } GameControllerButton_t;
        
        bool gc_buttonPressed_[GC_NUM_BUTTONS];
        
        const s16 ANALOG_INPUT_DEAD_ZONE_THRESH = 1000;
        const f32 ANALOG_INPUT_MAX_DRIVE_SPEED = 100; // mm/s
        const f32 MAX_ANALOG_RADIUS = 300;
        #endif // ENABLE_GAMEPAD_SUPPORT

        typedef enum {
          UI_WAITING_FOR_GAME = 0,
          UI_RUNNING
        } UI_State_t;
        
        UI_State_t uiState_;
        
        GameMessageHandler msgHandler_;
        const int deviceID = 1;
        GameComms gameComms_(deviceID, UI_MESSAGE_SERVER_LISTEN_PORT,
                             UI_DEVICE_ADVERTISEMENT_REGISTRATION_IP,
                             UI_ADVERTISEMENT_REGISTRATION_PORT);
        
        
        // For displaying cozmo's POV:
        webots::Display* cozmoCam_;
        webots::ImageRef* img_ = nullptr;
        /*
        u32 imgID_ = 0;
        u8 imgData_[3*640*480];
        u32 imgBytes_ = 0;
        u32 imgWidth_, imgHeight_ = 0;
        */
        Vision::ImageDeChunker _imageDeChunker;
        
        // Save robot image to file
        bool saveRobotImageToFile_ = false;
        
      } // private namespace
      
      // Forward declarations
      void ProcessKeystroke(void);
      void ProcessJoystick(void);
      void PrintHelp(void);
      void SendMessage(const U2G_Message& msg);
      void SendDriveWheels(const f32 lwheel_speed_mmps, const f32 rwheel_speed_mmps);
      void SendTurnInPlace(const f32 angle_rad);
      void SendMoveHead(const f32 speed_rad_per_sec);
      void SendMoveLift(const f32 speed_rad_per_sec);
      void SendMoveHeadToAngle(const f32 rad, const f32 speed, const f32 accel);
      void SendMoveLiftToHeight(const f32 mm, const f32 speed, const f32 accel);
      void SendStopAllMotors();
      void SendImageRequest(u8 mode, u8 robotID);
<<<<<<< HEAD
      void SendSetRobotImageSendMode(u8 mode, u8 resolution);
      void SendSaveImages(SaveMode_t mode, bool alsoSaveState=false);
=======
      void SendSetRobotImageSendMode(u8 mode);
      void SendSaveImages(VizSaveMode_t mode, bool alsoSaveState=false);
>>>>>>> 26451bc4
      void SendEnableDisplay(bool on);
      void SendSetHeadlights(u8 intensity);
      void SendExecutePathToPose(const Pose3d& p, const bool useManualSpeed);
      void SendPlaceObjectOnGroundSequence(const Pose3d& p, const bool useManualSpeed);
      void SendPickAndPlaceObject(const s32 objectID, const bool usePreDockPose, const bool useManualSpeed);
      void SendPickAndPlaceSelectedObject(const bool usePreDockPose, const bool useManualSpeed);
      void SendTraverseSelectedObject(const bool usePreDockPose, const bool useManualSpeed);
      void SendExecuteTestPlan();
      void SendClearAllBlocks();
      void SendSelectNextObject();
      void SendExecuteBehavior(BehaviorManager::Mode mode);
      void SendSetNextBehaviorState(BehaviorManager::BehaviorState nextState);
      void SendAbortPath();
      void SendAbortAll();
      void SendDrawPoseMarker(const Pose3d& p);
      void SendErasePoseMarker();
      void SendHeadControllerGains(const f32 kp, const f32 ki, const f32 maxErrorSum);
      void SendLiftControllerGains(const f32 kp, const f32 ki, const f32 maxErrorSum);
      void SendSelectNextSoundScheme();
      void SendStartTestMode(TestMode mode, s32 p1 = 0, s32 p2 = 0, s32 p3 = 0);
      void SendIMURequest(u32 length_ms);
      void SendAnimation(const char* animName, u32 numLoops);
      void SendReadAnimationFile();
      void SendStartFaceTracking(u8 timeout_sec);
      void SendStopFaceTracking();
      void SendVisionSystemParams();
      void SendFaceDetectParams();
      void SendForceAddRobot();
      
      
      // ======== Message handler callbacks =======
      
      // TODO: Update these not to need robotID
      
      void HandleRobotObservedObject(G2U_RobotObservedObject const& msg)
      {
        if(cozmoCam_ == nullptr) {
          printf("RECEIVED OBJECT OBSERVED: objectID %d\n", msg.objectID);
        } else {
          // Draw a rectangle in red with the object ID as text in the center
          cozmoCam_->setColor(0xff0000);          
          cozmoCam_->drawRectangle(msg.img_topLeft_x, msg.img_topLeft_y,
                                   msg.img_width, msg.img_height);
          //std::string dispStr(ObjectType::GetName(msg.objectType));
          //dispStr += " ";
          //dispStr += std::to_string(msg.objectID);
          std::string dispStr("Type=" + std::to_string(msg.objectType) + "\nID=" + std::to_string(msg.objectID));
          cozmoCam_->drawText(dispStr,
                              msg.img_topLeft_x + msg.img_width/4,
                              msg.img_topLeft_y + msg.img_height/2);
          
          /*
          // DEBUG!!!
          // Track head to last object seen
          static u32 lastObjectID = u32_MAX;
          if(msg.objectID != lastObjectID) {
            lastObjectID = msg.objectID;
            
            printf("Telling robot to track head to object %d\n", msg.objectID);
            U2G_TrackHeadToObject m;
            m.robotID = msg.robotID;
            m.objectID = msg.objectID;
            
            U2G_Message message;
            message.Set_TrackHeadToObject(m);
            SendMessage(message);
          }
           */
        }
      }
      
      void HandleRobotDeletedObject(G2U_RobotDeletedObject const& msg)
      {
        printf("Robot %d reported deleting object %d\n", msg.robotID, msg.objectID);
      }

      void HandleRobotConnection(const G2U_RobotAvailable& msgIn)
      {
        // Just send a message back to the game to connect to any robot that's
        // advertising (since we don't have a selection mechanism here)
        printf("Sending message to command connection to robot %d.\n", msgIn.robotID);
        U2G_ConnectToRobot msgOut;
        msgOut.robotID = msgIn.robotID;
        U2G_Message message;
        message.Set_ConnectToRobot(msgOut);
        SendMessage(message);
      }
      
      void HandleUiDeviceConnection(const G2U_UiDeviceAvailable& msgIn)
      {
        // Just send a message back to the game to connect to any UI device that's
        // advertising (since we don't have a selection mechanism here)
        printf("Sending message to command connection to UI device %d.\n", msgIn.deviceID);
        U2G_ConnectToUiDevice msgOut;
        msgOut.deviceID = msgIn.deviceID;
        U2G_Message message;
        message.Set_ConnectToUiDevice(msgOut);
        SendMessage(message);
      }
      
      void HandleRobotConnected(G2U_RobotConnected const &msg)
      {
        // Once robot connects, set resolution
        SendSetRobotImageSendMode(ISM_STREAM);
      }
      
      // For processing image chunks arriving from robot.
      // Sends complete images to VizManager for visualization (and possible saving).
      void HandleImageChunk(G2U_ImageChunk const& msg)
      {
        const bool isImageReady = _imageDeChunker.AppendChunk(msg.imageId, msg.frameTimeStamp, msg.nrows, msg.ncols, (Vision::ImageEncoding_t)msg.imageEncoding, msg.imageChunkCount, msg.chunkId, msg.data);
        
        
        if(isImageReady)
        {
          cv::Mat img = _imageDeChunker.GetImage();
          if(img.channels() == 1) {
            cvtColor(img, img, CV_GRAY2RGB);
          }
          
          for(s32 i=0; i<img.rows; ++i) {
            
            if(i % 2 == 0) {
              cv::Mat img_i = img.row(i);
              img_i.setTo(0);
            } else {
              u8* img_i = img.ptr(i);
              for(s32 j=0; j<img.cols; ++j) {
                img_i[3*j] = 0;
                img_i[3*j+2] /= 3;
                
                // [Optional] Add a bit of noise
                f32 noise = 20.f*static_cast<f32>(std::rand()) / static_cast<f32>(RAND_MAX) - 0.5f;
                img_i[3*j+1] = static_cast<u8>(std::max(0.f,std::min(255.f,static_cast<f32>(img_i[3*j+1]) + noise)));
                
              }
            }
          }
          
          // Delete existing image if there is one.
          if (img_ != nullptr) {
            cozmoCam_->imageDelete(img_);
          }
          
          img_ = cozmoCam_->imageNew(img.cols, img.rows, img.data, webots::Display::RGB);
          cozmoCam_->imagePaste(img_, 0, 0);
          
          // Save image to file
          if (saveRobotImageToFile_) {
            static u32 imgCnt = 0;
            char imgFileName[16];
            printf("SAVING IMAGE\n");
            sprintf(imgFileName, "robotImg_%d.jpg", imgCnt++);
            cozmoCam_->imageSave(img_, imgFileName);
            saveRobotImageToFile_ = false;
          }
          
        } // if(isImageReady)

      } // HandleImageChunk()
      
      // ===== End of message handler callbacks ====
      
      
      void Init()
      {
        memcpy(sendBuf, RADIO_PACKET_HEADER, sizeof(RADIO_PACKET_HEADER));
        
        while(!gameComms_.IsInitialized()) {
          PRINT_NAMED_INFO("KeyboardController.Init",
                           "Waiting for gameComms to initialize...\n");
          inputController.step(KB_TIME_STEP);
          gameComms_.Update();
        }
        msgHandler_.Init(&gameComms_);
        
        // Register callbacks for incoming messages from game
        // TODO: Have CLAD generate this?
        msgHandler_.RegisterCallbackForMessage([](const G2U_Message& message) {
          switch (message.GetType()) {
            case G2U_Message::Type::RobotConnected:
              HandleRobotConnected(message.Get_RobotConnected());
              break;
            case G2U_Message::Type::RobotObservedObject:
              HandleRobotObservedObject(message.Get_RobotObservedObject());
              break;
            case G2U_Message::Type::UiDeviceAvailable:
              HandleUiDeviceConnection(message.Get_UiDeviceAvailable());
              break;
            case G2U_Message::Type::RobotAvailable:
              HandleRobotConnection(message.Get_RobotAvailable());
              break;
            case G2U_Message::Type::ImageChunk:
              HandleImageChunk(message.Get_ImageChunk());
              break;
            case G2U_Message::Type::RobotDeletedObject:
              HandleRobotDeletedObject(message.Get_RobotDeletedObject());
              break;
            default:
              // ignore
              break;
          }
        });
        
        inputController.keyboardEnable(BS_TIME_STEP);
        
        gps_ = inputController.getGPS("gps");
        compass_ = inputController.getCompass("compass");
        
        gps_->enable(BS_TIME_STEP);
        compass_->enable(BS_TIME_STEP);
        
        // Make root point to WebotsKeyBoardController node
        root_ = inputController.getSelf();
        poseMarkerDiffuseColor_ = root_->getField("poseMarkerDiffuseColor");
        
        #if(ENABLE_GAMEPAD_SUPPORT)
        // Look for gamepad
        if (SDL_Init(SDL_INIT_GAMECONTROLLER) < 0) {
          printf("ERROR: Failed to init SDL\n");
          return;
        }
        if (SDL_NumJoysticks() > 0) {
          // Open first joystick. Assuming it's the Logitech Rumble Gamepad F510.
          js_ = SDL_GameControllerOpen(0);
          if (js_ == NULL) {
            printf("ERROR: Unable to open gamepad\n");
          }
        }
        #endif

        cozmoCam_ = inputController.getDisplay("uiCamDisplay");

        uiState_ = UI_WAITING_FOR_GAME;
      }
      
      void PrintHelp()
      {
        printf("\nBasestation keyboard control\n");
        printf("===============================\n");
        printf("                           Drive:  arrows  (Hold shift for slower speeds)\n");
        printf("               Move lift up/down:  a/z\n");
        printf("               Move head up/down:  s/x\n");
        printf("             Lift low/high/carry:  1/2/3\n");
        printf("            Head down/forward/up:  4/5/6\n");
        printf("                Toggle headlight:  h\n");
        printf("            Request *game* image:  i\n");
        printf("           Request *robot* image:  Alt+i\n");
        printf("      Toggle *game* image stream:  Shift+i\n");
        printf("     Toggle *robot* image stream:  Alt+Shift+i\n");
        printf("              Toggle save images:  e\n");
        printf("        Toggle VizObject display:  d\n");
        printf("Goto/place object at pose marker:  g\n");
        printf("         Toggle pose marker mode:  Shift+g\n");
        printf("              Cycle block select:  .\n");
        printf("              Clear known blocks:  c\n");
        printf("                      Creep mode:  Shift+c\n");
        printf("          Dock to selected block:  p\n");
        printf("          Dock from current pose:  Shift+p\n");
        printf("    Travel up/down selected ramp:  r\n");
        printf("       Start June 2014 dice demo:  j\n");
        printf("              Abort current path:  q\n");
        printf("                Abort everything:  Shift+q\n");
        printf("         Update controller gains:  k\n");
        printf("             Cycle sound schemes:  m\n");
        printf("                 Request IMU log:  o\n");
        printf("            Toggle face tracking:  f (Shift+f)\n");
        printf("                      Test modes:  Alt + Testmode#\n");
        printf("                Follow test plan:  t\n");
        printf("        Force-add specifed robot:  Shift+r\n");
        printf("                      Print help:  ?\n");
        printf("\n");
      }
      
      //Check the keyboard keys and issue robot commands
      void ProcessKeystroke()
      {
        bool movingHead   = false;
        bool movingLift   = false;
        bool movingWheels = false;
        s8 steeringDir = 0;  // -1 = left, 0 = straight, 1 = right
        s8 throttleDir = 0;  // -1 = reverse, 0 = stop, 1 = forward
        
        f32 leftSpeed = 0.f;
        f32 rightSpeed = 0.f;
        
        f32 commandedLiftSpeed = 0.f;
        f32 commandedHeadSpeed = 0.f;
        
        f32 wheelSpeed = DRIVE_VELOCITY_FAST;
        
        static bool keyboardRestart = false;
        if (keyboardRestart) {
          inputController.keyboardDisable();
          inputController.keyboardEnable(BS_TIME_STEP);
          keyboardRestart = false;
        }
        
        // Get all keys pressed this tic
        std::set<int> keysPressed;
        int key;
        while((key = inputController.keyboardGetKey()) != 0) {
          keysPressed.insert(key);
        }
        
        // If exact same keys were pressed last tic, do nothing.
        if (lastKeysPressed_ == keysPressed) {
          return;
        }
        lastKeysPressed_ = keysPressed;
        
        
        for(auto key : keysPressed)
        {
          // Extract modifier key(s)
          int modifier_key = key & ~webots::Supervisor::KEYBOARD_KEY;
          
          // Set key to its modifier-less self
          key &= webots::Supervisor::KEYBOARD_KEY;
          
          lastKeyPressTime_ = inputController.getTime();
          
          // DEBUG: Display modifier key information
          /*
          printf("Key = '%c'", char(key));
          if(modifier_key) {
            printf(", with modifier keys: ");
            if(modifier_key & webots::Supervisor::KEYBOARD_ALT) {
              printf("ALT ");
            }
            if(modifier_key & webots::Supervisor::KEYBOARD_SHIFT) {
              printf("SHIFT ");
            }
            if(modifier_key & webots::Supervisor::KEYBOARD_CONTROL) {
              printf("CTRL/CMD ");
            }
           
          }
          printf("\n");
          */
          
          // Use slow motor speeds if SHIFT is pressed
          f32 liftSpeed = LIFT_SPEED_RAD_PER_SEC;
          f32 headSpeed = HEAD_SPEED_RAD_PER_SEC;
          if (modifier_key & webots::Supervisor::KEYBOARD_SHIFT) {
            wheelSpeed = DRIVE_VELOCITY_SLOW;
            liftSpeed *= 0.4;
            headSpeed *= 0.5;
          } else if(modifier_key & webots::Supervisor::KEYBOARD_ALT) {
            wheelSpeed = DRIVE_VELOCITY_TURBO;
          }
          
          
          //printf("keypressed: %d, modifier %d, orig_key %d, prev_key %d\n",
          //       key, modifier_key, key | modifier_key, lastKeyPressed_);
          
          // Check for test mode (alt + key)
          bool testMode = false;
          if (modifier_key & webots::Supervisor::KEYBOARD_ALT) {
            if (key >= '0' && key <= '9') {
              if (modifier_key & webots::Supervisor::KEYBOARD_SHIFT) {
                // Hold shift down too to add 10 to the pressed key
                key += 10;
              }
              
              TestMode m = TestMode(key - '0');

              // Set parameters for special test cases
              s32 p1 = 0, p2 = 0, p3 = 0;
              switch(m) {
                case TM_DIRECT_DRIVE:
                  // p1: flags (See DriveTestFlags)
                  // p2: wheelPowerStepPercent (only applies if DTF_ENABLE_DIRECT_HAL_TEST is set)
                  // p3: wheelSpeed_mmps (only applies if DTF_ENABLE_DIRECT_HAL_TEST is not set)
                  //p1 = DTF_ENABLE_DIRECT_HAL_TEST | DTF_ENABLE_CYCLE_SPEEDS_TEST;
                  //p2 = 5;
                  //p3 = 20;
                  p1 = root_->getField("dt_flags")->getSFInt32();
                  p2 = 5;
                  p3 = root_->getField("dt_wheel_power")->getSFInt32();
                  break;
                  
                case TM_LIGHTS:
                  // p1: flags (See LightTestFlags)
                  // p2: The LED channel to activate (applies if LTF_CYCLE_ALL not enabled)
                  // p3: The color to set it to (applies if LTF_CYCLE_ALL not enabled)
                  p1 = LTF_CYCLE_ALL;
                  p2 = LED_RIGHT_EYE_RIGHT;
                  p3 = LED_GREEN;
                  break;
                default:
                  break;
              }
              
              printf("Sending test mode %d\n", m);
              SendStartTestMode(m,p1,p2,p3);

              testMode = true;
            }
          }
          
          if(!testMode) {
            // Check for (mostly) single key commands
            switch (key)
            {
              case webots::Robot::KEYBOARD_UP:
              {
                ++throttleDir;
                break;
              }
                
              case webots::Robot::KEYBOARD_DOWN:
              {
                --throttleDir;
                break;
              }
                
              case webots::Robot::KEYBOARD_LEFT:
              {
                --steeringDir;
                break;
              }
                
              case webots::Robot::KEYBOARD_RIGHT:
              {
                ++steeringDir;
                break;
              }
                
              case (s32)'<':
              {
                SendTurnInPlace(DEG_TO_RAD(45));
                break;
              }
                
              case (s32)'>':
              {
                SendTurnInPlace(DEG_TO_RAD(-45));
                break;
              }
                
              case (s32)'S':
              {
                commandedHeadSpeed += headSpeed;
                movingHead = true;
                break;
              }
                
              case (s32)'X':
              {
                commandedHeadSpeed -= headSpeed;
                movingHead = true;
                break;
              }
                
              case (s32)'A':
              {
                if(modifier_key == webots::Supervisor::KEYBOARD_ALT) {
                  // Re-read animations and send them to physical robot
                  SendReadAnimationFile();
                } else {
                  commandedLiftSpeed += liftSpeed;
                  movingLift = true;
                }
                break;
              }
                
              case (s32)'Z':
              {
                commandedLiftSpeed -= liftSpeed;
                movingLift = true;
                break;
              }
                
              case '1': //set lift to low dock height
              {
                SendMoveLiftToHeight(LIFT_HEIGHT_LOWDOCK, liftSpeed, LIFT_ACCEL_RAD_PER_SEC2);
                break;
              }
                
              case '2': //set lift to high dock height
              {
                SendMoveLiftToHeight(LIFT_HEIGHT_HIGHDOCK, liftSpeed, LIFT_ACCEL_RAD_PER_SEC2);
                break;
              }
                
              case '3': //set lift to carry height
              {
                SendMoveLiftToHeight(LIFT_HEIGHT_CARRY, liftSpeed, LIFT_ACCEL_RAD_PER_SEC2);
                break;
              }
                
              case '4': //set head to look all the way down
              {
                SendMoveHeadToAngle(MIN_HEAD_ANGLE, headSpeed, HEAD_ACCEL_RAD_PER_SEC2);
                break;
              }
                
              case '5': //set head to straight ahead
              {
                SendMoveHeadToAngle(0, headSpeed, HEAD_ACCEL_RAD_PER_SEC2);
                break;
              }
                
              case '6': //set head to look all the way up
              {
                SendMoveHeadToAngle(MAX_HEAD_ANGLE, headSpeed, HEAD_ACCEL_RAD_PER_SEC2);
                break;
              }
                
              case (s32)' ': // (space bar)
              {
                SendStopAllMotors();
                break;
              }
                
              case (s32)'I':
              {
                //if(modifier_key & webots::Supervisor::KEYBOARD_CONTROL) {
                // CTRL/CMD+I - Tell physical robot to send a single image
                ImageSendMode_t mode = ISM_SINGLE_SHOT;
                
                if (modifier_key & webots::Supervisor::KEYBOARD_SHIFT) {
                  // CTRL/CMD+SHIFT+I - Toggle physical robot image streaming
                  static bool streamOn = false;
                  if (streamOn) {
                    mode = ISM_OFF;
                    printf("Turning robot image streaming OFF.\n");
                  } else {
                    mode = ISM_STREAM;
                    printf("Turning robot image streaming ON.\n");
                  }
                  streamOn = !streamOn;
                } else {
                  printf("Requesting single robot image.\n");
                }
                
                SendSetRobotImageSendMode(mode);

                break;
              }
                
              case (s32)'U':
              {
                // TODO: How to choose which robot
                const RobotID_t robotID = 1;
                
                // I - Request a single image from the game for a specified robot
                ImageSendMode_t mode = ISM_SINGLE_SHOT;
                
                if (modifier_key & webots::Supervisor::KEYBOARD_SHIFT) {
                  // SHIFT+I - Toggle image streaming from the game
                  static bool streamOn = false;
                  if (streamOn) {
                    mode = ISM_OFF;
                    printf("Turning game image streaming OFF.\n");
                  } else {
                    mode = ISM_STREAM;
                    printf("Turning game image streaming ON.\n");
                  }
                  streamOn = !streamOn;
                } else {
                  printf("Requesting single game image.\n");
                }
                
                SendImageRequest(mode, robotID);
                
                break;
              }
                
              case (s32)'E':
              {
                // Toggle saving of images to pgm
                SaveMode_t mode = SAVE_ONE_SHOT;
                
                const bool alsoSaveState = modifier_key & webots::Supervisor::KEYBOARD_ALT;
                
                if (modifier_key & webots::Supervisor::KEYBOARD_SHIFT) {
                  static bool streamOn = false;
                  if (streamOn) {
                    mode = SAVE_OFF;
                    printf("Saving robot image/state stream OFF.\n");
                  } else {
                    mode = SAVE_CONTINUOUS;
                    printf("Saving robot image %sstream ON.\n", alsoSaveState ? "and state " : "");
                  }
                  streamOn = !streamOn;
                } else {
                  printf("Saving single robot image%s.\n", alsoSaveState ? " and state message" : "");
                }
                
                SendSaveImages(mode, alsoSaveState);
                break;
              }
                
              case (s32)'D':
              {
                static bool showObjects = false;
                SendEnableDisplay(showObjects);
                showObjects = !showObjects;
                break;
              }
                
              case (s32)'H':
              {
                static bool headlightsOn = false;
                headlightsOn = !headlightsOn;
                SendSetHeadlights(headlightsOn ? 128 : 0);
                break;
              }
                
              case (s32)'G':
              {
                if (modifier_key & webots::Supervisor::KEYBOARD_SHIFT) {
                  poseMarkerMode_ = !poseMarkerMode_;
                  printf("Pose marker mode: %d\n", poseMarkerMode_);
                  poseMarkerDiffuseColor_->setSFColor(poseMarkerColor_[poseMarkerMode_]);
                  SendErasePoseMarker();
                  break;
                }
                
                bool useManualSpeed = (modifier_key & webots::Supervisor::KEYBOARD_ALT);
                  
                if (poseMarkerMode_ == 0) {
                  // Execute path to pose
                  printf("Going to pose marker at x=%f y=%f angle=%f (useManualSpeed: %d)\n",
                         poseMarkerPose_.GetTranslation().x(),
                         poseMarkerPose_.GetTranslation().y(),
                         poseMarkerPose_.GetRotationAngle<'Z'>().ToFloat(),
                         useManualSpeed);
                  SendExecutePathToPose(poseMarkerPose_, useManualSpeed);
                  SendMoveHeadToAngle(-0.26, HEAD_SPEED_RAD_PER_SEC, HEAD_ACCEL_RAD_PER_SEC2);
                } else {
                  SendPlaceObjectOnGroundSequence(poseMarkerPose_, useManualSpeed);
                  // Make sure head is tilted down so that it can localize well
                  SendMoveHeadToAngle(-0.26, HEAD_SPEED_RAD_PER_SEC, HEAD_ACCEL_RAD_PER_SEC2);
                  
                }
                break;
              }
                
              case (s32)'T':
              {
                SendExecuteTestPlan();
                break;
              }
                
              case (s32)'.':
              {
                SendSelectNextObject();
                break;
              }
                
              case (s32)'C':
              {
                if(modifier_key & webots::Supervisor::KEYBOARD_SHIFT) {
                  if(BehaviorManager::CREEP == behaviorMode_) {
                    behaviorMode_ = BehaviorManager::None;
                  } else {
                    behaviorMode_ = BehaviorManager::CREEP;
                  }
                  
                  SendExecuteBehavior(behaviorMode_);
                } else {
                  // 'c' without SHIFT
                  SendClearAllBlocks();
                }
                break;
              }
                
              case (s32)'P':
              {
                bool usePreDockPose = !(modifier_key & webots::Supervisor::KEYBOARD_SHIFT);
                bool useManualSpeed = (modifier_key & webots::Supervisor::KEYBOARD_ALT);
                
                SendPickAndPlaceSelectedObject(usePreDockPose, useManualSpeed);
                break;
              }
                
              case (s32)'R':
              {
                bool usePreDockPose = !(modifier_key & webots::Supervisor::KEYBOARD_SHIFT);
                bool useManualSpeed = (modifier_key & webots::Supervisor::KEYBOARD_ALT);
                
                SendTraverseSelectedObject(usePreDockPose, useManualSpeed);
                break;
              }
                
              case (s32)'J':
              {
                if (behaviorMode_ == BehaviorManager::June2014DiceDemo) {
                  SendExecuteBehavior(BehaviorManager::None);
                } else {
                  SendExecuteBehavior(BehaviorManager::June2014DiceDemo);
                }
                break;
              }
                
              case (s32)'Q':
              {
                if (modifier_key & webots::Supervisor::KEYBOARD_SHIFT) {
                  // SHIFT + Q: Cancel everything (paths, animations, docking, etc.)
                  SendAbortAll();
                } else {
                  // Just Q: Just cancel path
                  SendAbortPath();
                }
                break;
              }
                
              case (s32)'K':
              {
                if (root_) {
                  // Head and lift gains
                  f32 kp = root_->getField("headKp")->getSFFloat();
                  f32 ki = root_->getField("headKi")->getSFFloat();
                  f32 maxErrorSum = root_->getField("headMaxErrorSum")->getSFFloat();
                  printf("New head gains: %f %f %f\n", kp, ki, maxErrorSum);
                  SendHeadControllerGains(kp, ki, maxErrorSum);
                  
                  kp = root_->getField("liftKp")->getSFFloat();
                  ki = root_->getField("liftKi")->getSFFloat();
                  maxErrorSum = root_->getField("liftMaxErrorSum")->getSFFloat();
                  printf("New lift gains: %f %f %f\n", kp, ki, maxErrorSum);
                  SendLiftControllerGains(kp, ki, maxErrorSum);
                } else {
                  printf("No WebotsKeyboardController was found in world\n");
                }
                break;
              }
                
              case (s32)'V':
              {
                if(modifier_key & webots::Supervisor::KEYBOARD_SHIFT) {
                  static bool visionWhileMovingEnabled = false;
                  visionWhileMovingEnabled = !visionWhileMovingEnabled;
                  printf("%s vision while moving.\n", (visionWhileMovingEnabled ? "Enabling" : "Disabling"));
                  U2G_VisionWhileMoving msg;
                  msg.enable = visionWhileMovingEnabled;
                  U2G_Message msgWrapper;
                  msgWrapper.Set_VisionWhileMoving(msg);
                  SendMessage(msgWrapper);
                } else {
                  SendVisionSystemParams();
                  
                  SendFaceDetectParams();
                }
                break;
              }
                
              case (s32)'M':
              {
                SendSelectNextSoundScheme();
                break;
              }
                
              case (s32)'O':
              {
                SendIMURequest(2000);
                break;
              }

              case (s32)'@':
              {
                SendAnimation("ANIM_BACK_AND_FORTH_EXCITED", 3);
                break;
              }
              case (s32)'#':
              {
                SendAnimation("ANIM_BLINK", 0);
                break;
              }
              case (s32)'$':
              {
                SendAnimation("ANIM_LIFT_NOD", 1);
                break;
              }
              case (s32)'%':
              {
                SendAnimation("ANIM_ALERT", 1);
                break;
              }
              case (s32)'~':
              {
                //const s32 NUM_ANIM_TESTS = 4;
                //const AnimationID_t testAnims[NUM_ANIM_TESTS] = {ANIM_HEAD_NOD, ANIM_HEAD_NOD_SLOW, ANIM_BLINK, ANIM_UPDOWNLEFTRIGHT};
                
                const s32 NUM_ANIM_TESTS = 4;
                const char* testAnims[NUM_ANIM_TESTS] = {"ANIM_BLINK", "ANIM_HEAD_NOD", "ANIM_HEAD_NOD_SLOW", "ANIM_LIFT_NOD"};
                
                static s32 iAnimTest = 0;
                
                SendAnimation(testAnims[iAnimTest++], 1);
                
                if(iAnimTest == NUM_ANIM_TESTS) {
                  iAnimTest = 0;
                }
                break;
              }

              //
              // CREEP Behavior States:
              //
              case (s32)'0':
              {
                SendSetNextBehaviorState(BehaviorManager::DANCE_WITH_BLOCK);
                break;
              }
              case (s32)'7':
              {
                SendSetNextBehaviorState(BehaviorManager::EXCITABLE_CHASE);
                break;
              }
              case (s32)'8':
              {
                SendSetNextBehaviorState(BehaviorManager::SCARED_FLEE);
                break;
              }
              case (s32)'-':
              {
                SendSetNextBehaviorState(BehaviorManager::HELP_ME_STATE);
                break;
              }
              case (s32)'=':
              {
                SendSetNextBehaviorState(BehaviorManager::WHAT_NEXT);
                break;
              }
              case (s32)'9':
              {
                SendSetNextBehaviorState(BehaviorManager::SCAN);
                break;
              }
              case (s32)'&':
              {
                SendSetNextBehaviorState(BehaviorManager::IDLE);
                break;
              }
              case (s32)'!':
              {
                SendSetNextBehaviorState(BehaviorManager::ACKNOWLEDGEMENT_NOD);
                break;
              }
                
              case (s32)'/':
              {
                PrintHelp();
                break;
              }
                
              case (s32)'F':
              {
                if (modifier_key & webots::Supervisor::KEYBOARD_SHIFT) {
                  SendStopFaceTracking();
                } else {
                  SendStartFaceTracking(5);
                }
                break;
              }
              
              default:
              {
                // Unsupported key: ignore.
                break;
              }
                
            } // switch
          } // if/else testMode
          
        } // for(auto key : keysPressed_)
        
        movingWheels = throttleDir || steeringDir;

        if(movingWheels) {
          
          // Set wheel speeds based on drive commands
          if (throttleDir > 0) {
            leftSpeed = wheelSpeed + steeringDir * wheelSpeed;
            rightSpeed = wheelSpeed - steeringDir * wheelSpeed;
          } else if (throttleDir < 0) {
            leftSpeed = -wheelSpeed - steeringDir * wheelSpeed;
            rightSpeed = -wheelSpeed + steeringDir * wheelSpeed;
          } else {
            leftSpeed = steeringDir * wheelSpeed;
            rightSpeed = -steeringDir * wheelSpeed;
          }
          
          SendDriveWheels(leftSpeed, rightSpeed);
          wasMovingWheels_ = true;
        } else if(wasMovingWheels_ && !movingWheels) {
          // If we just stopped moving the wheels:
          SendDriveWheels(0, 0);
          wasMovingWheels_ = false;
        }
        
        // If the last key pressed was a move lift key then stop it.
        if(movingLift) {
          SendMoveLift(commandedLiftSpeed);
          wasMovingLift_ = true;
        } else if (wasMovingLift_ && !movingLift) {
          // If we just stopped moving the lift:
          SendMoveLift(0);
          wasMovingLift_ = false;
        }
        
        if(movingHead) {
          SendMoveHead(commandedHeadSpeed);
          wasMovingHead_ = true;
        } else if (wasMovingHead_ && !movingHead) {
          // If we just stopped moving the head:
          SendMoveHead(0);
          wasMovingHead_ = false;
        }
       
        
      } // BSKeyboardController::ProcessKeyStroke()
      
      void ProcessJoystick()
      {
#if(ENABLE_GAMEPAD_SUPPORT)
        //Handle events on queue
        while( SDL_PollEvent( &sdlEvent_ ) != 0 )
        {
          switch(sdlEvent_.type) {
              
            case SDL_CONTROLLERAXISMOTION:
              
              if (sdlEvent_.caxis.which == 0) {
              
                if (sdlEvent_.caxis.which >= GC_NUM_AXES) {
                  printf("WARN: Invalid GameController axis event detected\n");
                  break;
                }

                // Update value
                gc_axisValues_[sdlEvent_.caxis.axis] = sdlEvent_.caxis.value;

                // Send message depending on axis that was activated
                switch(sdlEvent_.caxis.axis)
                {
                  case GC_ANALOG_LEFT_X:
                  case GC_ANALOG_LEFT_Y:
                  {
                    #if(DEBUG_GAMEPAD)
                    printf("AnalogLeft X %d  Y %d\n", gc_axisValues_[GC_ANALOG_LEFT_X], gc_axisValues_[GC_ANALOG_LEFT_Y]);
                    #endif
                    
                    if (ABS(gc_axisValues_[GC_ANALOG_LEFT_X]) < ANALOG_INPUT_DEAD_ZONE_THRESH) {
                      gc_axisValues_[GC_ANALOG_LEFT_X] = 0;
                    }
                    if (ABS(gc_axisValues_[GC_ANALOG_LEFT_Y]) < ANALOG_INPUT_DEAD_ZONE_THRESH) {
                      gc_axisValues_[GC_ANALOG_LEFT_Y] = 0;
                    }
                    
                    // Compute speed
                    f32 xyMag = MIN(1.0,
                                    sqrtf( gc_axisValues_[GC_ANALOG_LEFT_X]*gc_axisValues_[GC_ANALOG_LEFT_X] + gc_axisValues_[GC_ANALOG_LEFT_Y]*gc_axisValues_[GC_ANALOG_LEFT_Y]) / (f32)s16_MAX
                                    );
                    
                    // Stop wheels if magnitude of input is low
                    if (xyMag < 0.01f) {
                      SendDriveWheels(0,0);
                      break;
                    }
                    
                    // Driving forward?
                    f32 fwd = gc_axisValues_[GC_ANALOG_LEFT_Y] < 0 ? 1 : -1;
                    
                    // Curving right?
                    f32 right = gc_axisValues_[GC_ANALOG_LEFT_X] > 0 ? 1 : -1;
                  
                    // Base wheel speed based on magnitude of input and whether or not robot is driving forward
                    f32 baseWheelSpeed = ANALOG_INPUT_MAX_DRIVE_SPEED * xyMag * fwd;
                  
            
                    // Angle of xy input used to determine curvature
                    f32 xyAngle = fabsf(atanf(-(f32)gc_axisValues_[GC_ANALOG_LEFT_Y] / (f32)gc_axisValues_[GC_ANALOG_LEFT_X])) * (right);
                    
                    // Compute radius of curvature
                    f32 roc = (xyAngle / PIDIV2_F) * MAX_ANALOG_RADIUS;
                    
                    
                    // Compute individual wheel speeds
                    f32 lwheel_speed_mmps = 0;
                    f32 rwheel_speed_mmps = 0;
                    if (fabsf(xyAngle) > PIDIV2_F - 0.1f) {
                      // Straight fwd/back
                      lwheel_speed_mmps = baseWheelSpeed;
                      rwheel_speed_mmps = baseWheelSpeed;
                    } else if (fabsf(xyAngle) < 0.1f) {
                      // Turn in place
                      lwheel_speed_mmps = right * xyMag * ANALOG_INPUT_MAX_DRIVE_SPEED;
                      rwheel_speed_mmps = -right * xyMag * ANALOG_INPUT_MAX_DRIVE_SPEED;
                    } else {
                      
                      lwheel_speed_mmps = baseWheelSpeed * (roc + (right * WHEEL_DIST_HALF_MM)) / roc;
                      rwheel_speed_mmps = baseWheelSpeed * (roc - (right * WHEEL_DIST_HALF_MM)) / roc;
                      
                      // Swap wheel speeds
                      if (fwd * right < 0) {
                        f32 temp = lwheel_speed_mmps;
                        lwheel_speed_mmps = rwheel_speed_mmps;
                        rwheel_speed_mmps = temp;
                      }
                    }
                    
                    
                    // Cap wheel speed at max
                    if (fabsf(lwheel_speed_mmps) > ANALOG_INPUT_MAX_DRIVE_SPEED) {
                      f32 correction = lwheel_speed_mmps - (ANALOG_INPUT_MAX_DRIVE_SPEED * (lwheel_speed_mmps >= 0 ? 1 : -1));
                      f32 correctionFactor = 1.f - fabsf(correction / lwheel_speed_mmps);
                      lwheel_speed_mmps *= correctionFactor;
                      rwheel_speed_mmps *= correctionFactor;
                      //printf("lcorrectionFactor: %f\n", correctionFactor);
                    }
                    if (fabsf(rwheel_speed_mmps) > ANALOG_INPUT_MAX_DRIVE_SPEED) {
                      f32 correction = rwheel_speed_mmps - (ANALOG_INPUT_MAX_DRIVE_SPEED * (rwheel_speed_mmps >= 0 ? 1 : -1));
                      f32 correctionFactor = 1.f - fabsf(correction / rwheel_speed_mmps);
                      lwheel_speed_mmps *= correctionFactor;
                      rwheel_speed_mmps *= correctionFactor;
                      //printf("rcorrectionFactor: %f\n", correctionFactor);
                    }
                    
                    #if(DEBUG_GAMEPAD)
                    printf("AnalogLeft: xyMag %f, xyAngle %f, radius %f, fwd %f, right %f, lwheel %f, rwheel %f\n", xyMag, xyAngle, roc, fwd, right, lwheel_speed_mmps, rwheel_speed_mmps );
                    #endif
                    
                    SendDriveWheels(lwheel_speed_mmps, rwheel_speed_mmps);
                    
                    break;
                  }
                  case GC_ANALOG_RIGHT_X:
                  case GC_ANALOG_RIGHT_Y:
                  {
                    #if(DEBUG_GAMEPAD)
                    printf("AnalogRight X %d  Y %d\n", gc_axisValues_[GC_ANALOG_RIGHT_X], gc_axisValues_[GC_ANALOG_RIGHT_Y]);
                    #endif
                    
                    // Compute head speed
                    f32 speed_rad_per_s = HEAD_SPEED_RAD_PER_SEC * (-(f32)gc_axisValues_[GC_ANALOG_RIGHT_Y] / s16_MAX);
                    
                    SendMoveHead(speed_rad_per_s);
                    
                    break;
                  }
                  case GC_LT_BUTTON:
                  case GC_RT_BUTTON:
                    #if(DEBUG_GAMEPAD)
                    printf("Top buttons: LT %d  RT %d\n", gc_axisValues_[GC_LT_BUTTON], gc_axisValues_[GC_RT_BUTTON]);
                    #endif
                    break;
                  default:
                    printf("WARNING: Unrecognized axis %d\n", sdlEvent_.caxis.axis);
                    break;
                }
                
              } else {
                printf("WARNING: Unrecognized source of SDL event (%d)\n", sdlEvent_.caxis.which);
              }
              break;
              
            case SDL_CONTROLLERBUTTONDOWN:
            case SDL_CONTROLLERBUTTONUP:
            {
              u8 buttonID = sdlEvent_.jbutton.button;
              gc_buttonPressed_[sdlEvent_.jbutton.button] = sdlEvent_.jbutton.state;
              
              bool pressed = sdlEvent_.jbutton.state; // If false, then this is a release event
              
              bool LT_held = gc_axisValues_[GC_LT_BUTTON];
              //bool RT_held = gc_axisValues_[GC_RT_BUTTON];
              
              // Process buttons that matter only when pressed
              if (pressed) {
                switch(buttonID) {
                  case GC_BUTTON_A:
                    SendSetNextBehaviorState(LT_held ? BehaviorManager::DANCE_WITH_BLOCK : BehaviorManager::EXCITABLE_CHASE);
                    break;
                  case GC_BUTTON_B:
                    SendSetNextBehaviorState(BehaviorManager::SCARED_FLEE);
                    break;
                  case GC_BUTTON_X:
                    SendSetNextBehaviorState(LT_held ? BehaviorManager::SCAN : BehaviorManager::IDLE);
                    break;
                  case GC_BUTTON_Y:
                    SendSetNextBehaviorState(LT_held ? BehaviorManager::WHAT_NEXT : BehaviorManager::HELP_ME_STATE);
                    break;
                  case GC_BUTTON_BACK:
                    break;
                    
                  case GC_BUTTON_START:
                    // Toggle CREEP mode
                    if(BehaviorManager::CREEP == behaviorMode_) {
                      behaviorMode_ = BehaviorManager::None;
                    } else {
                      behaviorMode_ = BehaviorManager::CREEP;
                    }
                    SendExecuteBehavior(behaviorMode_);
                    break;
                  default:
                    break;
                }
              }
              
              // Process buttons that matter both when pressed and released.
              switch(buttonID) {
                      
                case GC_BUTTON_ANALOG_LEFT:
                  break;
                case GC_BUTTON_ANALOG_RIGHT:
                  break;
                  
                case GC_BUTTON_LB:
                  if (LT_held) {
                    SendClearAllBlocks();
                  } else {
                    SendSelectNextObject();
                  }
                  break;
                case GC_BUTTON_RB:
                {
                  bool usePreDockPose = !LT_held;
                  SendPickAndPlaceSelectedObject(usePreDockPose, false);
                  break;
                }
                case GC_BUTTON_DIR_UP:
                case GC_BUTTON_DIR_DOWN:
                {
                  // Move lift up/down. Open-loop velocity commands.
                  f32 speed_rad_per_sec = 0;
                  if (pressed) {
                    speed_rad_per_sec = (LT_held ? 0.4f : 1) * (buttonID == GC_BUTTON_DIR_UP ? 1 : -1) * LIFT_SPEED_RAD_PER_SEC;
                  }
                  SendMoveLift(speed_rad_per_sec);
                  break;
                }
                case GC_BUTTON_DIR_LEFT:
                case GC_BUTTON_DIR_RIGHT:
                {
                  // Move lift to fixed position.
                  if (pressed) {
                    
                    // Figure out appropriate fixed position
                    f32 height_mm = LIFT_HEIGHT_LOWDOCK;
                    if (buttonID == GC_BUTTON_DIR_RIGHT) {
                      height_mm = LT_held ? LIFT_HEIGHT_HIGHDOCK : LIFT_HEIGHT_CARRY;
                    }
                    
                    SendMoveLiftToHeight(height_mm, LIFT_SPEED_RAD_PER_SEC, LIFT_ACCEL_RAD_PER_SEC2);
                  }
                  break;
                }
                default:
                  //printf("WARNING: Unrecognized button %d\n", sdlEvent_.jbutton.button);
                  break;
              }
              
              #if(DEBUG_GAMEPAD)
              printf("Button: %d  State %d, button %d, padding %d %d\n", sdlEvent_.jbutton.type, sdlEvent_.jbutton.state, sdlEvent_.jbutton.button, sdlEvent_.jbutton.padding1, sdlEvent_.jbutton.padding2);
              #endif
              break;
            }
            default:
              break;
          } // end switch
        } // end while
#endif
      }
      
      
      bool ForceAddRobotIfSpecified()
      {
        bool doForceAddRobot = false;
        bool forcedRobotIsSim = false;
        std::string forcedRobotIP;
        int  forcedRobotId = 1;
        
        webots::Field* forceAddRobotField = root_->getField("forceAddRobot");
        if(forceAddRobotField != nullptr) {
          doForceAddRobot = forceAddRobotField->getSFBool();
          if(doForceAddRobot) {
            webots::Field *forcedRobotIsSimField = root_->getField("forcedRobotIsSimulated");
            if(forcedRobotIsSimField == nullptr) {
              PRINT_NAMED_ERROR("KeyboardController.Update",
                                "Could not find 'forcedRobotIsSimulated' field.\n");
              doForceAddRobot = false;
            } else {
              forcedRobotIsSim = forcedRobotIsSimField->getSFBool();
            }
            
            webots::Field* forcedRobotIpField = root_->getField("forcedRobotIP");
            if(forcedRobotIpField == nullptr) {
              PRINT_NAMED_ERROR("KeyboardController.Update",
                                "Could not find 'forcedRobotIP' field.\n");
              doForceAddRobot = false;
            } else {
              forcedRobotIP = forcedRobotIpField->getSFString();
            }
            
            webots::Field* forcedRobotIdField = root_->getField("forcedRobotID");
            if(forcedRobotIdField == nullptr) {
              
            } else {
              forcedRobotId = forcedRobotIdField->getSFInt32();
            }
          } // if(doForceAddRobot)
        }
        
        if(doForceAddRobot) {
          U2G_ForceAddRobot msg;
          msg.isSimulated = forcedRobotIsSim;
          msg.robotID = forcedRobotId;
          
          std::fill(msg.ipAddress.begin(), msg.ipAddress.end(), '\0');
          std::copy(forcedRobotIP.begin(), forcedRobotIP.end(), msg.ipAddress.begin());
          
          U2G_Message message;
          message.Set_ForceAddRobot(msg);
          msgHandler_.SendMessage(1, message); // TODO: don't hardcode ID here
        }
        
        return doForceAddRobot;
        
      } // ForceAddRobotIfSpecified()       
      void Update()
      {
        gameComms_.Update();
        
        switch(uiState_) {
          case UI_WAITING_FOR_GAME:
          {
            if (!gameComms_.HasClient()) {
              return;
            } else {
              // Once gameComms has a client, tell the engine to start, force-add
              // robot if necessary, and switch states in the UI
              
              PRINT_NAMED_INFO("KeyboardController.Update", "Sending StartEngine message.\n");
              U2G_StartEngine msg;
              msg.asHost = 1; // TODO: Support running as client?
              std::string vizIpStr = "127.0.0.1";
              std::fill(msg.vizHostIP.begin(), msg.vizHostIP.end(), '\0'); // ensure null termination
              std::copy(vizIpStr.begin(), vizIpStr.end(), msg.vizHostIP.begin());
              U2G_Message message;
              message.Set_StartEngine(msg);
              msgHandler_.SendMessage(1, message); // TODO: don't hardcode ID here

              bool didForceAdd = ForceAddRobotIfSpecified();
              
              if(didForceAdd) {
                PRINT_NAMED_INFO("KeyboardController.Update", "Sent force-add robot message.\n");
              }
              
              uiState_ = UI_RUNNING;
            }
            break;
          }
        
          case UI_RUNNING:
          {
            // Send ping to engine
            U2G_Message message;
            message.Set_Ping(_pingMsg);
            msgHandler_.SendMessage(1, message); // TODO: don't hardcode ID here
            ++_pingMsg.counter;
            
            msgHandler_.ProcessMessages();
            
            // Update poseMarker pose
            const double* trans = gps_->getValues();
            const double* northVec = compass_->getValues();
            
            // Convert to mm
            Vec3f transVec;
            transVec.x() = trans[0] * 1000;
            transVec.y() = trans[1] * 1000;
            transVec.z() = trans[2] * 1000;
            
            // Compute orientation from north vector
            f32 angle = atan2f(-northVec[1], northVec[0]);
            
            poseMarkerPose_.SetTranslation(transVec);
            poseMarkerPose_.SetRotation(angle, Z_AXIS_3D);
            
            // Update pose marker if different from last time
            if (!(prevPoseMarkerPose_ == poseMarkerPose_)) {
              if (poseMarkerMode_ != 0) {
                // Place object mode
                SendDrawPoseMarker(poseMarkerPose_);
              }
            }
            
            ProcessKeystroke();
            ProcessJoystick();
            
            prevPoseMarkerPose_ = poseMarkerPose_;
            break;
          }
            
          default:
            PRINT_NAMED_ERROR("KeyboardController.Update", "Reached default switch case.\n");
            
        } // switch(uiState_)
        
      }
      
      void SendMessage(const U2G_Message& msg)
      {
        UserDeviceID_t devID = 1; // TODO: Should this be a RobotID_t?
        msgHandler_.SendMessage(devID, msg); 
      }
      
      void SendDriveWheels(const f32 lwheel_speed_mmps, const f32 rwheel_speed_mmps)
      {
        U2G_DriveWheels m;
        m.lwheel_speed_mmps = lwheel_speed_mmps;
        m.rwheel_speed_mmps = rwheel_speed_mmps;
        U2G_Message message;
        message.Set_DriveWheels(m);
        SendMessage(message);
      }
      
      void SendTurnInPlace(const f32 angle_rad)
      {
        U2G_TurnInPlace m;
        m.robotID = 1;
        m.angle_rad = angle_rad;
        U2G_Message message;
        message.Set_TurnInPlace(m);
        SendMessage(message);
      }
      
      void SendMoveHead(const f32 speed_rad_per_sec)
      {
        U2G_MoveHead m;
        m.speed_rad_per_sec = speed_rad_per_sec;
        U2G_Message message;
        message.Set_MoveHead(m);
        SendMessage(message);
      }
      
      void SendMoveLift(const f32 speed_rad_per_sec)
      {
        U2G_MoveLift m;
        m.speed_rad_per_sec = speed_rad_per_sec;
        U2G_Message message;
        message.Set_MoveLift(m);
        SendMessage(message);
      }
      
      void SendMoveHeadToAngle(const f32 rad, const f32 speed, const f32 accel)
      {
        U2G_SetHeadAngle m;
        m.angle_rad = rad;
        m.max_speed_rad_per_sec = speed;
        m.accel_rad_per_sec2 = accel;
        U2G_Message message;
        message.Set_SetHeadAngle(m);
        SendMessage(message);
      }
      
      void SendMoveLiftToHeight(const f32 mm, const f32 speed, const f32 accel)
      {
        U2G_SetLiftHeight m;
        m.height_mm = mm;
        m.max_speed_rad_per_sec = speed;
        m.accel_rad_per_sec2 = accel;
        U2G_Message message;
        message.Set_SetLiftHeight(m);
        SendMessage(message);
      }
      
      void SendStopAllMotors()
      {
        U2G_StopAllMotors m;
        U2G_Message message;
        message.Set_StopAllMotors(m);
        SendMessage(message);
      }
      
      void SendImageRequest(u8 mode, u8 robotID)
      {
        U2G_ImageRequest m;
        m.robotID = robotID;
        m.mode = mode;
        U2G_Message message;
        message.Set_ImageRequest(m);
        SendMessage(message);
      }
      
      void SendSetRobotImageSendMode(u8 mode)
      {
        // Determine resolution from "streamResolution" setting in the keyboard controller
        // node
        Vision::CameraResolution resolution = IMG_STREAM_RES;
        
        if (root_) {
          const std::string resString = root_->getField("streamResolution")->getSFString();
          printf("Attempting to switch robot to %s resolution.\n", resString.c_str());
          if(resString == "VGA") {
            resolution = Vision::CAMERA_RES_VGA;
          } else if(resString == "QVGA") {
            resolution = Vision::CAMERA_RES_QVGA;
          } else {
            printf("Unsupported streamResolution = %s\n", resString.c_str());
          }
        }
        
        U2G_SetRobotImageSendMode m;
        m.mode = mode;
        m.resolution = resolution;
        U2G_Message message;
        message.Set_SetRobotImageSendMode(m);
        SendMessage(message);
      }
      
      void SendSaveImages(SaveMode_t mode, bool alsoSaveState)
      {
        U2G_SaveImages m;
        m.mode = mode;
        U2G_Message message;
        message.Set_SaveImages(m);
        SendMessage(message);
        
        if(alsoSaveState) {
          U2G_SaveRobotState msgSaveState;
          msgSaveState.mode = mode;
          U2G_Message messageWrapper;
          messageWrapper.Set_SaveRobotState(msgSaveState);
          SendMessage(messageWrapper);
        }
      }
      
      void SendEnableDisplay(bool on)
      {
        U2G_EnableDisplay m;
        m.enable = on;
        U2G_Message message;
        message.Set_EnableDisplay(m);
        SendMessage(message);
     }
      
      void SendSetHeadlights(u8 intensity)
      {
        U2G_SetHeadlights m;
        m.intensity = intensity;
        U2G_Message message;
        message.Set_SetHeadlights(m);
        SendMessage(message);
      }
      
      void SendExecutePathToPose(const Pose3d& p, const bool useManualSpeed)
      {
        U2G_GotoPose m;
        m.x_mm = p.GetTranslation().x();
        m.y_mm = p.GetTranslation().y();
        m.rad = p.GetRotationAngle<'Z'>().ToFloat();
        m.level = 0;
        m.useManualSpeed = static_cast<u8>(useManualSpeed);
        U2G_Message message;
        message.Set_GotoPose(m);
        SendMessage(message);
      }
      
      void SendPlaceObjectOnGroundSequence(const Pose3d& p, const bool useManualSpeed)
      {
        U2G_PlaceObjectOnGround m;
        m.x_mm = p.GetTranslation().x();
        m.y_mm = p.GetTranslation().y();
        m.rad = p.GetRotationAngle<'Z'>().ToFloat();
        m.level = 0;
        m.useManualSpeed = static_cast<u8>(useManualSpeed);
        U2G_Message message;
        message.Set_PlaceObjectOnGround(m);
        SendMessage(message);
      }
      
      void SendExecuteTestPlan()
      {
        U2G_ExecuteTestPlan m;
        U2G_Message message;
        message.Set_ExecuteTestPlan(m);
        SendMessage(message);
      }
      
      void SendClearAllBlocks()
      {
        U2G_ClearAllBlocks m;
        U2G_Message message;
        message.Set_ClearAllBlocks(m);
        SendMessage(message);
      }
      
      void SendSelectNextObject()
      {
        U2G_SelectNextObject m;
        U2G_Message message;
        message.Set_SelectNextObject(m);
        SendMessage(message);
      }
      
      void SendPickAndPlaceObject(const s32 objectID, const bool usePreDockPose, const bool useManualSpeed)
      {
        U2G_PickAndPlaceObject m;
        m.usePreDockPose = static_cast<u8>(usePreDockPose);
        m.useManualSpeed = static_cast<u8>(useManualSpeed);
        m.objectID = -1;
        U2G_Message message;
        message.Set_PickAndPlaceObject(m);
        SendMessage(message);
      }
      
      void SendPickAndPlaceSelectedObject(const bool usePreDockPose, const bool useManualSpeed)
      {
        SendPickAndPlaceObject(-1, usePreDockPose, useManualSpeed);
      }
      
      void SendTraverseSelectedObject(const bool usePreDockPose, const bool useManualSpeed)
      {
        U2G_TraverseObject m;
        m.usePreDockPose = static_cast<u8>(usePreDockPose);
        m.useManualSpeed = static_cast<u8>(useManualSpeed);
        U2G_Message message;
        message.Set_TraverseObject(m);
        SendMessage(message);
      }
      
      void SendExecuteBehavior(BehaviorManager::Mode mode)
      {
        U2G_ExecuteBehavior m;
        m.behaviorMode = mode;
        U2G_Message message;
        message.Set_ExecuteBehavior(m);
        SendMessage(message);
      }
      
      void SendSetNextBehaviorState(BehaviorManager::BehaviorState nextState)
      {
        U2G_SetBehaviorState m;
        m.behaviorState = nextState;
        U2G_Message message;
        message.Set_SetBehaviorState(m);
        SendMessage(message);
      }
      
      void SendAbortPath()
      {
        U2G_AbortPath m;
        U2G_Message message;
        message.Set_AbortPath(m);
        SendMessage(message);
      }
      
      void SendAbortAll()
      {
        U2G_AbortAll m;
        U2G_Message message;
        message.Set_AbortAll(m);
        SendMessage(message);
      }
      
      void SendDrawPoseMarker(const Pose3d& p)
      {
        U2G_DrawPoseMarker m;
        m.x_mm = p.GetTranslation().x();
        m.y_mm = p.GetTranslation().y();
        m.rad = p.GetRotationAngle<'Z'>().ToFloat();
        m.level = 0;
        U2G_Message message;
        message.Set_DrawPoseMarker(m);
        SendMessage(message);
      }
      
      void SendErasePoseMarker()
      {
        U2G_ErasePoseMarker m;
        U2G_Message message;
        message.Set_ErasePoseMarker(m);
        SendMessage(message);
      }
      
      void SendHeadControllerGains(const f32 kp, const f32 ki, const f32 maxErrorSum)
      {
        U2G_SetHeadControllerGains m;
        m.kp = kp;
        m.ki = ki;
        m.maxIntegralError = maxErrorSum;
        U2G_Message message;
        message.Set_SetHeadControllerGains(m);
        SendMessage(message);
      }
      
      void SendLiftControllerGains(const f32 kp, const f32 ki, const f32 maxErrorSum)
      {
        U2G_SetLiftControllerGains m;
        m.kp = kp;
        m.ki = ki;
        m.maxIntegralError = maxErrorSum;
        U2G_Message message;
        message.Set_SetLiftControllerGains(m);
        SendMessage(message);
      }
      
      void SendSelectNextSoundScheme()
      {
        U2G_SelectNextSoundScheme m;
        U2G_Message message;
        message.Set_SelectNextSoundScheme(m);
        SendMessage(message);
      }
      
      void SendStartTestMode(TestMode mode, s32 p1, s32 p2, s32 p3)
      {
        U2G_StartTestMode m;
        m.mode = mode;
        m.p1 = p1;
        m.p2 = p2;
        m.p3 = p3;
        U2G_Message message;
        message.Set_StartTestMode(m);
        SendMessage(message);
      }
      
      void SendIMURequest(u32 length_ms)
      {
        U2G_IMURequest m;
        m.length_ms = length_ms;
        U2G_Message message;
        message.Set_IMURequest(m);
        SendMessage(message);
      }
      
      void SendAnimation(const char* animName, u32 numLoops)
      {
        static bool lastSendTime_sec = -1e6;
        
        // Don't send repeated animation commands within a half second
        if(inputController.getTime() > lastSendTime_sec + 0.5f)
        {
          U2G_PlayAnimation m;
          //m.animationID = animId;
          strncpy(&(m.animationName[0]), animName, 32);
          m.numLoops = numLoops;
          U2G_Message message;
          message.Set_PlayAnimation(m);
          SendMessage(message);
          lastSendTime_sec = inputController.getTime();
        } else {
          printf("Ignoring duplicate SendAnimation keystroke.\n");
        }
        
      }
      
      void SendReadAnimationFile()
      {
        U2G_ReadAnimationFile m;
        U2G_Message message;
        message.Set_ReadAnimationFile(m);
        SendMessage(message);
      }
      
      void SendStartFaceTracking(u8 timeout_sec)
      {
        U2G_StartFaceTracking m;
        m.timeout_sec = timeout_sec;
        U2G_Message message;
        message.Set_StartFaceTracking(m);
        SendMessage(message);
      }
      
      void SendStopFaceTracking()
      {
        U2G_StopFaceTracking m;
        U2G_Message message;
        message.Set_StopFaceTracking(m);
        SendMessage(message);
        
        // For now, have to re-enable marker finding b/c turning on face
        // tracking will have stopped it:
        U2G_StartLookingForMarkers m2;
        message.Set_StartLookingForMarkers(m2);
        SendMessage(message);
      }

      void SendVisionSystemParams()
      {
        if (root_) {
           // Vision system params
           U2G_SetVisionSystemParams p;
           p.autoexposureOn = root_->getField("camera_autoexposureOn")->getSFInt32();
           p.exposureTime = root_->getField("camera_exposureTime")->getSFFloat();
           p.integerCountsIncrement = root_->getField("camera_integerCountsIncrement")->getSFInt32();
           p.minExposureTime = root_->getField("camera_minExposureTime")->getSFFloat();
           p.maxExposureTime = root_->getField("camera_maxExposureTime")->getSFFloat();
           p.highValue = root_->getField("camera_highValue")->getSFInt32();
           p.percentileToMakeHigh = root_->getField("camera_percentileToMakeHigh")->getSFFloat();
           p.limitFramerate = root_->getField("camera_limitFramerate")->getSFInt32();
           
           printf("New Camera params\n");
          U2G_Message message;
          message.Set_SetVisionSystemParams(p);
          SendMessage(message);
         }
      }

      void SendFaceDetectParams()
      {
        if (root_) {
          // Face Detect params
          U2G_SetFaceDetectParams p;
          p.scaleFactor = root_->getField("fd_scaleFactor")->getSFFloat();
          p.minNeighbors = root_->getField("fd_minNeighbors")->getSFInt32();
          p.minObjectHeight = root_->getField("fd_minObjectHeight")->getSFInt32();
          p.minObjectWidth = root_->getField("fd_minObjectWidth")->getSFInt32();
          p.maxObjectHeight = root_->getField("fd_maxObjectHeight")->getSFInt32();
          p.maxObjectWidth = root_->getField("fd_maxObjectWidth")->getSFInt32();
          
          printf("New Face detect params\n");
          U2G_Message message;
          message.Set_SetFaceDetectParams(p);
          SendMessage(message);
        }
      }
      
      void SendForceAddRobot()
      {
        if (root_) {
          U2G_ForceAddRobot msg;
          msg.isSimulated = false;
          msg.ipAddress.fill('\0'); // ensure null-termination after copy below
          
          webots::Field* ipField = root_->getField("forceAddIP");
          webots::Field* idField = root_->getField("forceAddID");
          
          if(ipField != nullptr && idField != nullptr) {
            const std::string ipStr = ipField->getSFString();
            std::copy(ipStr.begin(), ipStr.end(), msg.ipAddress.data());
            
            msg.robotID = static_cast<u8>(idField->getSFInt32());
            
            printf("Sending message to force-add robot %d at %s\n", msg.robotID, ipStr.c_str());
            U2G_Message message;
            message.Set_ForceAddRobot(msg);
            SendMessage(message);
          } else {
            printf("ERROR: No 'forceAddIP' / 'forceAddID' field(s) found!\n");
          }
        }
      }
      
      
    } // namespace WebotsKeyboardController
  } // namespace Cozmo
} // namespace Anki


// =======================================================================

using namespace Anki;
using namespace Anki::Cozmo;

int main(int argc, char **argv)
{
  WebotsKeyboardController::inputController.step(KB_TIME_STEP);
  
  WebotsKeyboardController::Init();

  while (WebotsKeyboardController::inputController.step(KB_TIME_STEP) != -1)
  {
    // Process keyboard input
    WebotsKeyboardController::Update();
  }
  
  return 0;
}
<|MERGE_RESOLUTION|>--- conflicted
+++ resolved
@@ -183,13 +183,8 @@
       void SendMoveLiftToHeight(const f32 mm, const f32 speed, const f32 accel);
       void SendStopAllMotors();
       void SendImageRequest(u8 mode, u8 robotID);
-<<<<<<< HEAD
-      void SendSetRobotImageSendMode(u8 mode, u8 resolution);
+      void SendSetRobotImageSendMode(u8 mode);
       void SendSaveImages(SaveMode_t mode, bool alsoSaveState=false);
-=======
-      void SendSetRobotImageSendMode(u8 mode);
-      void SendSaveImages(VizSaveMode_t mode, bool alsoSaveState=false);
->>>>>>> 26451bc4
       void SendEnableDisplay(bool on);
       void SendSetHeadlights(u8 intensity);
       void SendExecutePathToPose(const Pose3d& p, const bool useManualSpeed);
