PROTO CozmoCamera [
  field SFString name "HeadCamera"
  
  field SFVec3f    translation 0 0 0
  field SFRotation rotation 0 0 1 0
<<<<<<< HEAD
    
  # QVGA Crop:
  field SFInt32  cameraWidth  640
  field SFInt32  cameraHeight 360
  field SFFloat  fieldOfView  1.04
=======

  field SFInt32  cameraWidth  640
  field SFInt32  cameraHeight 360
  field SFFloat  fieldOfView  2.09 # 120 degrees
>>>>>>> 3744d2c1
]
{
  Camera {
    name IS name
    # Note: 8.8mm to lens face, 5.8mm to PCB mount, optical center = ?
    translation IS translation
    rotation    IS rotation
    width       IS cameraWidth
    height      IS cameraHeight
    fieldOfView IS fieldOfView
    near 0.005
    antiAliasing TRUE
  }    
} # PROTO definition<|MERGE_RESOLUTION|>--- conflicted
+++ resolved
@@ -3,18 +3,10 @@
   
   field SFVec3f    translation 0 0 0
   field SFRotation rotation 0 0 1 0
-<<<<<<< HEAD
-    
-  # QVGA Crop:
-  field SFInt32  cameraWidth  640
-  field SFInt32  cameraHeight 360
-  field SFFloat  fieldOfView  1.04
-=======
 
   field SFInt32  cameraWidth  640
   field SFInt32  cameraHeight 360
   field SFFloat  fieldOfView  2.09 # 120 degrees
->>>>>>> 3744d2c1
 ]
 {
   Camera {
