PROTO CozmoCamera [
  field SFString name "HeadCamera"
  
  field SFVec3f    translation 0 0 0
  field SFRotation rotation 0 0 1 0

<<<<<<< HEAD
  field SFInt32  cameraWidth  1280
  field SFInt32  cameraHeight 720
  field SFFloat  fieldOfView  1.8
=======
  field SFInt32  cameraWidth  640
  field SFInt32  cameraHeight 360
  field SFFloat  fieldOfView  2.09 # 120 degrees
>>>>>>> 992010b4
]
{
  Camera {
    name IS name
    # Note: 8.8mm to lens face, 5.8mm to PCB mount, optical center = ?
    translation IS translation
    rotation    IS rotation
    width       IS cameraWidth
    height      IS cameraHeight
    fieldOfView IS fieldOfView
    near 0.005
    antiAliasing TRUE
  }    
} # PROTO definition<|MERGE_RESOLUTION|>--- conflicted
+++ resolved
@@ -4,15 +4,9 @@
   field SFVec3f    translation 0 0 0
   field SFRotation rotation 0 0 1 0
 
-<<<<<<< HEAD
-  field SFInt32  cameraWidth  1280
-  field SFInt32  cameraHeight 720
-  field SFFloat  fieldOfView  1.8
-=======
   field SFInt32  cameraWidth  640
   field SFInt32  cameraHeight 360
   field SFFloat  fieldOfView  2.09 # 120 degrees
->>>>>>> 992010b4
 ]
 {
   Camera {
