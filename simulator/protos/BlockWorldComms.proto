PROTO BlockWorldComms [
  field SFString name "BlockWorldComms"
  
  field SFInt32 numUIDevicesToWaitFor 1
]
{
Supervisor {
  name IS name
<<<<<<< HEAD
  controller "webotsCtrlGameEngine"
=======
  controller "blockworld_controller"

  # Referencing a field that is used in code but not in the proto model
  # to suppress a Webots error message.
  %{if fields.numUIDevicesToWaitFor.value then end }%

>>>>>>> 2e8b591c
} # Supervisor definition
} # PROTO definition<|MERGE_RESOLUTION|>--- conflicted
+++ resolved
@@ -6,15 +6,10 @@
 {
 Supervisor {
   name IS name
-<<<<<<< HEAD
   controller "webotsCtrlGameEngine"
-=======
-  controller "blockworld_controller"
 
   # Referencing a field that is used in code but not in the proto model
   # to suppress a Webots error message.
   %{if fields.numUIDevicesToWaitFor.value then end }%
-
->>>>>>> 2e8b591c
 } # Supervisor definition
 } # PROTO definition