--- conflicted
+++ resolved
@@ -5,15 +5,9 @@
   # Resolution of incoming camera images.
   # Set this to match IMG_STREAM_RES in cozmoConfig.h
   field SFString streamResolution "QVGA"
-
   field SFBool filterLogs FALSE
   field SFInt32 accelPlotObjectId 0
-<<<<<<< HEAD
-
-  field SFInt32 numDebugImageDisplays 4 # Vision debug displays in addition to the camera
-=======
   field SFInt32 numBehaviorStackLines 8
->>>>>>> 404f981f
 ]
 {
 Supervisor {
@@ -33,7 +27,7 @@
             }
           }
           geometry Plane {
-	          size 1 1
+            size 1 1
           }
         }
       ]
@@ -57,7 +51,7 @@
             }
           }
           geometry Plane {
-	          size 1 1
+            size 1 1
           }
         }
       ]
@@ -160,58 +154,21 @@
       height 150
     }
 
-    # Create camera display, plus N debug displays (0 == camera display, by convention)
-    %{ for iDisplay=0,fields.numDebugImageDisplays.value do }%
-      Display {
-        # Hide display plane far away
-        translation 1000 0.1 0
-
-        children [
-          DEF SHAPE Shape {
-            appearance Appearance {
-              material Material {
-                diffuseColor 1 1 1
-                specularColor 0 0 0
-                transparency 0.6
-              }
-            }
-            geometry Plane {
-  	         size 1 1
-            }
-          }
-<<<<<<< HEAD
-        ]
-
-        name "%{= 'cozmo_debug_image_display' .. tostring(iDisplay) }%"
-
-        %{ if fields.streamResolution.value == "VGA" then }%
-        width 640
-        height 480
-        %{ elseif fields.streamResolution.value == "QVGA" then }%
-        width 320
-        height 240
-        %{ elseif fields.streamResolution.value == "QQVGA" then }%
-        width 160
-        height 120
-        %{ elseif fields.streamResolution.value == "QQQVGA" then }%
-        width 80
-        height 60
-        %{ elseif fields.streamResolution.value == "CVGA" then }%
-        width 400
-        height 296
-        %{ elseif fields.streamResolution.value == "HD" then }%
-        width 1280
-        height 720
-        %{ elseif fields.streamResolution.value == "NHD" then }%
-        width 640
-        height 360
-        %{ end }%
-      }
-    %{ end }%  # for iDisplay loop
-    
-=======
-          geometry Plane {
-	         size 1 1
+    Display {
+      # Hide display plane far away
+      translation 1000 0.1 0
+
+      children [
+        DEF SHAPE Shape {
+          appearance Appearance {
+            material Material {
+              diffuseColor 1 1 1
+              specularColor 0 0 0
+              transparency 0.6
+            }
+          }
+          geometry Plane {
+           size 1 1
           }
         }
       ]
@@ -259,7 +216,6 @@
       # assumes size 8 font
       height %{= fields.numBehaviorStackLines.value * 10 + 16 }%
     }
->>>>>>> 404f981f
   ]
 
   controller "webotsCtrlViz"
