--- conflicted
+++ resolved
@@ -612,17 +612,11 @@
                                       const Util::RandomGenerator& rng, 
                                       Vision::ImageRGB565& output)
   {
-<<<<<<< HEAD
-    #if ANKI_DEV_CHEATS
-    constexpr float kMaxExpectedFaceDrawTime_ms = 13.f;
-    #endif
-=======
 #if ANKI_CPU_PROFILER_ENABLED
     constexpr float kMaxExpectedFaceDrawTime_ms = 13.f;
 #endif
     // Replace Util::CpuThreadProfiler::kLogFrequencyNever with a small value to output logging,
     // can be used with Chrome Tracing format
->>>>>>> 16dbc7fa
     ANKI_CPU_TICK("ProceduralFaceDrawer", kMaxExpectedFaceDrawTime_ms, Util::CpuThreadProfiler::kLogFrequencyNever);
     // Replace the above line with the below line to see profiling info in the log
     // ANKI_CPU_TICK("ProceduralFaceDrawer", kMaxExpectedFaceDrawTime_ms, 61);
