// This file is manually generated using ./tools/ai/generateBehaviorCode.py
// To add a behavior, just create the .cpp and .h files in the correct places
// and re-run ./tools/ai/generateBehavior.py

namespace Anki {
namespace Vector {

// BehaviorID is a unique identifier for each instance of a behavior
// so that they can be referenced by other parts of the behavior system

enum uint_16 BehaviorID {

  // required (not based on config)
  Anonymous,
  DevExecuteBehaviorRerun,
  Wait_TestInjectable,

  // devBehaviors
<<<<<<< HEAD
  CubeDrive,
  CubeDriveCoordinator,
=======
  AcousticTestMode,
>>>>>>> a9acc31e
  DevBaseBehavior,
  DevBatteryLogging,
  DevCubeSpinner,
  DevCubeSpinnerConsole,
  DevDesignCubeLights,
  DevDisplayReadingsOnFace,
  DevEventSequenceCapture,
  DevImageCapture,
  DevImageCapture_PetsAndHands,
  DevPlannerTest,
  DevSquawkBoxTest,
  DevTestBlackjackViz,
  DevTestConnectToCube,
  DevTestPersonDetectorBehavior,
  DevTestPromptUser,
  DevTestSpriteBoxRemaps,
  DevTouchDataCollection,
  DevTurnInPlaceTest,
  DevViewCubeBackpackLights,
  DockingTestSimple,
  FactoryCentroidExtractor,
  LiftLoadTest,
  PowerSaveStressTest,
  PowerSaveTest,
  PuzzleMaze,
  ReactToBody,
  ReactToGazeDirection,
  ReactToGazeDirectionSurface,

  // devBehaviors/selfTest
  SelfTest,
  SelfTestButton,
  SelfTestDockWithCharger,
  SelfTestDriftCheck,
  SelfTestDriveForwards,
  SelfTestInitChecks,
  SelfTestLookAtCharger,
  SelfTestMotorCalibration,
  SelfTestPickup,
  SelfTestPutOnCharger,
  SelfTestPutOnCharger2,
  SelfTestScreenAndBackpack,
  SelfTestSoundCheck,
  SelfTestTouch,

  // devBehaviors
  TestStackMonitors,

  // victorBehaviorTree/alexa
  Alexa,
  AlexaSignInOut,

  // victorBehaviorTree/appBehaviors
  ChangeEyeColor,

  // victorBehaviorTree/blackjack
  BlackJack,
  BlackJackGoodLuckTTS,
  BlackJackHandleRTPResponses,
  BlackJackHitOrStandPrompt,
  BlackJackLookAtFaceInFront,
  BlackJackRequestToPlay,
  BlackJackRequestToPlayAgain,
  BlackJackTextToSpeech,

  // victorBehaviorTree/character
  HowOldAreYou,
  HowOldAreYouCounting,

  // victorBehaviorTree/clock
  ShowWallTime,
  SingletonFindFaceInFrontWallTime,
  SingletonWallTimeCoordinator,

  // victorBehaviorTree
  ComeHereVoiceCommand,
  ConfirmHabitat,
  ConnectToCube,
  CoordinateGlobalInterrupts,
  CoordinateInHabitat,
  CoordinateWhileHeldInPalm,
  CoordinateWhileInAir,

  // victorBehaviorTree/danceToTheBeat
  DanceToTheBeat,
  DanceToTheBeatCoordinator,
  DanceToTheBeatVoiceCommand,

  // victorBehaviorTree/danceToTheBeat/dances
  DanceBig,
  DanceForwardBackFlower,
  DanceFrontRightLeftPoint,
  DanceSTwoways,
  DanceSwell,
  DanceWiggleForwardWiggleBack,

  // victorBehaviorTree/danceToTheBeat
  ListenForBeats,
  ListenForBeatsLong,
  ListenForBeatsVoiceCommand,

  // victorBehaviorTree
  DefaultTextToSpeechLoop,

  // victorBehaviorTree/driveOffCharger
  DriveOffChargerCube,
  DriveOffChargerFace,
  DriveOffChargerRandomly,
  DriveOffChargerRandomlyAnim,
  DriveOffChargerStraight,

  // victorBehaviorTree/emergencyMode
  EmergencyMode,
  EmergencyModeAnimDispatcher,
  EmergencyModeInAir,
  EmergencyModeOffCharger,
  EmergencyModeTriggerWord,

  // victorBehaviorTree
  GlobalInterruptions,
  GreetAfterLongTime,
  HabitatMutedDispatcher,
  HabitatMutedVoiceCommandResponse,
  HighLevelAI,

  // victorBehaviorTree/highLevelDelegates
  SearchWithinBoundingBox,
  ActiveLookForFaces,

  // victorBehaviorTree/highLevelDelegates/exploring
  ConfirmCharger,
  ConfirmCube,
  Exploring,
  ExploringBumpObject,
  ExploringExamineObstacle,
  ExploringGetIn,
  ExploringReferenceHuman,
  ExploringVoiceCommand,

  // victorBehaviorTree/highLevelDelegates
  FindCubeAndPlayKeepaway,
  FistBump,

  // victorBehaviorTree/highLevelDelegates/getHomeBehaviors
  AcknowledgeCharger,
  ClearChargerArea,
  EmergencyModeFindAndGoToHome,
  FindAndGoToHome,
  FindAndRequestHome,
  FindHome,
  FindHomeInHabitat,
  GoHome,
  RequestHomeBecauseStuck,
  RequestToGoHome,
  RobustChargerObservation,
  WiggleBackOntoChargerFromPlatform,

  // victorBehaviorTree/highLevelDelegates/heldInPalm
  ReactToJoltInPalm,
  ForceStuckOnPalmEdge,
  HeldInPalmDispatcher,
  HeldInPalmResponses,
  InitialHeldInPalmReaction,
  LookInPlaceAtEdgeOfPalm,
  LookInPlaceHeadDownNervous,
  LookInPlaceHeadDownRelaxed,
  LookInPlaceHeadUpInPalm,
  LookingNervousInPalmAnim,
  NestlingAndSleepingInPalmDispatcher,
  ReactToPalmEdge,
  ReactToPalmTilt,
  ReactToPickupFromPalm,
  ReactToPutDownFromPalm,
  ReactToPutDownFromPalmAnimSelector,
  SleepWhileHeldInPalm,
  StuckOnPalmEdge,

  // victorBehaviorTree/highLevelDelegates
  InitialPickupAnimation,
  InteractWithFaces,

  // victorBehaviorTree/highLevelDelegates/investigateCube
  InteractWithStaticCube,
  InvestigateCubeConnectionGate,
  InvestigateHeldCube,
  MoveCube,
  PlaceCubeByCharger,
  RollBlockIfNotVertical,
  TurnToLastFace,

  // victorBehaviorTree/highLevelDelegates
  Keepaway,

  // victorBehaviorTree/highLevelDelegates/knowledgeGraph
  KnowledgeGraphQuestion,
  KnowledgeGraphTTS,

  // victorBehaviorTree/highLevelDelegates
  LookInPlaceHeadUp,

  // victorBehaviorTree/highLevelDelegates/meetVictor
  MeetVictor,
  MeetVictorAlreadyKnowYouPrompt,
  RespondToRenameFace,

  // victorBehaviorTree/highLevelDelegates/messaging
  LeaveAMessage,
  MessagingPlaybackTTS,
  MessagingRecordTTS,
  PlaybackMessage,

  // victorBehaviorTree/highLevelDelegates
  NothingToDo_Idle,

  // victorBehaviorTree/highLevelDelegates/observing
  Observing,
  ObservingDriveOffCharger,
  ObservingEyeContact,
  ObservingFindFaces,
  ObservingLookAtFaces,
  ObservingLookAtFacesInAir,
  ObservingOffChargerHeadOnly,
  ObservingOnCharger,
  ObservingOnChargerEyeContact,
  ObservingOnChargerGetIn,
  ObservingOnChargerGetOut,
  ObservingOnChargerIdle,
  ObservingOnChargerIdleAnim,
  ReactToMotion,
  TrackingEyeContact,

  // victorBehaviorTree/highLevelDelegates
  PickupCube,
  PickupCubeNoInitialReaction,

  // victorBehaviorTree/highLevelDelegates/playWithCube/activeCubeBehaviors
  CubeSpinnerConnectionGate,
  CubeSpinnerLookAroundInPlace,
  VectorPlaysCubeSpinner,

  // victorBehaviorTree/highLevelDelegates/playWithCube
  FetchCube,
  FindCube,
  FindCubeAndThen,
  FindFacesFetchCube,
  PlayRollBlock,
  PlayWithCube,
  PopAWheelie,

  // victorBehaviorTree/highLevelDelegates/pounceWithProx
  SingletonPounceApproachWithProx,
  SingletonPounceDispatcher,
  SingletonPounceTurnLeft,
  SingletonPounceTurnRight,
  SingletonPounceWithProx,

  // victorBehaviorTree/highLevelDelegates
  PutDownBlock,
  PutDownBlockAtPose,
  PutDownDispatch_LookForFaceAndCube,
  SayName,
  ShortLookAroundForFaceAndCube,

  // victorBehaviorTree/highLevelDelegates/sleeping
  Asleep,
  FindHomeForSleeping,
  GoToSleep,
  SleepCycle,
  SleepingPersonCheck,
  SleepingTriggerWord,
  SleepingWakeUp,
  SleepingWakeUpLights,

  // victorBehaviorTree/highLevelDelegates/socialize
  DriveOffChargerIntoSocializing,
  Socialize,
  SocializeGame,

  // victorBehaviorTree/highLevelDelegates
  TrackCube,
  TrackCubeTest,
  TrackFaceTest,

  // victorBehaviorTree/highLevelDelegates/voiceCommands
  BlackJackVoiceCommand,
  DoATrickVoiceCommand,
  EyeColorVoiceCommand,
  FetchCubeVoiceCommand,
  FindYourCubeVoiceCommand,
  FistBumpVoiceCommand,
  GoHomeVoiceCommand,
  LookAtMeVoiceCommand,
  LookOverThereVoiceCommand,
  PickUpCubeVoiceCommand,
  PlayAGameVoiceCommand,
  PopAWheelieVoiceCommand,
  RollCubeVoiceCommand,

  // victorBehaviorTree/highLevelDelegates/voiceCommands/trickDispatchers
  CubeTrickDispatcher,

  // victorBehaviorTree/highLevelDelegates/voiceCommands
  WhatsMyNameVoiceCommand,

  // victorBehaviorTree/highLevelDelegates
  WhileInAirDispatcher,
  WhileInAirResponses,
  WhileInAirResponsesPRDemo,

  // victorBehaviorTree
  InitNormalOperation,
  InitPRDemo,
  IntentUnmatched,
  ModeSelector,

  // victorBehaviorTree/movement
  MovementBackward,
  MovementTurnAround,
  MovementTurnLeft,
  MovementTurnRight,

  // victorBehaviorTree
  NoCloud,
  NoWifi,
  NormalWakeUp,

  // victorBehaviorTree/onboarding
  Onboarding,
  OnboardingComeHere,
  OnboardingEmulate1p0WaitForVC,
  OnboardingLookAtPhone,
  OnboardingLookAtUser,
  OnboardingLookAtUserOffCharger,
  OnboardingLookAtUserOnCharger,
  OnboardingPowerOff,
  OnboardingTeachComeHere,
  OnboardingTeachMeetVictor,
  OnboardingTeachWakeWord,
  OnboardingWakeUp,

  // victorBehaviorTree/prDemo
  PRDemoBigGreeting,
  PRDemoComeHere,
  PRDemoExploring,
  PRDemoObserving,
  PRDemoSleeping,
  PRDemoStateMachine,

  // victorBehaviorTree/quietMode
  BeQuietAnims,
  BeQuietLoop,
  QuietMode,
  QuietModeEmergencyModeGoHome,
  ShutUpAnims,
  ShutUpMode,

  // victorBehaviorTree
  ReactToTouchPetting,
  ReactToUnclaimedIntent,

  // victorBehaviorTree/reactions
  AskForHelp,
  AskForHelpOnSide,
  CheckForAndReactToHand,
  ForceStuckOnEdge,
  MandatoryPhysicalReactions,
  OptionalReactions,
  ProceduralTurnToMicDirection,
  ReactToAbuse,
  ReactToAffirmative,
  ReactToApology,
  ReactToCliff,
  ReactToCliffDuringFetch,
  ReactToDarkness,
  ReactToFrustrationMajor,
  ReactToGoodBye,
  ReactToGoodMorning,
  ReactToHand,
  ReactToLove,
  ReactToMotorCalibration,
  ReactToNegative,
  ReactToObstacle,
  ReactToPlacedOnSlope,
  ReactToPutDown,
  ReactToRobotOnBack,
  ReactToRobotOnFace,
  ReactToRobotOnSide,
  ReactToRobotShaken,
  ReactToRobotShakenSnowGlobe,
  ReactToSoundAsleep,
  ReactToSoundAwake,
  ReactToSoundDirectionAsleep,
  ReactToSoundDirectionAwake,
  ReactToTriggerDirectionAwake,
  ReactToUncalibratedHeadAndLift,
  ReactToUnexpectedMovement,
  ReactToUnexpectedMovementInAir,
  SimpleVoiceResponses,
  StuckOnEdge,
  TriggerWordWithoutIntent,
  VoiceFeatures,

  // victorBehaviorTree
  ResetSafely,

  // victorBehaviorTree/sdkBehaviors
  SDKDefault,
  SDKLock,
  SDKOverrideAll,

  // victorBehaviorTree/seasonal
  SeasonalHappyHolidays,
  SeasonalHappyNewYear,

  // victorBehaviorTree
  SingletonICantDoThat,
  SingletonPoweringRobotOff,
  StayOnChargerUntilCharged,

  // victorBehaviorTree/takeAPhoto
  FindFacesPhoto,
  FrameFaces,
  TakeAPhotoCoordinator,

  // victorBehaviorTree/timer
  DemoTimerUtilityCoordinator,
  SingletonAnticShowClock,
  SingletonCancelTimer,
  SingletonTimerAlreadySet,
  SingletonTimerAntic,
  SingletonTimerCheckTime,
  SingletonTimerRinging,
  SingletonTimerSet,
  TimerRingingPRDemo,
  TimerUtilityCoordinator,

  // victorBehaviorTree
  TriggerWordDetected,
  UserDefinedBehaviorSelector,
  UserDefinedBehaviorTreeConfirmNewBehavior,
  UserDefinedBehaviorTreeRouter,
  UserDefinedBehaviorTreeTextToSpeech,

  // victorBehaviorTree/volume
  Volume,

  // victorBehaviorTree
  Wait,

  // victorBehaviorTree/weather/genericResponses
  WeatherCloudyGeneric,
  WeatherColdClearGeneric,
  WeatherRainGeneric,
  WeatherSnowGeneric,
  WeatherStarsGeneric,
  WeatherSunnyGeneric,
  WeatherThunderstormsGeneric,
  WeatherWindyGeneric,

  // victorBehaviorTree/weather
  WeatherResponses,
  WeatherTextToSpeech,
}

}
}<|MERGE_RESOLUTION|>--- conflicted
+++ resolved
@@ -16,12 +16,8 @@
   Wait_TestInjectable,
 
   // devBehaviors
-<<<<<<< HEAD
   CubeDrive,
   CubeDriveCoordinator,
-=======
-  AcousticTestMode,
->>>>>>> a9acc31e
   DevBaseBehavior,
   DevBatteryLogging,
   DevCubeSpinner,
