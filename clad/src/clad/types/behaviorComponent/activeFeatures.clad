// File: activeFeatures
// Author: Brad Neuman
// Created: 2018-05-07
// Copyright: Anki, inc. 2018


namespace Anki {
namespace Vector {

enum uint_8 ActiveFeatureType {

  Invalid = 0,

  // system features that don't fit elsewhere
  System,

  Onboarding,

  SDK,

  // failure cases like unmatched intents
  Failure,

  // sleep
  Sleep,

  // self-direted activities the robots do
  Autonomous,

  // features that attempt to interact with humans
  Social,

  // utility functions
  Utility,

  // playful / game features
  Play,
}

enum uint_32 ActiveFeature {

  NoFeature = 0,
  
  Alexa,
  AskForHelp,
  BeQuiet,
  Blackjack,
  CantDoThat,
  Clock,
  ComeHere,
  CubeSpinner,
  DanceToTheBeat,
  Exploring,
  FetchCube,
  FindCube,
  FistBump,
  Frustrated,
  GoHome,
  InTheAir,
  InteractWithFaces,
  Keepaway,
  KnowledgeGraph,
  ListeningForBeats,
  LookAtMe,
  LowBattery,
  MeetVictor,
  MoveCube,
  MovementForward,
  MovementBackward,
  MovementLeft,
  MovementRight,
  MovementTurnAround,
  Observing,
  ObservingOnCharger,
  Onboarding,
  Petting,
  PlayingMessage,
  PopAWheelie,
  ReactToCliff,
<<<<<<< HEAD
  ReactToHello,
=======
  ReactToHand,
>>>>>>> d8c27be0
  ReactToRobotOnSide,
  RecordingMessage,
  RequestCharger,
  RobotShaken,
  RollBlock,
  SDK,
  SeasonalHappyHolidays,
  SeasonalHappyNewYear,
  Sleeping,
  ShutUp,
  StuckOnEdge,
  TakeAPhoto,
  TimerCanceled,
  TimerChecked,
  TimerReminder,
  TimerRinging,
  TimerSet,
  UnmatchedVoiceIntent,
  VolumeAdjustment,
  BasicVoiceCommand,
  Weather,
  WhatsMyName,

  // Legacy name -- kept around to keep analytics in sync for the "big greeting" behavior
  VC_Greeting,
}

enum_concept ActiveFeatureType GetActiveFeatureType[ActiveFeature] {
  NoFeature = verbatim ActiveFeatureType::System,
  
  Alexa                   = verbatim ActiveFeatureType::Utility,
  AskForHelp              = verbatim ActiveFeatureType::Failure,
  BeQuiet                 = verbatim ActiveFeatureType::Autonomous,
  Blackjack               = verbatim ActiveFeatureType::Play,
  CantDoThat              = verbatim ActiveFeatureType::Failure,
  Clock                   = verbatim ActiveFeatureType::Utility,
  ComeHere                = verbatim ActiveFeatureType::Social,
  CubeSpinner             = verbatim ActiveFeatureType::Play,
  DanceToTheBeat          = verbatim ActiveFeatureType::Autonomous,
  Exploring               = verbatim ActiveFeatureType::Autonomous,
  FetchCube               = verbatim ActiveFeatureType::Autonomous,
  FindCube                = verbatim ActiveFeatureType::Play,
  FistBump                = verbatim ActiveFeatureType::Social,
  Frustrated              = verbatim ActiveFeatureType::Failure,
  GoHome                  = verbatim ActiveFeatureType::Autonomous,
  InTheAir                = verbatim ActiveFeatureType::Social,
  InteractWithFaces       = verbatim ActiveFeatureType::Social,
  Keepaway                = verbatim ActiveFeatureType::Play,
  KnowledgeGraph          = verbatim ActiveFeatureType::Utility,
  ListeningForBeats       = verbatim ActiveFeatureType::Autonomous,
  LookAtMe                = verbatim ActiveFeatureType::Social,
  LowBattery              = verbatim ActiveFeatureType::Autonomous,
  MeetVictor              = verbatim ActiveFeatureType::Social,
  MoveCube                = verbatim ActiveFeatureType::Play,
  MovementForward         = verbatim ActiveFeatureType::Social,
  MovementBackward        = verbatim ActiveFeatureType::Social,
  MovementLeft            = verbatim ActiveFeatureType::Social,
  MovementRight           = verbatim ActiveFeatureType::Social,
  MovementTurnAround      = verbatim ActiveFeatureType::Social,
  Observing               = verbatim ActiveFeatureType::Autonomous,
  ObservingOnCharger      = verbatim ActiveFeatureType::Autonomous,
  Onboarding              = verbatim ActiveFeatureType::Onboarding,
  Petting                 = verbatim ActiveFeatureType::Social,
  PlayingMessage          = verbatim ActiveFeatureType::Utility,
  PopAWheelie             = verbatim ActiveFeatureType::Autonomous,
  ReactToCliff            = verbatim ActiveFeatureType::Autonomous,
<<<<<<< HEAD
  ReactToHello            = verbatim ActiveFeatureType::Social,
=======
  ReactToHand             = verbatim ActiveFeatureType::Autonomous,
>>>>>>> d8c27be0
  ReactToRobotOnSide      = verbatim ActiveFeatureType::Autonomous,
  RecordingMessage        = verbatim ActiveFeatureType::Utility,
  RequestCharger          = verbatim ActiveFeatureType::Failure,
  RobotShaken             = verbatim ActiveFeatureType::Social,
  RollBlock               = verbatim ActiveFeatureType::Autonomous,
  SDK                     = verbatim ActiveFeatureType::SDK,
  SeasonalHappyHolidays   = verbatim ActiveFeatureType::Social,
  SeasonalHappyNewYear    = verbatim ActiveFeatureType::Social,
  Sleeping                = verbatim ActiveFeatureType::Sleep,
  ShutUp                  = verbatim ActiveFeatureType::Autonomous,
  StuckOnEdge             = verbatim ActiveFeatureType::Autonomous,
  TakeAPhoto              = verbatim ActiveFeatureType::Utility,
  TimerCanceled           = verbatim ActiveFeatureType::Utility,
  TimerChecked            = verbatim ActiveFeatureType::Utility,
  TimerReminder           = verbatim ActiveFeatureType::Utility,
  TimerRinging            = verbatim ActiveFeatureType::Utility,
  TimerSet                = verbatim ActiveFeatureType::Utility,
  UnmatchedVoiceIntent    = verbatim ActiveFeatureType::Failure,
  VolumeAdjustment        = verbatim ActiveFeatureType::Utility,
  BasicVoiceCommand       = verbatim ActiveFeatureType::Social,
  Weather                 = verbatim ActiveFeatureType::Utility,
  WhatsMyName             = verbatim ActiveFeatureType::Social,
  VC_Greeting             = verbatim ActiveFeatureType::Social
}

} // namespace Vector
} // namespace Anki<|MERGE_RESOLUTION|>--- conflicted
+++ resolved
@@ -77,11 +77,8 @@
   PlayingMessage,
   PopAWheelie,
   ReactToCliff,
-<<<<<<< HEAD
+  ReactToHand,
   ReactToHello,
-=======
-  ReactToHand,
->>>>>>> d8c27be0
   ReactToRobotOnSide,
   RecordingMessage,
   RequestCharger,
@@ -148,11 +145,8 @@
   PlayingMessage          = verbatim ActiveFeatureType::Utility,
   PopAWheelie             = verbatim ActiveFeatureType::Autonomous,
   ReactToCliff            = verbatim ActiveFeatureType::Autonomous,
-<<<<<<< HEAD
+  ReactToHand             = verbatim ActiveFeatureType::Autonomous,
   ReactToHello            = verbatim ActiveFeatureType::Social,
-=======
-  ReactToHand             = verbatim ActiveFeatureType::Autonomous,
->>>>>>> d8c27be0
   ReactToRobotOnSide      = verbatim ActiveFeatureType::Autonomous,
   RecordingMessage        = verbatim ActiveFeatureType::Utility,
   RequestCharger          = verbatim ActiveFeatureType::Failure,
