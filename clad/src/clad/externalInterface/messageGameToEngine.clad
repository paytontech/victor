// UiMessageDefinitions message definition file
//  for the C-Like Abstract Data language
// Author: Greg Nagel
// Copyright: Anki Inc (c) 2015

#include "clad/types/actionTypes.clad"
#include "clad/types/imageTypes.clad"
#include "clad/types/robotTestModes.clad"
#include "clad/types/proceduralEyeParameters.clad"
#include "clad/types/demoBehaviorState.clad"
#include "clad/types/behaviorGroup.clad"
#include "clad/types/behaviorType.clad"
#include "clad/types/behaviorChooserType.clad"
#include "clad/types/emotionTypes.clad"
#include "clad/types/debugConsoleTypes.clad"
#include "clad/types/progressionStatTypes.clad"
#include "clad/types/activeObjectTypes.clad"
#include "clad/types/pathMotionProfile.clad"
#include "clad/externalInterface/messageShared.clad"
#include "clad/externalInterface/messageToBehaviorManager.clad"
#include "clad/externalInterface/keyWordRecognitionState.clad"
#include "clad/types/liveIdleAnimationParameters.clad"
#include "clad/types/globalVizOrigin.clad"
#include "clad/audio/audioMessage.clad"
#include "clad/types/visionModes.clad"

namespace Anki {
namespace Cozmo {
namespace ExternalInterface {

message ConnectToRobot {
    uint_8 robotID
}

// ConnectToUiDevice
message ConnectToUiDevice {
    uint_8 deviceID
}

// DisconnectFromUiDevice
message DisconnectFromUiDevice {
    uint_8 deviceID
}

// ForceAddRobot
// NOTE: This can be removed once physical robots can advertise (e.g. with BLE
message ForceAddRobot {
    uint_8 ipAddress[16],
    uint_8 robotID,
    uint_8 isSimulated
}

// StartEngine
// Tell game to start the engine with the configuration specified by the message members.
message StartEngine {
    uint_8 asHost,
    uint_8 vizHostIP[16] // if first char is '\0' disables viz
}

// DriveWheels
message DriveWheels {
    float_32 lwheel_speed_mmps,
    float_32 rwheel_speed_mmps
}

// TurnInPlace
// If isAbsolute == 0, turns the specified number of radians, *relative to the robot's current heading*
// If isAbsolute != 0, turns to the specified absolute orientation.
message TurnInPlace {
    float_32 angle_rad, // relative mode: postive turns left negative turns right
    uint_8 isAbsolute,    // 0: angle_rad is relative to current orientation, 1: angle_rad is absolute angle to turn to
    uint_8 robotID
}

// TurnInPlaceAtSpeed
message TurnInPlaceAtSpeed {
    float_32 speed_rad_per_sec,
    float_32 accel_rad_per_sec2,
    uint_8 robotID
}

// FaceObject - Turns and tilts head to look at object in last known position
//   If facing the object requires less than a turnAngleTol turn, then no
//   turn is performed. If a turn greater than maxTurnAngle is required,
//   the action fails. For angles in between, the robot will first turn
//   to face the object, then tilt its head. To completely disallow turning,
//   set maxTurnAngle to zero. (All angles in radians and forced to be positive.)
//   Set headTrackWhenDone to non-zero to enable head tracking to the specified
//   object once the robot has successfully faced it.
message FaceObject {
    uint_32  objectID,
    float_32 maxTurnAngle,

    // A value of 0 means 'Don't care' (i.e. use engine's default value)
    float_32 maxPanSpeed_radPerSec = 0.0,
    float_32 panAccel_radPerSec2 = 0.0,
    float_32 panTolerance_rad = 0.0,
    float_32 maxTiltSpeed_radPerSec = 0.0,
    float_32 tiltAccel_radPerSec2 = 0.0,
    float_32 tiltTolerance_rad = 0.0,

    uint_8   robotID,
    bool   visuallyVerifyWhenDone,
    bool   headTrackWhenDone
}

// FacePose
//  Tell the robot to turn and tilt his head to face a give 3D pose in world
//  coordinates.
message FacePose {
    float_32 world_x,
    float_32 world_y,
    float_32 world_z,
    float_32 maxTurnAngle,

    // A value of 0 means 'Don't care' (i.e. use engine's default value)
    float_32 maxPanSpeed_radPerSec = 0.0,
    float_32 panAccel_radPerSec2 = 0.0,
    float_32 panTolerance_rad = 0.0,
    float_32 maxTiltSpeed_radPerSec = 0.0,
    float_32 tiltAccel_radPerSec2 = 0.0,
    float_32 tiltTolerance_rad = 0.0,

    uint_8   robotID
}

// MoveHead
message MoveHead {
    float_32 speed_rad_per_sec
}

// MoveLift
message MoveLift {
    float_32 speed_rad_per_sec
}

// SetLiftHeight
message SetLiftHeight {
    float_32 height_mm,
    float_32 max_speed_rad_per_sec,
    float_32 accel_rad_per_sec2,
    float_32 duration_sec
}

// EnableLiftPower
message EnableLiftPower {
    bool enable
}


// SetHeadAngle
message SetHeadAngle {
    float_32 angle_rad,
    float_32 max_speed_rad_per_sec,
    float_32 accel_rad_per_sec2,
    float_32 duration_sec
}

// TrackToObject
//   Robot will automatically adjust head and body angle to look at this object ID, if it
//   is observed. Sending SetHeadAngle message (above) will disable this behavior.
//   Set headOnly to true to only use the head and not turn the body.
//   Use objectID = u32_MAX to disable tracking.
message TrackToObject {
    uint_32 objectID,
    uint_8  robotID,
    bool    headOnly
}

// TrackToFace
//   Robot will automatically adjust head and body angle to look at this face ID, if it
//   is observed. Sending SetHeadAngle message (above) will disable this behavior.
//   Set headOnly to true to only use the head and not turn the body.
//   Use objectID = u32_MAX to disable tracking.
message TrackToFace {
    uint_32 faceID,
    uint_8  robotID,
    bool    headOnly
}

// StopAllMotors
message StopAllMotors {
}

// ImageRequest
message ImageRequest {
    uint_8 robotID,
    ImageSendMode mode
}

// SetRobotImageSendMode
// NOTE: This can enable/disable streaming of images from the physical robot.
//       It is intended for dev use since the robot will likely always stream
//       its image in the product.
message SetRobotImageSendMode {
    uint_8 robotID,
    ImageSendMode mode,
    ImageResolution resolution
}

// SaveImages
message SaveImages {
    uint_8 mode // See SaveMode_t in cozmoTypes.h
}

// SaveRobotState
message SaveRobotState {
    uint_8 mode // See SaveMode_t in cozmoTypes.h
}

// EnableDisplay
message EnableDisplay {
    uint_8 enable
}

// GotoPose
message GotoPose {
    float_32 x_mm,
    float_32 y_mm,
    float_32 rad,
    PathMotionProfile motionProf,
    uint_8 level,
    bool useManualSpeed
}

// GotoObject
message GotoObject {
    int_32 objectID,
    PathMotionProfile motionProf,
    float_32 distanceFromObjectOrigin_mm,
    bool useManualSpeed
}

// AlignWithObject
// "Docks" to object so that it is aligned with it at the specified distance
message AlignWithObject {
    int_32 objectID,
    PathMotionProfile motionProf,
    float_32 distanceFromMarker_mm,
    float_32 approachAngle_rad,
    bool useApproachAngle,
    bool usePreDockPose,
    bool useManualSpeed
}

// PlaceObjectOnGround
message PlaceObjectOnGround {
    float_32 x_mm,
    float_32 y_mm,
    float_32 qw,             // Specify rotation via quaternion
    float_32 qx,
    float_32 qy,
    float_32 qz,
    PathMotionProfile motionProf,
    uint_8 level,
    bool useManualSpeed,
    bool useExactRotation    // If true, then tries to place object at the exact rotation specified by the quaternion
                             // otherwise it chooses the closest preActionPose such the object is aligned with the quaternion rotation.
}

// PlaceObjectOnGroundHere
message PlaceObjectOnGroundHere {
}

// ExecuteTestPlans
message ExecuteTestPlan {
PathMotionProfile motionProf
}

// SelectNextObject
message SelectNextObject {
}

// PickupObject
// @param useApproachAngle  - If true, then only the preAction pose that results in a robot
//                            approach angle closest to approachAngle_rad is considered.
// @param approachAngle_rad - The desired docking approach angle of the robot in world coordinates.
message PickupObject {
    int_32 objectID, // negative value means "currently selected object"
    PathMotionProfile motionProf,
    float_32 approachAngle_rad,
    bool   useApproachAngle,
    bool usePreDockPose,
    bool useManualSpeed,
}

// PlaceOnObject
// Places the carried object on top of objectID.
// @param useExactRotation - If true, then only the preAction pose that results in the carried object
//                           being placed in alignment with objectID that is closest to the specified
//                           quaternion rotation is considered.
//                           If the up-axis of the current rotation is not the same as that of the
//                           currently carried object, the action fails.
message PlaceOnObject {
    int_32 objectID, // negative value means "currently selected object"
    PathMotionProfile motionProf,
    float_32 approachAngle_rad,
    bool   useApproachAngle,
    bool usePreDockPose,
    bool useManualSpeed,
}

// PlaceRelObject
// @param placementOffsetX_mm - The desired distance between the center of the docking marker
//                              and the center of the object that is being placed, along the
//                              direction of the docking marker's normal.
// @param useApproachAngle  - If true, then only the preAction pose that results in a robot
//                            approach angle closest to approachAngle_rad is considered.
// @param approachAngle_rad - The desired docking approach angle of the robot in world coordinates.
message PlaceRelObject {
    int_32 objectID, // negative value means "currently selected object"
    PathMotionProfile motionProf,
    float_32 placementOffsetX_mm,  // X-axis offset for object placement (where +x extends out the marker face)
    float_32 approachAngle_rad,
    bool   useApproachAngle,
    bool usePreDockPose,
    bool useManualSpeed,
}

// RollObject
message RollObject {
  int_32 objectID, // negative value means "currently selected object"
  PathMotionProfile motionProf,
  float_32 approachAngle_rad,
  bool   useApproachAngle,
  bool usePreDockPose,
  bool useManualSpeed
}

// PopAWheelie
message PopAWheelie {
  int_32 objectID, // negative value means "currently selected object"
  PathMotionProfile motionProf,
  float_32 approachAngle_rad,
  bool useApproachAngle,
  bool usePreDockPose,
  bool useManualSpeed
}

// MountCharger
message MountCharger {
  int_32 objectID,
  PathMotionProfile motionProf,
  bool usePreDockPose,
  bool useManualSpeed
}

// TraverseObject
message TraverseObject {
  PathMotionProfile motionProf,
  bool usePreDockPose,
  bool useManualSpeed
}

// DriveStraight
message DriveStraight {
  float_32 speed_mmps,
  float_32 dist_mm
}

// PanAndTilt
message PanAndTilt {
  float_32 bodyPan,
  float_32 headTilt,
  bool isPanAbsolute,
  bool isTiltAbsolute
}

// Wait
message Wait {
  float_32 time_s
}

// SetRobotCarryingObject
// (Override robot's current belief about whether it's carrying a block)
// (Ideally, for dev/prototyping only)
message SetRobotCarryingObject {
    int_32 objectID, // use -1 to specify "none"
    uint_8 robotID
}

// ClearAllBlocks
//   Clears just blocks (active and passive)
message ClearAllBlocks {
    uint_8 robotID
}

// ClearAllObjects
//   Clears all objects the robot knows about (blocks, faces, ramps, mats, etc)
message ClearAllObjects {
    uint_8 robotID
}

message SetObjectAdditionAndDeletion {
    uint_8 robotID,
    bool   enableAddition,
    bool   enableDeletion
}

// VisionWhileMoving
// For development, enable/disable robots' ability to use VisionMarkers while moving
// May be necessary to have this disabled while we have frame sync issues.
// NOTE: This will apply to all robots currently connected.
message VisionWhileMoving {
    uint_8 enable // True or false
}

// Set the face ID to treat as "Owner"
message SetOwnerFace {
  int_32 ownerID = -1 // Use ownerID < 0 to tell Cozmo to treat next "stable" face detection as owner
}

// SetBehaviorSystemEnabled
message SetBehaviorSystemEnabled {
  bool enabled
}

// ActivateBehaviorChooser
message ActivateBehaviorChooser {
  BehaviorChooserType behaviorChooserType
}

// ExecuteBehavior
message ExecuteBehavior {
  BehaviorType behaviorType
}

message ExecuteBehaviorByName {
  string behaviorName
}

// Any message intended for a specific robot's behaviorManager
message BehaviorManagerMessage {
  uint_8  robotID,
  BehaviorManagerMessageUnion  BehaviorManagerMessageUnion
}

// AbortPath
message AbortPath {
}

// AbortAll
message AbortAll {
}

// CancelAction
//  Use actionType to cancel any queued actions of the specified type.
//  Use actionType = -1 to cancel all actions, regardless of type.
message CancelAction {
  RobotActionType actionType,  // See actionTypes.def
//  int_32 slotHandle,  // TODO: Add this later if it makes sense
  uint_8 robotID
}

// DrawPoseMarker
message DrawPoseMarker {
    float_32 x_mm,
    float_32 y_mm,
    float_32 rad,
    uint_8 level
}

// ErasePoseMarker
message ErasePoseMarker {
}

// SetWheelControllerGains
message SetWheelControllerGains {
  float_32 kpLeft,
  float_32 kiLeft,
  float_32 maxIntegralErrorLeft,
  float_32 kpRight,
  float_32 kiRight,
  float_32 maxIntegralErrorRight
}

// SetHeadControllerGains
message SetHeadControllerGains {
    float_32 kp,
    float_32 kd,
    float_32 ki,
    float_32 maxIntegralError
}

// SetLiftControllerGains
message SetLiftControllerGains {
    float_32 kp,
    float_32 kd,
    float_32 ki,
    float_32 maxIntegralError
}

// SetSteeringControllerGains
message SetSteeringControllerGains {
  float_32 k1,
  float_32 k2,
  float_32 dockPathDistOffsetCap_mm,
  float_32 dockPathAngularOffsetCap_rad
}

message SetMotionModelParams
{
  float_32 slipFactor,
}

// SetRobotVolume
message SetRobotVolume {
  float_32 volume
}

// StartTestMode
message StartTestMode {
    uint_8  robotID,
    int_32 p1,
    int_32 p2,
    int_32 p3,
    TestMode mode
}

// IMURequest
message IMURequest {
    uint_32 length_ms
}

// Enable/Disable paralysis of motors on pickup
message EnableRobotPickupParalysis
{
    bool enable
}

// PlayAnimation
message PlayAnimation {
    uint_8  robotID,
    uint_32 numLoops,
    string animationName
}

// PlayAnimationGroup
message PlayAnimationGroup {
uint_8  robotID,
uint_32 numLoops,
string animationGroupName
}

// ReplayLastAnimation
message ReplayLastAnimation {
    uint_8  robotID,
    uint_32 numLoops
}

// SetIdleAnimation
//  Set the animation that will be played (in a continuous loop) if no other
//  animation has been set using PlayAnimation above.
//  Use the empty string to disable the idle animation.
message SetIdleAnimation {
    uint_8 robotID,
    string animationName
}

// ReadAnimationFile
message ReadAnimationFile {
}

message EnableVisionMode {
   VisionMode mode,
   bool       enable
}

// SetActiveObjectLEDs
message SetActiveObjectLEDs {
    uint_32  objectID,
    uint_32  onColor,
    uint_32  offColor,
    uint_32  onPeriod_ms,
    uint_32  offPeriod_ms,
    uint_32  transitionOnPeriod_ms,
    uint_32  transitionOffPeriod_ms,
    float_32 relativeToX,
    float_32 relativeToY,
    WhichCubeLEDs   whichLEDs,
    MakeRelativeMode   makeRelative,
    uint_8   turnOffUnspecifiedLEDs, // whether to augment current pattern, or turn off everything but what's specified
    uint_8   robotID
}

// SetAllActiveObjectLEDs
message SetAllActiveObjectLEDs {
  uint_32  objectID,
  uint_32  onColor[4],
  uint_32  offColor[4],
  uint_32  onPeriod_ms[4],
  uint_32  offPeriod_ms[4],
  uint_32  transitionOnPeriod_ms[4],
  uint_32  transitionOffPeriod_ms[4],
  float_32 relativeToX,
  float_32 relativeToY,
  MakeRelativeMode   makeRelative,  // if 0, ignores relativeX/relativeY
  uint_8   robotID
}

// SetBackpackLEDs
//  See ledTypes.h for the enumeration of the available backpack LEDs.
message SetBackpackLEDs {
  uint_32  onColor[5],
  uint_32  offColor[5],
  uint_32  onPeriod_ms[5],
  uint_32  offPeriod_ms[5],
  uint_32  transitionOnPeriod_ms[5],
  uint_32  transitionOffPeriod_ms[5],
  uint_8   robotID
}

// DisplayProceduralFace
message DisplayProceduralFace {
  float_32 faceAngle,        // Degrees
  float_32 faceCenX,
  float_32 faceCenY,
  float_32 faceScaleX,
  float_32 faceScaleY,
  float_32 leftEye[uint_8],  // TODO: make this fixed length = ProceduralEyeParameter::NumParameters
  float_32 rightEye[uint_8], //
  uint_8   robotID
}

message SetLiveIdleAnimationParameters {
  LiveIdleAnimationParameter   paramNames[uint_8],
  float_32                     paramValues[uint_8], // must be same length as paramNames
  uint_8                       robotID,
  bool                         setUnspecifiedToDefault = 0
}

// VisualizeQuad
//  Draws the specified quadrilateral using the Visualization system.
//  The quadID will be created if new or replaced if it already exists (i.e., you
//  do not need to send an EraseQuad message before updating an existing quad).
message VisualizeQuad {
  uint_32 quadID,
  uint_32 color, // RGBA
  float_32 xUpperLeft,
  float_32 yUpperLeft,
  float_32 zUpperLeft,
  float_32 xLowerLeft,
  float_32 yLowerLeft,
  float_32 zLowerLeft,
  float_32 xUpperRight,
  float_32 yUpperRight,
  float_32 zUpperRight,
  float_32 xLowerRight,
  float_32 yLowerRight,
  float_32 zLowerRight
}

// EraseQuad
//  Erase the visualized quad with the specified ID
message EraseQuad {
  uint_32 quadID
}

union RobotActionUnion {
  FaceObject                faceObject,
  FacePose                  facePose,
  GotoPose                  goToPose,
  GotoObject                goToObject,
  AlignWithObject           alignWithObject,
  PlayAnimation             playAnimation,
  PlayAnimationGroup        playAnimationGroup,
  PickupObject              pickupObject,
  PlaceOnObject             placeOnObject,
  PlaceRelObject            placeRelObject,
  PlaceObjectOnGround       placeObjectOnGround,
  PlaceObjectOnGroundHere   placeObjectOnGroundHere,
  RollObject                rollObject,
  PopAWheelie               popAWheelie,
  SetLiftHeight             setLiftHeight,
  SetHeadAngle              setHeadAngle,
  TurnInPlace               turnInPlace,
  TrackToFace               trackFace,
  TrackToObject             trackObject,
<<<<<<< HEAD
  DriveStraight             driveStraight,
  PanAndTilt                panAndTilt,
  Wait                      wait,
=======
  MountCharger              mountCharger
>>>>>>> 417c1d61
}

// QueueSingleAction
message QueueSingleAction {
  uint_8  robotID,
  uint_32 idTag,  // caller-specified identifier that will be returned with the completion message
  uint_8  numRetries,
  QueueActionPosition    position,
  RobotActionUnion       action
}

// QueueCompoundAction
message QueueCompoundAction {
  uint_8  robotID,
  uint_32 idTag,   // caller-specified identifier that will be returned with the completion message
  uint_8  numRetries,
  bool  parallel,  // false means sequential
  QueueActionPosition    position,
  RobotActionUnion       actions[uint_8]
}

message SetDemoState {
  DemoBehaviorState demoState
}

message ForceDelocalizeRobot {
  uint_8 robotID
}

// Mood / Emotions

structure GetEmotions {
}

structure SetEmotion {
  EmotionType emotionType,
  float_32 newVal
}

structure AddToEmotion {
  EmotionType emotionType,
  float_32 deltaVal,
  string uniqueIdString
}

structure TriggerEmotionEvent {
  string emotionEventName
}

union MoodMessageUnion {
  GetEmotions  GetEmotions,
  SetEmotion   SetEmotion,
  AddToEmotion AddToEmotion,
  TriggerEmotionEvent TriggerEmotionEvent
}

message MoodMessage {
  uint_8  robotID,
  MoodMessageUnion  MoodMessageUnion
}

// Progression / Stats

structure GetProgressionStats {
}

structure SetProgressionStat {
  ProgressionStatType statType,
  int_32 newVal
}

structure AddToProgressionStat {
  ProgressionStatType statType,
  int_32 deltaVal
}

structure SetFriendshipPoints {
  int_32 newVal
}

structure SetFriendshipLevel {
  int_32 newVal
}

union ProgressionMessageUnion {
  GetProgressionStats  GetProgressionStats,
  SetProgressionStat   SetProgressionStat,
  AddToProgressionStat AddToProgressionStat,
  SetFriendshipPoints  SetFriendshipPoints,
  SetFriendshipLevel   SetFriendshipLevel
}

message ProgressionMessage {
  uint_8  robotID,
  ProgressionMessageUnion  ProgressionMessageUnion
}


// Debug console set
message SetDebugConsoleVarMessage {
  string varName,
  string tryValue
}
message RunDebugConsoleFuncMessage {
  string funcName,
  string funcArgs
}
message GetDebugConsoleVarMessage {
  string varName,
  ConsoleVarUnion varValue
}
message GetAllDebugConsoleVarMessage {
}

// keep empty to generate an auto-union that includes all messages in this file
// if you do not want to include messages in this union, use the keyword "structure" instead of "message"
union MessageGameToEngine { }

} // namespace U2G
} // namespace Cozmo
} // namespace Anki<|MERGE_RESOLUTION|>--- conflicted
+++ resolved
@@ -676,13 +676,10 @@
   TurnInPlace               turnInPlace,
   TrackToFace               trackFace,
   TrackToObject             trackObject,
-<<<<<<< HEAD
   DriveStraight             driveStraight,
   PanAndTilt                panAndTilt,
   Wait                      wait,
-=======
   MountCharger              mountCharger
->>>>>>> 417c1d61
 }
 
 // QueueSingleAction
