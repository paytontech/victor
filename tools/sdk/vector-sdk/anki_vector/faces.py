--- conflicted
+++ resolved
@@ -383,18 +383,4 @@
                 robot.faces.erase_all_enrolled_faces()
         """
         req = protocol.EraseAllEnrolledFacesRequest()
-<<<<<<< HEAD
-        return await self.grpc_interface.EraseAllEnrolledFaces(req)
-=======
-        return await self.grpc_interface.EraseAllEnrolledFaces(req)
-
-    # TODO move out of face component as this is general to objects if not specific to faces (to a new vision component?). Needs sample code.
-    @connection.on_connection_thread()
-    async def enable_vision_mode(self, enable: bool):
-        """Enable facial detection on the robot's camera
-
-        :param enable: Enable/Disable the mode specified.
-        """
-        enable_vision_mode_request = protocol.EnableVisionModeRequest(mode=protocol.VisionMode.Value("VISION_MODE_DETECTING_FACES"), enable=enable)
-        return await self.grpc_interface.EnableVisionMode(enable_vision_mode_request)
->>>>>>> c3d22c4a
+        return await self.grpc_interface.EraseAllEnrolledFaces(req)