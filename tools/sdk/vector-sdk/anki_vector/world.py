--- conflicted
+++ resolved
@@ -110,16 +110,9 @@
 
         .. testcode::
 
-<<<<<<< HEAD
             # Print the visible face's attributes
             import anki_vector
             with anki_vector.Robot("my_robot_serial_number") as robot:
-=======
-            import anki_vector
-
-            with anki_vector.Robot("my_robot_serial_number") as robot:
-                # Print the visible face's attributes
->>>>>>> e9be491b
                 for face in robot.world.visible_faces:
                     print("Face attributes:")
                     print(f"Face id: {face.face_id}")
@@ -201,13 +194,6 @@
     def light_cube(self) -> objects.LightCube:
         """Returns the vector light cube object, regardless of its connection status.
 
-<<<<<<< HEAD
-=======
-        .. testcode::
-
-            import anki_vector
->>>>>>> e9be491b
-
         .. testcode::
 
             import anki_vector
@@ -271,14 +257,8 @@
 
             import anki_vector
 
-<<<<<<< HEAD
-            my_obj = robot.world.get_object(valid_object_id)
-=======
-            with anki_vector.Robot("my_robot_serial_number") as robot:
-                robot.world.connect_cube()
-                if robot.world.connected_light_cube:
-                    dock_response = robot.behavior.dock_with_cube(robot.world.connected_light_cube)
->>>>>>> e9be491b
+            with anki_vector.Robot("my_robot_serial_number") as robot:
+                my_obj = robot.world.get_object(valid_object_id)
         """
         return self._objects.get(object_id)
 
@@ -298,14 +278,8 @@
         If a cube is currently connected, this will do nothing.
 
         .. testcode::
-<<<<<<< HEAD
-
-            import anki_vector
-=======
-
-            import anki_vector
-
->>>>>>> e9be491b
+
+            import anki_vector
             with anki_vector.Robot("my_robot_serial_number") as robot:
                 robot.world.connect_cube()
         """
@@ -330,10 +304,6 @@
         .. testcode::
 
             import anki_vector
-<<<<<<< HEAD
-=======
-
->>>>>>> e9be491b
             with anki_vector.Robot("my_robot_serial_number") as robot:
                 robot.world.disconnect_cube()
         """
@@ -365,14 +335,8 @@
         time a connection is requested.
 
         .. testcode::
-<<<<<<< HEAD
-
-            import anki_vector
-=======
-
-            import anki_vector
-
->>>>>>> e9be491b
+
+            import anki_vector
             with anki_vector.Robot("my_robot_serial_number") as robot:
                 robot.world.forget_preferred_cube()
         """
@@ -388,14 +352,8 @@
         This is only used in simulation (for now).
 
         .. testcode::
-<<<<<<< HEAD
-
-            import anki_vector
-=======
-
-            import anki_vector
-
->>>>>>> e9be491b
+
+            import anki_vector
             with anki_vector.Robot("my_robot_serial_number") as robot:
                 connected_cube = robot.world.connected_light_cube
                 if connected_cube:
