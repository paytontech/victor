port = 1873

<<<<<<< HEAD
[files]
path = /anki/svc/data/assets/files
=======
[anki_root]
path = /anki
comment = Anki Victor Distribution
read only = false
uid = root
gid = root
timeout = 300

[assets]
path = /anki/data/files/assets
>>>>>>> 6b871c1c
comment = ASSET FILES
read only = false
uid = root
gid = root
timeout = 300<|MERGE_RESOLUTION|>--- conflicted
+++ resolved
@@ -1,9 +1,5 @@
 port = 1873
 
-<<<<<<< HEAD
-[files]
-path = /anki/svc/data/assets/files
-=======
 [anki_root]
 path = /anki
 comment = Anki Victor Distribution
@@ -14,7 +10,6 @@
 
 [assets]
 path = /anki/data/files/assets
->>>>>>> 6b871c1c
 comment = ASSET FILES
 read only = false
 uid = root
