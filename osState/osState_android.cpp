--- conflicted
+++ resolved
@@ -159,15 +159,10 @@
 {
   if(_osBuildVersion.empty())
   {
-<<<<<<< HEAD
-    std::string osBuildNum = ExecCommand("getprop ro.anki.os_build_number");
-    if(!osBuildNum.empty())
-=======
     std::ifstream infile("/build.prop");
 
     std::string line;
     while(std::getline(infile, line))
->>>>>>> 7ac2c6ed
     {
       static const std::string kProp = "ro.build.version.release=";
       size_t index = line.find(kProp);
