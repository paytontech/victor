--- conflicted
+++ resolved
@@ -44,33 +44,22 @@
 
   std::ifstream _cpuFile;
   std::ifstream _tempFile;
-<<<<<<< HEAD
+  std::ifstream _uptimeFile;
+  std::ifstream _memInfoFile;
+  std::ifstream _cpuTimeStatsFile;
 
   const char* kNominalCPUFreqFile = "/sys/devices/system/cpu/cpu0/cpufreq/scaling_max_freq";
   const char* kCPUFreqFile = "/sys/devices/system/cpu/cpu0/cpufreq/cpuinfo_cur_freq";
   const char* kTemperatureFile = "/sys/devices/virtual/thermal/thermal_zone3/temp";
   const char* kMACAddressFile = "/sys/class/net/wlan0/address";
   const char* kRecoveryModeFile = "/data/unbrick";
-  
-=======
-  std::ifstream _batteryVoltageFile;
-  std::ifstream _uptimeFile;
-  std::ifstream _memInfoFile;
-  std::ifstream _cpuTimeStatsFile;
-
-  const char* kNominalCPUFreqFile = "/sys/devices/system/cpu/cpu0/cpufreq/scaling_max_freq";
-  const char* kCPUFreqFile = "/sys/devices/system/cpu/cpu0/cpufreq/cpuinfo_cur_freq";
-  const char* kTemperatureFile = "/sys/devices/virtual/thermal/thermal_zone7/temp";
-  const char* kBatteryVoltageFile = "/sys/devices/soc/qpnp-linear-charger-8/power_supply/battery/voltage_now";
   const char* kUptimeFile = "/proc/uptime";
   const char* kMemInfoFile = "/proc/meminfo";
   const char* kCPUTimeStatsFile = "/proc/stat";
 
->>>>>>> 16dbc7fa
   // System vars
   uint32_t _cpuFreq_kHz;      // CPU freq
   uint32_t _cpuTemp_C;        // Temperature in Celsius
-  float _batteryVoltage_uV;   // Battery charge in milli-volts
   float _uptime_s;            // Uptime in seconds
   float _idleTime_s;          // Idle time in seconds
   uint32_t _memTotal_kB;      // Total memory in kB
@@ -142,25 +131,11 @@
   _cpuFreq_kHz = kNominalCPUFreq_kHz;
   _cpuTemp_C = 0;
 
-<<<<<<< HEAD
-  _tempFile.open(kTemperatureFile, std::ifstream::in);
-  _cpuFile.open(kCPUFreqFile, std::ifstream::in);
-=======
   _buildSha = ANKI_BUILD_SHA;
->>>>>>> 16dbc7fa
 }
 
 OSState::~OSState()
 {
-<<<<<<< HEAD
-  if (_tempFile.is_open()) {
-    _tempFile.close();
-  }
-  if (_cpuFile.is_open()) {
-    _cpuFile.close();
-  }
-=======
->>>>>>> 16dbc7fa
 }
 
 RobotID_t OSState::GetRobotID() const
@@ -183,9 +158,6 @@
       // Update temperature reading
       UpdateTemperature_C();
       
-      // Update battery voltage
-      UpdateBatteryVoltage_uV();
-
       // const auto now = steady_clock::now();
       // const auto elapsed_us = duration_cast<microseconds>(now - startTime).count();
       // PRINT_NAMED_INFO("OSState", "Update took %lld microseconds", elapsed_us);
@@ -214,16 +186,6 @@
   _tempFile.open(kTemperatureFile, std::ifstream::in);
   _tempFile >> _cpuTemp_C;
   _tempFile.close();
-}
-
-<<<<<<< HEAD
-=======
-void OSState::UpdateBatteryVoltage_uV() const
-{
-  // Update battery voltage reading
-  _batteryVoltageFile.open(kBatteryVoltageFile, std::ifstream::in);
-  _batteryVoltageFile >> _batteryVoltage_uV;
-  _batteryVoltageFile.close();
 }
 
 void OSState::UpdateUptimeAndIdleTime() const
@@ -255,7 +217,6 @@
   _cpuTimeStatsFile.close();
 }
 
->>>>>>> 16dbc7fa
 uint32_t OSState::GetCPUFreq_kHz() const
 {
   if (_updatePeriod_ms == 0) {
@@ -277,14 +238,6 @@
     UpdateTemperature_C();
   }
   return _cpuTemp_C;
-}
-
-uint32_t OSState::GetBatteryVoltage_uV() const
-{
-  if (_updatePeriod_ms == 0) {
-    UpdateBatteryVoltage_uV();
-  }
-  return _batteryVoltage_uV;
 }
 
 float OSState::GetUptimeAndIdleTime(float &idleTime_s) const
@@ -353,14 +306,11 @@
   return _osBuildVersion;
 }
 
-<<<<<<< HEAD
-=======
 const std::string& OSState::GetBuildSha() 
 {
   return _buildSha;
 }
 
->>>>>>> 16dbc7fa
 std::string OSState::GetRobotName() const
 {
   static std::string name = GetProperty("persist.anki.robot.name");
