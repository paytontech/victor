#!/usr/bin/env python -u

"""Issues commands to gyp and generated files."""

import inspect
import os
import os.path
import platform
import sys
import subprocess
import shutil

GAME_ROOT = os.path.normpath(
        os.path.abspath(os.path.realpath(os.path.dirname(inspect.getfile(inspect.currentframe())))))

ENGINE_ROOT = GAME_ROOT
CERT_ROOT = os.path.join(GAME_ROOT, 'project', 'ios', 'ProvisioningProfiles')
EXTERNALS_ROOT = os.path.join(ENGINE_ROOT, 'EXTERNALS')
CTE_ROOT = os.path.join(EXTERNALS_ROOT, 'coretech_external')
sys.path.insert(0, ENGINE_ROOT)
PRODUCT_NAME = 'Cozmo'

from configure_engine import BUILD_TOOLS_ROOT, print_header, print_status
from configure_engine import ArgumentParser, generate_gyp, configure

sys.path.insert(0, BUILD_TOOLS_ROOT)
import ankibuild.ios_deploy
import ankibuild.util
import ankibuild.unity
import ankibuild.xcode


####################
# HELPER FUNCTIONS #
####################

def check_unity_version():
    unity_project_dir = os.path.join(GAME_ROOT, 'unity', PRODUCT_NAME)
    project_ver = ankibuild.unity.UnityBuildConfig.get_unity_project_version(unity_project_dir)

    app_path = os.path.join(os.path.dirname(options.with_unity), '..', '..')
    app = ankibuild.unity.UnityApp(app_path)
    app_ver = app.bundle_version()

    return project_ver == app_ver


def find_unity_app_path():
    unity_project_dir = os.path.join(GAME_ROOT, 'unity', PRODUCT_NAME)
    project_ver = ankibuild.unity.UnityBuildConfig.get_unity_project_version(unity_project_dir)
    project_ver_short = project_ver.replace('.', '')

    unity_search_paths = [
        os.path.join('/', 'Applications', 'Unity'),
        os.path.join('/', 'Applications', 'Unity%s' % project_ver_short),
        os.path.join('/', 'Applications', 'Unity%s' % project_ver),
        os.path.join('/', 'Applications', 'Unity-%s' % project_ver),
        os.path.join('/', 'Applications', 'Unity-%s' % project_ver_short)
    ]

    unity_app_path = None
    for unity_path in unity_search_paths:
        if not os.path.exists(unity_path):
            continue

        app_path = os.path.join(unity_path, 'Unity.app')
        app = ankibuild.unity.UnityApp(app_path)
        app_ver = app.bundle_version()

        if app_ver == project_ver:
            unity_app_path = app_path
            break

    if not unity_app_path:
        sys.exit("[ERROR] Could not find Unity.app match project version %s" % project_ver)

    return unity_app_path

def get_android_device():
    process = subprocess.Popen("adb devices -l", shell=True, stdout=subprocess.PIPE)
    output = process.communicate()[0]
    device_list = output.splitlines()
    # get usb devices from strings that look like:
    # 85b6394a36495334       device usb:336592896X product:nobleltejv model:SM_N920C device:noblelte
    device_list = [x for x in device_list if "usb" in x]
    if len(device_list) == 0:
        return ""
    # return id of first device in list
    return device_list[0].split(' ')[0]

#stolen from http://stackoverflow.com/questions/1868714/how-do-i-copy-an-entire-directory-of-files-into-an-existing-directory-using-pyth
def copytree(src, dst, symlinks=False, ignore=None):
    if not os.path.exists(dst):
        os.makedirs(dst)
    for item in os.listdir(src):
        s = os.path.join(src, item)
        d = os.path.join(dst, item)
        if os.path.isdir(s):
            copytree(s, d, symlinks, ignore)
        else:
            if not os.path.exists(d) or os.stat(s).st_mtime - os.stat(d).st_mtime > 1:
                shutil.copy2(s, d)

####################
# ARGUMENT PARSING #
####################

def add_unity_arguments(parser):
    if platform.system() == 'Windows':
        unity_binary_path_prefix = r'C:\Program Files'
        unity_binary_path_suffix = r'Editor\Unity.exe'
        default_unity_dir = 'Unity'
    elif platform.system() == 'Darwin':
        unity_binary_path_prefix = '/Applications'
        unity_binary_path_suffix = 'Unity.app/Contents/MacOS/Unity'
        default_unity_dir = 'place_holder'  # if this was None -u would not be an option
    else:
        unity_binary_path_prefix = None
        unity_binary_path_suffix = None
        default_unity_dir = None

    group = parser.add_mutually_exclusive_group(required=False)
    if default_unity_dir:
        group.add_argument(
                '-u',
                '--unity-dir',
                metavar='path',
                default=default_unity_dir,
                help='Choose unity default directory.  Bypasses version check.')
    group.add_argument(
            '--unity-binary-path',
            metavar='path',
            help='the full path to the Unity executable. Bypasses version check.')

    def postprocess_unity(args):
        if hasattr(args, 'unity_dir'):
            if args.unity_dir is "place_holder":
                args.unity_binary_path = os.path.join(find_unity_app_path(), 'Contents', 'MacOS', 'Unity')
            else:
                if not args.unity_binary_path and unity_binary_path_prefix:
                    args.unity_binary_path = os.path.join(unity_binary_path_prefix, args.unity_dir,
                                                          unity_binary_path_suffix)
            del args.unity_dir

    parser.add_postprocess_callback(postprocess_unity)

    # TODO: Prebuilt Unity.
    # parser.add_argument(
    #    '--prebuilt-url',
    #    metavar='url',
    #    default='http://example.com/',
    #    help='the url to the prebuilt Unity libraries')


def parse_game_arguments():
    parser = ArgumentParser()

    commands = [
        ArgumentParser.Command('generate', 'generate or regenerate projects'),
        ArgumentParser.Command('build', 'generate, then build the generated projects'),
        ArgumentParser.Command('install', 'generate, build, then install the app on device'),
        ArgumentParser.Command('run', 'generate, build, install, then run the app on device'),
        ArgumentParser.Command('uninstall', 'uninstall the app from device'),
        ArgumentParser.Command('clean', 'issue the clean command to projects'),
        ArgumentParser.Command('delete', 'delete all generated projects'),
        ArgumentParser.Command('wipeall!',
                               'delete, then wipe all ignored files in the entire repo (including generated projects)')]
    parser.add_command_arguments(commands)

    platforms = ['mac', 'ios', 'android']
    # TODO: add support for v8a and x86
    # NOTE: Both mac + ios here.
    default_platforms = ['mac', 'ios']
    parser.add_platform_arguments(platforms, default_platforms)

    add_unity_arguments(parser)
    parser.add_output_directory_arguments(GAME_ROOT)
    parser.add_configuration_arguments()
    parser.add_verbose_arguments()
    parser.add_argument('--mex', '-m', dest='mex', action='store_true',
                        help='builds mathlab\'s mex project')

    # signing_group = parser.add_mutually_exclusive_group(required=False)

    parser.add_argument('--features', action='append', dest='features',
                      choices=['pressDemo', 'factoryTest'], nargs='+',
                      help="Generates feature flags for project")

    parser.add_argument(
            '--provision-profile',
            metavar='string',
            default=None,
            required=False,
            help='Provide the mobile provisioning profile name for signing')

    parser.add_argument(
            '--use-keychain',
            metavar='string',
            default=None,
            required=False,
            help='Provide the keychain to look for the signing cert.')

    parser.add_argument(
            '--do-not-check-dependencies',
            required=False,
            action='store_true',
            help='Use this flag to NOT pull down the latest dependencies (i.e. audio and animation)')

    parser.add_argument(
            '--use-external',
            required=False,
            default=EXTERNALS_ROOT,
            metavar='path',
            help='Use this flag to specify external dependency location.')

    parser.add_argument(
            '-l', '--logcat',
            required=False,
            action='store_true',
            help='Launch logcat for Android devices')

    parser.add_argument(
           '-n', '--nobuild',
           required=False,
           action='store_true',
           help='Skip build step, i.e. to install/run without building when no code has changed')

    return parser.parse_args()

#################################
# PLATFORM-INDEPENDENT COMMANDS #
#################################

def install_dependencies(options):
    options.deps = ['ninja', 'python3']
    if options.deps:
        print_status('Checking dependencies...')
        installer = ankibuild.installBuildDeps.DependencyInstaller(options);
        if not installer.install():
            sys.exit("Failed to verify build tool dependencies")

def wipe_all(options, root_path, kill_unity=True):
    print_header('WIPING ALL DATA')
    print_status('Checking what to remove:')
    old_dir = ankibuild.util.File.pwd()
    ankibuild.util.File.cd(root_path)
    ankibuild.util.File.execute(['git', 'clean', '-xffdn'])
    ankibuild.util.File.execute(['git', 'submodule', 'foreach', '--recursive', 'git', 'clean', '-xffdn'])
    prompt = 'Are you sure you want to wipe all ignored files and folders from the entire repository?'
    if kill_unity:
        prompt += ('\nYou will need to do a full reimport in Unity and rebuild everything from scratch.' +
            '\nIf Unity is open, it will also be closed without saving.')
    prompt += ' (Y/N) '
    if not dialog(prompt):
        ankibuild.util.File.cd(old_dir)
        sys.exit('Operation cancelled (though delete ran successfully).')
    else:
        if kill_unity:
            print_status('Killing Unity...')
            ankibuild.util.File.execute(['killall', 'Unity'], ignore_result=True)
        print_status('Wiping all ignored files from the entire repository...')
        ankibuild.util.File.execute(['git', 'clean', '-Xdf'])
        ankibuild.util.File.execute(['git', 'submodule', 'foreach', '--recursive', 'git', 'clean', '-xdf'])
        ankibuild.util.File.cd(old_dir)


###############################
# PLATFORM-DEPENDENT COMMANDS #
###############################

class GamePlatformConfiguration(object):
    def __init__(self, platform, options):
        if options.verbose:
            print_status('Initializing paths for platform {0}...'.format(platform))

        self.platform = platform
        self.options = options

        self.platform_build_dir = os.path.join(options.build_dir, self.platform)
        self.platform_output_dir = os.path.join(options.output_dir, self.platform)
        self.unity_project_root = os.path.join(GAME_ROOT, 'unity', PRODUCT_NAME)
        self.unity_plugin_dir = os.path.join(self.unity_project_root, 'Assets', 'Plugins')
        self.unity_scripts_dir = os.path.join(self.unity_project_root, 'Assets', 'Scripts')

        # TODO: When processors has more than one option make a parameter.
        self.processors = ["armeabi-v7a"]
        self.engine_generated = os.path.join(ENGINE_ROOT, "generated", self.platform)

        #because these is being deleted no matter what it must exist for all configurations.
        self.android_unity_plugin_dir = os.path.join(self.unity_plugin_dir, 'Android', 'libs')


        self.symlink_keys = ['opencv', 'sphinx', 'HockeyApp']
        # The keys defined in symlink must exist in the following dictionaries
        self.unity_symlink = {}
        self.unity_target = {}

        if platform != 'android':
            self.gyp_dir = os.path.join(GAME_ROOT, 'project', 'gyp')
            self.workspace_name = '{0}Workspace_{1}'.format(PRODUCT_NAME, self.platform.upper())
            self.workspace_path = os.path.join(self.platform_output_dir, '{0}.xcworkspace'.format(self.workspace_name))

            self.scheme = 'BUILD_WORKSPACE'
            self.derived_data_dir = os.path.join(self.platform_build_dir, 'derived-data')
            self.config_path = os.path.join(self.platform_output_dir, '{0}.xcconfig'.format(self.platform))
            self.gyp_project_path = os.path.join(self.platform_output_dir, 'cozmoGame.xcodeproj')

        if platform == 'android':
            if os.environ.get("ANDROID_NDK_ROOT"):
                self.android_ndk_root = os.environ.get("ANDROID_NDK_ROOT")
            elif os.environ.get("ANDROID_NDK"):
                self.android_ndk_root = os.environ.get("ANDROID_NDK")
            else:
                sys.exit("Cannot find android ndk. Remember to set the environment variable ANDROID_NDK_ROOT")

            self.android_opencv_target = os.path.join(CTE_ROOT, 'build', 'opencv-android',
                                                      'OpenCV-android-sdk', 'sdk', 'native', 'libs')

        if platform == 'ios':
            self.unity_xcode_project_dir = os.path.join(GAME_ROOT, 'unity', self.platform)
            self.unity_xcode_project_path = os.path.join(self.unity_xcode_project_dir,
                                                         '{0}Unity_{1}.xcodeproj'.format(PRODUCT_NAME,
                                                                                         self.platform.upper()))
            self.unity_build_dir = os.path.join(self.platform_build_dir, 'unity-{0}'.format(self.platform))
            try:
                if self.options.provision_profile is not None:
                    tmp_pp = os.path.join(CERT_ROOT, self.options.provision_profile + '.mobileprovision')
                    self.provision_profile_uuid = subprocess.check_output(
                            '{0}/mpParse -f {1} -o uuid'.format(CERT_ROOT, tmp_pp), shell=True).strip()
                    self.codesign_identity = subprocess.check_output(
                            '{0}/mpParse -f {1} -o codesign_identity'.format(CERT_ROOT, tmp_pp), shell=True).strip()
                else:
                    self.provision_profile_uuid = None
                    self.codesign_identity = "iPhone Developer"
                if self.options.use_keychain is not None:
                    self.other_cs_flags = '--keychain ' + self.options.use_keychain
                else:
                    self.other_cs_flags = None
            except TypeError or AttributeError:
                self.provision_profile_uuid = None
                self.codesign_identity = "iPhone Developer"
                self.other_cs_flags = None

            self.unity_output_symlink = os.path.join(self.unity_xcode_project_dir, 'generated')
            #there should be a 1-to-1 with self.symlink_list for _symlink
            for sl in self.symlink_keys:
                self.unity_symlink[sl] = os.path.join(self.unity_xcode_project_dir, sl)
            self.unity_target['opencv'] = os.path.join(CTE_ROOT, 'build', 'opencv-ios')
            self.unity_target['sphinx'] = os.path.join(CTE_ROOT,
                                                            'pocketsphinx/pocketsphinx/generated/ios/DerivedData/Release-iphoneos')
            self.unity_target['HockeyApp'] = os.path.join(GAME_ROOT, 'lib', 'anki', 'cozmo-engine', 'lib', "HockeySDK-iOS")

            self.artifact_dir = os.path.join(self.platform_build_dir, 'app-{0}'.format(self.platform))
            self.artifact_path = os.path.join(self.artifact_dir, '{0}.app'.format(PRODUCT_NAME.lower()))

    def process(self):
        if self.options.verbose:
            print_status('Running {0} for configuration {1}...'.format(self.options.command, self.platform))
        if self.options.command in ('generate', 'build', 'install', 'run'):
            self.generate()
        if self.options.command in ('build', 'clean', 'install', 'run'):
            self.build()
        if self.options.command in ('install', 'run'):
            self.install()
        if self.options.command == 'run':
            self.run()
        if self.options.command == 'uninstall':
            self.uninstall()
        if self.options.command in ('delete', 'wipeall!'):
            self.delete()

        if self.platform == 'android' and self.options.logcat:
            subprocess.call("./tools/android/logcatAllDevices.sh", shell=True)

    def generate(self):
        if self.options.verbose:
            print_status('Generating files for platform {0}...'.format(self.platform))

        ankibuild.util.File.mkdir_p(self.platform_build_dir)
        ankibuild.util.File.mkdir_p(self.platform_output_dir)
        # START ENGINE GENERATE
        if self.platform != 'android':
            # Calling generate gyp instead of generate() for engine.
            generate_gyp(self.gyp_dir, './configure.py', self.platform, self.options, os.path.join(ENGINE_ROOT, 'DEPS'))
            relative_gyp_project = os.path.relpath(self.gyp_project_path, self.platform_output_dir)
            workspace = ankibuild.xcode.XcodeWorkspace(self.workspace_name)
            workspace.add_project(relative_gyp_project)
        else:
            self.call_engine('generate')
        # END ENGINE GENERATE

        class_code = 'public class BuildFlags { \n'
        git_variable = '  public const string kGitHash = \"' + subprocess.check_output(['git', 'rev-parse', 'HEAD']).strip() + '\";\n'

        file = open(os.path.join(GAME_ROOT, 'unity', PRODUCT_NAME, 'Assets', 'Scripts', 'Generated', 'BuildFlags.cs'), 'w')

        if self.options.features != None and 'pressDemo' in self.options.features[0]:
            file.write(class_code + git_variable +
            '  public const string kDefaultBuildScene = \"PressDemo\";'+'\n'+
            '}')
        elif self.options.features != None and 'factoryTest' in self.options.features[0]:
            file.write(class_code + git_variable +
            '  public const string kDefaultBuildScene = \"FactoryTest\";'+'\n'+
            '}')
        else:
            file.write(class_code + git_variable +
            '  public const string kDefaultBuildScene = \"\";'+'\n'+
            '}')

        file.close()
        
        if self.platform == 'mac':
            workspace.add_scheme_gyp(self.scheme, relative_gyp_project)
            xcconfig = [
                'ANKI_BUILD_REPO_ROOT={0}'.format(GAME_ROOT),
                'ANKI_BUILD_UNITY_PROJECT_PATH=${ANKI_BUILD_REPO_ROOT}/unity/Cozmo',  # {0}'.format(PRODUCT_NAME),
                'ANKI_BUILD_TARGET={0}'.format(self.platform),
                '// ANKI_BUILD_USE_PREBUILT_UNITY=1',
                '']
            ankibuild.util.File.write(self.config_path, '\n'.join(xcconfig))

        elif self.platform == 'ios':
            relative_unity_xcode_project = os.path.relpath(self.unity_xcode_project_path, self.platform_output_dir)
            workspace.add_project(relative_unity_xcode_project)

            workspace.add_scheme_ios(self.scheme, relative_unity_xcode_project)

            xcconfig = [
                'ANKI_BUILD_REPO_ROOT={0}'.format(GAME_ROOT),
                'ANKI_BUILD_UNITY_PROJECT_PATH=${ANKI_BUILD_REPO_ROOT}/unity/Cozmo',  # {0}'.format(PRODUCT_NAME),
                'ANKI_BUILD_UNITY_BUILD_DIR={0}'.format(self.unity_build_dir),
                'ANKI_BUILD_UNITY_XCODE_BUILD_DIR=${ANKI_BUILD_UNITY_BUILD_DIR}/${CONFIGURATION}-${PLATFORM_NAME}',
                'CORETECH_EXTERNAL_DIR={0}'.format(CTE_ROOT),
                'ANKI_BUILD_UNITY_EXE={0}'.format(self.options.unity_binary_path),
                'ANKI_BUILD_TARGET={0}'.format(self.platform),
                '// ANKI_BUILD_USE_PREBUILT_UNITY=1',
                'ANKI_BUILD_APP_PATH={0}'.format(self.artifact_path)]

            if self.other_cs_flags is not None:
                xcconfig += ['OTHER_CODE_SIGN_FLAGS="{0}"'.format(self.other_cs_flags)]
            if self.provision_profile_uuid is not None:
                xcconfig += ['PROVISIONING_PROFILE={0}'.format(self.provision_profile_uuid)]
            xcconfig += ['CODE_SIGN_IDENTITY="{0}"'.format(self.codesign_identity)]
            xcconfig += ['']

            ankibuild.util.File.mkdir_p(self.unity_build_dir)
            ankibuild.util.File.ln_s(self.platform_output_dir, self.unity_output_symlink)
            for sl in self.symlink_keys:
                ankibuild.util.File.ln_s(self.unity_target[sl], self.unity_symlink[sl])
            ankibuild.util.File.write(self.config_path, '\n'.join(xcconfig))
            ankibuild.util.File.mkdir_p(self.artifact_dir)
        elif self.platform == 'android':
            ankibuild.util.File.mkdir_p(self.android_unity_plugin_dir)
            for chipset in self.processors:
                # TODO: create a cp_r in util.
                libfolder = os.path.join(self.android_unity_plugin_dir, chipset)
                # TODO: change cp -r steps to linking steps for android assets
                copytree(os.path.join(self.android_opencv_target, chipset), libfolder)
        else:
            sys.exit('Cannot generate for platform "{0}"'.format(self.platform))

        if self.platform != 'android':
            ankibuild.util.File.mkdir_p(self.derived_data_dir)
            workspace.generate(self.workspace_path, self.derived_data_dir)

    def build(self):
        if self.options.command == 'clean':
            buildaction = 'clean'
        else:
            buildaction = 'build'

        if self.options.nobuild and buildaction != 'clean':
            print_status('Skipping \'build\' step due to nobuild option')
            return

        if self.options.verbose:
            print_status('Building project for platform {0}...'.format(self.platform))

        if self.platform == 'android':
            self.call_engine(buildaction)
            # move files.
            # TODO: When cozmoEngine is built for different self.processors This will need to change to a for loop.
            ankibuild.util.File.cp(os.path.join(self.engine_generated, "out", self.options.configuration, "lib",
                                                "libcozmoEngine.so"), self.android_unity_plugin_dir)
            # move third ndk libs.
            self.move_ndk()
            # Call unity for game
            self.call_unity()


        elif not os.path.exists(self.workspace_path):
            print_status(
                    'Workspace {0} does not exist. (clean does not generate workspaces.)'.format(self.workspace_path))
            sys.exit(0)
        else:

            # Other cs flags and codesigning identity have default values that will work no matter what.
            try:
                ankibuild.xcode.build(
                        buildaction=buildaction,
                        workspace=self.workspace_path,
                        scheme=self.scheme,
                        platform=self.platform,
                        configuration=self.options.configuration,
                        simulator=self.options.simulator,
                        other_code_sign_flags=self.other_cs_flags,
                        provision_profile=self.provision_profile_uuid,
                        code_sign_identity=self.codesign_identity)
            except AttributeError:
                ankibuild.xcode.build(
                        buildaction=buildaction,
                        workspace=self.workspace_path,
                        scheme=self.scheme,
                        platform=self.platform,
                        configuration=self.options.configuration,
                        simulator=self.options.simulator)

    def call_engine(self, command):
        args = [os.path.join(ENGINE_ROOT, 'configure_engine.py'), command]
        args += ['--platform', '+'.join(self.options.platforms)]
        args += ['--config', self.options.configuration]
        if self.options.verbose:
            args += ['--verbose']
        if self.options.do_not_check_dependencies:
            args += ['--do-not-check-dependencies']
        ankibuild.util.File.execute(args)

    def move_ndk(self):
        #this must be more dynamic. But I'm not sure how to do this at the moment.
        ndk = ['stl', 'cxx', 'gnu']
        ndk_values = {'stl': "libstlport_shared.so", 'stl_path': "sources/cxx-stl/stlport/libs",
                      'cxx': "libc++_shared.so", 'cxx_path': "sources/cxx-stl/llvm-libc++/libs",
                      'gnu': "libgnustl_shared.so", 'gnu_path': "sources/cxx-stl/gnu-libstdc++/4.9/libs"}
        for chipset in self.processors:
            for lib_type in ndk:
                original = os.path.join(self.android_ndk_root, ndk_values['{0}_path'.format(lib_type)],
                                        chipset, ndk_values[lib_type])
                copy = os.path.join(self.android_unity_plugin_dir, chipset)
                if os.path.isfile(original):
                    ankibuild.util.File.cp(original, copy)
                else:
                    sys.exit("Cannot locate {0}".format(original))

    def call_unity(self):

        args = [self.options.unity_binary_path, "-quit", "-batchmode", "-nographics"]
        args += ['-projectPath', self.unity_project_root]
        args += ['-executeMethod', 'CommandLineBuild.Build']
        args += ['--platform', self.platform]
        args += ['--config', self.options.configuration]
        args += ['--build-path', os.path.join(self.options.build_dir, self.platform)]
        print args
        ankibuild.util.File.execute(args)
        # TODO: Modify unity.py to handle this logic.  Problem is that unity.py is too coupled to xcode.
        # example of what this function should look like.
        # config = ankibuild.unity.UnityBuildConfig()
        # config.parse_arguments(self.options)
        # android_build = ankibuild.unity.UnityBuild(config)
        # ret = android_build.run()
        # TODO: Generate android gradle project here. Or just post this function call.

    def install(self):
        if self.options.verbose:
            print_status('Installing built binaries for platform {0}...'.format(self.platform))

        if self.platform == 'ios':
            if self.options.command == 'install':
                ankibuild.ios_deploy.install(self.artifact_path)

        elif self.platform == 'android':
            device = get_android_device()
            if len(device) > 0:
                subprocess.call("adb install -r -d ./build/android/Cozmo.apk", shell=True)
            else:
                print('{0}: No attached devices found via adb'.format(self.options.command))

        else:
            print('{0}: Nothing to do on platform {1}'.format(self.options.command, self.platform))


    def run(self):
        if self.options.verbose:
            print_status('Executing on platform {0}...'.format(self.platform))

        if self.platform == 'ios':
            if self.options.command == 'run':
                # ankibuild.ios_deploy.noninteractive(self.artifact_path)
                ankibuild.ios_deploy.debug(self.artifact_path)

                # elif self.platform == 'mac':
                # run webots?

        elif self.platform == 'android':
            device = get_android_device()
            if len(device) > 0:
                activity = "com.anki.cozmo/com.unity3d.player.UnityPlayerActivity"
                cmd = "adb -s {0} shell am start -n {1}".format(device, activity)
                subprocess.call(cmd, shell=True)
            else:
                print('{0}: No attached devices found via adb'.format(self.options.command))

        else:
            print('{0}: Nothing to do on platform {1}'.format(self.options.command, self.platform))

    def uninstall(self):
        if self.options.verbose:
            print_status('Uninstalling for platform {0}...'.format(self.platform))

        if self.platform == 'ios':
            ankibuild.ios_deploy.uninstall(self.artifact_path)
        else:
            print('{0}: Nothing to do on platform {1}'.format(self.options.command, self.platform))

    def delete(self):
        exclude = 'EXTERNALS'

        for root, dirs, files in os.walk(ENGINE_ROOT):
            dirs[:] = [d for d in dirs if d not in exclude]
            if "generated" in dirs:
                if self.options.verbose:
                    print_status('Deleting generated folders {0}/generated'.format(root))
                ankibuild.util.File.rm_rf(os.path.join(root, "generated"))
        if self.options.verbose:
<<<<<<< HEAD
            print_status('Deleting build folder {0}'.format(self.options.build_dir))
        ankibuild.util.File.rm_rf(self.options.build_dir)
=======
            print_status('Deleting generated files ...')

        for sl in self.symlink_keys:
            if os.path.exists(os.path.join('unity', 'ios', sl)):
                ankibuild.util.File.rm(sl)
        if os.path.exists(self.android_unity_plugin_dir):
            ankibuild.util.File.rm_rf(self.android_unity_plugin_dir)
        if os.path.exists(os.path.join(self.unity_scripts_dir, 'Generated')):
            ankibuild.util.File.rm_rf(os.path.join(self.unity_scripts_dir, 'Generated'))
            ankibuild.util.File.rm(os.path.join(self.unity_scripts_dir, 'Generated.meta'))

        ankibuild.util.File.rm_rf(self.options.build_dir)
        ankibuild.util.File.rm_rf(self.options.output_dir)

>>>>>>> 891318d2

        
###############
# ENTRY POINT #
###############

def recursive_delete(options):
    "Calls delete on engine."
    print_header('RECURSING INTO {0}'.format(os.path.relpath(ENGINE_ROOT, GAME_ROOT)))
    args = [os.path.join(ENGINE_ROOT, 'configure_engine.py'), 'delete']
    args += ['--platform', '+'.join(options.platforms)]
    if options.verbose:
        args += ['--verbose']
    ankibuild.util.File.execute(args)

def configure(options, root_path, platform_configuration_type, clad_folders, shared_generated_folders):
    initialize_colors()
    
    if len(options.platforms) != 1:
        platforms_text = 'PLATFORMS {{{0}}}'
    else:
        platforms_text = 'PLATFORM {0}'
    platforms_text = platforms_text.format(','.join(options.platforms).upper())
    
    print_header('RUNNING COMMAND {0} ON {1}'.format(options.command.upper(), platforms_text))
    
    if options.command in ('generate', 'build', 'install', 'run'):
        install_dependencies(options)
        # TODO: Generate CLAD
    
    for platform in options.platforms:
        print_header('PLATFORM {0}:'.format(platform.upper()))
        config = platform_configuration_type(platform, options)
        config.process()
    
    if options.command == 'wipeall!':
        wipe_all(options, root_path)
    
    print_header('DONE COMMAND {0} ON {1}'.format(options.command.upper(), platforms_text))

def main():
    options = parse_game_arguments()

    clad_csharp = os.path.join(GAME_ROOT, 'unity', PRODUCT_NAME, 'Assets', 'Scripts', 'Generated')
    clad_folders = [os.path.join(options.output_dir, 'clad'), clad_csharp, clad_csharp + '.meta']
    shared_generated_folders = [options.build_dir, options.output_dir]
    configure(options, GAME_ROOT, GamePlatformConfiguration, clad_folders, shared_generated_folders)

    # recurse on delete
    if options.command == 'delete':
        recursive_delete(options)


if __name__ == '__main__':
    main()<|MERGE_RESOLUTION|>--- conflicted
+++ resolved
@@ -621,11 +621,9 @@
                     print_status('Deleting generated folders {0}/generated'.format(root))
                 ankibuild.util.File.rm_rf(os.path.join(root, "generated"))
         if self.options.verbose:
-<<<<<<< HEAD
             print_status('Deleting build folder {0}'.format(self.options.build_dir))
+            print_status('Deleting generated files ...')
         ankibuild.util.File.rm_rf(self.options.build_dir)
-=======
-            print_status('Deleting generated files ...')
 
         for sl in self.symlink_keys:
             if os.path.exists(os.path.join('unity', 'ios', sl)):
@@ -639,7 +637,6 @@
         ankibuild.util.File.rm_rf(self.options.build_dir)
         ankibuild.util.File.rm_rf(self.options.output_dir)
 
->>>>>>> 891318d2
 
         
 ###############
