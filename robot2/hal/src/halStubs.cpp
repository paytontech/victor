/**
 * File:        halStubs.cpp
 *
 * Description: Placeholder HAL implementation for android robot process
 *
 **/


// System Includes
#include <stdio.h>
#include <string>
#include <chrono>
#include <assert.h>

// Our Includes
#include "anki/cozmo/robot/logging.h"
#include "anki/cozmo/robot/hal.h"
#include "anki/cozmo/shared/cozmoConfig.h"

#include "../spine/spine_hal.h"

#include "clad/robotInterface/messageRobotToEngine.h"    //TODO: why do we still need these 2?
#include "clad/robotInterface/messageRobotToEngine_send_helper.h"
#include "schema/messages.h"

#define RADIO_IP "127.0.0.1"

#define IMU_WORKING 1

// Debugging Defines
#define FRAMES_PER_RESPONSE  1  //send response every N input frames

#define REALTIME_CONSOLE_OUTPUT 0 //Print status to console
#define MOTOR_OF_INTEREST MOTOR_LIFT  //print status of this motor
#define STR(s)  #s
#define DEFNAME(s) STR(s)


#if REALTIME_CONSOLE_OUTPUT > 0
#define SAVE_MOTOR_POWER(motor, power)  internalData_.motorPower[motor]=power
#define CONSOLE_DATA(decl) decl
#else
#define SAVE_MOTOR_POWER(motor, power)
#define CONSOLE_DATA(decl)
#endif

namespace Anki {
  namespace Cozmo {

    static_assert(MOTOR_LEFT_WHEEL == MOTOR_LEFT, "Robot/Spine CLAD Mimatch");
    static_assert(MOTOR_RIGHT_WHEEL == MOTOR_RIGHT, "Robot/Spine CLAD Mimatch");
    static_assert(MOTOR_LIFT == MOTOR_LIFT, "Robot/Spine CLAD Mimatch");
    static_assert(MOTOR_HEAD == MOTOR_HEAD, "Robot/Spine CLAD Mimatch");


    namespace { // "Private members"

      //map power -1.0 .. 1.0 to -32767 to 32767
      static const f32 HAL_MOTOR_POWER_SCALE = 0x7FFF;
      static const f32 HAL_MOTOR_POWER_OFFSET = 0;

      //convert per syscon tick -> /sec
      static const f32 HAL_SEC_PER_TICK = (1.0 / 256) / 48000000;

      //encoder counts -> mm or deg
      static const f32 HAL_MOTOR_POSITION_SCALE[MOTOR_COUNT] = {
        ((0.948 * 0.125 * 29.2 * 3.14159265359) / 173.43), //Left Tread mm
        ((0.948 * 0.125 * 29.2 * 3.14159265359) / 173.43), //Right Tread mm
        (0.25 * 3.14159265359) / 149.7,    //Lift radians
        (0.25 * 3.14159265359) / 348.77,   //Head radians
      };

      s32 robotID_ = -1;

      // TimeStamp offset
      std::chrono::steady_clock::time_point timeOffset_ = std::chrono::steady_clock::now();

      // Audio
      // (Can't actually play sound in simulator, but proper handling of audio frames is still
      // necessary for proper animation timing)
      TimeStamp_t audioEndTime_ = 0;    // Expected end of audio
      u32 AUDIO_FRAME_TIME_MS = 33;     // Duration of single audio frame
      bool audioReadyForFrame_ = true;  // Whether or not ready to receive another audio frame

      BodyToHead* bodyData_; //buffers are owned by the code that fills them. Spine owns this one
      HeadToBody headData_;  //-we own this one.

#ifdef USING_ANDROID_PHONE
      BodyToHead dummyBodyData_ = {
        .cliffSense = {800, 800, 800, 800}
      };
#endif

      struct {
        s32 motorOffset[MOTOR_COUNT];
        CONSOLE_DATA(f32 motorSpeed[MOTOR_COUNT]);
        CONSOLE_DATA(f32 motorPower[MOTOR_COUNT]);
      } internalData_;

    } // "private" namespace

    // Forward Declarations
    Result InitRadio(const char* advertisementIP);
    void InitIMU();
    void ProcessIMUEvents();

    
    inline u16 FlipBytes(u16 v) {
      return ((((v) & 0x00FF)<<8) | ((v)>>8));
    }

    Result GetSpineDataFrame(void)
    {
      SpineMessageHeader* hdr = (SpineMessageHeader*) hal_get_frame(PAYLOAD_DATA_FRAME);
      if (hdr->payload_type != PAYLOAD_DATA_FRAME) {
        LOGE("Spine.c data corruption: payload does not match requested");
        return RESULT_FAIL_IO_UNSYNCHRONIZED;
      }
      bodyData_ = (BodyToHead*)(hdr + 1);
      return RESULT_OK;
    }

    Result HAL::Init()
    {
      // Set ID
      robotID_ = 1;

//#if IMU_WORKING
      InitIMU();
//#endif

      if (InitRadio(RADIO_IP) != RESULT_OK) {
        printf("Failed to initialize Radio.\n");
        return RESULT_FAIL;
      }

#ifndef USING_ANDROID_PHONE
      {
        printf("Starting spine hal\n");

        SpineErr_t result = hal_init(SPINE_TTY, SPINE_BAUD);

        if (result != err_OK) {
          return RESULT_FAIL;
        }
        printf("hal Init OK\nSetting RUN mode\n");

        hal_set_mode(RobotMode_RUN);

        printf("Waiting for Data Frame\n");
        while (GetSpineDataFrame() != RESULT_OK) {
          ; //spin on good frame
        }
      }
#else
      bodyData_ = &dummyBodyData_;
#endif

      MotorID m;
      for (m = MOTOR_LIFT; m < MOTOR_COUNT; m++) {
        MotorResetPosition(m);
      }
      printf("Hal Init Success\n");

      return RESULT_OK;
    }  // Init()

    // Set the motor power in the unitless range [-1.0, 1.0]
    void HAL::MotorSetPower(MotorID motor, f32 power)
    {
      assert(motor < MOTOR_COUNT);
      SAVE_MOTOR_POWER(motor, power);
      headData_.motorPower[motor] = HAL_MOTOR_POWER_OFFSET + HAL_MOTOR_POWER_SCALE * power;
    }

    // Reset the internal position of the specified motor to 0
    void HAL::MotorResetPosition(MotorID motor)
    {
      assert(motor < MOTOR_COUNT);
      internalData_.motorOffset[motor] = bodyData_->motor[motor].position;
    }


    // Returns units based on the specified motor type:
    // Wheels are in mm/s, everything else is in degrees/s.
    f32 HAL::MotorGetSpeed(MotorID motor)
    {
      assert(motor < MOTOR_COUNT);

      // Every frame, syscon sends the last detected speed as a two part number:
      // `delta` encoder counts, and `time` span for those counts.
      // syscon only changes the value when counts are detected
      // if no counts for ~25ms, will report 0/0
      if (bodyData_->motor[motor].time != 0) {
        float countsPerTick = (float)bodyData_->motor[motor].delta / bodyData_->motor[motor].time;
        return (countsPerTick / HAL_SEC_PER_TICK) * HAL_MOTOR_POSITION_SCALE[motor];
      }
      return 0.0; //if time is 0, it's not moving.
    }

    // Returns units based on the specified motor type:
    // Wheels are in mm since reset, everything else is in degrees.
    f32 HAL::MotorGetPosition(MotorID motor)
    {
      assert(motor < MOTOR_COUNT);
      return (bodyData_->motor[motor].position - internalData_.motorOffset[motor]) * HAL_MOTOR_POSITION_SCALE[motor];
    }

    void PrintConsoleOutput(void)
    {
#if REALTIME_CONSOLE_OUTPUT > 0
      {
        printf("FC = %d ", bodyData_->framecounter);
        printf("%s: ", DEFNAME(MOTOR_OF_INTEREST));
        printf("raw = %d ", bodyData_->motor[MOTOR_OF_INTEREST].position);
        printf("pos = %f ", HAL::MotorGetPosition(MOTOR_OF_INTEREST));
        printf("spd = %f ", internalData_.motorSpeed[MOTOR_OF_INTEREST]);
        printf("pow = %f ", internalData_.motorPower[MOTOR_OF_INTEREST]);
        printf("cliff = %d %d% d% d ",bodyData_->cliffSense[0],bodyData_->cliffSense[1],bodyData_->cliffSense[2],bodyData_->cliffSense[3]);
        printf("prox = %d %d ",bodyData_->proximity.rangeStatus, bodyData_->proximity.rangeMM);
        printf("\r");
      }
#endif
    }


    Result HAL::MonitorConnectionState(void)
    {
      // Send block connection state when engine connects
      static bool wasConnected = false;
      if (!wasConnected && HAL::RadioIsConnected()) {

        // Send RobotAvailable indicating sim robot
        RobotInterface::RobotAvailable idMsg;
        idMsg.hwRevision = 0;
        RobotInterface::SendMessage(idMsg);

        // send firmware info indicating simulated robot
        {
          std::string firmwareJson{"{\"version\":0,\"time\":0}"};
          RobotInterface::FirmwareVersion msg;
          msg.RESRVED = 0;
          msg.json_length = firmwareJson.size() + 1;
          std::memcpy(msg.json, firmwareJson.c_str(), firmwareJson.size() + 1);
          RobotInterface::SendMessage(msg);
        }

        wasConnected = true;
      }
      else if (wasConnected && !HAL::RadioIsConnected()) {
        wasConnected = false;
      }

      return RESULT_OK;

    } // step()


    Result HAL::Step(void)
    {
      Result result = RESULT_OK;
      TimeStamp_t now = HAL::GetTimeStamp();

      // Check if audio frame is done
      if (now >= audioEndTime_) {
        audioReadyForFrame_ = true;
      }

#ifndef USING_ANDROID_PHONE
      {
        static int repeater = FRAMES_PER_RESPONSE;
        if (--repeater <= 0) {
          repeater = FRAMES_PER_RESPONSE;
          headData_.framecounter++;
          hal_send_frame(PAYLOAD_DATA_FRAME, &headData_, sizeof(HeadToBody));
        }
        result =  GetSpineDataFrame();

        PrintConsoleOutput();
      }
#endif

#if IMU_WORKING
      ProcessIMUEvents();
#endif
      MonitorConnectionState();
      return result;
    }

    // Get the number of microseconds since boot
    u32 HAL::GetMicroCounter(void)
    {
      auto currTime = std::chrono::steady_clock::now();
      return static_cast<TimeStamp_t>(std::chrono::duration_cast<std::chrono::microseconds>(currTime - timeOffset_).count());
    }

    void HAL::MicroWait(u32 microseconds)
    {
      u32 now = GetMicroCounter();
      while ((GetMicroCounter() - now) < microseconds)
        ;
    }

    TimeStamp_t HAL::GetTimeStamp(void)
    {
      auto currTime = std::chrono::steady_clock::now();
      return static_cast<TimeStamp_t>(std::chrono::duration_cast<std::chrono::milliseconds>(currTime - timeOffset_).count());
    }

    void HAL::SetTimeStamp(TimeStamp_t t)
    {
      printf("HAL.SetTimeStamp %d\n", t);
      timeOffset_ = std::chrono::steady_clock::now() - std::chrono::milliseconds(t);

      //      using namespace Anki::Cozmo::RobotInterface;
      //      AdjustTimestamp msg;
      //      msg.timestamp = t;
      //      RobotInterface::SendMessage(msg);
    };

    void HAL::SetLED(LEDId led_id, u16 color)
    {
    }

    u32 HAL::GetID()
    {
      return robotID_;
    }

    u16 HAL::GetRawProxData()
    {
      return FlipBytes(bodyData_->proximity.rangeMM);
    }

    u16 HAL::GetRawCliffData(const CliffID cliff_id)
    {
<<<<<<< HEAD
      assert(cliff_id < DropSensor_DROP_SENSOR_COUNT);
      return 800;
//      return bodyData_->cliffSense[cliff_id];
=======
      assert(cliff_id < DROP_SENSOR_COUNT);
      return bodyData_->cliffSense[cliff_id];
>>>>>>> 09dc117a
    }

    u16 HAL::GetCliffOffLevel(const CliffID cliff_id)
    {
      // This is not supported by V2 hardware
      return 0;
    }

    f32 HAL::BatteryGetVoltage()
    {
      return bodyData_->battery.batteryVolts;
    }

    bool HAL::BatteryIsCharging()
    {
      return bodyData_->battery.flags & isCharging;
    }

    bool HAL::BatteryIsOnCharger()
    {
      return bodyData_->battery.flags & isOnCharger;
    }

    bool HAL::BatteryIsChargerOOS()
    {
      return bodyData_->battery.flags & chargerOOS;
    }

    Result HAL::SetBlockLight(const u32 activeID, const u16* colors)
    {
      // Not implemented in HAL in V2
      return RESULT_OK;
    }

    Result HAL::StreamObjectAccel(const u32 activeID, const bool enable)
    {
      // Not implemented in HAL in V2
      return RESULT_OK;
    }

    Result HAL::AssignSlot(u32 slot_id, u32 factory_id)
    {
      // Not implemented in HAL in V2
      return RESULT_OK;
    }

    u8 HAL::GetWatchdogResetCounter()
    {
      // not (yet) implemented in HAL in V2
      return 0;//bodyData_->status.watchdogCount;
    }

    // @return true if the audio clock says it is time for the next frame
    bool HAL::AudioReady()
    {
      // Not implemented in HAL in V2
      return audioReadyForFrame_;
    }

    void HAL::AudioPlaySilence()
    {
      // Not implemented in HAL in V2
      AudioPlayFrame(nullptr);
    }

    // Play one frame of audio or silence
    // @param frame - a pointer to an audio frame or NULL to play one frame of silence
    void HAL::AudioPlayFrame(AnimKeyFrame::AudioSample *msg)
    {
      // Not implemented in HAL in V2
      if (audioEndTime_ == 0) {
        audioEndTime_ = HAL::GetTimeStamp();
      }
      audioEndTime_ += AUDIO_FRAME_TIME_MS;
      audioReadyForFrame_ = false;
    }


  } // namespace Cozmo
} // namespace Anki


extern "C" {

  u64 steady_clock_now(void) {
    return std::chrono::steady_clock::now().time_since_epoch().count();
  }
}<|MERGE_RESOLUTION|>--- conflicted
+++ resolved
@@ -334,14 +334,8 @@
 
     u16 HAL::GetRawCliffData(const CliffID cliff_id)
     {
-<<<<<<< HEAD
-      assert(cliff_id < DropSensor_DROP_SENSOR_COUNT);
-      return 800;
-//      return bodyData_->cliffSense[cliff_id];
-=======
       assert(cliff_id < DROP_SENSOR_COUNT);
       return bodyData_->cliffSense[cliff_id];
->>>>>>> 09dc117a
     }
 
     u16 HAL::GetCliffOffLevel(const CliffID cliff_id)
