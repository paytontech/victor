--- conflicted
+++ resolved
@@ -40,12 +40,8 @@
     POWER_EN::pull(PULL_UP);
     for (int i = 0; i < 10; i++) __asm("wfi");
 
-<<<<<<< HEAD
     // Break out once we have hit a decent charge level
     if (Analog::values[ADC_VBAT] >= MINIMUM_BATTERY) break ;
-=======
-    if (Analog::values[ADC_VBAT] >= MINIMUM_BATTERY) break;
->>>>>>> 0577028d
 
     // Charge for ~15s bursts
     POWER_EN::pull(PULL_DOWN);
@@ -72,15 +68,11 @@
                | RCC_APB2ENR_ADC1EN
                ;
 }
-<<<<<<< HEAD
 
 void Power::stop(void) {
   POWER_EN::pull(PULL_DOWN);
 }
 
 void Power::softReset(bool ignore) {
-=======
-void Power::stop(void) {
->>>>>>> 0577028d
   NVIC_SystemReset();
 }