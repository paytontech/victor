--- conflicted
+++ resolved
@@ -85,7 +85,6 @@
 static MotorStatus motorStatus[MOTOR_COUNT];
 static int16_t motorPower[MOTOR_COUNT];
 static int moterServiced;
-static bool motorEnabled;
 
 // How many main execution ticks before we reenable our charger
 static const int DISABLE_ON_TIME = 200;
@@ -195,11 +194,6 @@
 
   configure_timer(TIM1);
   configure_timer(TIM3);
-<<<<<<< HEAD
-  enable_charger();
-  motorEnabled = false;
-=======
->>>>>>> d9e8f06e
 }
 
 void Motors::stop() {
@@ -223,16 +217,6 @@
 // This can be optimized so that if in configured and direction has not changed, to reconfigure the pins, otherwise set power
 void Motors::tick() {
   // Charge circuit enable logic
-<<<<<<< HEAD
-  static int idleTimer = 0;
-  bool enableMotors = (++idleTimer) < DISABLE_ON_TIME;
-
-  if (enableMotors != motorEnabled) {
-    if (enableMotors) {
-      enable_motors();
-    } else {
-      enable_charger();
-=======
   TargetEnable desiredEnable = (++idleTimer) < DISABLE_ON_TIME ? TARGET_ENABLE_MOTORS : TARGET_ENABLE_CHARGER;
 
   if (targetEnable != desiredEnable) {
@@ -284,7 +268,6 @@
 
       targetEnable = desiredEnable;
       break ;
->>>>>>> d9e8f06e
     }
 
     return ;
@@ -305,38 +288,11 @@
       }
     }
 
-<<<<<<< HEAD
-    // This is set when the bus is idle
-    if (transition) {
-      // Power down the motor for a cycle
-      *config->N1CC = 0;
-      *config->N2CC = 0;
-
-      state->configured = false;
-    } else if (!state->configured) {
-      // Configure our pins
-      if (direction) {
-        *config->P_BSRR = config->P_Set;
-        config->N1_Bank->MODER = (config->N1_Bank->MODER & config->N1_ModeMask) | config->N1_ModeAlt;
-        config->N2_Bank->MODER = (config->N2_Bank->MODER & config->N2_ModeMask) | config->N2_ModeOutput;
-      } else {
-        *config->P_BSRR = config->P_Set << 16;
-        config->N2_Bank->MODER = (config->N2_Bank->MODER & config->N2_ModeMask) | config->N2_ModeAlt;
-        config->N1_Bank->MODER = (config->N1_Bank->MODER & config->N1_ModeMask) | config->N1_ModeOutput;
-      }
-
-      state->direction = direction;
-      state->configured = true;
-    } else {
-      // Drive our power forward
-      if (direction) {
-=======
     MotorDirection direction = motorDirection(state->power);
 
     // Motor is configured and running
     if (state->direction == direction) {
       if (direction == DIRECTION_FORWARD) {
->>>>>>> d9e8f06e
         *config->N1CC = state->power;
       } else {
         *config->N2CC = -state->power;
