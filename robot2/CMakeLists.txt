--- conflicted
+++ resolved
@@ -10,13 +10,8 @@
 set(PLATFORM_COMPILE_DEFS "")
 set(PLATFORM_FLAGS "")
 if (ANDROID)
-<<<<<<< HEAD
-  set(PLATFORM_LIBS log)
-  set(PLATFORM_COMPILE_DEFS 
-=======
   set(PLATFORM_LIBS android log)
   set(PLATFORM_COMPILE_DEFS
->>>>>>> 9f6c0080
     DEVELOPMENT
   )
 elseif (MACOSX)
