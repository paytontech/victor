/*
 * File:          cozmoEngine.cpp
 * Date:          12/23/2014
 *
 * Description:   (See header file.)
 *
 * Author: Andrew Stein / Kevin Yoon
 *
 * Modifications:
 */

#include "anki/cozmo/game/cozmoGame.h"

#include "anki/cozmo/basestation/cozmoEngine.h"
#include "anki/cozmo/basestation/soundManager.h"
#include "anki/cozmo/basestation/utils/parsingConstants/parsingConstants.h"

#include "anki/common/basestation/utils/logging/logging.h"
#include "anki/common/basestation/math/rect_impl.h"
#include "anki/common/basestation/math/quad_impl.h"

#include "anki/cozmo/basestation/uiMessageHandler.h"
#include "anki/cozmo/basestation/multiClientComms.h"
#include "anki/cozmo/basestation/signals/cozmoEngineSignals.h"
#include "anki/cozmo/game/signals/cozmoGameSignals.h"

namespace Anki {
namespace Cozmo {
  
#pragma mark - CozmoGame Implementation
  class CozmoGameImpl
  {
  public:
    using RunState = CozmoGame::RunState;
    
    CozmoGameImpl();
    virtual ~CozmoGameImpl();
    
    RunState GetRunState() const;
    
    //
    // Vision API
    //
    bool GetCurrentRobotImage(RobotID_t robotId, Vision::Image& img, TimeStamp_t newerThanTime);
    
    void ProcessDeviceImage(const Vision::Image& image);
    
    bool WasLastDeviceImageProcessed();
    
    bool CheckDeviceVisionProcessingMailbox(MessageVisionMarker& msg);
    
  protected:

    // Derived classes must be able to provide a pointer to a CozmoEngine
    virtual CozmoEngine* GetCozmoEngine() = 0;
    
    RunState         _runState;
  };
  
  CozmoGameImpl::CozmoGameImpl()
  : _runState(CozmoGame::STOPPED)
  {
    
  }
  
  CozmoGameImpl::~CozmoGameImpl()
  {
    // NOTE: Do not delete _cozmoEngine pointer here. It's just a pointer to an
    // engine living in the derived class, and its memory should be handled there.
  }
  
  CozmoGameImpl::RunState CozmoGameImpl::GetRunState() const
  {
    return _runState;
  }
  
  bool CozmoGameImpl::GetCurrentRobotImage(RobotID_t robotId, Vision::Image& img, TimeStamp_t newerThanTime)
  {
    return GetCozmoEngine()->GetCurrentRobotImage(robotId, img, newerThanTime);
  }
  
  void CozmoGameImpl::ProcessDeviceImage(const Vision::Image& image)
  {
    GetCozmoEngine()->ProcessDeviceImage(image);
  }
  
  bool CozmoGameImpl::WasLastDeviceImageProcessed()
  {
    return GetCozmoEngine()->WasLastDeviceImageProcessed();
  }
  
  bool CozmoGameImpl::CheckDeviceVisionProcessingMailbox(MessageVisionMarker& msg)
  {
    return GetCozmoEngine()->CheckDeviceVisionProcessingMailbox(msg);
  }
  
#pragma mark - CozmoGame Wrappers
  
  CozmoGame::CozmoGame()
  : _impl(nullptr)
  {
    // NOTE: _impl should be set by the derived classes' constructors
  }
  
  CozmoGame::~CozmoGame()
  {
    // Let it be derived class's problem to delete their implementations
    _impl = nullptr;
  }
  
  bool CozmoGame::GetCurrentRobotImage(RobotID_t robotId, Vision::Image& img, TimeStamp_t newerThanTime)
  {
    assert(_impl != nullptr);
    return _impl->GetCurrentRobotImage(robotId, img, newerThanTime);
  }
  
  void CozmoGame::ProcessDeviceImage(const Vision::Image& image)
  {
    _impl->ProcessDeviceImage(image);
  }
  
  bool CozmoGame::WasLastDeviceImageProcessed()
  {
    return _impl->WasLastDeviceImageProcessed();
  }
  
  CozmoGame::RunState CozmoGame::GetRunState() const
  {
    assert(_impl != nullptr);
    return _impl->GetRunState();
  }
  
  bool CozmoGame::CheckDeviceVisionProcessingMailbox(MessageVisionMarker& msg)
  {
    return _impl->CheckDeviceVisionProcessingMailbox(msg);
  }
  
#pragma mark - CozmoGameHost Implementation
  
  class CozmoGameHostImpl : public CozmoGameImpl
  {
  public:
    
    using RunState = CozmoGameHost::RunState;
    using PlaybackMode = CozmoGameHost::PlaybackMode;
    
    using AdvertisingUiDevice = CozmoGameHost::AdvertisingUiDevice;
    using AdvertisingRobot    = CozmoGameHost::AdvertisingRobot;
    
    CozmoGameHostImpl();
    virtual ~CozmoGameHostImpl();
    
    Result Init(const Json::Value& config);
    
    void ForceAddRobot(int              robotID,
                       const char*      robotIP,
                       bool             robotIsSimulated);

    bool ConnectToUiDevice(AdvertisingUiDevice whichDevice);
    bool ConnectToRobot(AdvertisingRobot whichRobot);
    
    // Tick with game heartbeat:
    void Update(const float currentTime_sec);
    
  protected:
    
    // Process raised events from CozmoEngine.
    void HandleRobotConnectSignal(RobotID_t robotID, bool successful);
    void HandleRobotAvailableSignal(RobotID_t robotID);
    void HandleUiDeviceAvailableSignal(UserDeviceID_t deviceID);
    void HandlePlaySoundForRobotSignal(RobotID_t robotID, u32 soundID, u8 numLoops, u8 volume);
    void HandleStopSoundForRobotSignal(RobotID_t robotID);
    void HandleDeviceDetectedVisionMarkerSignal(uint8_t engineID, uint32_t markerType,
                                                float x_upperLeft,  float y_upperLeft,
                                                float x_lowerLeft,  float y_lowerLeft,
                                                float x_upperRight, float y_upperRight,
                                                float x_lowerRight, float y_lowerRight);
    void HandleRobotObservedObjectSignal(uint8_t robotID, uint32_t objectID,
                                         float x_upperLeft,  float y_upperLeft,
                                         float width,  float height);
    
    void HandleConnectToRobotSignal(RobotID_t robotID);
    void HandleConnectToUiDeviceSignal(UserDeviceID_t deviceID);
    
    
    // Req'd by CozmoGameImpl
    virtual CozmoEngine* GetCozmoEngine() { return &_cozmoEngine; }

    int                          _desiredNumUiDevices = 1;
    int                          _desiredNumRobots = 1;
    
    CozmoEngineHost              _cozmoEngine;
    
    // UI Comms Stuff
    Comms::AdvertisementService  _uiAdvertisementService;
    MultiClientComms             _uiComms;
    UiMessageHandler             _uiMsgHandler;
    u32                          _hostUiDeviceID;

    std::vector<AdvertisingUiDevice> _connectedUiDevices;
    
    // Signal handler handles
    std::vector<Signal::SmartHandle> _signalHandles;
    
  }; // class CozmoGameHostImpl
  
  
  CozmoGameHostImpl::CozmoGameHostImpl()
  : _uiAdvertisementService("UIAdvertisementService")
  , _hostUiDeviceID(1)
  {
    // Register for signals of interest
/*
    _signalHandles.emplace_back( CozmoEngineSignals::GetRobotConnectSignal().ScopedSubscribe(
      std::bind(&CozmoGameHostImpl::HandleRobotConnectSignal, this,
                std::placeholders::_1,
                std::placeholders::_2)));
 
    _signalHandles.emplace_back( CozmoEngineSignals::GetRobotAvailableSignal().ScopedSubscribe(
      std::bind(&CozmoGameHostImpl::HandleRobotAvailableSignal, this,
                std::placeholders::_1)));

    
    _signalHandles.emplace_back( CozmoEngineSignals::GetUiDeviceAvailableSignal().ScopedSubscribe(
      std::bind(&CozmoGameHostImpl::HandleUiDeviceAvailableSignal, this,
                std::placeholders::_1)));
    
    _signalHandles.emplace_back( CozmoEngineSignals::GetDeviceDetectedVisionMarkerSignal().ScopedSubscribe(
      std::bind(&CozmoGameHostImpl::HandleDeviceDetectedVisionMarkerSignal, this,
                std::placeholders::_1,
                std::placeholders::_2,
                std::placeholders::_3,
                std::placeholders::_4,
                std::placeholders::_5,
                std::placeholders::_6,
                std::placeholders::_7,
                std::placeholders::_8,
                std::placeholders::_9,
                std::placeholders::_10)));
    
    _signalHandles.emplace_back( CozmoEngineSignals::GetRobotObservedObjectSignal().ScopedSubscribe(
      std::bind(&CozmoGameHostImpl::HandleRobotObservedObjectSignal, this,
                std::placeholders::_1,
                std::placeholders::_2,
                std::placeholders::_3,
                std::placeholders::_4,
                std::placeholders::_5,
                std::placeholders::_6)));

    
    _signalHandles.emplace_back( CozmoGameSignals::GetConnectToRobotSignal().ScopedSubscribe(
      std::bind(&CozmoGameHostImpl::HandleConnectToRobotSignal, this,
                std::placeholders::_1)));
    
    _signalHandles.emplace_back( CozmoGameSignals::GetConnectToUiDeviceSignal().ScopedSubscribe(
      std::bind(&CozmoGameHostImpl::HandleConnectToUiDeviceSignal, this,
                std::placeholders::_1)));
 */
    
    auto cbRobotConnectSignal = [this](RobotID_t robotID, bool successful) {
      this->HandleRobotConnectSignal(robotID, successful);
    };
    _signalHandles.emplace_back( CozmoEngineSignals::GetRobotConnectSignal().ScopedSubscribe(cbRobotConnectSignal));
    
    auto cbRobotAvailableSignal = [this](RobotID_t robotID) {
      this->HandleRobotAvailableSignal(robotID);
    };
    _signalHandles.emplace_back( CozmoEngineSignals::GetRobotAvailableSignal().ScopedSubscribe(cbRobotAvailableSignal));
    
    auto cbUiDeviceAvailableSignal = [this](UserDeviceID_t deviceID) {
      this->HandleUiDeviceAvailableSignal(deviceID);
    };
    _signalHandles.emplace_back( CozmoEngineSignals::GetUiDeviceAvailableSignal().ScopedSubscribe(cbUiDeviceAvailableSignal));
    
    auto cbPlaySoundForRobotSignal = [this](RobotID_t robotID, u32 soundID, u8 numLoops, u8 volume) {
      this->HandlePlaySoundForRobotSignal(robotID, soundID, numLoops, volume);
    };
    _signalHandles.emplace_back( CozmoEngineSignals::GetPlaySoundForRobotSignal().ScopedSubscribe(cbPlaySoundForRobotSignal));

    auto cbStopSoundForRobotSignal = [this](RobotID_t robotID) {
      this->HandleStopSoundForRobotSignal(robotID);
    };
    _signalHandles.emplace_back( CozmoEngineSignals::GetStopSoundForRobotSignal().ScopedSubscribe(cbStopSoundForRobotSignal));
    
    auto cbDeviceDetectedVisionMarkerSignal = [this](uint8_t engineID, uint32_t markerType,
                                                     float x_upperLeft,  float y_upperLeft,
                                                     float x_lowerLeft,  float y_lowerLeft,
                                                     float x_upperRight, float y_upperRight,
                                                     float x_lowerRight, float y_lowerRight) {
      this->HandleDeviceDetectedVisionMarkerSignal(engineID, markerType,
                                                   x_upperLeft,  y_upperLeft,
                                                   x_lowerLeft,  y_lowerLeft,
                                                   x_upperRight, y_upperRight,
                                                   x_lowerRight, y_lowerRight);
    };
    _signalHandles.emplace_back( CozmoEngineSignals::GetDeviceDetectedVisionMarkerSignal().ScopedSubscribe(cbDeviceDetectedVisionMarkerSignal));
    
    auto cbRobotObservedObjectSignal = [this](uint8_t robotID, uint32_t objectID,
                                              float x_upperLeft,  float y_upperLeft,
                                              float width,  float height) {
      this->HandleRobotObservedObjectSignal(robotID, objectID, x_upperLeft, y_upperLeft, width, height);
    };
    _signalHandles.emplace_back( CozmoEngineSignals::GetRobotObservedObjectSignal().ScopedSubscribe(cbRobotObservedObjectSignal));
    

    auto cbConnectToRobotSignal = [this](RobotID_t robotID) {
      this->HandleConnectToRobotSignal(robotID);
    };
    _signalHandles.emplace_back( CozmoGameSignals::GetConnectToRobotSignal().ScopedSubscribe(cbConnectToRobotSignal));

    auto cbConnectToUiDeviceSignal = [this](UserDeviceID_t deviceID) {
      this->HandleConnectToUiDeviceSignal(deviceID);
    };
    _signalHandles.emplace_back( CozmoGameSignals::GetConnectToUiDeviceSignal().ScopedSubscribe(cbConnectToUiDeviceSignal));

    
    
    PRINT_NAMED_INFO("CozmoEngineHostImpl.Constructor",
                     "Starting UIAdvertisementService, reg port %d, ad port %d\n",
                     UI_ADVERTISEMENT_REGISTRATION_PORT, UI_ADVERTISING_PORT);
    
    _uiAdvertisementService.StartService(UI_ADVERTISEMENT_REGISTRATION_PORT,
                                         UI_ADVERTISING_PORT);
    
  }

  CozmoGameHostImpl::~CozmoGameHostImpl()
  {
    // Other tear-down:
    SoundManager::removeInstance();
  }
  
  Result CozmoGameHostImpl::Init(const Json::Value& config)
  {
    /*
    // Force add any advertising UI device on this same device:
    Comms::AdvertisementRegistrationMsg localUiRegMsg;
    localUiRegMsg.id = 1;
    localUiRegMsg.port = UI_ADVERTISEMENT_REGISTRATION_PORT;
    localUiRegMsg.protocol = Comms::UDP;
    localUiRegMsg.enableAdvertisement = 1;
    _uiAdvertisementService.ProcessRegistrationMsg(localUiRegMsg);
    */
    
    _cozmoEngine.Init(config);
    
    if(!config.isMember(AnkiUtil::kP_ADVERTISING_HOST_IP) ||
       !config.isMember(AnkiUtil::kP_UI_ADVERTISING_PORT)) {
     
      PRINT_NAMED_ERROR("CozmoGameHostImpl.Init", "Missing advertising hosdt / UI advertising port in Json config file.\n");
      return RESULT_FAIL;
    }
      
    Result lastResult = _uiComms.Init(config[AnkiUtil::kP_ADVERTISING_HOST_IP].asCString(),
                                      config[AnkiUtil::kP_UI_ADVERTISING_PORT].asInt());

    if(lastResult != RESULT_OK) {
      PRINT_NAMED_ERROR("CozmoGameHostImpl.Init", "Failed to initialize host uiComms.\n");
      return lastResult;
    }
    
    _uiMsgHandler.Init(&_uiComms, &_cozmoEngine);
    
    if(!config.isMember(AnkiUtil::kP_NUM_ROBOTS_TO_WAIT_FOR)) {
      PRINT_NAMED_WARNING("CozmoGameHostImpl.Init", "No NumRobotsToWaitFor defined in Json config, defaulting to 1.\n");
      _desiredNumRobots = 1;
    } else {
      _desiredNumRobots    = config[AnkiUtil::kP_NUM_ROBOTS_TO_WAIT_FOR].asInt();
    }
    
    if(!config.isMember(AnkiUtil::kP_NUM_UI_DEVICES_TO_WAIT_FOR)) {
      PRINT_NAMED_WARNING("CozmoGameHostImpl.Init", "No NumUiDevicesToWaitFor defined in Json config, defaulting to 1.\n");
      _desiredNumUiDevices = 1;
    } else {
      _desiredNumUiDevices = config[AnkiUtil::kP_NUM_UI_DEVICES_TO_WAIT_FOR].asInt();
    }
    
    _runState = CozmoGameHost::WAITING_FOR_UI_DEVICES;

      return RESULT_OK;
  }
  
  void CozmoGameHostImpl::ForceAddRobot(int              robotID,
                                        const char*      robotIP,
                                        bool             robotIsSimulated)
  {
    _cozmoEngine.ForceAddRobot(robotID, robotIP, robotIsSimulated);
  }
  

  bool CozmoGameHostImpl::ConnectToUiDevice(AdvertisingUiDevice whichDevice)
  {
    const bool success = _uiComms.ConnectToDeviceByID(whichDevice);
    if(success) {
      _connectedUiDevices.push_back(whichDevice);
    }
    
    return success;
  }

  bool CozmoGameHostImpl::ConnectToRobot(AdvertisingRobot whichRobot)
  {
    return _cozmoEngine.ConnectToRobot(whichRobot);
  }

  void CozmoGameHostImpl::Update(const float currentTime_sec) {
    /*
    // Connect to any robots we see:
    std::vector<CozmoEngine::AdvertisingRobot> advertisingRobots;
    _cozmoEngine.GetAdvertisingRobots(advertisingRobots);
    for(auto robot : advertisingRobots) {
      _cozmoEngine.ConnectToRobot(robot);
    }
    
    // Connect to any UI devices we see:
    std::vector<CozmoEngine::AdvertisingUiDevice> advertisingUiDevices;
    _cozmoEngine.GetAdvertisingUiDevices(advertisingUiDevices);
    for(auto device : advertisingUiDevices) {
      _cozmoEngine.ConnectToUiDevice(device);
    }
     */
    
    // Update ui comms
    if(_uiComms.IsInitialized()) {
      _uiComms.Update();
    }
    
    // Handle UI messages
    _uiMsgHandler.ProcessMessages();
    
    switch(_runState)
    {
      case CozmoGameHost::STOPPED:
        // Nothing to do
        break;
        
      case CozmoGameHost::WAITING_FOR_UI_DEVICES:
      {
        _uiAdvertisementService.Update();

        // TODO: Do we want to do this all the time in case UI devices want to join later?
        // Notify the UI that there are advertising devices
        std::vector<int> advertisingUiDevices;
        _uiComms.GetAdvertisingDeviceIDs(advertisingUiDevices);
        for(auto & device : advertisingUiDevices) {
          if(device == _hostUiDeviceID) {
            // Force connection to first (local) UI device
            if(true == ConnectToUiDevice(device)) {
              PRINT_NAMED_INFO("CozmoGameHostImpl.Update", "Automatically connected to local UI device %d!\n", device);
            }
          } else {
            CozmoEngineSignals::GetUiDeviceAvailableSignal().emit(device);
          }
          /*
          MessageG2U_UiDeviceAvailable msg;
          msg.deviceID = device;
          _uiMsgHandler.SendMessage(1, msg);
           */
        }

        if(_uiComms.GetNumConnectedDevices() >= _desiredNumUiDevices) {
          PRINT_NAMED_INFO("CozmoGameHostImpl.Update",
                           "Enough UI devices connected (%d), will wait for %d robots.\n",
                           _desiredNumUiDevices, _desiredNumRobots);
          _cozmoEngine.ListenForRobotConnections(true);
          _runState = CozmoGameHost::WAITING_FOR_ROBOTS;
        }
        break;
      }
    
      case CozmoGameHost::WAITING_FOR_ROBOTS:
      {
        Result status = _cozmoEngine.Update(SEC_TO_NANOS(currentTime_sec));
        if (status != RESULT_OK) {
          PRINT_NAMED_WARNING("CozmoGameHostImpl.Update","Bad engine update: status = %d\n", status);
        }
        
        // Tell the engine to keep listening for robots until it reports that
        // it has connections to enough
        if(_cozmoEngine.GetNumRobots() >= _desiredNumRobots) {
          PRINT_NAMED_INFO("CozmoGameHostImpl.Update",
                           "Enough robots connected (%d), will run engine.\n",
                           _desiredNumRobots);
          // TODO: We could keep listening for others to join mid-game...
          _cozmoEngine.ListenForRobotConnections(false);
          _runState = CozmoGameHost::ENGINE_RUNNING;
        }
        break;
      }
        
      case CozmoGameHost::ENGINE_RUNNING:
      {
        Result status = _cozmoEngine.Update(SEC_TO_NANOS(currentTime_sec));
        if (status != RESULT_OK) {
          PRINT_NAMED_WARNING("CozmoGameHostImpl.Update","Bad engine update: status = %d\n", status);
        }
        break;
      }
        
      default:
        PRINT_NAMED_ERROR("CozmoHostImpl.Update", "Reached unknown RunState %d.\n", _runState);
        
    }
    
    /*
     std::vector<BasestationMain::ObservedObjectBoundingBox> boundingQuads;
     if(true == bs.GetCurrentVisionMarkers(1, boundingQuads) ) {
     // TODO: stuff?
     }
     */
  } // Update()
  
  ///////////////////////////////////////////////
  // Signal handlers
  ///////////////////////////////////////////////
  void CozmoGameHostImpl::HandleRobotConnectSignal(RobotID_t robotID, bool successful)
  {
<<<<<<< HEAD
    switch( event->GetEventType() )
    {
      case BSETYPE_RobotAvailable:
      {
        // Notify UI that robot is available and let it issue message to connect
        MessageG2U_RobotAvailable msg;
        msg.robotID = reinterpret_cast<const BSE_RobotAvailable*>(event)->robotID_;
        _uiMsgHandler.SendMessage(_hostUiDeviceID, msg);
        break;
      }
        
      case BSETYPE_UiDeviceAvailable:
      {
        // Notify UI that a UI device is available and let it issue message to connect
        MessageG2U_UiDeviceAvailable msg;
        msg.deviceID = reinterpret_cast<const BSE_UiDeviceAvailable*>(event)->deviceID_;
        _uiMsgHandler.SendMessage(_hostUiDeviceID, msg);
        break;
      }
        
      case BSETYPE_ConnectToRobot:
      {
        const RobotID_t robotID = reinterpret_cast<const BSE_ConnectToRobot*>(event)->robotID_;
        const bool success = ConnectToRobot(robotID);
        if(success) {
          PRINT_NAMED_INFO("CozmoGameHost.OnEventRaised", "Connected to robot %d!\n", robotID);
        } else {
          PRINT_NAMED_ERROR("CozmoGameHost.OnEventRaised", "Failed to connected to robot %d!\n", robotID);
        }
      }
        
      case BSETYPE_ConnectToUiDevice:
      {
        const u32 deviceID = reinterpret_cast<const BSE_ConnectToUiDevice*>(event)->deviceID_;
        const bool success = ConnectToUiDevice(deviceID);
        if(success) {
          PRINT_NAMED_INFO("CozmoGameHost.OnEventRaised", "Connected to UI device %d!\n", deviceID);
        } else {
          PRINT_NAMED_ERROR("CozmoGameHost.OnEventRaised", "Failed to connected to UI device %d!\n", deviceID);
        }
      }
        
      case BSETYPE_PlaySoundForRobot:
      {
        const BSE_PlaySoundForRobot* playEvent = reinterpret_cast<const BSE_PlaySoundForRobot*>(event);
        
#       if ANKI_IOS_BUILD
        // Tell the host UI device to play a sound:
        MessageG2U_PlaySound msg;
        msg.numLoops = playEvent->numLoops_;
        msg.volume   = playEvent->volume_;
        const std::string& filename = SoundManager::getInstance()->GetSoundFile((SoundID_t)playEvent->soundID_);
        strncpy(&(msg.soundFilename[0]), filename.c_str(), msg.soundFilename.size());
        
        bool success = RESULT_OK == _uiMsgHandler.SendMessage(_hostUiDeviceID, msg);
        
#       else
        // Use SoundManager:
        bool success = SoundManager::getInstance()->Play((SoundID_t)playEvent->soundID_,
                                                         playEvent->numLoops_,
                                                         playEvent->volume_);
#       endif
        
        if(!success) {
          PRINT_NAMED_ERROR("CozmoGameHost.OnEventRaise.PlaySoundForRobot",
                            "SoundManager failed to play sound ID %d.\n", playEvent->soundID_);
        }
        
        break;
      } // BSETYPE_PlaySoundForRobot
        
      case BSETYPE_StopSoundForRobot:
      {
#       if ANKI_IOS_BUILD
        // Tell the host UI device to stop the sound
        // TODO: somehow use the robot ID?
        MessageG2U_StopSound msg;
        _uiMsgHandler.SendMessage(_hostUiDeviceID, msg);
#       else
        // Use SoundManager:
        SoundManager::getInstance()->Stop();
#       endif
        
        break;
      }
        
        
      case BSETYPE_DeviceDetectedVisionMarker:
      {
        // Send a message out to UI that the device found a vision marker
        const BSE_DeviceDetectedVisionMarker *vmEvent = reinterpret_cast<const BSE_DeviceDetectedVisionMarker*>(event);
        assert(vmEvent != nullptr);
        
        Quadrilateral<2,u16> markerQuad({static_cast<u16>(vmEvent->x_upperLeft_),  static_cast<u16>(vmEvent->y_upperLeft_)},
                                        {static_cast<u16>(vmEvent->x_lowerLeft_),  static_cast<u16>(vmEvent->y_lowerLeft_)},
                                        {static_cast<u16>(vmEvent->x_upperRight_), static_cast<u16>(vmEvent->y_upperRight_)},
                                        {static_cast<u16>(vmEvent->x_lowerRight_), static_cast<u16>(vmEvent->y_lowerRight_)});
        
        Rectangle<u16> markerBBox(markerQuad);
        
        MessageG2U_ObjectVisionMarker msg;
        msg.objectID = vmEvent->markerType_;
        msg.topLeft_x = markerBBox.GetX();
        msg.topLeft_y = markerBBox.GetY();
        msg.width     = markerBBox.GetWidth();
        msg.height    = markerBBox.GetHeight();
        
        _uiMsgHandler.SendMessage(_hostUiDeviceID, msg);
        break;
      }
       
      case BSETYPE_RobotObservedObject:
      {
        // Send a message out to UI that the device found a vision marker
        const BSE_RobotObservedObject *obsObjEvent = reinterpret_cast<const BSE_RobotObservedObject*>(event);
        assert(obsObjEvent != nullptr);
        
        MessageG2U_ObjectVisionMarker msg;
        msg.robotID   = obsObjEvent->robotID_;
        msg.objectID  = obsObjEvent->objectID_;
        msg.topLeft_x = obsObjEvent->x_upperLeft_;
        msg.topLeft_y = obsObjEvent->y_upperLeft_;
        msg.width     = obsObjEvent->width_;
        msg.height    = obsObjEvent->height_;
        
        // TODO: Look up which UI device to notify based on the robotID that saw the object
        _uiMsgHandler.SendMessage(1, msg);
        
        break;
      }
        
      default:
        printf("CozmoGame: Received unknown event %d\n", event->GetEventType());
        break;
=======
    // TODO
    PRINT_NAMED_WARNING("CozmoGameHost.EmptyHandler.RobotConnectSignal","");
  }

  
  void CozmoGameHostImpl::HandleRobotAvailableSignal(RobotID_t robotID) {
    
    // Notify UI that robot is availale and let it issue message to connect
    MessageG2U_RobotAvailable msg;
    msg.robotID = robotID;
    _uiMsgHandler.SendMessage(_hostUiDeviceID, msg);
  }

  void CozmoGameHostImpl::HandleUiDeviceAvailableSignal(UserDeviceID_t deviceID) {
    
    // Notify UI that a UI device is availale and let it issue message to connect
    MessageG2U_UiDeviceAvailable msg;
    msg.deviceID = deviceID;
    _uiMsgHandler.SendMessage(_hostUiDeviceID, msg);
  }

  
  void CozmoGameHostImpl::HandlePlaySoundForRobotSignal(RobotID_t robotID, u32 soundID, u8 numLoops, u8 volume)
  {
#   if ANKI_IOS_BUILD
    // Tell the host UI device to play a sound:
    MessageG2U_PlaySound msg;
    msg.numLoops = numLoops;
    msg.volume   = volume;
    const std::string& filename = SoundManager::getInstance()->GetSoundFile((SoundID_t)soundID);
    strncpy(&(msg.soundFilename[0]), filename.c_str(), msg.soundFilename.size());
    
    bool success = RESULT_OK == _uiMsgHandler.SendMessage(_hostUiDeviceID, msg);
    
#   else
    // Use SoundManager:
    bool success = SoundManager::getInstance()->Play((SoundID_t)soundID,
                                                     numLoops,
                                                     volume);
#   endif
    
    if(!success) {
      PRINT_NAMED_ERROR("CozmoGameHost.OnEventRaise.PlaySoundForRobot",
                        "SoundManager failed to play sound ID %d.\n", soundID);
    }
  }
  
  
  void CozmoGameHostImpl::HandleStopSoundForRobotSignal(RobotID_t robotID)
  {
#   if ANKI_IOS_BUILD
    // Tell the host UI device to stop the sound
    // TODO: somehow use the robot ID?
    MessageG2U_StopSound msg;
    _uiMsgHandler.SendMessage(_hostUiDeviceID, msg);
#   else
    // Use SoundManager:
    SoundManager::getInstance()->Stop();
#   endif
  }

  
  
  void CozmoGameHostImpl::HandleDeviceDetectedVisionMarkerSignal(uint8_t engineID, uint32_t markerType,
                                                                 float x_upperLeft,  float y_upperLeft,
                                                                 float x_lowerLeft,  float y_lowerLeft,
                                                                 float x_upperRight, float y_upperRight,
                                                                 float x_lowerRight, float y_lowerRight)
  {
    // TODO
    PRINT_NAMED_WARNING("CozmoGameHost.EmptyHandler.DeviceDetectedVisionMarkerSignal","");
    
    /*
    // Send a message out to UI that the device found a vision marker
    const BSE_DeviceDetectedVisionMarker *vmEvent = reinterpret_cast<const BSE_DeviceDetectedVisionMarker*>(event);
    assert(vmEvent != nullptr);
    
    MessageG2U_ObjectVisionMarker msg;
    msg.objectID = vmEvent->markerType_;
    */
  }
  
  void CozmoGameHostImpl::HandleRobotObservedObjectSignal(uint8_t robotID, uint32_t objectID,
                                                          float x_upperLeft,  float y_upperLeft,
                                                          float width,  float height) {
    // Send a message out to UI that the device found a vision marker
    MessageG2U_ObjectVisionMarker msg;
    msg.robotID   = robotID;
    msg.objectID  = objectID;
    msg.topLeft_x = x_upperLeft;
    msg.topLeft_y = y_upperLeft;
    msg.width     = width;
    msg.height    = height;
    
    // TODO: Look up which UI device to notify based on the robotID that saw the object
    _uiMsgHandler.SendMessage(1, msg);
  }
  
  
  void CozmoGameHostImpl::HandleConnectToRobotSignal(RobotID_t robotID)
  {
    const bool success = ConnectToRobot(robotID);
    if(success) {
      PRINT_NAMED_INFO("CozmoGameHost.OnEventRaised", "Connected to robot %d!\n", robotID);
    } else {
      PRINT_NAMED_ERROR("CozmoGameHost.OnEventRaised", "Failed to connected to robot %d!\n", robotID);
    }
  }
  
  void CozmoGameHostImpl::HandleConnectToUiDeviceSignal(UserDeviceID_t deviceID)
  {
    const bool success = ConnectToUiDevice(deviceID);
    if(success) {
      PRINT_NAMED_INFO("CozmoGameHost.OnEventRaised", "Connected to UI device %d!\n", deviceID);
    } else {
      PRINT_NAMED_ERROR("CozmoGameHost.OnEventRaised", "Failed to connected to UI device %d!\n", deviceID);
>>>>>>> 0768c98c
    }
  }
  
  
#pragma mark - CozmoGameHost Wrappers
  
  CozmoGameHost::CozmoGameHost()
  {
    _hostImpl = new CozmoGameHostImpl();
    // Set base class's impl pointer
    _impl = _hostImpl;
  }
  
  CozmoGameHost::~CozmoGameHost()
  {
    delete _hostImpl;
  }
  
  bool CozmoGameHost::Init(const Json::Value &config)
  {
    return _hostImpl->Init(config) == RESULT_OK;
  }
  
  void CozmoGameHost::ForceAddRobot(int              robotID,
                                    const char*      robotIP,
                                    bool             robotIsSimulated)
  {
    _hostImpl->ForceAddRobot(robotID, robotIP, robotIsSimulated);
  }
  
  
  void CozmoGameHost::Update(const float currentTime_sec)
  {
    _hostImpl->Update(currentTime_sec);
  }

  

#pragma mark - CozmoGameClient Implementation
  
  class CozmoGameClientImpl : public CozmoGameImpl
  {
  public:
    using RunState = CozmoGame::RunState;
    
    CozmoGameClientImpl();
    virtual ~CozmoGameClientImpl();
    
    Result Init(const Json::Value& config);
    void Update(const float currentTime_sec);
    RunState GetRunState() const;
    
  protected:
    
    // Process raised events from CozmoEngine.
    // ...

    // Req'd by CozmoGameImpl
    virtual CozmoEngine* GetCozmoEngine() { return &_cozmoEngine; }
    
    RunState           _runState;
    CozmoEngineClient  _cozmoEngine;
    
  }; // class CozmoGameClientImpl
  
  CozmoGameClientImpl::CozmoGameClientImpl()
  : _runState(CozmoGame::STOPPED)
  {
    
  }
  
  CozmoGameClientImpl::~CozmoGameClientImpl()
  {

  }
  
  Result CozmoGameClientImpl::Init(const Json::Value& config)
  {
    
    return RESULT_OK;
  }
  
  void CozmoGameClientImpl::Update(const float currentTime_sec)
  {
    _cozmoEngine.Update(currentTime_sec);
  }
  
  CozmoGameClientImpl::RunState CozmoGameClientImpl::GetRunState() const
  {
    return _runState;
  }
  
  
#pragma mark - CozmoGameClient Wrappers
  
  CozmoGameClient::CozmoGameClient()
  {
    _clientImpl = new CozmoGameClientImpl();
    
    // Set base class's impl pointer
    _impl = _clientImpl;
  }
  
  CozmoGameClient::~CozmoGameClient()
  {
    delete _impl;
  }
  
  bool CozmoGameClient::Init(const Json::Value& config)
  {
    return RESULT_OK == _clientImpl->Init(config);
  }
  
  void CozmoGameClient::Update(const float currentTime_sec)
  {
    _clientImpl->Update(currentTime_sec);
  }

  
  
} // namespace Cozmo
} // namespace Anki

<|MERGE_RESOLUTION|>--- conflicted
+++ resolved
@@ -515,142 +515,6 @@
   ///////////////////////////////////////////////
   void CozmoGameHostImpl::HandleRobotConnectSignal(RobotID_t robotID, bool successful)
   {
-<<<<<<< HEAD
-    switch( event->GetEventType() )
-    {
-      case BSETYPE_RobotAvailable:
-      {
-        // Notify UI that robot is available and let it issue message to connect
-        MessageG2U_RobotAvailable msg;
-        msg.robotID = reinterpret_cast<const BSE_RobotAvailable*>(event)->robotID_;
-        _uiMsgHandler.SendMessage(_hostUiDeviceID, msg);
-        break;
-      }
-        
-      case BSETYPE_UiDeviceAvailable:
-      {
-        // Notify UI that a UI device is available and let it issue message to connect
-        MessageG2U_UiDeviceAvailable msg;
-        msg.deviceID = reinterpret_cast<const BSE_UiDeviceAvailable*>(event)->deviceID_;
-        _uiMsgHandler.SendMessage(_hostUiDeviceID, msg);
-        break;
-      }
-        
-      case BSETYPE_ConnectToRobot:
-      {
-        const RobotID_t robotID = reinterpret_cast<const BSE_ConnectToRobot*>(event)->robotID_;
-        const bool success = ConnectToRobot(robotID);
-        if(success) {
-          PRINT_NAMED_INFO("CozmoGameHost.OnEventRaised", "Connected to robot %d!\n", robotID);
-        } else {
-          PRINT_NAMED_ERROR("CozmoGameHost.OnEventRaised", "Failed to connected to robot %d!\n", robotID);
-        }
-      }
-        
-      case BSETYPE_ConnectToUiDevice:
-      {
-        const u32 deviceID = reinterpret_cast<const BSE_ConnectToUiDevice*>(event)->deviceID_;
-        const bool success = ConnectToUiDevice(deviceID);
-        if(success) {
-          PRINT_NAMED_INFO("CozmoGameHost.OnEventRaised", "Connected to UI device %d!\n", deviceID);
-        } else {
-          PRINT_NAMED_ERROR("CozmoGameHost.OnEventRaised", "Failed to connected to UI device %d!\n", deviceID);
-        }
-      }
-        
-      case BSETYPE_PlaySoundForRobot:
-      {
-        const BSE_PlaySoundForRobot* playEvent = reinterpret_cast<const BSE_PlaySoundForRobot*>(event);
-        
-#       if ANKI_IOS_BUILD
-        // Tell the host UI device to play a sound:
-        MessageG2U_PlaySound msg;
-        msg.numLoops = playEvent->numLoops_;
-        msg.volume   = playEvent->volume_;
-        const std::string& filename = SoundManager::getInstance()->GetSoundFile((SoundID_t)playEvent->soundID_);
-        strncpy(&(msg.soundFilename[0]), filename.c_str(), msg.soundFilename.size());
-        
-        bool success = RESULT_OK == _uiMsgHandler.SendMessage(_hostUiDeviceID, msg);
-        
-#       else
-        // Use SoundManager:
-        bool success = SoundManager::getInstance()->Play((SoundID_t)playEvent->soundID_,
-                                                         playEvent->numLoops_,
-                                                         playEvent->volume_);
-#       endif
-        
-        if(!success) {
-          PRINT_NAMED_ERROR("CozmoGameHost.OnEventRaise.PlaySoundForRobot",
-                            "SoundManager failed to play sound ID %d.\n", playEvent->soundID_);
-        }
-        
-        break;
-      } // BSETYPE_PlaySoundForRobot
-        
-      case BSETYPE_StopSoundForRobot:
-      {
-#       if ANKI_IOS_BUILD
-        // Tell the host UI device to stop the sound
-        // TODO: somehow use the robot ID?
-        MessageG2U_StopSound msg;
-        _uiMsgHandler.SendMessage(_hostUiDeviceID, msg);
-#       else
-        // Use SoundManager:
-        SoundManager::getInstance()->Stop();
-#       endif
-        
-        break;
-      }
-        
-        
-      case BSETYPE_DeviceDetectedVisionMarker:
-      {
-        // Send a message out to UI that the device found a vision marker
-        const BSE_DeviceDetectedVisionMarker *vmEvent = reinterpret_cast<const BSE_DeviceDetectedVisionMarker*>(event);
-        assert(vmEvent != nullptr);
-        
-        Quadrilateral<2,u16> markerQuad({static_cast<u16>(vmEvent->x_upperLeft_),  static_cast<u16>(vmEvent->y_upperLeft_)},
-                                        {static_cast<u16>(vmEvent->x_lowerLeft_),  static_cast<u16>(vmEvent->y_lowerLeft_)},
-                                        {static_cast<u16>(vmEvent->x_upperRight_), static_cast<u16>(vmEvent->y_upperRight_)},
-                                        {static_cast<u16>(vmEvent->x_lowerRight_), static_cast<u16>(vmEvent->y_lowerRight_)});
-        
-        Rectangle<u16> markerBBox(markerQuad);
-        
-        MessageG2U_ObjectVisionMarker msg;
-        msg.objectID = vmEvent->markerType_;
-        msg.topLeft_x = markerBBox.GetX();
-        msg.topLeft_y = markerBBox.GetY();
-        msg.width     = markerBBox.GetWidth();
-        msg.height    = markerBBox.GetHeight();
-        
-        _uiMsgHandler.SendMessage(_hostUiDeviceID, msg);
-        break;
-      }
-       
-      case BSETYPE_RobotObservedObject:
-      {
-        // Send a message out to UI that the device found a vision marker
-        const BSE_RobotObservedObject *obsObjEvent = reinterpret_cast<const BSE_RobotObservedObject*>(event);
-        assert(obsObjEvent != nullptr);
-        
-        MessageG2U_ObjectVisionMarker msg;
-        msg.robotID   = obsObjEvent->robotID_;
-        msg.objectID  = obsObjEvent->objectID_;
-        msg.topLeft_x = obsObjEvent->x_upperLeft_;
-        msg.topLeft_y = obsObjEvent->y_upperLeft_;
-        msg.width     = obsObjEvent->width_;
-        msg.height    = obsObjEvent->height_;
-        
-        // TODO: Look up which UI device to notify based on the robotID that saw the object
-        _uiMsgHandler.SendMessage(1, msg);
-        
-        break;
-      }
-        
-      default:
-        printf("CozmoGame: Received unknown event %d\n", event->GetEventType());
-        break;
-=======
     // TODO
     PRINT_NAMED_WARNING("CozmoGameHost.EmptyHandler.RobotConnectSignal","");
   }
@@ -720,17 +584,22 @@
                                                                  float x_upperRight, float y_upperRight,
                                                                  float x_lowerRight, float y_lowerRight)
   {
-    // TODO
-    PRINT_NAMED_WARNING("CozmoGameHost.EmptyHandler.DeviceDetectedVisionMarkerSignal","");
-    
-    /*
     // Send a message out to UI that the device found a vision marker
-    const BSE_DeviceDetectedVisionMarker *vmEvent = reinterpret_cast<const BSE_DeviceDetectedVisionMarker*>(event);
-    assert(vmEvent != nullptr);
+    Quadrilateral<2,u16> markerQuad({static_cast<u16>(x_upperLeft),  static_cast<u16>(y_upperLeft)},
+                                    {static_cast<u16>(x_lowerLeft),  static_cast<u16>(y_lowerLeft)},
+                                    {static_cast<u16>(x_upperRight), static_cast<u16>(y_upperRight)},
+                                    {static_cast<u16>(x_lowerRight), static_cast<u16>(y_lowerRight)});
+    
+    Rectangle<u16> markerBBox(markerQuad);
     
     MessageG2U_ObjectVisionMarker msg;
-    msg.objectID = vmEvent->markerType_;
-    */
+    msg.objectID = markerType;
+    msg.topLeft_x = markerBBox.GetX();
+    msg.topLeft_y = markerBBox.GetY();
+    msg.width     = markerBBox.GetWidth();
+    msg.height    = markerBBox.GetHeight();
+    
+    _uiMsgHandler.SendMessage(_hostUiDeviceID, msg);
   }
   
   void CozmoGameHostImpl::HandleRobotObservedObjectSignal(uint8_t robotID, uint32_t objectID,
@@ -767,7 +636,6 @@
       PRINT_NAMED_INFO("CozmoGameHost.OnEventRaised", "Connected to UI device %d!\n", deviceID);
     } else {
       PRINT_NAMED_ERROR("CozmoGameHost.OnEventRaised", "Failed to connected to UI device %d!\n", deviceID);
->>>>>>> 0768c98c
     }
   }
   
