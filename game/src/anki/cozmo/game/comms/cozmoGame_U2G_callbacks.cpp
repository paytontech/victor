/**
 * File: cozmoGame_U2G_callbacks.cpp
 *
 * Author: Andrew Stein
 * Date:   2/9/2015
 *
 * Description: Implements callbacks for U2G messages coming into CozmoGame
 *
 * Copyright: Anki, Inc. 2015
 **/

#include "cozmoGame_impl.h"

#include "anki/cozmo/shared/cozmoConfig.h"

#include "anki/cozmo/basestation/cozmoActions.h"
#include "anki/cozmo/basestation/robot.h"
#include "anki/common/basestation/utils/timer.h"
#include "anki/cozmo/basestation/utils/parsingConstants/parsingConstants.h"

#include "anki/common/basestation/math/point_impl.h"
#include "anki/common/basestation/math/quad_impl.h"


namespace Anki {
namespace Cozmo {
 
  /*
   *  Helper macro for generating a callback lambda that captures "this" and 
   *  calls the corresponding ProcessMessage method. For example, for a 
   *  ExternalInterface::FooBar, use REGISTER_CALLBACK(FooBar) and the following code
   *  is generated:
   *
   *    auto cbFooBar = [this](const ExternalInterface::FooBar& msg) {
   *      this->ProcessMessage(msg);
   *    };
   *    _uiMsgHandler.RegisterCallbackForU2G_FooBar(cbFooBar);
   * 
   * NOTE: For compactness, the lambda is not actually created and stored in
   *   cbFooBar. Instead, it is simply created inline within the RegisterCallback call.
   */
  void CozmoGameImpl::RegisterCallbacksU2G()
  {
    _uiMsgHandler.RegisterCallbackForMessage([this](const ExternalInterface::MessageGameToEngine& msg) {
      _uiMsgHandler.Broadcast(msg);
#include "clad/externalInterface/messageGameToEngine_switch.def"
    });
  } // RegisterCallbacksU2G()
  
  Robot* CozmoGameImpl::GetRobotByID(const RobotID_t robotID)
  {
    Robot* robot = nullptr;
    
    if(_isHost) {
      CozmoEngineHost* cozmoEngineHost = reinterpret_cast<CozmoEngineHost*>(_cozmoEngine);
      
      if(cozmoEngineHost == nullptr) {
        PRINT_NAMED_ERROR("CozmoGameImpl.ProcessMessage",
                          "Could not reinterpret cozmoEngine as a cozmoEngineHost.\n");
        return nullptr;
      }
      
      robot = cozmoEngineHost->GetRobotByID(robotID);
      
      if(robot == nullptr) {
        PRINT_NAMED_ERROR("CozmoGameImpl.ProcessMessage",
                          "No robot with ID=%d found.\n", robotID);
      }
      
    } else {
      PRINT_NAMED_ERROR("CozmoGameImpl.GetRobotByID",
                        "Cannot get robot ID for game running as client.\n");
    }
    
    return robot;
  }
  
  void CozmoGameImpl::ProcessBadTag_MessageGameToEngine(ExternalInterface::MessageGameToEngine::Tag tag)
  {
    PRINT_STREAM_WARNING("CozmoGameImpl.ProcessBadTag",
                        "Got unknown message with id " << ExternalInterface::MessageGameToEngineTagToString(tag) << ".");
  }
  
  void CozmoGameImpl::Process_Ping(ExternalInterface::Ping const& msg)
  {
    
    _lastPingTimeFromUI_sec = BaseStationTimer::getInstance()->GetCurrentTimeInSeconds();
    
    
    if (_uiComms.GetNumConnectedDevices() > 1) {
      // The ping counter check doesn't work for more than 1 UI client
      return;
    }
    
    // Check to see if the ping counter is sequential or if we've dropped packets/pings
    const u32 counterDiff = msg.counter - _lastPingCounterFromUI;
    _lastPingCounterFromUI = msg.counter;
    
    if(counterDiff > 1) {
      PRINT_STREAM_WARNING("CozmoGameImpl.Update",
                          "Counter difference > 1 betweeen last two pings from UI. (Difference was " << counterDiff << ".)\n");
      
      // TODO: Take action if we've dropped pings?
    }
    
  }
  
  void CozmoGameImpl::Process_ConnectToRobot(ExternalInterface::ConnectToRobot const& msg)
  {
    // Handled in CozmoEngineHostImpl::HandleEvents
  }
  
  void CozmoGameImpl::Process_ConnectToUiDevice(ExternalInterface::ConnectToUiDevice const& msg)
  {
    // Handled in CozmoGameImpl::HandleEvents
  }
  
  void CozmoGameImpl::Process_DisconnectFromUiDevice(ExternalInterface::DisconnectFromUiDevice const& msg)
  {
    // Handled in CozmoGameImpl::HandleEvents
  }
  
  void CozmoGameImpl::Process_ForceAddRobot(ExternalInterface::ForceAddRobot const& msg)
  {
    // Handled in CozmoEngineHostImpl:HandleEvents
  }
  
  void CozmoGameImpl::Process_StartEngine(ExternalInterface::StartEngine const& msg)
  {
    // Handled in CozmoGameImpl::HandleStartEngine
  }
  
  void CozmoGameImpl::Process_DriveWheels(ExternalInterface::DriveWheels const& msg)
  {
    // TODO: Get robot ID from message or the one corresponding to the UI that sent the message?
    const RobotID_t robotID = 1;
    Robot* robot = GetRobotByID(robotID);
    
    if(robot != nullptr) {
      if(robot->AreWheelsLocked()) {
        PRINT_NAMED_INFO("CozmoGameImpl.Process_DriveWheels.WheelsLocked",
                         "Ignoring ExternalInterface::DriveWheels while wheels are locked.\n");
      } else {
        robot->DriveWheels(msg.lwheel_speed_mmps, msg.rwheel_speed_mmps);
      }
    }
  }
  
  void CozmoGameImpl::Process_TurnInPlace(ExternalInterface::TurnInPlace const& msg)
  {
    // Handled in RobotEventHandler::HandleActionEvents
  }

  void CozmoGameImpl::Process_TurnInPlaceAtSpeed(ExternalInterface::TurnInPlaceAtSpeed const& msg)
  {
    Robot* robot = GetRobotByID(msg.robotID);
    
    if(robot != nullptr) {
        robot->TurnInPlaceAtSpeed(msg.speed_rad_per_sec, msg.accel_rad_per_sec2);
    }
  }
  
  void CozmoGameImpl::Process_MoveHead(ExternalInterface::MoveHead const& msg)
  {
    // TODO: Get robot ID from message or the one corresponding to the UI that sent the message?
    const RobotID_t robotID = 1;
    Robot* robot = GetRobotByID(robotID);
    
    if(robot != nullptr) {
      if(robot->IsHeadLocked()) {
        PRINT_NAMED_INFO("CozmoGameImpl.Process_MoveHead.HeadLocked",
                         "Ignoring ExternalInterface::MoveHead while head is locked.\n");
      } else {
        robot->MoveHead(msg.speed_rad_per_sec);
      }
    }
  }
  
  void CozmoGameImpl::Process_MoveLift(ExternalInterface::MoveLift const& msg)
  {
    // TODO: Get robot ID from message or the one corresponding to the UI that sent the message?
    const RobotID_t robotID = 1;
    Robot* robot = GetRobotByID(robotID);
    
    if(robot != nullptr) {
      if(robot->IsLiftLocked()) {
        PRINT_NAMED_INFO("CozmoGameImpl.Process_MoveLift.LiftLocked",
                         "Ignoring ExternalInterface::MoveLift while lift is locked.\n");
      } else {
        robot->MoveLift(msg.speed_rad_per_sec);
      }
    }
  }
  
  void CozmoGameImpl::Process_SetHeadAngle(ExternalInterface::SetHeadAngle const& msg)
  {
    // TODO: Get robot ID from message or the one corresponding to the UI that sent the message?
    const RobotID_t robotID = 1;
    Robot* robot = GetRobotByID(robotID);
    
    if(robot != nullptr) {
      if(robot->IsHeadLocked()) {
        PRINT_NAMED_INFO("CozmoGameImpl.Process_SetHeadAngle.HeadLocked",
                         "Ignoring ExternalInterface::SetHeadAngle while head is locked.\n");
      } else {
        robot->DisableTrackToObject();
        robot->MoveHeadToAngle(msg.angle_rad, msg.max_speed_rad_per_sec, msg.accel_rad_per_sec2, msg.duration_sec);
      }
    }
  }
  
  void CozmoGameImpl::Process_TrackToObject(ExternalInterface::TrackToObject const& msg)
  {
    Robot* robot = GetRobotByID(msg.robotID);
    
    if(robot != nullptr) {
      if(robot->IsHeadLocked()) {
        PRINT_NAMED_INFO("CozmoGameImpl.Process_TrackHeadToObject.HeadLocked",
                         "Ignoring ExternalInterface::TrackHeadToObject while head is locked.\n");
      } else {
        
        if(msg.objectID == u32_MAX) {
          robot->DisableTrackToObject();
        } else {
          robot->EnableTrackToObject(msg.objectID, msg.headOnly);
        }
      }
    }
  }
  
  void CozmoGameImpl::Process_FaceObject(ExternalInterface::FaceObject const& msg)
  {
    // Handled in RobotEventHandler::HandleActionEvents
  }
  
  void CozmoGameImpl::Process_FacePose(ExternalInterface::FacePose const& msg)
  {
    // Handled in RobotEventHandler::HandleActionEvents
  }
  
  void CozmoGameImpl::Process_DisplayProceduralFace(ExternalInterface::DisplayProceduralFace const& msg)
  {
    // Handled in RobotEventHandler::HandleActionEvents
  }
  
  void CozmoGameImpl::Process_StopAllMotors(ExternalInterface::StopAllMotors const& msg)
  {
    // TODO: Get robot ID from message or the one corresponding to the UI that sent the message?
    const RobotID_t robotID = 1;
    Robot* robot = GetRobotByID(robotID);
    
    if(robot != nullptr) {
      robot->StopAllMotors();
    }
  }
  
  void CozmoGameImpl::Process_SetLiftHeight(ExternalInterface::SetLiftHeight const& msg)
  {
    // Handled in RobotEventHandler::HandleSetLiftHeight
  }

  void CozmoGameImpl::Process_TapBlockOnGround(ExternalInterface::TapBlockOnGround const& msg)
  {
    // TODO: Get robot ID from message or the one corresponding to the UI that sent the message?
    const RobotID_t robotID = 1;
    Robot* robot = GetRobotByID(robotID);
    
    if(robot != nullptr) {
      
      if(robot->IsLiftLocked()) {
        PRINT_NAMED_INFO("CozmoGameImpl.Process_TapBlockOnGround.LiftLocked",
                         "Ignoring ExternalInterface::TapBlockOnGround while lift is locked.\n");
      } else {
        robot->TapBlockOnGround(msg.numTaps);
      }
    }
  }
  
  void CozmoGameImpl::Process_SetRobotImageSendMode(ExternalInterface::SetRobotImageSendMode const& msg)
  {
    // Handled in CozmoEngineHostImpl:HandleEvents
  }
  
  void CozmoGameImpl::Process_ImageRequest(ExternalInterface::ImageRequest const& msg)
  {
    // Handled in CozmoEngineHostImpl:HandleEvents
  }
  
  void CozmoGameImpl::Process_SaveImages(ExternalInterface::SaveImages const& msg)
  {
    const RobotID_t robotID = 1;
    Robot* robot = GetRobotByID(robotID);
    
    if(robot != nullptr) {
      printf("Saving image mode %d\n", msg.mode);
      robot->SetSaveImageMode((SaveMode_t)msg.mode);
    }
  }
  
  void CozmoGameImpl::Process_SaveRobotState(ExternalInterface::SaveRobotState const& msg)
  {
    const RobotID_t robotID = 1;
    Robot* robot = GetRobotByID(robotID);
    
    if(robot != nullptr) {
    printf("Saving robot state: %d\n", msg.mode);
      robot->SetSaveStateMode((SaveMode_t)msg.mode);
    }
  }
  
  void CozmoGameImpl::Process_EnableDisplay(ExternalInterface::EnableDisplay const& msg)
  {
    VizManager::getInstance()->ShowObjects(msg.enable);
  }

  void CozmoGameImpl::Process_GotoPose(ExternalInterface::GotoPose const& msg)
  {
    // Handled in RobotEventHandler::HandleActionEvents
  }
  
  void CozmoGameImpl::Process_PlaceObjectOnGround(ExternalInterface::PlaceObjectOnGround const& msg)
  {
    // Handled in RobotEventHandler::HandleActionEvents
  }
  
  void CozmoGameImpl::Process_PlaceObjectOnGroundHere(ExternalInterface::PlaceObjectOnGroundHere const& msg)
  {
    // Handled in RobotEventHandler::HandleActionEvents
  }
  
  void CozmoGameImpl::Process_ExecuteTestPlan(ExternalInterface::ExecuteTestPlan const& msg)
  {
    // TODO: Get robot ID from message or the one corresponding to the UI that sent the message?
    const RobotID_t robotID = 1;
    Robot* robot = GetRobotByID(robotID);
    
    if(robot != nullptr) {
      robot->ExecuteTestPath();
    }
  }
  
  void CozmoGameImpl::Process_SetRobotCarryingObject(ExternalInterface::SetRobotCarryingObject const& msg)
  {
    Robot* robot = GetRobotByID(msg.robotID);
    if(robot != nullptr) {
      if(msg.objectID < 0) {
        robot->UnSetCarryingObjects();
      } else {
        ObjectID whichObject;
        whichObject = msg.objectID;
        robot->SetCarryingObject(whichObject);
      }
    }
  }
  
  void CozmoGameImpl::Process_ClearAllBlocks(ExternalInterface::ClearAllBlocks const& msg)
  {
    Robot* robot = GetRobotByID(msg.robotID);
    
    if(robot != nullptr) {
      VizManager::getInstance()->EraseAllVizObjects();
      robot->GetBlockWorld().ClearObjectsByFamily(ObjectFamily::Block);
      robot->GetBlockWorld().ClearObjectsByFamily(ObjectFamily::LightCube);
    }
  }
  
  void CozmoGameImpl::Process_ClearAllObjects(ExternalInterface::ClearAllObjects const& msg)
  {
    Robot* robot = GetRobotByID(msg.robotID);
    
    if(robot != nullptr) {
      VizManager::getInstance()->EraseAllVizObjects();
      robot->GetBlockWorld().ClearAllExistingObjects();
    }
  }
  
  void CozmoGameImpl::Process_SetObjectAdditionAndDeletion(ExternalInterface::SetObjectAdditionAndDeletion const& msg)
  {
    Robot* robot = GetRobotByID(msg.robotID);
    
    if(robot != nullptr) {
      robot->GetBlockWorld().EnableObjectAddition(msg.enableAddition);
      robot->GetBlockWorld().EnableObjectDeletion(msg.enableDeletion);
    }
  }
  
  void CozmoGameImpl::Process_SelectNextObject(ExternalInterface::SelectNextObject const& msg)
  {
    // TODO: Get robot ID from message or the one corresponding to the UI that sent the message?
    const RobotID_t robotID = 1;
    Robot* robot = GetRobotByID(robotID);
    
    if(robot != nullptr) {
      robot->GetBlockWorld().CycleSelectedObject();
    }
  }
  
  void CozmoGameImpl::Process_PickAndPlaceObject(ExternalInterface::PickAndPlaceObject const& msg)
  {
    // Handled in RobotEventHandler::HandleActionEvents
  }
  
  void CozmoGameImpl::Process_GotoObject(ExternalInterface::GotoObject const& msg)
  {
    // Handled in RobotEventHandler::HandleActionEvents
  }
  
  void CozmoGameImpl::Process_RollObject(ExternalInterface::RollObject const& msg)
  {
    // Handled in RobotEventHandler::HandleActionEvents
  }
  
  void CozmoGameImpl::Process_TraverseObject(ExternalInterface::TraverseObject const& msg)
  {
    // Handled in RobotEventHandler::HandleActionEvents
  }
  
  
  void CozmoGameImpl::Process_ExecuteBehavior(ExternalInterface::ExecuteBehavior const& msg)
  {
    // TODO: Get robot ID from message or the one corresponding to the UI that sent the message?
    const RobotID_t robotID = 1;
    Robot* robot = GetRobotByID(robotID);
    
    if(robot != nullptr) {
      robot->StartBehavior(msg.behaviorName);
    }
  }
  

  void CozmoGameImpl::Process_AbortPath(ExternalInterface::AbortPath const& msg)
  {
    // TODO: Get robot ID from message or the one corresponding to the UI that sent the message?
    const RobotID_t robotID = 1;
    Robot* robot = GetRobotByID(robotID);
    
    if(robot != nullptr) {
      robot->ClearPath();
    }
  }
  
  void CozmoGameImpl::Process_AbortAll(ExternalInterface::AbortAll const& msg)
  {
    // TODO: Get robot ID from message or the one corresponding to the UI that sent the message?
    const RobotID_t robotID = 1;
    Robot* robot = GetRobotByID(robotID);
    
    if(robot != nullptr) {
      robot->AbortAll();
    }
  }
  
  void CozmoGameImpl::Process_CancelAction(ExternalInterface::CancelAction const& msg)
  {
    Robot* robot = GetRobotByID(msg.robotID);
    
    if(robot != nullptr) {
      robot->GetActionList().Cancel(-1, (RobotActionType)msg.actionType);
    }
  }
  
  void CozmoGameImpl::Process_DrawPoseMarker(ExternalInterface::DrawPoseMarker const& msg)
  {
    // TODO: Get robot ID from message or the one corresponding to the UI that sent the message?
    const RobotID_t robotID = 1;
    Robot* robot = GetRobotByID(robotID);
    
    if(robot != nullptr && robot->IsCarryingObject()) {
      Pose3d targetPose(msg.rad, Z_AXIS_3D(), Vec3f(msg.x_mm, msg.y_mm, 0));
      Quad2f objectFootprint = robot->GetBlockWorld().GetObjectByID(robot->GetCarryingObject())->GetBoundingQuadXY(targetPose);
      VizManager::getInstance()->DrawPoseMarker(0, objectFootprint, ::Anki::NamedColors::GREEN);
    }
  }
  
  void CozmoGameImpl::Process_ErasePoseMarker(ExternalInterface::ErasePoseMarker const& msg)
  {
    VizManager::getInstance()->EraseAllQuadsWithType((uint32_t)VizQuadType::VIZ_QUAD_POSE_MARKER);
  }

  void CozmoGameImpl::Process_SetWheelControllerGains(ExternalInterface::SetWheelControllerGains const& msg)
  {
    // TODO: Get robot ID from message or the one corresponding to the UI that sent the message?
    const RobotID_t robotID = 1;
    Robot* robot = GetRobotByID(robotID);
    
    if(robot != nullptr) {
      robot->SetWheelControllerGains(msg.kpLeft, msg.kiLeft, msg.maxIntegralErrorLeft,
                                     msg.kpRight, msg.kiRight, msg.maxIntegralErrorRight);
    }
  }

  
  void CozmoGameImpl::Process_SetHeadControllerGains(ExternalInterface::SetHeadControllerGains const& msg)
  {
    // TODO: Get robot ID from message or the one corresponding to the UI that sent the message?
    const RobotID_t robotID = 1;
    Robot* robot = GetRobotByID(robotID);
    
    if(robot != nullptr) {
      robot->SetHeadControllerGains(msg.kp, msg.ki, msg.kd, msg.maxIntegralError);
    }
  }
  
  void CozmoGameImpl::Process_SetLiftControllerGains(ExternalInterface::SetLiftControllerGains const& msg)
  {
    // TODO: Get robot ID from message or the one corresponding to the UI that sent the message?
    const RobotID_t robotID = 1;
    Robot* robot = GetRobotByID(robotID);
    
    if(robot != nullptr) {
      robot->SetLiftControllerGains(msg.kp, msg.ki, msg.kd, msg.maxIntegralError);
    }
  }

  void CozmoGameImpl::Process_SetSteeringControllerGains(ExternalInterface::SetSteeringControllerGains const& msg)
  {
    // TODO: Get robot ID from message or the one corresponding to the UI that sent the message?
    const RobotID_t robotID = 1;
    Robot* robot = GetRobotByID(robotID);
    
    if(robot != nullptr) {
      robot->SetSteeringControllerGains(msg.k1, msg.k2);
    }
  }
  
  void CozmoGameImpl::Process_SetRobotVolume(ExternalInterface::SetRobotVolume const& msg)
  {
    SoundManager::getInstance()->SetRobotVolume(msg.volume);
  }
  
  void CozmoGameImpl::Process_StartTestMode(ExternalInterface::StartTestMode const& msg)
  {
    // Handled in CozmoEngineHostImpl:HandleEvents
  }
  
  void CozmoGameImpl::Process_IMURequest(ExternalInterface::IMURequest const& msg)
  {
    // TODO: Get robot ID from message or the one corresponding to the UI that sent the message?
    const RobotID_t robotID = 1;
    Robot* robot = GetRobotByID(robotID);
    
    if(robot != nullptr) {
      robot->RequestIMU(msg.length_ms);
    }
  }
  
  void CozmoGameImpl::Process_PlayAnimation(ExternalInterface::PlayAnimation const& msg)
  {
    // Handled in RobotEventHandler::HandleActionEvents
  }
  
  void CozmoGameImpl::Process_SetIdleAnimation(ExternalInterface::SetIdleAnimation const& msg)
  {
    Robot* robot = GetRobotByID(msg.robotID);
    
    if(robot != nullptr) {
      robot->SetIdleAnimation(msg.animationName);
    }
  }

  void CozmoGameImpl::Process_ReplayLastAnimation(ExternalInterface::ReplayLastAnimation const& msg)
  {
    PRINT_NAMED_INFO("CozmoGame.ReadAnimationFile", "replaying last animation");
    Robot* robot = GetRobotByID(msg.robotID);
    if (robot != nullptr) {
      robot->ReplayLastAnimation(msg.numLoops);
    }
  }

  void CozmoGameImpl::Process_ReadAnimationFile(ExternalInterface::ReadAnimationFile const& msg)
  {
    // Handled in CozmoEngineHostImpl::HandleEvents
  }
  
  void CozmoGameImpl::Process_StartFaceTracking(ExternalInterface::StartFaceTracking const& msg)
  {
    // TODO: Get robot ID from message or the one corresponding to the UI that sent the message?
    const RobotID_t robotID = 1;
    Robot* robot = GetRobotByID(robotID);
    
    if(robot != nullptr) {
      robot->StartFaceTracking(msg.timeout_sec);
    }
  }
  
  void CozmoGameImpl::Process_StopFaceTracking(ExternalInterface::StopFaceTracking const& msg)
  {
    // TODO: Get robot ID from message or the one corresponding to the UI that sent the message?
    const RobotID_t robotID = 1;
    Robot* robot = GetRobotByID(robotID);
    
    if(robot != nullptr) {
      robot->StopFaceTracking();
    }
  }

  void CozmoGameImpl::Process_StartLookingForMarkers(ExternalInterface::StartLookingForMarkers const& msg)
  {
    // TODO: Get robot ID from message or the one corresponding to the UI that sent the message?
    const RobotID_t robotID = 1;
    Robot* robot = GetRobotByID(robotID);
    
    if(robot != nullptr) {
      robot->StartLookingForMarkers();
    }
  }
  
  void CozmoGameImpl::Process_StopLookingForMarkers(ExternalInterface::StopLookingForMarkers const& msg)
  {
    // TODO: Get robot ID from message or the one corresponding to the UI that sent the message?
    const RobotID_t robotID = 1;
    Robot* robot = GetRobotByID(robotID);
    
    if(robot != nullptr) {
      robot->StopLookingForMarkers();
    }
  }
  
  
  void CozmoGameImpl::Process_SetActiveObjectLEDs(ExternalInterface::SetActiveObjectLEDs const& msg)
  {
    Robot* robot = GetRobotByID(msg.robotID);
    
    if(robot != nullptr) {
      assert(msg.objectID <= s32_MAX);
      ObjectID whichObject;
      whichObject = msg.objectID;
      
      MakeRelativeMode makeRelative = static_cast<MakeRelativeMode>(msg.makeRelative);
      robot->SetObjectLights(whichObject,
                             static_cast<WhichCubeLEDs>(msg.whichLEDs),
                             msg.onColor, msg.offColor, msg.onPeriod_ms, msg.offPeriod_ms,
                             msg.transitionOnPeriod_ms, msg.transitionOffPeriod_ms,
                             msg.turnOffUnspecifiedLEDs,
                             makeRelative, Point2f(msg.relativeToX, msg.relativeToY));
      
      /*
      ActiveCube* activeCube = robot->GetActiveObject(whichObject);
      if(activeCube != nullptr) {
        activeCube->SetLEDs(static_cast<ActiveCube::WhichCubeLEDs>(msg.whichLEDs),
                            msg.color, msg.onPeriod_ms, msg.offPeriod_ms);
        
        if(msg.makeRelative) {
          activeCube->MakeStateRelativeToXY(Point2f(msg.relativeToX, msg.relativeToY));
        }
        
             }
       */
    }
  }
  
  void CozmoGameImpl::Process_SetAllActiveObjectLEDs(ExternalInterface::SetAllActiveObjectLEDs const& msg)
  {
    Robot* robot = GetRobotByID(msg.robotID);
    
    if(robot != nullptr) {
      assert(msg.objectID <= s32_MAX);
      ObjectID whichObject;
      whichObject = msg.objectID;
      MakeRelativeMode makeRelative = static_cast<MakeRelativeMode>(msg.makeRelative);
      robot->SetObjectLights(whichObject,
                             msg.onColor, msg.offColor,
                             msg.onPeriod_ms, msg.offPeriod_ms,
                             msg.transitionOnPeriod_ms, msg.transitionOffPeriod_ms,
                             makeRelative, Point2f(msg.relativeToX, msg.relativeToY));
    }
  }

  void CozmoGameImpl::Process_VisionWhileMoving(ExternalInterface::VisionWhileMoving const& msg)
  {
    if(_isHost) {
      CozmoEngineHost* cozmoEngineHost = reinterpret_cast<CozmoEngineHost*>(_cozmoEngine);
      
      if(cozmoEngineHost == nullptr) {
        PRINT_NAMED_ERROR("CozmoGameImpl.ProcessMessage",
                          "Could not reinterpret cozmoEngine as a cozmoEngineHost.\n");
      }
      
      const std::vector<RobotID_t>& robotIDs = cozmoEngineHost->GetRobotIDList();
      
      for(auto robotID : robotIDs) {
        Robot* robot = cozmoEngineHost->GetRobotByID(robotID);
        if(robot == nullptr) {
          PRINT_NAMED_ERROR("CozmoGameImpl.ProcessMessage",
                            "No robot with ID=%d found, even though it is in the ID list.\n", robotID);
        } else {
          robot->EnableVisionWhileMoving(msg.enable);
        }
      }
    } else {
      PRINT_NAMED_ERROR("CozmoGameImpl.ProcessMessage.VisionWhileMoving",
                        "Cannot process VisionWhileMoving message on a client engine.\n");
    }
  }
  
  void CozmoGameImpl::Process_SetBackpackLEDs(ExternalInterface::SetBackpackLEDs const& msg)
  {
    Robot* robot = GetRobotByID(msg.robotID);
    
    if(robot != nullptr) {
      robot->SetBackpackLights(msg.onColor, msg.offColor,
                               msg.onPeriod_ms, msg.offPeriod_ms,
                               msg.transitionOnPeriod_ms, msg.transitionOffPeriod_ms);
    }
  }
  
  void CozmoGameImpl::Process_VisualizeQuad(ExternalInterface::VisualizeQuad const& msg)
  {
    const Quad3f quad({msg.xUpperLeft,  msg.yUpperLeft,  msg.zUpperLeft},
                      {msg.xUpperRight, msg.yUpperRight, msg.zUpperRight},
                      {msg.xLowerLeft,  msg.yLowerLeft,  msg.zLowerLeft},
                      {msg.xLowerRight, msg.yLowerRight, msg.zLowerRight});
    
    VizManager::getInstance()->DrawGenericQuad(msg.quadID, quad, msg.color);
  }
  
  void CozmoGameImpl::Process_EraseQuad(ExternalInterface::EraseQuad const& msg)
  {
    VizManager::getInstance()->EraseQuad((uint32_t)VizQuadType::VIZ_QUAD_GENERIC_3D, msg.quadID);
  }
  
  void CozmoGameImpl::Process_QueueSingleAction(const ExternalInterface::QueueSingleAction &msg)
  {
    // Handled in RobotEventHandler::HandleQueueSingleAction
  }
  
  void CozmoGameImpl::Process_QueueCompoundAction(const ExternalInterface::QueueCompoundAction &msg)
  {
    // Handled in RobotEventHandler::HandleQueueCompoundAction
  }
<<<<<<< HEAD

  void CozmoGameImpl::Process_ImageChunk(const ImageChunk &msg)
  {
    // not handled
  }

  void CozmoGameImpl::Process_StartControllerTestMode(const StartControllerTestMode &msg)
  {
    // not handled
  }
=======
  
  void CozmoGameImpl::Process_SetDemoState(const ExternalInterface::SetDemoState &msg)
  {
    // Handled in DemoBehaviorChooser::HandleSetDemoState
  }


void CozmoGameImpl::Process_KeyWordRecognitionDisabled(const ExternalInterface::KeyWordRecognitionDisabled& msg)
{
  // ignored here..
}
void CozmoGameImpl::Process_KeyWordRecognitionEnabled(const ExternalInterface::KeyWordRecognitionEnabled& msg)
{
  // ignored here..
}
>>>>>>> 86d050fb

}
}<|MERGE_RESOLUTION|>--- conflicted
+++ resolved
@@ -728,7 +728,6 @@
   {
     // Handled in RobotEventHandler::HandleQueueCompoundAction
   }
-<<<<<<< HEAD
 
   void CozmoGameImpl::Process_ImageChunk(const ImageChunk &msg)
   {
@@ -739,7 +738,6 @@
   {
     // not handled
   }
-=======
   
   void CozmoGameImpl::Process_SetDemoState(const ExternalInterface::SetDemoState &msg)
   {
@@ -755,7 +753,6 @@
 {
   // ignored here..
 }
->>>>>>> 86d050fb
 
 }
 }