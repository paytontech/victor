--- conflicted
+++ resolved
@@ -813,91 +813,6 @@
     VizManager::getInstance()->EraseQuad(VIZ_QUAD_GENERIC_3D, msg.quadID);
   }
   
-<<<<<<< HEAD
-  
-  static void QueueActionHelper(const QueueActionPosition position,
-                                const u32 idTag, const u32 inSlot, const u8 numRetries,
-                                ActionList& actionList, IActionRunner* action)
-  {
-    action->SetTag(idTag);
-    
-    switch(position)
-    {
-      case QueueActionPosition::NOW:
-        actionList.QueueActionNow(inSlot, action, numRetries);
-        break;
-     
-      case QueueActionPosition::NOW_AND_CLEAR_REMAINING:
-        // Cancel all actions in list and make this the next thing in it
-        actionList.Cancel();
-        actionList.QueueActionNext(inSlot, action, numRetries);
-        break;
-
-      case QueueActionPosition::NEXT:
-        actionList.QueueActionNext(inSlot, action, numRetries);
-        break;
-        
-      case QueueActionPosition::AT_END:
-        actionList.QueueActionAtEnd(inSlot, action, numRetries);
-        break;
-        
-      default:
-        PRINT_NAMED_ERROR("CozmoGameImpl.QueueActionHelper.InvalidPosition",
-                          "Unrecognized 'position' for queuing action.\n");
-        return;
-    }
-  }
-  
-  IActionRunner* CreateNewActionByType(Robot* robot,
-                                       const RobotActionType actionType,
-                                       const ExternalInterface::RobotActionUnion& actionUnion)
-  {
-    switch(actionType)
-    {
-      case RobotActionType::TURN_IN_PLACE:
-        return new TurnInPlaceAction(actionUnion.turnInPlace.angle_rad);
-        
-      case RobotActionType::PLAY_ANIMATION:
-        return new PlayAnimationAction(actionUnion.playAnimation.animationName, actionUnion.playAnimation.numLoops);
-        
-      case RobotActionType::PICK_AND_PLACE_OBJECT:
-      case RobotActionType::PICKUP_OBJECT_HIGH:
-      case RobotActionType::PICKUP_OBJECT_LOW:
-      case RobotActionType::PLACE_OBJECT_HIGH:
-      case RobotActionType::PLACE_OBJECT_LOW:
-        return GetPickAndPlaceActionHelper(robot, actionUnion.pickAndPlaceObject);
-       
-      case RobotActionType::MOVE_HEAD_TO_ANGLE:
-        // TODO: Provide a means to pass in the speed/acceleration values to the action
-        return new MoveHeadToAngleAction(actionUnion.setHeadAngle.angle_rad);
-        
-      case RobotActionType::MOVE_LIFT_TO_HEIGHT:
-        // TODO: Provide a means to pass in the speed/acceleration values to the action
-        return new MoveLiftToHeightAction(actionUnion.setLiftHeight.height_mm);
-        
-      case RobotActionType::FACE_OBJECT:
-        return GetFaceObjectActionHelper(robot, actionUnion.faceObject);
-        
-      case RobotActionType::ROLL_OBJECT_LOW:
-        return GetRollObjectActionHelper(robot, actionUnion.rollObject);
-      
-      case RobotActionType::DRIVE_TO_OBJECT:
-        return GetDriveToObjectActionHelper(robot, actionUnion.goToObject);
-        
-      case RobotActionType::DRIVE_TO_POSE:
-        return GetDriveToPoseActionHelper(robot, actionUnion.goToPose);
-        
-        // TODO: Add cases for other actions
-        
-      default:
-        PRINT_NAMED_ERROR("CozmoGameImpl.CreateNewActionByType.InvalidActionType",
-                          "Failed to create an action for the given actionType.\n");
-        return nullptr;
-    }
-  }
-  
-=======
->>>>>>> efd09cc5
   void CozmoGameImpl::Process_QueueSingleAction(const ExternalInterface::QueueSingleAction &msg)
   {
     // Handled in RobotEventHandler::HandleQueueSingleAction
