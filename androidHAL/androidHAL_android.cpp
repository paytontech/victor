/**
 * File: androidHAL.cpp
 *
 * Author: Kevin Yoon
 * Created: 02/17/2017
 *
 * Description:
 *               Defines interface to all hardware accessible from Android
 *
 * Copyright: Anki, Inc. 2017
 *
 **/

#include "androidHAL/androidHAL.h"
#include "util/helpers/templateHelpers.h"
#include "util/logging/logging.h"

// Android IMU
#include <android/sensor.h>

// Android camera
#include "androidHAL/android/camera/camera_manager.h"
#include "androidHAL/android/camera/image_reader.h"
#include "androidHAL/android/camera/utils/native_debug.h"
#include "androidHAL/android/proto_camera/victor_camera.h"
#include "anki/vision/CameraSettings.h"

#include "androidHAL/android/proto_camera/victor_camera.h"

#include <vector>
#include <chrono>

#ifdef SIMULATOR
#error SIMULATOR should NOT be defined by any target using androidHAL.cpp
#endif

namespace Anki {
  namespace Cozmo {
    
    namespace { // "Private members"
      // Pointer to the current (latest) frame the camera has given us
      uint8_t* _currentFrame = nullptr;
    } // "private" namespace


#pragma mark --- Simulated Hardware Method Implementations ---
<<<<<<< HEAD

=======
    

    
    int victor_proto_camera_callback(const uint8_t* image, int width, int height)
    {
       // process camera image...
       // NOTE: This callback may occur on a thread that is _not_ owned by the engine.
       return 0;
    }
     
>>>>>>> a45890d0
    // Definition of static field
    AndroidHAL* AndroidHAL::_instance = 0;
    
    /**
     * Returns the single instance of the object.
     */
    AndroidHAL* AndroidHAL::getInstance() {
      // check if the instance has been created yet
      if(0 == _instance) {
        // if not, then create it
        _instance = new AndroidHAL;
      }
      // return the single instance
      return _instance;
    }
    
    /**
     * Removes instance
     */
    void AndroidHAL::removeInstance() {
      Util::SafeDelete(_instance);
    };
    
    AndroidHAL::AndroidHAL()
    : _timeOffset(std::chrono::steady_clock::now())
    , _sensorManager(nullptr)
    , _accelerometer(nullptr)
    , _gyroscope(nullptr)
    , _sensorEventQueue(nullptr)
    , _looper(nullptr)
    , _androidCamera(nullptr)
    , _reader(nullptr)
    , _imageCaptureResolution(ImageResolution::NHD)
    , _imageFrameID(1)
    {
      //InitIMU();
<<<<<<< HEAD
      InitCamera();
=======
      //InitCamera();
      camera_init();
      camera_start(victor_proto_camera_callback);

      
>>>>>>> a45890d0
    }
    
    AndroidHAL::~AndroidHAL()
    {
      //      DeleteCamera(); 
      camera_stop();
      camera_cleanup();
     
    }

    
    // TODO: Move all IMU functions to separate file... if they're even needed?
    void AndroidHAL::ProcessIMUEvents() {
      ASensorEvent event;
      
      static int64_t lastAccTime, lastGyroTime;
      
      // TODO: Don't need accel in engine. Remove?
      
      while (ASensorEventQueue_getEvents(_sensorEventQueue, &event, 1) > 0) {
        if(event.type == ASENSOR_TYPE_ACCELEROMETER) {
//          PRINT_NAMED_INFO("ProcessAndroidSensorEvents.Accel", "%d [%f]: %f, %f, %f", GetTimeStamp(), ((double)(event.timestamp-lastAccTime))/1000000000.0, event.acceleration.x, event.acceleration.y, event.acceleration.z);
          lastAccTime = event.timestamp;
        }
        else if(event.type == ASENSOR_TYPE_GYROSCOPE) {
//          PRINT_NAMED_INFO("ProcessAndroidSensorEvents.Gyro", "%d [%f]: %f, %f, %f", GetTimeStamp(), ((double)(event.timestamp-lastGyroTime))/1000000000.0, event.vector.x, event.vector.y, event.vector.z);
          lastGyroTime = event.timestamp;
        }
      }
    }

    
    void AndroidHAL::InitIMU()
    {
      _sensorManager = ASensorManager_getInstance();
      DEV_ASSERT(_sensorManager != nullptr, "AndroidHAL.Init.NullSensorManager");
      
      _accelerometer = ASensorManager_getDefaultSensor(_sensorManager, ASENSOR_TYPE_ACCELEROMETER);
      DEV_ASSERT(_accelerometer != nullptr, "AndroidHAL.Init.NullAccelerometer");
      
      _gyroscope = ASensorManager_getDefaultSensor(_sensorManager, ASENSOR_TYPE_GYROSCOPE);
      DEV_ASSERT(_gyroscope != nullptr, "AndroidHAL.Init.NullGyroscope");
      
      _looper = ALooper_prepare(ALOOPER_PREPARE_ALLOW_NON_CALLBACKS);
      DEV_ASSERT(_looper != nullptr, "AndroidHAL.Init.NullLooper");
      
      _sensorEventQueue = ASensorManager_createEventQueue(_sensorManager, _looper, 0, nullptr, nullptr);
      //_sensorEventQueue = ASensorManager_createEventQueue(_sensorManager, _looper, ALOOPER_POLL_CALLBACK, GetSensorEvents, _sensorDataBuf);
      DEV_ASSERT(_sensorEventQueue != nullptr, "AndroidHAL.Init.NullEventQueue");
      
      auto status = ASensorEventQueue_enableSensor(_sensorEventQueue, _accelerometer);
      DEV_ASSERT(status >= 0, "AndroidHAL.Init.AccelEnableFailed");
      
      status = ASensorEventQueue_enableSensor(_sensorEventQueue, _gyroscope);
      DEV_ASSERT(status >= 0, "AndroidHAL.Init.GyroEnableFailed");

      // Set rate hint
      status = ASensorEventQueue_setEventRate(_sensorEventQueue, _accelerometer, SENSOR_REFRESH_PERIOD_US);
      DEV_ASSERT(status >= 0, "AndroidHAL.Init.AccelSetRateFailed");

      status = ASensorEventQueue_setEventRate(_sensorEventQueue, _gyroscope, SENSOR_REFRESH_PERIOD_US);
      DEV_ASSERT(status >= 0, "AndroidHAL.Init.GyroSetRateFailed");
      (void)status;   //to silence unused compiler warning
    }

    int CameraCallback(uint8_t* image, int width, int height)
    {
      DEV_ASSERT(image != nullptr, "AndroidHAL.CameraCallback.NullImage");
      _currentFrame = image;
      return 0;
    }

    void AndroidHAL::InitCamera()
    {
      PRINT_NAMED_INFO("AndroidHAL.InitCamera.StartingInit", "");

      int res = camera_init();
      DEV_ASSERT(res == 0, "AndroidHAL.InitCamera.CameraInitFailed");
      
      res = camera_start(&CameraCallback);
      DEV_ASSERT(res == 0, "AndroidHAL.InitCamera.CameraStartFailed");
    }

    void AndroidHAL::DeleteCamera() {
      Util::SafeDelete(_androidCamera);
      Util::SafeDelete(_reader);

      int res = camera_stop();
      DEV_ASSERT(res == 0, "AndroidHAL.Delete.CameraStopFailed");

      res = camera_cleanup();
      DEV_ASSERT(res == 0, "AndroidHAL.Delete.CameraCleanupFailed");
    }
    
    Result AndroidHAL::Update()
    {
      //ProcessIMUEvents();

      return RESULT_OK;
    }
    
    
    TimeStamp_t AndroidHAL::GetTimeStamp(void)
    {
      auto currTime = std::chrono::steady_clock::now();
      return static_cast<TimeStamp_t>(std::chrono::duration_cast<std::chrono::milliseconds>(currTime - _timeOffset).count());
    }

    bool AndroidHAL::IMUReadData(IMU_DataStructure &IMUData)
    {
      // STUB
      return false;
    }
    
    void AndroidHAL::CameraGetParameters(DefaultCameraParams& params)
    {
      // STUB
      return;
    }

    void AndroidHAL::CameraSetParameters(u16 exposure_ms, f32 gain)
    {
      // STUB
      return;
    }

    bool AndroidHAL::CameraGetFrame(u8*& frame, u32& imageID, std::vector<ImageImuData>& imuData )
    {
      DEV_ASSERT(frame != NULL, "androidHAL.CameraGetFrame.NullFramePointer");

      if(_currentFrame != nullptr)
      {
        // Tell the camera we will be processing this frame
        camera_set_processing_frame();
        
        frame = _currentFrame;
        
        imageID = ++_imageFrameID;

        ImageImuData imu_meas(imageID,
                              0.f, 0.f, 0.f,
                              125);          // IMU data point for middle of this image

        imuData.push_back(imu_meas);

        // Include IMU data for beginning of the next image (for rolling shutter correction purposes)
        imu_meas.imageId = imageID + 1;
        imu_meas.line2Number = 1;
        imuData.push_back(imu_meas);
        
        return true;
      }

      return false;

      // if (_reader && _reader->IsReady()) {
      //   u32 dataLength;
      //   _reader->GetLatestRGBImage(frame, dataLength);
      //   imageID = ++_imageFrameID;
        
      //   // --------------------------------------------------------------------
      //   // TEMP: Image-imu sync isn't implemented yet so, just fake the imu data for now.
      //   // See sim_hal::IMUGetCameraTime() for explanation of line2Number
      //   ImageImuData imu_meas(imageID,
      //                         0.f, 0.f, 0.f,
      //                         125);          // IMU data point for middle of this image

      //   imuData.push_back(imu_meas);
        
      //   // Include IMU data for beginning of the next image (for rolling shutter correction purposes)
      //   imu_meas.imageId = imageID + 1;
      //   imu_meas.line2Number = 1;
      //   imuData.push_back(imu_meas);
      //   // --------------------------------------------------------------------

      //   return true;
      // }
      
      // return false;

    } // CameraGetFrame()
    
    
    void AndroidHAL::FaceClear() {
      // Stub
    }
    
    void AndroidHAL::FaceDraw(u16* frame) {
      // Stub
    }
    
    void AndroidHAL::FacePrintf(const char *format, ...) {
      // Stub
    }
    

  } // namespace Cozmo
} // namespace Anki<|MERGE_RESOLUTION|>--- conflicted
+++ resolved
@@ -44,20 +44,7 @@
 
 
 #pragma mark --- Simulated Hardware Method Implementations ---
-<<<<<<< HEAD
-
-=======
-    
-
-    
-    int victor_proto_camera_callback(const uint8_t* image, int width, int height)
-    {
-       // process camera image...
-       // NOTE: This callback may occur on a thread that is _not_ owned by the engine.
-       return 0;
-    }
-     
->>>>>>> a45890d0
+
     // Definition of static field
     AndroidHAL* AndroidHAL::_instance = 0;
     
@@ -94,15 +81,7 @@
     , _imageFrameID(1)
     {
       //InitIMU();
-<<<<<<< HEAD
       InitCamera();
-=======
-      //InitCamera();
-      camera_init();
-      camera_start(victor_proto_camera_callback);
-
-      
->>>>>>> a45890d0
     }
     
     AndroidHAL::~AndroidHAL()
