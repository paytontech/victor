/**
 * File: androidHAL.cpp
 *
 * Author: Kevin Yoon
 * Created: 02/17/2017
 *
 * Description:
 *               Defines interface to all hardware accessible from Android
 *
 * Copyright: Anki, Inc. 2017
 *
 **/

#include "androidHAL/androidHAL.h"
#include "util/helpers/templateHelpers.h"
#include "util/logging/logging.h"

// Android IMU
#include <android/sensor.h>

// Android camera
#include "androidHAL/android/camera/camera_manager.h"
#include "androidHAL/android/camera/image_reader.h"
#include "androidHAL/android/camera/utils/native_debug.h"
#include "androidHAL/android/proto_camera/victor_camera.h"
#include "anki/vision/CameraSettings.h"

#include "androidHAL/android/proto_camera/victor_camera.h"

#include <vector>
#include <chrono>

#ifdef SIMULATOR
#error SIMULATOR should NOT be defined by any target using androidHAL.cpp
#endif

namespace Anki {
  namespace Cozmo {
    
    namespace { // "Private members"
      // Pointer to the current (latest) frame the camera has given us
      uint8_t* _currentFrame = nullptr;
<<<<<<< HEAD
=======
      bool     _frameReady = false;
>>>>>>> 996c6bed
    } // "private" namespace


#pragma mark --- Simulated Hardware Method Implementations ---

    // Definition of static field
    AndroidHAL* AndroidHAL::_instance = 0;
    
    /**
     * Returns the single instance of the object.
     */
    AndroidHAL* AndroidHAL::getInstance() {
      // check if the instance has been created yet
      if(0 == _instance) {
        // if not, then create it
        _instance = new AndroidHAL;
      }
      // return the single instance
      return _instance;
    }
    
    /**
     * Removes instance
     */
    void AndroidHAL::removeInstance() {
      Util::SafeDelete(_instance);
    };
    
    AndroidHAL::AndroidHAL()
    : _timeOffset(std::chrono::steady_clock::now())
    , _sensorManager(nullptr)
    , _accelerometer(nullptr)
    , _gyroscope(nullptr)
    , _sensorEventQueue(nullptr)
    , _looper(nullptr)
    , _androidCamera(nullptr)
    , _reader(nullptr)
    , _imageCaptureResolution(DEFAULT_IMAGE_RESOLUTION)
    , _imageFrameID(1)
    {
      //InitIMU();
      InitCamera();
    }
    
    AndroidHAL::~AndroidHAL()
    {
      DeleteCamera();
    }

    
    // TODO: Move all IMU functions to separate file... if they're even needed?
    void AndroidHAL::ProcessIMUEvents() {
      ASensorEvent event;
      
      static int64_t lastAccTime, lastGyroTime;
      
      // TODO: Don't need accel in engine. Remove?
      
      while (ASensorEventQueue_getEvents(_sensorEventQueue, &event, 1) > 0) {
        if(event.type == ASENSOR_TYPE_ACCELEROMETER) {
//          PRINT_NAMED_INFO("ProcessAndroidSensorEvents.Accel", "%d [%f]: %f, %f, %f", GetTimeStamp(), ((double)(event.timestamp-lastAccTime))/1000000000.0, event.acceleration.x, event.acceleration.y, event.acceleration.z);
          lastAccTime = event.timestamp;
        }
        else if(event.type == ASENSOR_TYPE_GYROSCOPE) {
//          PRINT_NAMED_INFO("ProcessAndroidSensorEvents.Gyro", "%d [%f]: %f, %f, %f", GetTimeStamp(), ((double)(event.timestamp-lastGyroTime))/1000000000.0, event.vector.x, event.vector.y, event.vector.z);
          lastGyroTime = event.timestamp;
        }
      }
    }

    
    void AndroidHAL::InitIMU()
    {
      _sensorManager = ASensorManager_getInstance();
      DEV_ASSERT(_sensorManager != nullptr, "AndroidHAL.Init.NullSensorManager");
      
      _accelerometer = ASensorManager_getDefaultSensor(_sensorManager, ASENSOR_TYPE_ACCELEROMETER);
      DEV_ASSERT(_accelerometer != nullptr, "AndroidHAL.Init.NullAccelerometer");
      
      _gyroscope = ASensorManager_getDefaultSensor(_sensorManager, ASENSOR_TYPE_GYROSCOPE);
      DEV_ASSERT(_gyroscope != nullptr, "AndroidHAL.Init.NullGyroscope");
      
      _looper = ALooper_prepare(ALOOPER_PREPARE_ALLOW_NON_CALLBACKS);
      DEV_ASSERT(_looper != nullptr, "AndroidHAL.Init.NullLooper");
      
      _sensorEventQueue = ASensorManager_createEventQueue(_sensorManager, _looper, 0, nullptr, nullptr);
      //_sensorEventQueue = ASensorManager_createEventQueue(_sensorManager, _looper, ALOOPER_POLL_CALLBACK, GetSensorEvents, _sensorDataBuf);
      DEV_ASSERT(_sensorEventQueue != nullptr, "AndroidHAL.Init.NullEventQueue");
      
      auto status = ASensorEventQueue_enableSensor(_sensorEventQueue, _accelerometer);
      DEV_ASSERT(status >= 0, "AndroidHAL.Init.AccelEnableFailed");
      
      status = ASensorEventQueue_enableSensor(_sensorEventQueue, _gyroscope);
      DEV_ASSERT(status >= 0, "AndroidHAL.Init.GyroEnableFailed");

      // Set rate hint
      status = ASensorEventQueue_setEventRate(_sensorEventQueue, _accelerometer, SENSOR_REFRESH_PERIOD_US);
      DEV_ASSERT(status >= 0, "AndroidHAL.Init.AccelSetRateFailed");

      status = ASensorEventQueue_setEventRate(_sensorEventQueue, _gyroscope, SENSOR_REFRESH_PERIOD_US);
      DEV_ASSERT(status >= 0, "AndroidHAL.Init.GyroSetRateFailed");
      (void)status;   //to silence unused compiler warning
    }

    int CameraCallback(uint8_t* image, int width, int height)
    {
      DEV_ASSERT(image != nullptr, "AndroidHAL.CameraCallback.NullImage");
      _currentFrame = image;
<<<<<<< HEAD
=======
      _frameReady = true;
>>>>>>> 996c6bed
      return 0;
    }

    void AndroidHAL::InitCamera()
    {
      PRINT_NAMED_INFO("AndroidHAL.InitCamera.StartingInit", "");

      int res = camera_init();
      DEV_ASSERT(res == 0, "AndroidHAL.InitCamera.CameraInitFailed");
      
      res = camera_start(&CameraCallback);
      DEV_ASSERT(res == 0, "AndroidHAL.InitCamera.CameraStartFailed");
    }

    void AndroidHAL::DeleteCamera() {
      Util::SafeDelete(_androidCamera);
      Util::SafeDelete(_reader);

      int res = camera_stop();
      DEV_ASSERT(res == 0, "AndroidHAL.Delete.CameraStopFailed");

      res = camera_cleanup();
      DEV_ASSERT(res == 0, "AndroidHAL.Delete.CameraCleanupFailed");
    }
    
    Result AndroidHAL::Update()
    {
      //ProcessIMUEvents();

      return RESULT_OK;
    }
    
    
    TimeStamp_t AndroidHAL::GetTimeStamp(void)
    {
      auto currTime = std::chrono::steady_clock::now();
      return static_cast<TimeStamp_t>(std::chrono::duration_cast<std::chrono::milliseconds>(currTime - _timeOffset).count());
    }

    bool AndroidHAL::IMUReadData(IMU_DataStructure &IMUData)
    {
      // STUB
      return false;
    }
    
    void AndroidHAL::CameraGetParameters(DefaultCameraParams& params)
    {
      // STUB
      return;
    }

    void AndroidHAL::CameraSetParameters(u16 exposure_ms, f32 gain)
    {
      // STUB
      return;
    }

    bool AndroidHAL::CameraGetFrame(u8*& frame, u32& imageID, std::vector<ImageImuData>& imuData )
    {
      DEV_ASSERT(frame != NULL, "androidHAL.CameraGetFrame.NullFramePointer");

<<<<<<< HEAD
      if(_currentFrame != nullptr)
      {
=======
      if(_currentFrame != nullptr && _frameReady)
      {
        _frameReady = false;
        
>>>>>>> 996c6bed
        // Tell the camera we will be processing this frame
        camera_set_processing_frame();
        
        frame = _currentFrame;
        
        imageID = ++_imageFrameID;

        ImageImuData imu_meas(imageID,
                              0.f, 0.f, 0.f,
                              125);          // IMU data point for middle of this image

        imuData.push_back(imu_meas);

        // Include IMU data for beginning of the next image (for rolling shutter correction purposes)
        imu_meas.imageId = imageID + 1;
        imu_meas.line2Number = 1;
        imuData.push_back(imu_meas);
        
        return true;
      }

      return false;
    } // CameraGetFrame()
    
  } // namespace Cozmo
} // namespace Anki<|MERGE_RESOLUTION|>--- conflicted
+++ resolved
@@ -40,10 +40,7 @@
     namespace { // "Private members"
       // Pointer to the current (latest) frame the camera has given us
       uint8_t* _currentFrame = nullptr;
-<<<<<<< HEAD
-=======
       bool     _frameReady = false;
->>>>>>> 996c6bed
     } // "private" namespace
 
 
@@ -152,10 +149,7 @@
     {
       DEV_ASSERT(image != nullptr, "AndroidHAL.CameraCallback.NullImage");
       _currentFrame = image;
-<<<<<<< HEAD
-=======
       _frameReady = true;
->>>>>>> 996c6bed
       return 0;
     }
 
@@ -217,15 +211,10 @@
     {
       DEV_ASSERT(frame != NULL, "androidHAL.CameraGetFrame.NullFramePointer");
 
-<<<<<<< HEAD
-      if(_currentFrame != nullptr)
-      {
-=======
       if(_currentFrame != nullptr && _frameReady)
       {
         _frameReady = false;
         
->>>>>>> 996c6bed
         // Tell the camera we will be processing this frame
         camera_set_processing_frame();
         
