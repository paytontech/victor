/**
 * File: androidHAL.h
 *
 * Author: Kevin Yoon
 * Created: 02/17/2017
 *
 * Description:
 *               Defines interface to all hardware accessible from Android
 *
 * Copyright: Anki, Inc. 2017
 *
 **/

#ifndef ANKI_COZMO_ANDROID_HARDWAREINTERFACE_H
#define ANKI_COZMO_ANDROID_HARDWAREINTERFACE_H
#include "anki/common/types.h"
#include "anki/cozmo/shared/cozmoConfig.h"
#include "clad/types/imageTypes.h"
#include "clad/types/cameraParams.h"

// Forward declaration
namespace webots {
  class Supervisor;
}
class ASensorManager;
class ASensor;
class ASensorEventQueue;
class ALooper;
class NativeCamera;
class ImageReader;


namespace Anki
{
  namespace Cozmo
  {
    class AndroidHAL
    {
    public:

      // Method to fetch singleton instance.
      static AndroidHAL* getInstance();
      
      // Removes instance
      static void removeInstance();
      
      // Dtor
      ~AndroidHAL();
      
      // TODO: Is this necessary?
      TimeStamp_t GetTimeStamp();
      
      Result Update();
  
#ifdef SIMULATOR
      // NOTE: Only NVStorageComponent::LoadSimData() should call this function.
      //       Everyone else should be getting CameraCalibration data from NVStorageComponent!
      const CameraCalibration* GetHeadCamInfo();
      
      // Assign Webots supervisor
      // Must do this before creating AndroidHAL for the first time
      static void SetSupervisor(webots::Supervisor *sup);
#endif

// #pragma mark --- IMU ---
      /////////////////////////////////////////////////////////////////////
      // Inertial measurement unit (IMU)
      //

      // IMU_DataStructure contains 3-axis acceleration and 3-axis gyro data
      struct IMU_DataStructure
      {
        void Reset() {
          acc_x = acc_y = acc_z = 0;
          rate_x = rate_y = rate_z = 0;
        }
        
        f32 acc_x;      // mm/s/s
        f32 acc_y;
        f32 acc_z;
        f32 rate_x;     // rad/s
        f32 rate_y;
        f32 rate_z;
      };

      // Read acceleration and rate
      // x-axis points out cozmo's face
      // y-axis points out of cozmo's left
      // z-axis points out the top of cozmo's head
      bool IMUReadData(IMU_DataStructure &IMUData);


// #pragma mark --- Cameras ---
      /////////////////////////////////////////////////////////////////////
      // CAMERAS
      // TODO: Add functions for adjusting ROI of cameras?
      //
      
      void InitCamera();
      
      void CameraGetParameters(DefaultCameraParams& params);

      // Sets the camera parameters (non-blocking call)
      void CameraSetParameters(u16 exposure_ms, f32 gain);

      // Points provided frame to a buffer of image data if available
      // Returns true if image available
      // TODO: How fast will this be in hardware? Is image ready and waiting?
      bool CameraGetFrame(u8*& frame, u32& imageID, std::vector<ImageImuData>& imuData);

      ImageResolution CameraGetResolution() const {return _imageCaptureResolution;}
      
    private:

      AndroidHAL();
      static AndroidHAL* _instance;

      void InitIMU();
      void ProcessIMUEvents();
      

      void DeleteCamera();
      
#ifdef SIMULATOR
      CameraCalibration headCamInfo_;
#else
      
      // Time
      std::chrono::steady_clock::time_point _timeOffset;
      
      
      // Android sensor (i.e. IMU)
      ASensorManager*    _sensorManager;
      const ASensor*     _accelerometer;
      const ASensor*     _gyroscope;
      ASensorEventQueue* _sensorEventQueue;
      ALooper*           _looper;
      
      static constexpr int SENSOR_REFRESH_RATE_HZ = 16;
      static constexpr int SENSOR_REFRESH_PERIOD_US = 1000000 / SENSOR_REFRESH_RATE_HZ;
      
      // Camera
      NativeCamera*   _androidCamera;
      ImageReader*    _reader;
#endif
      
      // Camera
<<<<<<< HEAD
      ImageResolution _imageCaptureResolution = DEFAULT_IMAGE_RESOLUTION;
=======
      ImageResolution _imageCaptureResolution = ImageResolution::NHD;
>>>>>>> 4b603eaf
      u32             _imageFrameID;
      
      
    }; // class AndroidHAL
    
  } // namespace Cozmo
} // namespace Anki

#endif // ANKI_COZMO_ANDROID_HARDWAREINTERFACE_H<|MERGE_RESOLUTION|>--- conflicted
+++ resolved
@@ -145,11 +145,7 @@
 #endif
       
       // Camera
-<<<<<<< HEAD
       ImageResolution _imageCaptureResolution = DEFAULT_IMAGE_RESOLUTION;
-=======
-      ImageResolution _imageCaptureResolution = ImageResolution::NHD;
->>>>>>> 4b603eaf
       u32             _imageFrameID;
       
       
