#!/bin/bash

set -e

SCRIPT_PATH=$(dirname $([ -L $0 ] && echo "$(dirname $0)/$(readlink -n $0)" || echo $0))
SCRIPT_NAME=`basename ${0}`
TOPLEVEL=$(cd "${SCRIPT_PATH}/../.." && pwd)
BUILD_TOOLS="${TOPLEVEL}/tools/build/tools"

function usage() {
    echo "$SCRIPT_NAME [OPTIONS]"
    echo "  -h                      print this message"
    echo "  -v                      print verbose output"
    echo "  -c [CONFIGURATION]      build configuration {Debug,Release}"
    echo "  -p [PLATFORM]           build target platform {android,mac}"
    echo "  -g [CMAKE_GENERATOR]    CMake generator {Ninja,Xcode}"
    echo "  -f                      force-run filelist updates and cmake configure before building, and force-copy assets"
    echo "  -d                      DEBUG: generate file lists and exit"
    echo "  -x [CMAKE_EXE]          path to cmake executable"
    echo "  -C                      generate build config and exit without building"
    echo "  -F [FEATURE]            enable feature {factoryTest,factoryTestDev}"
}

#
# defaults
#
VERBOSE=0
CONFIGURE=0
GEN_SRC_ONLY=0
RM_BUILD_ASSETS=0
RUN_BUILD=1
CMAKE_EXE="${HOME}/.anki/cmake/dist/3.8.1/CMake.app/Contents/bin/cmake"

CONFIGURATION=Debug
PLATFORM=android
CMAKE_GENERATOR=Ninja
FEATURES=""

while getopts ":x:c:p:g:hvfdCF:" opt; do
    case $opt in
        h)
            usage
            exit 1
            ;;
        v)
            VERBOSE=1
            ;;
        f)
            CONFIGURE=1
            RM_BUILD_ASSETS=1
            ;;
        C)
            CONFIGURE=1
            RUN_BUILD=0
            ;;
        d)
            CONFIGURE=1
            GEN_SRC_ONLY=1
            ;;
        x)
            CMAKE_EXE="${OPTARG}"
            ;;
        b)
            BUILD_DIR="${OPTARG}"
            ;;
        c)
            CONFIGURATION="${OPTARG}"
            ;; 
        p)
            PLATFORM="${OPTARG}"
            ;;
        g)
            CMAKE_GENERATOR="${OPTARG}"
            ;;
        F)
            FEATURES="${FEATURES} ${OPTARG}"
            ;;
        :)
            echo "Option -${OPTARG} required an argument." >&2
            usage
            exit 1
            ;;
    esac
done

# Move past getops args
shift $(($OPTIND - 1))

#
# settings
#


if [ ! -d "${TOPLEVEL}/generated" ] || [ ! -d "${TOPLEVEL}/EXTERNALS" ]; then
    echo "Missing ${TOPLEVEL}/generated or ${TOPLEVEL}/EXTERNALS"
    echo "Attempting to run fetch-build-deps.sh"
    ${TOPLEVEL}/project/victor/scripts/fetch-build-deps.sh
fi

PLATFORM=`echo $PLATFORM | tr "[:upper:]" "[:lower:]"`

#
# Validate configuration
#
case "${CONFIGURATION}" in
  [Dd][Ee][Bb][Uu][Gg])
    CONFIGURATION="Debug"
    ;;
  [Rr][Ee][Ll][Ee][Aa][Ss][Ee])
    CONFIGURATION="Release"
    ;;
  *)
    echo "${SCRIPT_NAME}: Unknown configuration '${CONFIGURATION}'"
    usage
    exit 1
    ;;
esac

#
# Enable feature flags
#
FEATURE_FLAGS=""

for feature in ${FEATURES} ; do
  case $feature in
    factoryTest)
      FEATURE_FLAGS="${FEATURE_FLAGS} -DFACTORY_TEST=1"
      ;;
    factoryTestDev)
      FEATURE_FLAGS="${FEATURE_FLAGS} -DFACTORY_TEST=1 -DFACTORY_TEST_DEV=1"
      ;;
    *)
      echo "${SCRIPT_NAME}: Unknown feature '${feature}'"
      usage
      exit 1
      ;;
  esac
done

# For non-ninja builds, add generator type to build dir
BUILD_SYSTEM_TAG=""
if [ ${CMAKE_GENERATOR} != "Ninja" ]; then
    BUILD_SYSTEM_TAG="-${CMAKE_GENERATOR}"
fi
: ${BUILD_DIR:="${TOPLEVEL}/_build/${PLATFORM}/${CONFIGURATION}${BUILD_SYSTEM_TAG}"}

case ${CMAKE_GENERATOR} in
    "Ninja")
        PROJECT_FILE="build.ninja"
        ;;
    "Xcode")
        PROJECT_FILE="cozmo.xcodeproj"
        ;;
    "*")
        PROJECT_FILE=""
        ;;
esac

if [ ${PROJECT_FILE}+_} ]; then
    # found
    if [ ! -e "${BUILD_DIR}/${PROJECT_FILE}" ]; then
        CONFIGURE=1
    fi
else
    # not found
    echo "Unsupported CMake generator: ${CMAKE_GENERATOR}"
    exit 1
fi

: ${CMAKE_MODULE_DIR:="${TOPLEVEL}/cmake"}

if [ ! -f ${CMAKE_EXE} ]; then
  echo "Missing CMake executable: ${CMAKE_EXE}"
  echo "Fetch the required CMake version by running ${TOPLEVEL}/tools/build/tools/ankibuild/cmake.py"
  echo "Alternatively, specify a CMake executable using the -x flag."
  exit 1
fi

#
# Remove assets in build directory if requested. This will force the
# build to re-copy them from the source tree into the build directory. 
#

if [ $RM_BUILD_ASSETS -eq 1 ]; then
    if [ $VERBOSE -eq 1 ]; then
        RM_VERBOSE_ARG="v"
        echo "Removing assets in ${BUILD_DIR}/assets"
    else
        RM_VERBOSE_ARG=""
    fi
    rm -rf${RM_VERBOSE_ARG} ${BUILD_DIR}/assets
fi

#
# generate source file lists
#

if [ $CONFIGURE -eq 1 ]; then
    mkdir -p ${BUILD_DIR}

    GEN_SRC_DIR="${TOPLEVEL}/generated/cmake"
    mkdir -p "${GEN_SRC_DIR}"

    if [ $VERBOSE -eq 1 ]; then
        METABUILD_VERBOSE="-v"
    else
        METABUILD_VERBOSE=""
    fi
    ${BUILD_TOOLS}/metabuild/metabuild.py $METABUILD_VERBOSE -o ${GEN_SRC_DIR} \
        androidHAL/BUILD.in \
        animProcess/BUILD.in \
        clad/BUILD.in \
        coretech/common/BUILD.in \
        coretech/common/clad/BUILD.in \
        coretech/vision/BUILD.in \
        coretech/vision/clad/BUILD.in \
        coretech/planning/BUILD.in \
        coretech/messaging/BUILD.in \
        engine/BUILD.in \
        engine/tools/BUILD.in \
        lib/util/source/anki/util/BUILD.in \
        lib/util/source/anki/utilUnitTest/BUILD.in \
        resources/BUILD.in \
        robot/BUILD.in \
        robot/clad/BUILD.in \
        robot2/BUILD.in \
        simulator/BUILD.in \
        test/BUILD.in

    if [ $GEN_SRC_ONLY -eq 1 ]; then
        exit 0
    fi
fi

pushd ${BUILD_DIR} > /dev/null 2>&1

if [ $CONFIGURE -eq 1 ]; then

    if [ $VERBOSE -eq 1 ]; then
        VERBOSE_ARG="-DCMAKE_VERBOSE_MAKEFILE=ON"
    else
        VERBOSE_ARG=""
    fi

    PLATFORM_ARGS=""
    if [ "$PLATFORM" == "mac" ]; then
        PLATFORM_ARGS=(
            -DMACOSX=1
            -DANDROID=0
        )
    elif [ "$PLATFORM" == "android" ]; then
        #
        # If ANDROID_NDK is set, use it, else provide default location
        #
        if [ -z "${ANDROID_NDK+x}" ]; then
          ANDROID_NDK=`${TOPLEVEL}/tools/build/tools/ankibuild/android.py`
        fi

        PLATFORM_ARGS=(
            -DMACOSX=0
            -DANDROID=1
            -DANDROID_NDK="${ANDROID_NDK}"
            -DCMAKE_TOOLCHAIN_FILE="${CMAKE_MODULE_DIR}/android.toolchain.patched.cmake"
            -DANDROID_TOOLCHAIN_NAME=clang
            -DANDROID_ABI='armeabi-v7a with NEON'
            -DANDROID_NATIVE_API_LEVEL=24
            -DANDROID_PLATFORM=android-24
            -DANDROID_STL=c++_shared
            -DANDROID_CPP_FEATURES='rtti exceptions'
        )
    else
        echo "unknown platform: ${PLATFORM}"
        exit 1
    fi

    $CMAKE_EXE ${TOPLEVEL} \
        ${VERBOSE_ARG} \
        -G${CMAKE_GENERATOR} \
        -DCMAKE_BUILD_TYPE=${CONFIGURATION} \
        -DBUILD_SHARED_LIBS=1 \
<<<<<<< HEAD
        -DCMAKE_EXPORT_COMPILE_COMMANDS=1 \
=======
        ${FEATURE_FLAGS} \
>>>>>>> 835d1ae9
        "${PLATFORM_ARGS[@]}"
        
fi

if [ $RUN_BUILD -ne 1 ]; then
    exit 0
fi

# Use shake (http://shakebuild.com/) to execute ninja files (if available)
# Shake provides a `--digest-and-input` option that uses digests of inputs instead
# of only file mtimes and therefore avoid unnecessary rebuilds caused by branch changes
set +e
which shake > /dev/null 2>&1
: ${USE_SHAKE:=$?}
set -e

if [ $USE_SHAKE -eq 0 ]; then
  VERBOSE_ARG=""
  if [ $VERBOSE -eq 1 ]; then
    VERBOSE_ARG="--verbose"
  fi
  shake --digest-and-input --report -j $VERBOSE_ARG $*
else
  $CMAKE_EXE --build . $*
fi

popd > /dev/null 2>&1<|MERGE_RESOLUTION|>--- conflicted
+++ resolved
@@ -278,11 +278,8 @@
         -G${CMAKE_GENERATOR} \
         -DCMAKE_BUILD_TYPE=${CONFIGURATION} \
         -DBUILD_SHARED_LIBS=1 \
-<<<<<<< HEAD
         -DCMAKE_EXPORT_COMPILE_COMMANDS=1 \
-=======
         ${FEATURE_FLAGS} \
->>>>>>> 835d1ae9
         "${PLATFORM_ARGS[@]}"
         
 fi
