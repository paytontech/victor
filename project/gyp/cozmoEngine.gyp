--- conflicted
+++ resolved
@@ -1,11 +1,7 @@
 {
   'includes': [
-<<<<<<< HEAD
-    '../../coretech/project/gyp/face-library.gypi'
-=======
     '../../coretech/project/gyp/face-library.gypi',
     '../../coretech/project/gyp/opencv.gypi',
->>>>>>> 68c7b55c
   ],
   
   'variables': {
@@ -400,7 +396,6 @@
             'libraries': [
               'libCppController.dylib',
               '<@(opencv_libs)',
-              '<@(face_library_libs)',
             ],
           }, # end controller viz
 
