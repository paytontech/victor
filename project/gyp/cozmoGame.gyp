--- conflicted
+++ resolved
@@ -617,21 +617,29 @@
                 ],
               },
               {
-<<<<<<< HEAD
+                'action_name': 'create_symlink_resources_test',
+                'inputs': [
+                  '<(cozmo_engine_path)/resources/test',
+                ],
+                'outputs': [
+                  '../../simulator/controllers/webotsCtrlGameEngine/resources/test',
+                ],
+                'action': [
+                  'ln',
+                  '-s',
+                  '-f',
+                  '-h',
+                  '<@(_inputs)',
+                  '<@(_outputs)',
+                ],
+              },
+              {
                 'action_name': 'create_symlink_resources_faciometric',
                 'inputs': [
                   '<(coretech_external_path)/IntraFace',
                 ],
                 'outputs': [
                   '../../simulator/controllers/webotsCtrlGameEngine/resources/faciometric',
-=======
-                'action_name': 'create_symlink_resources_test',
-                'inputs': [
-                  '<(cozmo_engine_path)/resources/test',
-                ],
-                'outputs': [
-                  '../../simulator/controllers/webotsCtrlGameEngine/resources/test',
->>>>>>> beb532ba
                 ],
                 'action': [
                   'ln',
