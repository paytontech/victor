--- conflicted
+++ resolved
@@ -20,14 +20,6 @@
 		462D5BC51B0576230027DC17 /* libopencv_video.a in Frameworks */ = {isa = PBXBuildFile; fileRef = 462D5BC31B0576230027DC17 /* libopencv_video.a */; };
 		462D5BC61B0576230027DC17 /* libopencv_features2d.a in Frameworks */ = {isa = PBXBuildFile; fileRef = 462D5BC41B0576230027DC17 /* libopencv_features2d.a */; };
 		468C75E91A96C18D001011B7 /* libc++.dylib in Frameworks */ = {isa = PBXBuildFile; fileRef = 468C75E81A96C18D001011B7 /* libc++.dylib */; };
-<<<<<<< HEAD
-		49C4E76B1B45F5B100C305B8 /* liblibintraface_core122.a in Frameworks */ = {isa = PBXBuildFile; fileRef = 49C4E7661B45F5B100C305B8 /* liblibintraface_core122.a */; };
-		49C4E76C1B45F5B100C305B8 /* liblibintraface_emo122.a in Frameworks */ = {isa = PBXBuildFile; fileRef = 49C4E7671B45F5B100C305B8 /* liblibintraface_emo122.a */; };
-		49C4E76D1B45F5B100C305B8 /* liblibintraface_license_anki.a in Frameworks */ = {isa = PBXBuildFile; fileRef = 49C4E7681B45F5B100C305B8 /* liblibintraface_license_anki.a */; };
-		49C4E76E1B45F5B100C305B8 /* libcryptopp.a in Frameworks */ = {isa = PBXBuildFile; fileRef = 49C4E7691B45F5B100C305B8 /* libcryptopp.a */; };
-		49C4E76F1B45F5B100C305B8 /* libcurl.a in Frameworks */ = {isa = PBXBuildFile; fileRef = 49C4E76A1B45F5B100C305B8 /* libcurl.a */; };
-		49C4E7711B45F67600C305B8 /* Security.framework in Frameworks */ = {isa = PBXBuildFile; fileRef = 49C4E7701B45F67600C305B8 /* Security.framework */; };
-=======
 		46D2C2401B4F9D6B00FC7553 /* libcozmoEngine.a in Frameworks */ = {isa = PBXBuildFile; fileRef = 46D2C2371B4F9D6B00FC7553 /* libcozmoEngine.a */; };
 		46D2C2411B4F9D6B00FC7553 /* libcozmoGame.a in Frameworks */ = {isa = PBXBuildFile; fileRef = 46D2C2381B4F9D6B00FC7553 /* libcozmoGame.a */; };
 		46D2C2421B4F9D6B00FC7553 /* libctiCommon.a in Frameworks */ = {isa = PBXBuildFile; fileRef = 46D2C2391B4F9D6B00FC7553 /* libctiCommon.a */; };
@@ -93,7 +85,12 @@
 		46D2C2F71B4FA57000FC7553 /* libutilEmbedded.a in Frameworks */ = {isa = PBXBuildFile; fileRef = 46D2C2F61B4FA57000FC7553 /* libutilEmbedded.a */; };
 		46D2C2F91B4FA6AC00FC7553 /* libctiCommonRobot.a in Frameworks */ = {isa = PBXBuildFile; fileRef = 46D2C2F81B4FA6AC00FC7553 /* libctiCommonRobot.a */; };
 		46D2C2FE1B4FAA0800FC7553 /* libctiVisionRobot.a in Frameworks */ = {isa = PBXBuildFile; fileRef = 46D2C2FD1B4FAA0800FC7553 /* libctiVisionRobot.a */; };
->>>>>>> a8e21c6a
+		49C4E76B1B45F5B100C305B8 /* liblibintraface_core122.a in Frameworks */ = {isa = PBXBuildFile; fileRef = 49C4E7661B45F5B100C305B8 /* liblibintraface_core122.a */; };
+		49C4E76C1B45F5B100C305B8 /* liblibintraface_emo122.a in Frameworks */ = {isa = PBXBuildFile; fileRef = 49C4E7671B45F5B100C305B8 /* liblibintraface_emo122.a */; };
+		49C4E76D1B45F5B100C305B8 /* liblibintraface_license_anki.a in Frameworks */ = {isa = PBXBuildFile; fileRef = 49C4E7681B45F5B100C305B8 /* liblibintraface_license_anki.a */; };
+		49C4E76E1B45F5B100C305B8 /* libcryptopp.a in Frameworks */ = {isa = PBXBuildFile; fileRef = 49C4E7691B45F5B100C305B8 /* libcryptopp.a */; };
+		49C4E76F1B45F5B100C305B8 /* libcurl.a in Frameworks */ = {isa = PBXBuildFile; fileRef = 49C4E76A1B45F5B100C305B8 /* libcurl.a */; };
+		49C4E7711B45F67600C305B8 /* Security.framework in Frameworks */ = {isa = PBXBuildFile; fileRef = 49C4E7701B45F67600C305B8 /* Security.framework */; };
 		5623C57617FDCB0800090B9E /* Foundation.framework in Frameworks */ = {isa = PBXBuildFile; fileRef = 1D30AB110D05D00D00671497 /* Foundation.framework */; };
 		5623C57717FDCB0800090B9E /* UIKit.framework in Frameworks */ = {isa = PBXBuildFile; fileRef = 830B5C100E5ED4C100C7819F /* UIKit.framework */; };
 		5682F4B20F3B34FF007A219C /* MediaPlayer.framework in Frameworks */ = {isa = PBXBuildFile; fileRef = 5682F4B10F3B34FF007A219C /* MediaPlayer.framework */; };
@@ -142,14 +139,6 @@
 		468C75DE1A96C17D001011B7 /* libopencv_objdetect.a */ = {isa = PBXFileReference; lastKnownFileType = archive.ar; name = libopencv_objdetect.a; path = opencv/libopencv_objdetect.a; sourceTree = SOURCE_ROOT; };
 		468C75DF1A96C17D001011B7 /* libzlib.a */ = {isa = PBXFileReference; lastKnownFileType = archive.ar; name = libzlib.a; path = opencv/libzlib.a; sourceTree = SOURCE_ROOT; };
 		468C75E81A96C18D001011B7 /* libc++.dylib */ = {isa = PBXFileReference; lastKnownFileType = "compiled.mach-o.dylib"; name = "libc++.dylib"; path = "usr/lib/libc++.dylib"; sourceTree = SDKROOT; };
-<<<<<<< HEAD
-		49C4E7661B45F5B100C305B8 /* liblibintraface_core122.a */ = {isa = PBXFileReference; lastKnownFileType = archive.ar; name = liblibintraface_core122.a; path = "../../../coretech-external/IntraFace/Files/Anki/Library/liblibintraface_core122.a"; sourceTree = "<group>"; };
-		49C4E7671B45F5B100C305B8 /* liblibintraface_emo122.a */ = {isa = PBXFileReference; lastKnownFileType = archive.ar; name = liblibintraface_emo122.a; path = "../../../coretech-external/IntraFace/Files/Anki/Library/liblibintraface_emo122.a"; sourceTree = "<group>"; };
-		49C4E7681B45F5B100C305B8 /* liblibintraface_license_anki.a */ = {isa = PBXFileReference; lastKnownFileType = archive.ar; name = liblibintraface_license_anki.a; path = "../../../coretech-external/IntraFace/Files/Anki/Library/liblibintraface_license_anki.a"; sourceTree = "<group>"; };
-		49C4E7691B45F5B100C305B8 /* libcryptopp.a */ = {isa = PBXFileReference; lastKnownFileType = archive.ar; name = libcryptopp.a; path = "../../../coretech-external/IntraFace/Files/CommonFiles/Library/libcryptopp.a"; sourceTree = "<group>"; };
-		49C4E76A1B45F5B100C305B8 /* libcurl.a */ = {isa = PBXFileReference; lastKnownFileType = archive.ar; name = libcurl.a; path = "../../../coretech-external/IntraFace/Files/CommonFiles/Library/libcurl.a"; sourceTree = "<group>"; };
-		49C4E7701B45F67600C305B8 /* Security.framework */ = {isa = PBXFileReference; lastKnownFileType = wrapper.framework; name = Security.framework; path = System/Library/Frameworks/Security.framework; sourceTree = SDKROOT; };
-=======
 		46D2C2371B4F9D6B00FC7553 /* libcozmoEngine.a */ = {isa = PBXFileReference; lastKnownFileType = archive.ar; path = libcozmoEngine.a; sourceTree = BUILT_PRODUCTS_DIR; };
 		46D2C2381B4F9D6B00FC7553 /* libcozmoGame.a */ = {isa = PBXFileReference; lastKnownFileType = archive.ar; path = libcozmoGame.a; sourceTree = BUILT_PRODUCTS_DIR; };
 		46D2C2391B4F9D6B00FC7553 /* libctiCommon.a */ = {isa = PBXFileReference; lastKnownFileType = archive.ar; path = libctiCommon.a; sourceTree = BUILT_PRODUCTS_DIR; };
@@ -254,7 +243,6 @@
 		46D2C2F61B4FA57000FC7553 /* libutilEmbedded.a */ = {isa = PBXFileReference; lastKnownFileType = archive.ar; path = libutilEmbedded.a; sourceTree = BUILT_PRODUCTS_DIR; };
 		46D2C2F81B4FA6AC00FC7553 /* libctiCommonRobot.a */ = {isa = PBXFileReference; lastKnownFileType = archive.ar; path = libctiCommonRobot.a; sourceTree = BUILT_PRODUCTS_DIR; };
 		46D2C2FD1B4FAA0800FC7553 /* libctiVisionRobot.a */ = {isa = PBXFileReference; lastKnownFileType = archive.ar; path = libctiVisionRobot.a; sourceTree = BUILT_PRODUCTS_DIR; };
->>>>>>> a8e21c6a
 		5623C57317FDCB0800090B9E /* cozmo.octest */ = {isa = PBXFileReference; explicitFileType = wrapper.cfbundle; includeInIndex = 0; path = cozmo.octest; sourceTree = BUILT_PRODUCTS_DIR; };
 		5682F4B10F3B34FF007A219C /* MediaPlayer.framework */ = {isa = PBXFileReference; lastKnownFileType = wrapper.framework; name = MediaPlayer.framework; path = System/Library/Frameworks/MediaPlayer.framework; sourceTree = SDKROOT; };
 		5692F3DC0FA9D8E500EBA2F1 /* CoreLocation.framework */ = {isa = PBXFileReference; lastKnownFileType = wrapper.framework; name = CoreLocation.framework; path = System/Library/Frameworks/CoreLocation.framework; sourceTree = SDKROOT; };
@@ -284,14 +272,6 @@
 			isa = PBXFrameworksBuildPhase;
 			buildActionMask = 2147483647;
 			files = (
-<<<<<<< HEAD
-				49C4E7711B45F67600C305B8 /* Security.framework in Frameworks */,
-				49C4E76B1B45F5B100C305B8 /* liblibintraface_core122.a in Frameworks */,
-				49C4E76C1B45F5B100C305B8 /* liblibintraface_emo122.a in Frameworks */,
-				49C4E76D1B45F5B100C305B8 /* liblibintraface_license_anki.a in Frameworks */,
-				49C4E76E1B45F5B100C305B8 /* libcryptopp.a in Frameworks */,
-				49C4E76F1B45F5B100C305B8 /* libcurl.a in Frameworks */,
-=======
 				F8BD0CFA1B5EB38D00F71EA3 /* CoreText.framework in Frameworks */,
 				46D2C2FE1B4FAA0800FC7553 /* libctiVisionRobot.a in Frameworks */,
 				46D2C2F91B4FA6AC00FC7553 /* libctiCommonRobot.a in Frameworks */,
@@ -306,7 +286,6 @@
 				46D2C2471B4F9D6B00FC7553 /* libkazmath.a in Frameworks */,
 				46D2C2481B4F9D6B00FC7553 /* libutil.a in Frameworks */,
 				46D2C2F71B4FA57000FC7553 /* libutilEmbedded.a in Frameworks */,
->>>>>>> a8e21c6a
 				462D5BC51B0576230027DC17 /* libopencv_video.a in Frameworks */,
 				462D5BC61B0576230027DC17 /* libopencv_features2d.a in Frameworks */,
 				462D5BBB1B0576230027DC17 /* libopencv_calib3d.a in Frameworks */,
@@ -374,17 +353,6 @@
 		29B97323FDCFA39411CA2CEA /* Frameworks */ = {
 			isa = PBXGroup;
 			children = (
-<<<<<<< HEAD
-				49C4E7701B45F67600C305B8 /* Security.framework */,
-				49C4E7661B45F5B100C305B8 /* liblibintraface_core122.a */,
-				49C4E7671B45F5B100C305B8 /* liblibintraface_emo122.a */,
-				49C4E7681B45F5B100C305B8 /* liblibintraface_license_anki.a */,
-				49C4E7691B45F5B100C305B8 /* libcryptopp.a */,
-				49C4E76A1B45F5B100C305B8 /* libcurl.a */,
-				4644A8391B22269B005BFF16 /* libiPhone-lib.a */,
-				DCA1B9D41B06CDE400173FF4 /* libjsoncpp.a */,
-				F88FB90F1B06BD4400755437 /* libjsoncpp.a */,
-=======
 				F8BD0CF91B5EB38D00F71EA3 /* CoreText.framework */,
 				46D2C2FD1B4FAA0800FC7553 /* libctiVisionRobot.a */,
 				46D2C2F81B4FA6AC00FC7553 /* libctiCommonRobot.a */,
@@ -399,7 +367,6 @@
 				46D2C23D1B4F9D6B00FC7553 /* libjsoncpp.a */,
 				46D2C23E1B4F9D6B00FC7553 /* libkazmath.a */,
 				46D2C23F1B4F9D6B00FC7553 /* libutil.a */,
->>>>>>> a8e21c6a
 				462D5BC31B0576230027DC17 /* libopencv_video.a */,
 				462D5BC41B0576230027DC17 /* libopencv_features2d.a */,
 				83B2574E0E63025400468741 /* libiconv.2.dylib */,
@@ -878,12 +845,6 @@
 					"$(inherited)",
 					"$(SRCROOT)/opencv",
 					"$(ANKI_BUILD_UNITY_XCODE_BUILD_DIR)/Libraries",
-<<<<<<< HEAD
-					"${ANKI_BUILD_GENERATED_XCODE_PROJECT_DIR}/obj.target/project/gyp/${CONFIGURATION}",
-					"/Users/andrew/Code/coretech-external/IntraFace/Files/Anki/Library",
-					"/Users/andrew/Code/coretech-external/IntraFace/Files/CommonFiles/Library",
-=======
->>>>>>> a8e21c6a
 				);
 				ONLY_ACTIVE_ARCH = YES;
 				OTHER_CFLAGS = "-mno-thumb";
@@ -928,12 +889,6 @@
 					"$(inherited)",
 					"$(SRCROOT)/opencv",
 					"$(ANKI_BUILD_UNITY_XCODE_BUILD_DIR)/Libraries",
-<<<<<<< HEAD
-					"${ANKI_BUILD_GENERATED_XCODE_PROJECT_DIR}/obj.target/project/gyp/${CONFIGURATION}",
-					"/Users/andrew/Code/coretech-external/IntraFace/Files/Anki/Library",
-					"/Users/andrew/Code/coretech-external/IntraFace/Files/CommonFiles/Library",
-=======
->>>>>>> a8e21c6a
 				);
 				ONLY_ACTIVE_ARCH = NO;
 				OTHER_CFLAGS = "-mno-thumb";
