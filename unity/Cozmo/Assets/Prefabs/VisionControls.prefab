--- conflicted
+++ resolved
@@ -1,24 +1,5 @@
 %YAML 1.1
 %TAG !u! tag:unity3d.com,2011:
---- !u!1 &112706
-GameObject:
-  m_ObjectHideFlags: 1
-  m_PrefabParentObject: {fileID: 0}
-  m_PrefabInternal: {fileID: 100100000}
-  serializedVersion: 4
-  m_Component:
-  - 224: {fileID: 22412706}
-  - 222: {fileID: 22212706}
-  - 114: {fileID: 11412708}
-  - 114: {fileID: 11412706}
-  - 111: {fileID: 11112706}
-  m_Layer: 5
-  m_Name: ImageInteractionZoneHint
-  m_TagString: Untagged
-  m_Icon: {fileID: 0}
-  m_NavMeshLayer: 0
-  m_StaticEditorFlags: 0
-  m_IsActive: 0
 --- !u!1 &114530
 GameObject:
   m_ObjectHideFlags: 1
@@ -1588,21 +1569,6 @@
       tangentMode: 0
     m_PreInfinity: 2
     m_PostInfinity: 2
---- !u!111 &11112706
-Animation:
-  m_ObjectHideFlags: 1
-  m_PrefabParentObject: {fileID: 0}
-  m_PrefabInternal: {fileID: 100100000}
-  m_GameObject: {fileID: 112706}
-  m_Enabled: 1
-  serializedVersion: 3
-  m_Animation: {fileID: 7400000, guid: 371f037fa57ae41f3b0abf11eb9c74f7, type: 2}
-  m_Animations:
-  - {fileID: 7400000, guid: 371f037fa57ae41f3b0abf11eb9c74f7, type: 2}
-  m_WrapMode: 0
-  m_PlayAutomatically: 0
-  m_AnimatePhysics: 0
-  m_CullingType: 0
 --- !u!111 &11115274
 Animation:
   m_ObjectHideFlags: 1
@@ -1618,45 +1584,6 @@
   m_PlayAutomatically: 0
   m_AnimatePhysics: 0
   m_CullingType: 0
---- !u!114 &11412706
-MonoBehaviour:
-  m_ObjectHideFlags: 1
-  m_PrefabParentObject: {fileID: 0}
-  m_PrefabInternal: {fileID: 100100000}
-  m_GameObject: {fileID: 112706}
-  m_Enabled: 1
-  m_EditorHideFlags: 0
-  m_Script: {fileID: 11500000, guid: c3a2ce1002a7443de84b126fd92f47bb, type: 3}
-  m_Name: 
-  m_EditorClassIdentifier: 
-  uv: {x: .100000001, y: 0}
-  color: {r: .384313732, g: .427450985, b: .458823532, a: .501960814}
-  amount: .5
-  textureName: _FlashMaskTex
-  colorName: _FlashColor
-  amountName: _FlashAmount
-  sourceMaterial: {fileID: 2100000, guid: 4b4cd8bb0d5cc457bb251531da7bdfdf, type: 2}
---- !u!114 &11412708
-MonoBehaviour:
-  m_ObjectHideFlags: 1
-  m_PrefabParentObject: {fileID: 0}
-  m_PrefabInternal: {fileID: 100100000}
-  m_GameObject: {fileID: 112706}
-  m_Enabled: 1
-  m_EditorHideFlags: 0
-  m_Script: {fileID: -765806418, guid: f5f67c52d1564df4a8936ccd202a3bd8, type: 3}
-  m_Name: 
-  m_EditorClassIdentifier: 
-  m_Material: {fileID: 0}
-  m_Color: {r: .258823544, g: .325490206, b: .372549027, a: 1}
-  m_Sprite: {fileID: 21300000, guid: dc59a930cb18e435bb1f7e8578b61ef7, type: 3}
-  m_Type: 0
-  m_PreserveAspect: 0
-  m_FillCenter: 1
-  m_FillMethod: 4
-  m_FillAmount: 1
-  m_FillClockwise: 1
-  m_FillOrigin: 0
 --- !u!114 &11415274
 MonoBehaviour:
   m_ObjectHideFlags: 1
@@ -3640,14 +3567,6 @@
   targetLockReticle: {fileID: 22430438}
   targetLockAndMarkersVisibleReticle: {fileID: 22476786}
   targetLockReticleScale: 1.10000002
-<<<<<<< HEAD
---- !u!222 &22212706
-CanvasRenderer:
-  m_ObjectHideFlags: 1
-  m_PrefabParentObject: {fileID: 0}
-  m_PrefabInternal: {fileID: 100100000}
-  m_GameObject: {fileID: 112706}
-=======
 --- !u!114 &11476786
 MonoBehaviour:
   m_ObjectHideFlags: 1
@@ -3732,7 +3651,6 @@
   m_FillAmount: 1
   m_FillClockwise: 1
   m_FillOrigin: 0
->>>>>>> d18c8929
 --- !u!222 &22230404
 CanvasRenderer:
   m_ObjectHideFlags: 1
@@ -4169,23 +4087,6 @@
   m_OverridePixelPerfect: 0
   m_SortingLayerID: 0
   m_SortingOrder: 15
---- !u!224 &22412706
-RectTransform:
-  m_ObjectHideFlags: 1
-  m_PrefabParentObject: {fileID: 0}
-  m_PrefabInternal: {fileID: 100100000}
-  m_GameObject: {fileID: 112706}
-  m_LocalRotation: {x: 0, y: 0, z: 0, w: 1}
-  m_LocalPosition: {x: 0, y: 0, z: 0}
-  m_LocalScale: {x: 1, y: 1, z: 1}
-  m_Children: []
-  m_Father: {fileID: 22473500}
-  m_RootOrder: 0
-  m_AnchorMin: {x: 0, y: 0}
-  m_AnchorMax: {x: 1, y: 1}
-  m_AnchoredPosition: {x: 0, y: .5}
-  m_SizeDelta: {x: 0, y: -111}
-  m_Pivot: {x: .5, y: .5}
 --- !u!224 &22414530
 RectTransform:
   m_ObjectHideFlags: 1
@@ -5326,7 +5227,7 @@
   - {fileID: 22473482}
   - {fileID: 22473474}
   m_Father: {fileID: 22473500}
-  m_RootOrder: 4
+  m_RootOrder: 3
   m_AnchorMin: {x: .5, y: .5}
   m_AnchorMax: {x: .5, y: .5}
   m_AnchoredPosition: {x: 0, y: 0}
@@ -5400,7 +5301,7 @@
   m_LocalScale: {x: 1, y: 1, z: 1}
   m_Children: []
   m_Father: {fileID: 22473500}
-  m_RootOrder: 3
+  m_RootOrder: 0
   m_AnchorMin: {x: .5, y: 0}
   m_AnchorMax: {x: .5, y: 0}
   m_AnchoredPosition: {x: 0, y: 60}
@@ -5416,10 +5317,9 @@
   m_LocalPosition: {x: 0, y: 0, z: 0}
   m_LocalScale: {x: 1, y: 1, z: 1}
   m_Children:
-  - {fileID: 22412706}
+  - {fileID: 22473498}
   - {fileID: 22464866}
   - {fileID: 22414530}
-  - {fileID: 22473498}
   - {fileID: 22473490}
   m_Father: {fileID: 22473502}
   m_RootOrder: 0
