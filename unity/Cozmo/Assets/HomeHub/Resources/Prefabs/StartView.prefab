%YAML 1.1
%TAG !u! tag:unity3d.com,2011:
--- !u!1 &114474
GameObject:
  m_ObjectHideFlags: 0
  m_PrefabParentObject: {fileID: 0}
  m_PrefabInternal: {fileID: 100100000}
  serializedVersion: 4
  m_Component:
  - 224: {fileID: 22448516}
  - 222: {fileID: 22272884}
  - 114: {fileID: 11449968}
  m_Layer: 5
  m_Name: BluetoothIndicator
  m_TagString: Untagged
  m_Icon: {fileID: 0}
  m_NavMeshLayer: 0
  m_StaticEditorFlags: 0
  m_IsActive: 1
--- !u!1 &146596
GameObject:
  m_ObjectHideFlags: 0
  m_PrefabParentObject: {fileID: 0}
  m_PrefabInternal: {fileID: 100100000}
  serializedVersion: 4
  m_Component:
  - 224: {fileID: 22411568}
  - 222: {fileID: 22253900}
  - 114: {fileID: 11442104}
  m_Layer: 5
  m_Name: WifiIndicator
  m_TagString: Untagged
  m_Icon: {fileID: 0}
  m_NavMeshLayer: 0
  m_StaticEditorFlags: 0
  m_IsActive: 1
--- !u!1 &147020
GameObject:
  m_ObjectHideFlags: 0
  m_PrefabParentObject: {fileID: 0}
  m_PrefabInternal: {fileID: 100100000}
  serializedVersion: 4
  m_Component:
  - 224: {fileID: 22487342}
  - 114: {fileID: 11477080}
  m_Layer: 5
  m_Name: CubeContainer
  m_TagString: Untagged
  m_Icon: {fileID: 0}
  m_NavMeshLayer: 0
  m_StaticEditorFlags: 0
  m_IsActive: 1
--- !u!1 &155692
GameObject:
  m_ObjectHideFlags: 0
  m_PrefabParentObject: {fileID: 0}
  m_PrefabInternal: {fileID: 100100000}
  serializedVersion: 4
  m_Component:
  - 224: {fileID: 22492796}
  - 222: {fileID: 22283016}
  - 114: {fileID: 11460194}
  m_Layer: 5
  m_Name: Robot
  m_TagString: Untagged
  m_Icon: {fileID: 0}
  m_NavMeshLayer: 0
  m_StaticEditorFlags: 0
  m_IsActive: 1
--- !u!1 &158526
GameObject:
  m_ObjectHideFlags: 0
  m_PrefabParentObject: {fileID: 0}
  m_PrefabInternal: {fileID: 100100000}
  serializedVersion: 4
  m_Component:
  - 224: {fileID: 22439646}
  - 222: {fileID: 22227604}
  - 114: {fileID: 11444480}
  m_Layer: 5
  m_Name: OZMO
  m_TagString: Untagged
  m_Icon: {fileID: 0}
  m_NavMeshLayer: 0
  m_StaticEditorFlags: 0
  m_IsActive: 1
--- !u!1 &168466
GameObject:
  m_ObjectHideFlags: 0
  m_PrefabParentObject: {fileID: 0}
  m_PrefabInternal: {fileID: 100100000}
  serializedVersion: 4
  m_Component:
  - 224: {fileID: 22434626}
  - 114: {fileID: 11473448}
  - 114: {fileID: 11452136}
  m_Layer: 5
  m_Name: StartView
  m_TagString: Untagged
  m_Icon: {fileID: 0}
  m_NavMeshLayer: 0
  m_StaticEditorFlags: 0
  m_IsActive: 1
--- !u!1 &176114
GameObject:
  m_ObjectHideFlags: 0
  m_PrefabParentObject: {fileID: 0}
  m_PrefabInternal: {fileID: 100100000}
  serializedVersion: 4
  m_Component:
  - 4: {fileID: 431988}
  - 198: {fileID: 19808362}
  - 199: {fileID: 19988744}
  m_Layer: 5
  m_Name: Particle System2
  m_TagString: Untagged
  m_Icon: {fileID: 0}
  m_NavMeshLayer: 0
  m_StaticEditorFlags: 0
  m_IsActive: 1
--- !u!1 &177044
GameObject:
  m_ObjectHideFlags: 0
  m_PrefabParentObject: {fileID: 0}
  m_PrefabInternal: {fileID: 100100000}
  serializedVersion: 4
  m_Component:
  - 224: {fileID: 22450696}
  - 114: {fileID: 11412394}
  m_Layer: 5
  m_Name: PromptProxy
  m_TagString: Untagged
  m_Icon: {fileID: 0}
  m_NavMeshLayer: 0
  m_StaticEditorFlags: 0
  m_IsActive: 1
--- !u!1 &179432
GameObject:
  m_ObjectHideFlags: 0
  m_PrefabParentObject: {fileID: 0}
  m_PrefabInternal: {fileID: 100100000}
  serializedVersion: 4
  m_Component:
  - 224: {fileID: 22494656}
  - 222: {fileID: 22286398}
  - 114: {fileID: 11457522}
  - 114: {fileID: 11439074}
  m_Layer: 5
  m_Name: C
  m_TagString: Untagged
  m_Icon: {fileID: 0}
  m_NavMeshLayer: 0
  m_StaticEditorFlags: 0
  m_IsActive: 1
--- !u!1 &184112
GameObject:
  m_ObjectHideFlags: 0
  m_PrefabParentObject: {fileID: 0}
  m_PrefabInternal: {fileID: 100100000}
  serializedVersion: 4
  m_Component:
  - 4: {fileID: 498456}
  - 198: {fileID: 19850322}
  - 199: {fileID: 19934288}
  m_Layer: 5
  m_Name: Particle System
  m_TagString: Untagged
  m_Icon: {fileID: 0}
  m_NavMeshLayer: 0
  m_StaticEditorFlags: 0
  m_IsActive: 1
--- !u!1 &197298
GameObject:
  m_ObjectHideFlags: 0
  m_PrefabParentObject: {fileID: 0}
  m_PrefabInternal: {fileID: 100100000}
  serializedVersion: 4
  m_Component:
  - 224: {fileID: 22488952}
  - 222: {fileID: 22224172}
  - 114: {fileID: 11492438}
  m_Layer: 5
  m_Name: Anki
  m_TagString: Untagged
  m_Icon: {fileID: 0}
  m_NavMeshLayer: 0
  m_StaticEditorFlags: 0
  m_IsActive: 1
--- !u!4 &431988
Transform:
  m_ObjectHideFlags: 1
  m_PrefabParentObject: {fileID: 0}
  m_PrefabInternal: {fileID: 100100000}
  m_GameObject: {fileID: 176114}
  m_LocalRotation: {x: 0, y: -0.986346, z: 0, w: 0.16468614}
  m_LocalPosition: {x: 0, y: 0, z: 1374.0002}
  m_LocalScale: {x: 1, y: 1, z: 1}
  m_Children: []
  m_Father: {fileID: 22434626}
  m_RootOrder: 5
--- !u!4 &498456
Transform:
  m_ObjectHideFlags: 1
  m_PrefabParentObject: {fileID: 0}
  m_PrefabInternal: {fileID: 100100000}
  m_GameObject: {fileID: 184112}
  m_LocalRotation: {x: 0, y: 0.99233574, z: 0, w: 0.123571426}
  m_LocalPosition: {x: 0, y: 0, z: 1374.0002}
  m_LocalScale: {x: 1, y: 1, z: 1}
  m_Children: []
  m_Father: {fileID: 22434626}
  m_RootOrder: 4
--- !u!114 &11412394
MonoBehaviour:
  m_ObjectHideFlags: 1
  m_PrefabParentObject: {fileID: 0}
  m_PrefabInternal: {fileID: 100100000}
  m_GameObject: {fileID: 177044}
  m_Enabled: 1
  m_EditorHideFlags: 0
  m_Script: {fileID: 11500000, guid: abf1217fe3ffa417c8998bf4c98cf5b1, type: 3}
  m_Name: 
  m_EditorClassIdentifier: 
<<<<<<< HEAD
  Prefab: {fileID: 164906, guid: 63331bfce488d4ee9bd9684d440e3316, type: 2}
  ModifiedValues:
  - ObjectPath: ButtonDropShadow/ButtonText
    FieldName: Anki.UI.AnkiTextLabel:m_Text
    JsonValue: '"#label.connect"'
  - ObjectPath: 
    FieldName: Cozmo.UI.CozmoButton:_UISoundEvent:_GameObjectType
    JsonValue: 3
  - ObjectPath: 
    FieldName: Cozmo.UI.CozmoButton:_UISoundEvent:_EventType
    JsonValue: 4
  - ObjectPath: 
    FieldName: Cozmo.UI.CozmoButton:_UISoundEvent:_Event
    JsonValue: -303697590
  - ObjectPath: 
    FieldName: Cozmo.UI.CozmoButton:_DASEventViewController
    JsonValue: '"assignedByStartView"'
  - ObjectPath: 
    FieldName: Cozmo.UI.CozmoButton:_DASEventButtonName
    JsonValue: '"connect_button"'
=======
  Prefab: {fileID: 197596, guid: ae49e6684bcd54750a412c285af56dd3, type: 2}
  ModifiedValues: []
>>>>>>> 2839af69
  ModifiedLocalReferences:
  - ObjectPath: ../
    FieldName: ShowCozmoCubeSlide:_ShowCozmoCubesLabel
    ReferencePath: 
  ModifiedGlobalReferences: []
--- !u!114 &11439074
MonoBehaviour:
  m_ObjectHideFlags: 1
  m_PrefabParentObject: {fileID: 0}
  m_PrefabInternal: {fileID: 100100000}
  m_GameObject: {fileID: 179432}
  m_Enabled: 1
  m_EditorHideFlags: 0
  m_Script: {fileID: 1392445389, guid: f5f67c52d1564df4a8936ccd202a3bd8, type: 3}
  m_Name: 
  m_EditorClassIdentifier: 
  m_Navigation:
    m_Mode: 3
    m_SelectOnUp: {fileID: 0}
    m_SelectOnDown: {fileID: 0}
    m_SelectOnLeft: {fileID: 0}
    m_SelectOnRight: {fileID: 0}
  m_Transition: 0
  m_Colors:
    m_NormalColor: {r: 1, g: 1, b: 1, a: 1}
    m_HighlightedColor: {r: 0.9607843, g: 0.9607843, b: 0.9607843, a: 1}
    m_PressedColor: {r: 1, g: 1, b: 1, a: 1}
    m_DisabledColor: {r: 1, g: 1, b: 1, a: 1}
    m_ColorMultiplier: 1
    m_FadeDuration: 0.1
  m_SpriteState:
    m_HighlightedSprite: {fileID: 0}
    m_PressedSprite: {fileID: 0}
    m_DisabledSprite: {fileID: 0}
  m_AnimationTriggers:
    m_NormalTrigger: Normal
    m_HighlightedTrigger: Highlighted
    m_PressedTrigger: Pressed
    m_DisabledTrigger: Disabled
  m_Interactable: 1
  m_TargetGraphic: {fileID: 11457522}
  m_OnClick:
    m_PersistentCalls:
      m_Calls: []
    m_TypeName: UnityEngine.UI.Button+ButtonClickedEvent, UnityEngine.UI, Version=1.0.0.0,
      Culture=neutral, PublicKeyToken=null
--- !u!114 &11442104
MonoBehaviour:
  m_ObjectHideFlags: 1
  m_PrefabParentObject: {fileID: 0}
  m_PrefabInternal: {fileID: 100100000}
  m_GameObject: {fileID: 146596}
  m_Enabled: 1
  m_EditorHideFlags: 0
  m_Script: {fileID: -765806418, guid: f5f67c52d1564df4a8936ccd202a3bd8, type: 3}
  m_Name: 
  m_EditorClassIdentifier: 
  m_Material: {fileID: 0}
  m_Color: {r: 1, g: 1, b: 1, a: 1}
  m_RaycastTarget: 1
  m_OnCullStateChanged:
    m_PersistentCalls:
      m_Calls: []
    m_TypeName: UnityEngine.UI.MaskableGraphic+CullStateChangedEvent, UnityEngine.UI,
      Version=1.0.0.0, Culture=neutral, PublicKeyToken=null
  m_Sprite: {fileID: 21300000, guid: a72eb541476ad41a486b2df57a71f21c, type: 3}
  m_Type: 0
  m_PreserveAspect: 1
  m_FillCenter: 1
  m_FillMethod: 4
  m_FillAmount: 1
  m_FillClockwise: 1
  m_FillOrigin: 0
--- !u!114 &11444480
MonoBehaviour:
  m_ObjectHideFlags: 1
  m_PrefabParentObject: {fileID: 0}
  m_PrefabInternal: {fileID: 100100000}
  m_GameObject: {fileID: 158526}
  m_Enabled: 1
  m_EditorHideFlags: 0
  m_Script: {fileID: -765806418, guid: f5f67c52d1564df4a8936ccd202a3bd8, type: 3}
  m_Name: 
  m_EditorClassIdentifier: 
  m_Material: {fileID: 0}
  m_Color: {r: 1, g: 1, b: 1, a: 1}
  m_RaycastTarget: 0
  m_OnCullStateChanged:
    m_PersistentCalls:
      m_Calls: []
    m_TypeName: UnityEngine.UI.MaskableGraphic+CullStateChangedEvent, UnityEngine.UI,
      Version=1.0.0.0, Culture=neutral, PublicKeyToken=null
  m_Sprite: {fileID: 21300000, guid: e97ce5a0016a04ddb83e845db4555caa, type: 3}
  m_Type: 0
  m_PreserveAspect: 1
  m_FillCenter: 1
  m_FillMethod: 4
  m_FillAmount: 1
  m_FillClockwise: 1
  m_FillOrigin: 0
--- !u!114 &11449968
MonoBehaviour:
  m_ObjectHideFlags: 1
  m_PrefabParentObject: {fileID: 0}
  m_PrefabInternal: {fileID: 100100000}
  m_GameObject: {fileID: 114474}
  m_Enabled: 1
  m_EditorHideFlags: 0
  m_Script: {fileID: -765806418, guid: f5f67c52d1564df4a8936ccd202a3bd8, type: 3}
  m_Name: 
  m_EditorClassIdentifier: 
  m_Material: {fileID: 0}
  m_Color: {r: 1, g: 1, b: 1, a: 1}
  m_RaycastTarget: 1
  m_OnCullStateChanged:
    m_PersistentCalls:
      m_Calls: []
    m_TypeName: UnityEngine.UI.MaskableGraphic+CullStateChangedEvent, UnityEngine.UI,
      Version=1.0.0.0, Culture=neutral, PublicKeyToken=null
  m_Sprite: {fileID: 21300000, guid: d4b41b7e220164b21bd0f5c94a246cb0, type: 3}
  m_Type: 0
  m_PreserveAspect: 1
  m_FillCenter: 1
  m_FillMethod: 4
  m_FillAmount: 1
  m_FillClockwise: 1
  m_FillOrigin: 0
--- !u!114 &11452136
MonoBehaviour:
  m_ObjectHideFlags: 1
  m_PrefabParentObject: {fileID: 0}
  m_PrefabInternal: {fileID: 100100000}
  m_GameObject: {fileID: 168466}
  m_Enabled: 1
  m_EditorHideFlags: 0
  m_Script: {fileID: 11500000, guid: 95442a215d5084493bd1debeb942b416, type: 3}
  m_Name: 
  m_EditorClassIdentifier: 
  _CubeContainer: {fileID: 11477080}
  _CubePrefab: {fileID: 11403952, guid: 9bc3dc942ef314969978ec0457452ccd, type: 2}
  _ShowCozmoCubesLabel: {fileID: 0}
--- !u!114 &11457522
MonoBehaviour:
  m_ObjectHideFlags: 1
  m_PrefabParentObject: {fileID: 0}
  m_PrefabInternal: {fileID: 100100000}
  m_GameObject: {fileID: 179432}
  m_Enabled: 1
  m_EditorHideFlags: 0
  m_Script: {fileID: -765806418, guid: f5f67c52d1564df4a8936ccd202a3bd8, type: 3}
  m_Name: 
  m_EditorClassIdentifier: 
  m_Material: {fileID: 0}
  m_Color: {r: 1, g: 1, b: 1, a: 1}
  m_RaycastTarget: 1
  m_OnCullStateChanged:
    m_PersistentCalls:
      m_Calls: []
    m_TypeName: UnityEngine.UI.MaskableGraphic+CullStateChangedEvent, UnityEngine.UI,
      Version=1.0.0.0, Culture=neutral, PublicKeyToken=null
  m_Sprite: {fileID: 21300000, guid: 5afd8758d5f20488492f73c77350fd47, type: 3}
  m_Type: 0
  m_PreserveAspect: 1
  m_FillCenter: 1
  m_FillMethod: 4
  m_FillAmount: 1
  m_FillClockwise: 1
  m_FillOrigin: 0
--- !u!114 &11460194
MonoBehaviour:
  m_ObjectHideFlags: 1
  m_PrefabParentObject: {fileID: 0}
  m_PrefabInternal: {fileID: 100100000}
  m_GameObject: {fileID: 155692}
  m_Enabled: 1
  m_EditorHideFlags: 0
  m_Script: {fileID: -765806418, guid: f5f67c52d1564df4a8936ccd202a3bd8, type: 3}
  m_Name: 
  m_EditorClassIdentifier: 
  m_Material: {fileID: 0}
  m_Color: {r: 1, g: 1, b: 1, a: 1}
  m_RaycastTarget: 0
  m_OnCullStateChanged:
    m_PersistentCalls:
      m_Calls: []
    m_TypeName: UnityEngine.UI.MaskableGraphic+CullStateChangedEvent, UnityEngine.UI,
      Version=1.0.0.0, Culture=neutral, PublicKeyToken=null
  m_Sprite: {fileID: 21300000, guid: 336a6791c6bfc4f09b6df7cc328c7065, type: 3}
  m_Type: 0
  m_PreserveAspect: 1
  m_FillCenter: 1
  m_FillMethod: 4
  m_FillAmount: 1
  m_FillClockwise: 1
  m_FillOrigin: 0
--- !u!114 &11473448
MonoBehaviour:
  m_ObjectHideFlags: 1
  m_PrefabParentObject: {fileID: 0}
  m_PrefabInternal: {fileID: 100100000}
  m_GameObject: {fileID: 168466}
  m_Enabled: 1
  m_EditorHideFlags: 0
  m_Script: {fileID: 11500000, guid: daa075ad0ae694f99810197cf8beeddc, type: 3}
  m_Name: 
  m_EditorClassIdentifier: 
  _DASEventViewName: start_view
  _CloseDialogOnTapOutside: 0
  _OptionalCloseDialogButton: {fileID: 0}
  DimBackground: 0
<<<<<<< HEAD
  _ConnectButton: {fileID: 0}
=======
>>>>>>> 2839af69
  _DisconnectedColor: {r: 0.019607844, g: 0.08627451, b: 0.101960786, a: 0.32156864}
  _WifiIndicator: {fileID: 11442104}
  _BluetoothIndicator: {fileID: 11449968}
  _SecretSkipButton: {fileID: 11439074}
  _ShowCozmoCubesContainer: {fileID: 11452136}
--- !u!114 &11477080
MonoBehaviour:
  m_ObjectHideFlags: 1
  m_PrefabParentObject: {fileID: 0}
  m_PrefabInternal: {fileID: 100100000}
  m_GameObject: {fileID: 147020}
  m_Enabled: 1
  m_EditorHideFlags: 0
  m_Script: {fileID: -405508275, guid: f5f67c52d1564df4a8936ccd202a3bd8, type: 3}
  m_Name: 
  m_EditorClassIdentifier: 
  m_Padding:
    m_Left: 0
    m_Right: 0
    m_Top: 0
    m_Bottom: 0
  m_ChildAlignment: 4
  m_Spacing: 0
  m_ChildForceExpandWidth: 1
  m_ChildForceExpandHeight: 1
--- !u!114 &11492438
MonoBehaviour:
  m_ObjectHideFlags: 1
  m_PrefabParentObject: {fileID: 0}
  m_PrefabInternal: {fileID: 100100000}
  m_GameObject: {fileID: 197298}
  m_Enabled: 1
  m_EditorHideFlags: 0
  m_Script: {fileID: -765806418, guid: f5f67c52d1564df4a8936ccd202a3bd8, type: 3}
  m_Name: 
  m_EditorClassIdentifier: 
  m_Material: {fileID: 0}
  m_Color: {r: 1, g: 1, b: 1, a: 1}
  m_RaycastTarget: 1
  m_OnCullStateChanged:
    m_PersistentCalls:
      m_Calls: []
    m_TypeName: UnityEngine.UI.MaskableGraphic+CullStateChangedEvent, UnityEngine.UI,
      Version=1.0.0.0, Culture=neutral, PublicKeyToken=null
  m_Sprite: {fileID: 21300000, guid: 443960d12aaed4eba8458edc95fca5e0, type: 3}
  m_Type: 0
  m_PreserveAspect: 1
  m_FillCenter: 1
  m_FillMethod: 4
  m_FillAmount: 1
  m_FillClockwise: 1
  m_FillOrigin: 0
--- !u!198 &19808362
ParticleSystem:
  m_ObjectHideFlags: 1
  m_PrefabParentObject: {fileID: 0}
  m_PrefabInternal: {fileID: 100100000}
  m_GameObject: {fileID: 176114}
  serializedVersion: 2
  lengthInSec: 5
  startDelay:
    scalar: 0
    maxCurve:
      serializedVersion: 2
      m_Curve:
      - time: 0
        value: 1
        inSlope: 0
        outSlope: 0
        tangentMode: 0
      - time: 1
        value: 1
        inSlope: 0
        outSlope: 0
        tangentMode: 0
      m_PreInfinity: 2
      m_PostInfinity: 2
      m_RotationOrder: 4
    minCurve:
      serializedVersion: 2
      m_Curve:
      - time: 0
        value: 0
        inSlope: 0
        outSlope: 0
        tangentMode: 0
      - time: 1
        value: 0
        inSlope: 0
        outSlope: 0
        tangentMode: 0
      m_PreInfinity: 2
      m_PostInfinity: 2
      m_RotationOrder: 4
    minMaxState: 0
  speed: 1
  randomSeed: 0
  looping: 1
  prewarm: 0
  playOnAwake: 1
  moveWithTransform: 1
  scalingMode: 2
  InitialModule:
    serializedVersion: 2
    enabled: 1
    startLifetime:
      scalar: 5
      maxCurve:
        serializedVersion: 2
        m_Curve:
        - time: 0
          value: 1
          inSlope: 0
          outSlope: 0
          tangentMode: 0
        - time: 1
          value: 1
          inSlope: 0
          outSlope: 0
          tangentMode: 0
        m_PreInfinity: 2
        m_PostInfinity: 2
        m_RotationOrder: 4
      minCurve:
        serializedVersion: 2
        m_Curve:
        - time: 0
          value: 0
          inSlope: 0
          outSlope: 0
          tangentMode: 0
        - time: 1
          value: 0
          inSlope: 0
          outSlope: 0
          tangentMode: 0
        m_PreInfinity: 2
        m_PostInfinity: 2
        m_RotationOrder: 4
      minMaxState: 0
    startSpeed:
      scalar: 3
      maxCurve:
        serializedVersion: 2
        m_Curve:
        - time: 0
          value: 1
          inSlope: 0
          outSlope: 0
          tangentMode: 0
        - time: 1
          value: 1
          inSlope: 0
          outSlope: 0
          tangentMode: 0
        m_PreInfinity: 2
        m_PostInfinity: 2
        m_RotationOrder: 4
      minCurve:
        serializedVersion: 2
        m_Curve:
        - time: 0
          value: 0
          inSlope: 0
          outSlope: 0
          tangentMode: 0
        - time: 1
          value: 0
          inSlope: 0
          outSlope: 0
          tangentMode: 0
        m_PreInfinity: 2
        m_PostInfinity: 2
        m_RotationOrder: 4
      minMaxState: 0
    startColor:
      maxGradient:
        key0:
          serializedVersion: 2
          rgba: 4294967295
        key1:
          serializedVersion: 2
          rgba: 4294967295
        key2:
          serializedVersion: 2
          rgba: 0
        key3:
          serializedVersion: 2
          rgba: 0
        key4:
          serializedVersion: 2
          rgba: 0
        key5:
          serializedVersion: 2
          rgba: 0
        key6:
          serializedVersion: 2
          rgba: 0
        key7:
          serializedVersion: 2
          rgba: 0
        ctime0: 0
        ctime1: 65535
        ctime2: 0
        ctime3: 0
        ctime4: 0
        ctime5: 0
        ctime6: 0
        ctime7: 0
        atime0: 0
        atime1: 65535
        atime2: 0
        atime3: 0
        atime4: 0
        atime5: 0
        atime6: 0
        atime7: 0
        m_NumColorKeys: 2
        m_NumAlphaKeys: 2
      minGradient:
        key0:
          serializedVersion: 2
          rgba: 4294967295
        key1:
          serializedVersion: 2
          rgba: 4294967295
        key2:
          serializedVersion: 2
          rgba: 0
        key3:
          serializedVersion: 2
          rgba: 0
        key4:
          serializedVersion: 2
          rgba: 0
        key5:
          serializedVersion: 2
          rgba: 0
        key6:
          serializedVersion: 2
          rgba: 0
        key7:
          serializedVersion: 2
          rgba: 0
        ctime0: 0
        ctime1: 65535
        ctime2: 0
        ctime3: 0
        ctime4: 0
        ctime5: 0
        ctime6: 0
        ctime7: 0
        atime0: 0
        atime1: 65535
        atime2: 0
        atime3: 0
        atime4: 0
        atime5: 0
        atime6: 0
        atime7: 0
        m_NumColorKeys: 2
        m_NumAlphaKeys: 2
      minColor:
        serializedVersion: 2
        rgba: 4294967295
      maxColor:
        serializedVersion: 2
        rgba: 4294967295
      minMaxState: 0
    startSize:
      scalar: 0.4
      maxCurve:
        serializedVersion: 2
        m_Curve:
        - time: 0
          value: 1
          inSlope: 0
          outSlope: 0
          tangentMode: 0
        - time: 1
          value: 1
          inSlope: 0
          outSlope: 0
          tangentMode: 0
        m_PreInfinity: 2
        m_PostInfinity: 2
        m_RotationOrder: 4
      minCurve:
        serializedVersion: 2
        m_Curve:
        - time: 0
          value: 0
          inSlope: 0
          outSlope: 0
          tangentMode: 0
        - time: 1
          value: 0
          inSlope: 0
          outSlope: 0
          tangentMode: 0
        m_PreInfinity: 2
        m_PostInfinity: 2
        m_RotationOrder: 4
      minMaxState: 0
    startRotationX:
      scalar: 1
      maxCurve:
        serializedVersion: 2
        m_Curve:
        - time: 0
          value: 1
          inSlope: 0
          outSlope: 0
          tangentMode: 0
        - time: 1
          value: 1
          inSlope: 0
          outSlope: 0
          tangentMode: 0
        m_PreInfinity: 2
        m_PostInfinity: 2
        m_RotationOrder: 4
      minCurve:
        serializedVersion: 2
        m_Curve:
        - time: 0
          value: 0
          inSlope: 0
          outSlope: 0
          tangentMode: 0
        - time: 1
          value: 0
          inSlope: 0
          outSlope: 0
          tangentMode: 0
        m_PreInfinity: 2
        m_PostInfinity: 2
        m_RotationOrder: 4
      minMaxState: 0
    startRotationY:
      scalar: 1
      maxCurve:
        serializedVersion: 2
        m_Curve:
        - time: 0
          value: 1
          inSlope: 0
          outSlope: 0
          tangentMode: 0
        - time: 1
          value: 1
          inSlope: 0
          outSlope: 0
          tangentMode: 0
        m_PreInfinity: 2
        m_PostInfinity: 2
        m_RotationOrder: 4
      minCurve:
        serializedVersion: 2
        m_Curve:
        - time: 0
          value: 0
          inSlope: 0
          outSlope: 0
          tangentMode: 0
        - time: 1
          value: 0
          inSlope: 0
          outSlope: 0
          tangentMode: 0
        m_PreInfinity: 2
        m_PostInfinity: 2
        m_RotationOrder: 4
      minMaxState: 0
    startRotation:
      scalar: 0
      maxCurve:
        serializedVersion: 2
        m_Curve:
        - time: 0
          value: 1
          inSlope: 0
          outSlope: 0
          tangentMode: 0
        - time: 1
          value: 1
          inSlope: 0
          outSlope: 0
          tangentMode: 0
        m_PreInfinity: 2
        m_PostInfinity: 2
        m_RotationOrder: 4
      minCurve:
        serializedVersion: 2
        m_Curve:
        - time: 0
          value: 0
          inSlope: 0
          outSlope: 0
          tangentMode: 0
        - time: 1
          value: 0
          inSlope: 0
          outSlope: 0
          tangentMode: 0
        m_PreInfinity: 2
        m_PostInfinity: 2
        m_RotationOrder: 4
      minMaxState: 0
    randomizeRotationDirection: 0
    gravityModifier: 0
    maxNumParticles: 1000
    rotation3D: 0
  ShapeModule:
    serializedVersion: 2
    enabled: 1
    type: 4
    radius: 1
    angle: 25
    length: 5
    boxX: 1
    boxY: 1
    boxZ: 1
    arc: 360
    placementMode: 0
    m_Mesh: {fileID: 0}
    m_MeshRenderer: {fileID: 0}
    m_SkinnedMeshRenderer: {fileID: 0}
    m_MeshMaterialIndex: 0
    m_MeshNormalOffset: 0
    m_UseMeshMaterialIndex: 0
    m_UseMeshColors: 1
    randomDirection: 0
  EmissionModule:
    enabled: 1
    serializedVersion: 2
    m_Type: 0
    rate:
      scalar: 10
      maxCurve:
        serializedVersion: 2
        m_Curve:
        - time: 0
          value: 1
          inSlope: 0
          outSlope: 0
          tangentMode: 0
        - time: 1
          value: 1
          inSlope: 0
          outSlope: 0
          tangentMode: 0
        m_PreInfinity: 2
        m_PostInfinity: 2
        m_RotationOrder: 4
      minCurve:
        serializedVersion: 2
        m_Curve:
        - time: 0
          value: 0
          inSlope: 0
          outSlope: 0
          tangentMode: 0
        - time: 1
          value: 0
          inSlope: 0
          outSlope: 0
          tangentMode: 0
        m_PreInfinity: 2
        m_PostInfinity: 2
        m_RotationOrder: 4
      minMaxState: 0
    cnt0: 30
    cnt1: 30
    cnt2: 30
    cnt3: 30
    cntmax0: 30
    cntmax1: 30
    cntmax2: 30
    cntmax3: 30
    time0: 0
    time1: 0
    time2: 0
    time3: 0
    m_BurstCount: 0
  SizeModule:
    enabled: 0
    curve:
      scalar: 1
      maxCurve:
        serializedVersion: 2
        m_Curve:
        - time: 0
          value: 1
          inSlope: 0
          outSlope: 0
          tangentMode: 0
        - time: 1
          value: 1
          inSlope: 0
          outSlope: 0
          tangentMode: 0
        m_PreInfinity: 2
        m_PostInfinity: 2
        m_RotationOrder: 4
      minCurve:
        serializedVersion: 2
        m_Curve:
        - time: 0
          value: 0
          inSlope: 0
          outSlope: 0
          tangentMode: 0
        - time: 1
          value: 0
          inSlope: 0
          outSlope: 0
          tangentMode: 0
        m_PreInfinity: 2
        m_PostInfinity: 2
        m_RotationOrder: 4
      minMaxState: 1
  RotationModule:
    enabled: 0
    x:
      scalar: 1
      maxCurve:
        serializedVersion: 2
        m_Curve:
        - time: 0
          value: 1
          inSlope: 0
          outSlope: 0
          tangentMode: 0
        - time: 1
          value: 1
          inSlope: 0
          outSlope: 0
          tangentMode: 0
        m_PreInfinity: 2
        m_PostInfinity: 2
        m_RotationOrder: 4
      minCurve:
        serializedVersion: 2
        m_Curve:
        - time: 0
          value: 0
          inSlope: 0
          outSlope: 0
          tangentMode: 0
        - time: 1
          value: 0
          inSlope: 0
          outSlope: 0
          tangentMode: 0
        m_PreInfinity: 2
        m_PostInfinity: 2
        m_RotationOrder: 4
      minMaxState: 0
    y:
      scalar: 1
      maxCurve:
        serializedVersion: 2
        m_Curve:
        - time: 0
          value: 1
          inSlope: 0
          outSlope: 0
          tangentMode: 0
        - time: 1
          value: 1
          inSlope: 0
          outSlope: 0
          tangentMode: 0
        m_PreInfinity: 2
        m_PostInfinity: 2
        m_RotationOrder: 4
      minCurve:
        serializedVersion: 2
        m_Curve:
        - time: 0
          value: 0
          inSlope: 0
          outSlope: 0
          tangentMode: 0
        - time: 1
          value: 0
          inSlope: 0
          outSlope: 0
          tangentMode: 0
        m_PreInfinity: 2
        m_PostInfinity: 2
        m_RotationOrder: 4
      minMaxState: 0
    curve:
      scalar: 0.7853982
      maxCurve:
        serializedVersion: 2
        m_Curve:
        - time: 0
          value: 1
          inSlope: 0
          outSlope: 0
          tangentMode: 0
        - time: 1
          value: 1
          inSlope: 0
          outSlope: 0
          tangentMode: 0
        m_PreInfinity: 2
        m_PostInfinity: 2
        m_RotationOrder: 4
      minCurve:
        serializedVersion: 2
        m_Curve:
        - time: 0
          value: 0
          inSlope: 0
          outSlope: 0
          tangentMode: 0
        - time: 1
          value: 0
          inSlope: 0
          outSlope: 0
          tangentMode: 0
        m_PreInfinity: 2
        m_PostInfinity: 2
        m_RotationOrder: 4
      minMaxState: 0
    separateAxes: 0
  ColorModule:
    enabled: 0
    gradient:
      maxGradient:
        key0:
          serializedVersion: 2
          rgba: 4294967295
        key1:
          serializedVersion: 2
          rgba: 4294967295
        key2:
          serializedVersion: 2
          rgba: 0
        key3:
          serializedVersion: 2
          rgba: 0
        key4:
          serializedVersion: 2
          rgba: 0
        key5:
          serializedVersion: 2
          rgba: 0
        key6:
          serializedVersion: 2
          rgba: 0
        key7:
          serializedVersion: 2
          rgba: 0
        ctime0: 0
        ctime1: 65535
        ctime2: 0
        ctime3: 0
        ctime4: 0
        ctime5: 0
        ctime6: 0
        ctime7: 0
        atime0: 0
        atime1: 65535
        atime2: 0
        atime3: 0
        atime4: 0
        atime5: 0
        atime6: 0
        atime7: 0
        m_NumColorKeys: 2
        m_NumAlphaKeys: 2
      minGradient:
        key0:
          serializedVersion: 2
          rgba: 4294967295
        key1:
          serializedVersion: 2
          rgba: 4294967295
        key2:
          serializedVersion: 2
          rgba: 0
        key3:
          serializedVersion: 2
          rgba: 0
        key4:
          serializedVersion: 2
          rgba: 0
        key5:
          serializedVersion: 2
          rgba: 0
        key6:
          serializedVersion: 2
          rgba: 0
        key7:
          serializedVersion: 2
          rgba: 0
        ctime0: 0
        ctime1: 65535
        ctime2: 0
        ctime3: 0
        ctime4: 0
        ctime5: 0
        ctime6: 0
        ctime7: 0
        atime0: 0
        atime1: 65535
        atime2: 0
        atime3: 0
        atime4: 0
        atime5: 0
        atime6: 0
        atime7: 0
        m_NumColorKeys: 2
        m_NumAlphaKeys: 2
      minColor:
        serializedVersion: 2
        rgba: 4294967295
      maxColor:
        serializedVersion: 2
        rgba: 4294967295
      minMaxState: 1
  UVModule:
    enabled: 0
    frameOverTime:
      scalar: 1
      maxCurve:
        serializedVersion: 2
        m_Curve:
        - time: 0
          value: 0
          inSlope: 0
          outSlope: 1
          tangentMode: 0
        - time: 1
          value: 1
          inSlope: 1
          outSlope: 0
          tangentMode: 0
        m_PreInfinity: 2
        m_PostInfinity: 2
        m_RotationOrder: 4
      minCurve:
        serializedVersion: 2
        m_Curve:
        - time: 0
          value: 0
          inSlope: 0
          outSlope: 1
          tangentMode: 0
        - time: 1
          value: 1
          inSlope: 1
          outSlope: 0
          tangentMode: 0
        m_PreInfinity: 2
        m_PostInfinity: 2
        m_RotationOrder: 4
      minMaxState: 1
    tilesX: 1
    tilesY: 1
    animationType: 0
    rowIndex: 0
    cycles: 1
    randomRow: 1
  VelocityModule:
    enabled: 0
    x:
      scalar: 0
      maxCurve:
        serializedVersion: 2
        m_Curve:
        - time: 0
          value: 1
          inSlope: 0
          outSlope: 0
          tangentMode: 0
        - time: 1
          value: 1
          inSlope: 0
          outSlope: 0
          tangentMode: 0
        m_PreInfinity: 2
        m_PostInfinity: 2
        m_RotationOrder: 4
      minCurve:
        serializedVersion: 2
        m_Curve:
        - time: 0
          value: 0
          inSlope: 0
          outSlope: 0
          tangentMode: 0
        - time: 1
          value: 0
          inSlope: 0
          outSlope: 0
          tangentMode: 0
        m_PreInfinity: 2
        m_PostInfinity: 2
        m_RotationOrder: 4
      minMaxState: 0
    y:
      scalar: 0
      maxCurve:
        serializedVersion: 2
        m_Curve:
        - time: 0
          value: 1
          inSlope: 0
          outSlope: 0
          tangentMode: 0
        - time: 1
          value: 1
          inSlope: 0
          outSlope: 0
          tangentMode: 0
        m_PreInfinity: 2
        m_PostInfinity: 2
        m_RotationOrder: 4
      minCurve:
        serializedVersion: 2
        m_Curve:
        - time: 0
          value: 0
          inSlope: 0
          outSlope: 0
          tangentMode: 0
        - time: 1
          value: 0
          inSlope: 0
          outSlope: 0
          tangentMode: 0
        m_PreInfinity: 2
        m_PostInfinity: 2
        m_RotationOrder: 4
      minMaxState: 0
    z:
      scalar: 0
      maxCurve:
        serializedVersion: 2
        m_Curve:
        - time: 0
          value: 1
          inSlope: 0
          outSlope: 0
          tangentMode: 0
        - time: 1
          value: 1
          inSlope: 0
          outSlope: 0
          tangentMode: 0
        m_PreInfinity: 2
        m_PostInfinity: 2
        m_RotationOrder: 4
      minCurve:
        serializedVersion: 2
        m_Curve:
        - time: 0
          value: 0
          inSlope: 0
          outSlope: 0
          tangentMode: 0
        - time: 1
          value: 0
          inSlope: 0
          outSlope: 0
          tangentMode: 0
        m_PreInfinity: 2
        m_PostInfinity: 2
        m_RotationOrder: 4
      minMaxState: 0
    inWorldSpace: 0
  InheritVelocityModule:
    enabled: 0
    m_Mode: 0
    m_Curve:
      scalar: 1
      maxCurve:
        serializedVersion: 2
        m_Curve:
        - time: 0
          value: 1
          inSlope: 0
          outSlope: 0
          tangentMode: 0
        - time: 1
          value: 1
          inSlope: 0
          outSlope: 0
          tangentMode: 0
        m_PreInfinity: 2
        m_PostInfinity: 2
        m_RotationOrder: 4
      minCurve:
        serializedVersion: 2
        m_Curve:
        - time: 0
          value: 0
          inSlope: 0
          outSlope: 0
          tangentMode: 0
        - time: 1
          value: 0
          inSlope: 0
          outSlope: 0
          tangentMode: 0
        m_PreInfinity: 2
        m_PostInfinity: 2
        m_RotationOrder: 4
      minMaxState: 0
  ForceModule:
    enabled: 0
    x:
      scalar: 0
      maxCurve:
        serializedVersion: 2
        m_Curve:
        - time: 0
          value: 1
          inSlope: 0
          outSlope: 0
          tangentMode: 0
        - time: 1
          value: 1
          inSlope: 0
          outSlope: 0
          tangentMode: 0
        m_PreInfinity: 2
        m_PostInfinity: 2
        m_RotationOrder: 4
      minCurve:
        serializedVersion: 2
        m_Curve:
        - time: 0
          value: 0
          inSlope: 0
          outSlope: 0
          tangentMode: 0
        - time: 1
          value: 0
          inSlope: 0
          outSlope: 0
          tangentMode: 0
        m_PreInfinity: 2
        m_PostInfinity: 2
        m_RotationOrder: 4
      minMaxState: 0
    y:
      scalar: 0
      maxCurve:
        serializedVersion: 2
        m_Curve:
        - time: 0
          value: 1
          inSlope: 0
          outSlope: 0
          tangentMode: 0
        - time: 1
          value: 1
          inSlope: 0
          outSlope: 0
          tangentMode: 0
        m_PreInfinity: 2
        m_PostInfinity: 2
        m_RotationOrder: 4
      minCurve:
        serializedVersion: 2
        m_Curve:
        - time: 0
          value: 0
          inSlope: 0
          outSlope: 0
          tangentMode: 0
        - time: 1
          value: 0
          inSlope: 0
          outSlope: 0
          tangentMode: 0
        m_PreInfinity: 2
        m_PostInfinity: 2
        m_RotationOrder: 4
      minMaxState: 0
    z:
      scalar: 0
      maxCurve:
        serializedVersion: 2
        m_Curve:
        - time: 0
          value: 1
          inSlope: 0
          outSlope: 0
          tangentMode: 0
        - time: 1
          value: 1
          inSlope: 0
          outSlope: 0
          tangentMode: 0
        m_PreInfinity: 2
        m_PostInfinity: 2
        m_RotationOrder: 4
      minCurve:
        serializedVersion: 2
        m_Curve:
        - time: 0
          value: 0
          inSlope: 0
          outSlope: 0
          tangentMode: 0
        - time: 1
          value: 0
          inSlope: 0
          outSlope: 0
          tangentMode: 0
        m_PreInfinity: 2
        m_PostInfinity: 2
        m_RotationOrder: 4
      minMaxState: 0
    inWorldSpace: 0
    randomizePerFrame: 0
  ExternalForcesModule:
    enabled: 0
    multiplier: 1
  ClampVelocityModule:
    enabled: 0
    x:
      scalar: 1
      maxCurve:
        serializedVersion: 2
        m_Curve:
        - time: 0
          value: 1
          inSlope: 0
          outSlope: 0
          tangentMode: 0
        - time: 1
          value: 1
          inSlope: 0
          outSlope: 0
          tangentMode: 0
        m_PreInfinity: 2
        m_PostInfinity: 2
        m_RotationOrder: 4
      minCurve:
        serializedVersion: 2
        m_Curve:
        - time: 0
          value: 0
          inSlope: 0
          outSlope: 0
          tangentMode: 0
        - time: 1
          value: 0
          inSlope: 0
          outSlope: 0
          tangentMode: 0
        m_PreInfinity: 2
        m_PostInfinity: 2
        m_RotationOrder: 4
      minMaxState: 0
    y:
      scalar: 1
      maxCurve:
        serializedVersion: 2
        m_Curve:
        - time: 0
          value: 1
          inSlope: 0
          outSlope: 0
          tangentMode: 0
        - time: 1
          value: 1
          inSlope: 0
          outSlope: 0
          tangentMode: 0
        m_PreInfinity: 2
        m_PostInfinity: 2
        m_RotationOrder: 4
      minCurve:
        serializedVersion: 2
        m_Curve:
        - time: 0
          value: 0
          inSlope: 0
          outSlope: 0
          tangentMode: 0
        - time: 1
          value: 0
          inSlope: 0
          outSlope: 0
          tangentMode: 0
        m_PreInfinity: 2
        m_PostInfinity: 2
        m_RotationOrder: 4
      minMaxState: 0
    z:
      scalar: 1
      maxCurve:
        serializedVersion: 2
        m_Curve:
        - time: 0
          value: 1
          inSlope: 0
          outSlope: 0
          tangentMode: 0
        - time: 1
          value: 1
          inSlope: 0
          outSlope: 0
          tangentMode: 0
        m_PreInfinity: 2
        m_PostInfinity: 2
        m_RotationOrder: 4
      minCurve:
        serializedVersion: 2
        m_Curve:
        - time: 0
          value: 0
          inSlope: 0
          outSlope: 0
          tangentMode: 0
        - time: 1
          value: 0
          inSlope: 0
          outSlope: 0
          tangentMode: 0
        m_PreInfinity: 2
        m_PostInfinity: 2
        m_RotationOrder: 4
      minMaxState: 0
    magnitude:
      scalar: 1
      maxCurve:
        serializedVersion: 2
        m_Curve:
        - time: 0
          value: 1
          inSlope: 0
          outSlope: 0
          tangentMode: 0
        - time: 1
          value: 1
          inSlope: 0
          outSlope: 0
          tangentMode: 0
        m_PreInfinity: 2
        m_PostInfinity: 2
        m_RotationOrder: 4
      minCurve:
        serializedVersion: 2
        m_Curve:
        - time: 0
          value: 0
          inSlope: 0
          outSlope: 0
          tangentMode: 0
        - time: 1
          value: 0
          inSlope: 0
          outSlope: 0
          tangentMode: 0
        m_PreInfinity: 2
        m_PostInfinity: 2
        m_RotationOrder: 4
      minMaxState: 0
    separateAxis: 0
    inWorldSpace: 0
    dampen: 1
  SizeBySpeedModule:
    enabled: 0
    curve:
      scalar: 1
      maxCurve:
        serializedVersion: 2
        m_Curve:
        - time: 0
          value: 1
          inSlope: 0
          outSlope: 0
          tangentMode: 0
        - time: 1
          value: 1
          inSlope: 0
          outSlope: 0
          tangentMode: 0
        m_PreInfinity: 2
        m_PostInfinity: 2
        m_RotationOrder: 4
      minCurve:
        serializedVersion: 2
        m_Curve:
        - time: 0
          value: 0
          inSlope: 0
          outSlope: 0
          tangentMode: 0
        - time: 1
          value: 0
          inSlope: 0
          outSlope: 0
          tangentMode: 0
        m_PreInfinity: 2
        m_PostInfinity: 2
        m_RotationOrder: 4
      minMaxState: 1
    range: {x: 0, y: 1}
  RotationBySpeedModule:
    enabled: 0
    x:
      scalar: 1
<<<<<<< HEAD
      maxCurve:
        serializedVersion: 2
        m_Curve:
        - time: 0
          value: 1
          inSlope: 0
          outSlope: 0
          tangentMode: 0
        - time: 1
          value: 1
          inSlope: 0
          outSlope: 0
          tangentMode: 0
        m_PreInfinity: 2
        m_PostInfinity: 2
        m_RotationOrder: 4
      minCurve:
        serializedVersion: 2
        m_Curve:
        - time: 0
          value: 0
          inSlope: 0
          outSlope: 0
          tangentMode: 0
        - time: 1
          value: 0
          inSlope: 0
          outSlope: 0
          tangentMode: 0
        m_PreInfinity: 2
        m_PostInfinity: 2
        m_RotationOrder: 4
      minMaxState: 0
    y:
      scalar: 1
      maxCurve:
        serializedVersion: 2
        m_Curve:
        - time: 0
          value: 1
          inSlope: 0
          outSlope: 0
          tangentMode: 0
        - time: 1
          value: 1
          inSlope: 0
          outSlope: 0
          tangentMode: 0
        m_PreInfinity: 2
        m_PostInfinity: 2
        m_RotationOrder: 4
      minCurve:
        serializedVersion: 2
        m_Curve:
        - time: 0
          value: 0
          inSlope: 0
          outSlope: 0
          tangentMode: 0
        - time: 1
          value: 0
          inSlope: 0
          outSlope: 0
          tangentMode: 0
        m_PreInfinity: 2
        m_PostInfinity: 2
        m_RotationOrder: 4
      minMaxState: 0
    curve:
      scalar: 0.7853981
=======
>>>>>>> 2839af69
      maxCurve:
        serializedVersion: 2
        m_Curve:
        - time: 0
          value: 1
          inSlope: 0
          outSlope: 0
          tangentMode: 0
        - time: 1
          value: 1
          inSlope: 0
          outSlope: 0
          tangentMode: 0
        m_PreInfinity: 2
        m_PostInfinity: 2
        m_RotationOrder: 4
      minCurve:
        serializedVersion: 2
        m_Curve:
        - time: 0
          value: 0
          inSlope: 0
          outSlope: 0
          tangentMode: 0
        - time: 1
          value: 0
          inSlope: 0
          outSlope: 0
          tangentMode: 0
        m_PreInfinity: 2
        m_PostInfinity: 2
        m_RotationOrder: 4
      minMaxState: 0
<<<<<<< HEAD
=======
    y:
      scalar: 1
      maxCurve:
        serializedVersion: 2
        m_Curve:
        - time: 0
          value: 1
          inSlope: 0
          outSlope: 0
          tangentMode: 0
        - time: 1
          value: 1
          inSlope: 0
          outSlope: 0
          tangentMode: 0
        m_PreInfinity: 2
        m_PostInfinity: 2
        m_RotationOrder: 4
      minCurve:
        serializedVersion: 2
        m_Curve:
        - time: 0
          value: 0
          inSlope: 0
          outSlope: 0
          tangentMode: 0
        - time: 1
          value: 0
          inSlope: 0
          outSlope: 0
          tangentMode: 0
        m_PreInfinity: 2
        m_PostInfinity: 2
        m_RotationOrder: 4
      minMaxState: 0
    curve:
      scalar: 0.7853981
      maxCurve:
        serializedVersion: 2
        m_Curve:
        - time: 0
          value: 1
          inSlope: 0
          outSlope: 0
          tangentMode: 0
        - time: 1
          value: 1
          inSlope: 0
          outSlope: 0
          tangentMode: 0
        m_PreInfinity: 2
        m_PostInfinity: 2
        m_RotationOrder: 4
      minCurve:
        serializedVersion: 2
        m_Curve:
        - time: 0
          value: 0
          inSlope: 0
          outSlope: 0
          tangentMode: 0
        - time: 1
          value: 0
          inSlope: 0
          outSlope: 0
          tangentMode: 0
        m_PreInfinity: 2
        m_PostInfinity: 2
        m_RotationOrder: 4
      minMaxState: 0
>>>>>>> 2839af69
    separateAxes: 0
    range: {x: 0, y: 1}
  ColorBySpeedModule:
    enabled: 0
    gradient:
      maxGradient:
        key0:
          serializedVersion: 2
          rgba: 4294967295
        key1:
          serializedVersion: 2
          rgba: 4294967295
        key2:
          serializedVersion: 2
          rgba: 0
        key3:
          serializedVersion: 2
          rgba: 0
        key4:
          serializedVersion: 2
          rgba: 0
        key5:
          serializedVersion: 2
          rgba: 0
        key6:
          serializedVersion: 2
          rgba: 0
        key7:
          serializedVersion: 2
          rgba: 0
        ctime0: 0
        ctime1: 65535
        ctime2: 0
        ctime3: 0
        ctime4: 0
        ctime5: 0
        ctime6: 0
        ctime7: 0
        atime0: 0
        atime1: 65535
        atime2: 0
        atime3: 0
        atime4: 0
        atime5: 0
        atime6: 0
        atime7: 0
        m_NumColorKeys: 2
        m_NumAlphaKeys: 2
      minGradient:
        key0:
          serializedVersion: 2
          rgba: 4294967295
        key1:
          serializedVersion: 2
          rgba: 4294967295
        key2:
          serializedVersion: 2
          rgba: 0
        key3:
          serializedVersion: 2
          rgba: 0
        key4:
          serializedVersion: 2
          rgba: 0
        key5:
          serializedVersion: 2
          rgba: 0
        key6:
          serializedVersion: 2
          rgba: 0
        key7:
          serializedVersion: 2
          rgba: 0
        ctime0: 0
        ctime1: 65535
        ctime2: 0
        ctime3: 0
        ctime4: 0
        ctime5: 0
        ctime6: 0
        ctime7: 0
        atime0: 0
        atime1: 65535
        atime2: 0
        atime3: 0
        atime4: 0
        atime5: 0
        atime6: 0
        atime7: 0
        m_NumColorKeys: 2
        m_NumAlphaKeys: 2
      minColor:
        serializedVersion: 2
        rgba: 4294967295
      maxColor:
        serializedVersion: 2
        rgba: 4294967295
      minMaxState: 1
    range: {x: 0, y: 1}
  CollisionModule:
    enabled: 0
    serializedVersion: 2
    type: 0
    collisionMode: 0
    plane0: {fileID: 0}
    plane1: {fileID: 0}
    plane2: {fileID: 0}
    plane3: {fileID: 0}
    plane4: {fileID: 0}
    plane5: {fileID: 0}
    m_Dampen:
      scalar: 0
      maxCurve:
        serializedVersion: 2
        m_Curve:
        - time: 0
          value: 1
          inSlope: 0
          outSlope: 0
          tangentMode: 0
        - time: 1
          value: 1
          inSlope: 0
          outSlope: 0
          tangentMode: 0
        m_PreInfinity: 2
        m_PostInfinity: 2
        m_RotationOrder: 4
      minCurve:
        serializedVersion: 2
        m_Curve:
        - time: 0
          value: 0
          inSlope: 0
          outSlope: 0
          tangentMode: 0
        - time: 1
          value: 0
          inSlope: 0
          outSlope: 0
          tangentMode: 0
        m_PreInfinity: 2
        m_PostInfinity: 2
        m_RotationOrder: 4
      minMaxState: 0
    m_Bounce:
      scalar: 1
      maxCurve:
        serializedVersion: 2
        m_Curve:
        - time: 0
          value: 1
          inSlope: 0
          outSlope: 0
          tangentMode: 0
        - time: 1
          value: 1
          inSlope: 0
          outSlope: 0
          tangentMode: 0
        m_PreInfinity: 2
        m_PostInfinity: 2
        m_RotationOrder: 4
      minCurve:
        serializedVersion: 2
        m_Curve:
        - time: 0
          value: 0
          inSlope: 0
          outSlope: 0
          tangentMode: 0
        - time: 1
          value: 0
          inSlope: 0
          outSlope: 0
          tangentMode: 0
        m_PreInfinity: 2
        m_PostInfinity: 2
        m_RotationOrder: 4
      minMaxState: 0
    m_EnergyLossOnCollision:
      scalar: 0
      maxCurve:
        serializedVersion: 2
        m_Curve:
        - time: 0
          value: 1
          inSlope: 0
          outSlope: 0
          tangentMode: 0
        - time: 1
          value: 1
          inSlope: 0
          outSlope: 0
          tangentMode: 0
        m_PreInfinity: 2
        m_PostInfinity: 2
        m_RotationOrder: 4
      minCurve:
        serializedVersion: 2
        m_Curve:
        - time: 0
          value: 0
          inSlope: 0
          outSlope: 0
          tangentMode: 0
        - time: 1
          value: 0
          inSlope: 0
          outSlope: 0
          tangentMode: 0
        m_PreInfinity: 2
        m_PostInfinity: 2
        m_RotationOrder: 4
      minMaxState: 0
    minKillSpeed: 0
    radiusScale: 1
    collidesWith:
      serializedVersion: 2
      m_Bits: 4294967295
    maxCollisionShapes: 256
    quality: 0
    voxelSize: 0.5
    collisionMessages: 0
    collidesWithDynamic: 1
    interiorCollisions: 1
  SubModule:
    enabled: 0
    subEmitterBirth: {fileID: 0}
    subEmitterBirth1: {fileID: 0}
    subEmitterCollision: {fileID: 0}
    subEmitterCollision1: {fileID: 0}
    subEmitterDeath: {fileID: 0}
    subEmitterDeath1: {fileID: 0}
--- !u!198 &19850322
ParticleSystem:
  m_ObjectHideFlags: 1
  m_PrefabParentObject: {fileID: 0}
  m_PrefabInternal: {fileID: 100100000}
  m_GameObject: {fileID: 184112}
  serializedVersion: 2
  lengthInSec: 5
  startDelay:
    scalar: 0
    maxCurve:
      serializedVersion: 2
      m_Curve:
      - time: 0
        value: 1
        inSlope: 0
        outSlope: 0
        tangentMode: 0
      - time: 1
        value: 1
        inSlope: 0
        outSlope: 0
        tangentMode: 0
      m_PreInfinity: 2
      m_PostInfinity: 2
      m_RotationOrder: 4
    minCurve:
      serializedVersion: 2
      m_Curve:
      - time: 0
        value: 0
        inSlope: 0
        outSlope: 0
        tangentMode: 0
      - time: 1
        value: 0
        inSlope: 0
        outSlope: 0
        tangentMode: 0
      m_PreInfinity: 2
      m_PostInfinity: 2
      m_RotationOrder: 4
    minMaxState: 0
  speed: 1
  randomSeed: 0
  looping: 1
  prewarm: 0
  playOnAwake: 1
  moveWithTransform: 1
  scalingMode: 2
  InitialModule:
    serializedVersion: 2
    enabled: 1
    startLifetime:
      scalar: 5
      maxCurve:
        serializedVersion: 2
        m_Curve:
        - time: 0
          value: 1
          inSlope: 0
          outSlope: 0
          tangentMode: 0
        - time: 1
          value: 1
          inSlope: 0
          outSlope: 0
          tangentMode: 0
        m_PreInfinity: 2
        m_PostInfinity: 2
        m_RotationOrder: 4
      minCurve:
        serializedVersion: 2
        m_Curve:
        - time: 0
          value: 0
          inSlope: 0
          outSlope: 0
          tangentMode: 0
        - time: 1
          value: 0
          inSlope: 0
          outSlope: 0
          tangentMode: 0
        m_PreInfinity: 2
        m_PostInfinity: 2
        m_RotationOrder: 4
      minMaxState: 0
    startSpeed:
      scalar: 3
      maxCurve:
        serializedVersion: 2
        m_Curve:
        - time: 0
          value: 1
          inSlope: 0
          outSlope: 0
          tangentMode: 0
        - time: 1
          value: 1
          inSlope: 0
          outSlope: 0
          tangentMode: 0
        m_PreInfinity: 2
        m_PostInfinity: 2
        m_RotationOrder: 4
      minCurve:
        serializedVersion: 2
        m_Curve:
        - time: 0
          value: 0
          inSlope: 0
          outSlope: 0
          tangentMode: 0
        - time: 1
          value: 0
          inSlope: 0
          outSlope: 0
          tangentMode: 0
        m_PreInfinity: 2
        m_PostInfinity: 2
        m_RotationOrder: 4
      minMaxState: 0
    startColor:
      maxGradient:
        key0:
          serializedVersion: 2
          rgba: 4294967295
        key1:
          serializedVersion: 2
          rgba: 4294967295
        key2:
          serializedVersion: 2
          rgba: 0
        key3:
          serializedVersion: 2
          rgba: 0
        key4:
          serializedVersion: 2
          rgba: 0
        key5:
          serializedVersion: 2
          rgba: 0
        key6:
          serializedVersion: 2
          rgba: 0
        key7:
          serializedVersion: 2
          rgba: 0
        ctime0: 0
        ctime1: 65535
        ctime2: 0
        ctime3: 0
        ctime4: 0
        ctime5: 0
        ctime6: 0
        ctime7: 0
        atime0: 0
        atime1: 65535
        atime2: 0
        atime3: 0
        atime4: 0
        atime5: 0
        atime6: 0
        atime7: 0
        m_NumColorKeys: 2
        m_NumAlphaKeys: 2
      minGradient:
        key0:
          serializedVersion: 2
          rgba: 4294967295
        key1:
          serializedVersion: 2
          rgba: 4294967295
        key2:
          serializedVersion: 2
          rgba: 0
        key3:
          serializedVersion: 2
          rgba: 0
        key4:
          serializedVersion: 2
          rgba: 0
        key5:
          serializedVersion: 2
          rgba: 0
        key6:
          serializedVersion: 2
          rgba: 0
        key7:
          serializedVersion: 2
          rgba: 0
        ctime0: 0
        ctime1: 65535
        ctime2: 0
        ctime3: 0
        ctime4: 0
        ctime5: 0
        ctime6: 0
        ctime7: 0
        atime0: 0
        atime1: 65535
        atime2: 0
        atime3: 0
        atime4: 0
        atime5: 0
        atime6: 0
        atime7: 0
        m_NumColorKeys: 2
        m_NumAlphaKeys: 2
      minColor:
        serializedVersion: 2
        rgba: 4294967295
      maxColor:
        serializedVersion: 2
        rgba: 4294967295
      minMaxState: 0
    startSize:
      scalar: 0.4
<<<<<<< HEAD
      maxCurve:
        serializedVersion: 2
        m_Curve:
        - time: 0
          value: 1
          inSlope: 0
          outSlope: 0
          tangentMode: 0
        - time: 1
          value: 1
          inSlope: 0
          outSlope: 0
          tangentMode: 0
        m_PreInfinity: 2
        m_PostInfinity: 2
        m_RotationOrder: 4
      minCurve:
        serializedVersion: 2
        m_Curve:
        - time: 0
          value: 0
          inSlope: 0
          outSlope: 0
          tangentMode: 0
        - time: 1
          value: 0
          inSlope: 0
          outSlope: 0
          tangentMode: 0
        m_PreInfinity: 2
        m_PostInfinity: 2
        m_RotationOrder: 4
      minMaxState: 0
    startRotationX:
      scalar: 1
      maxCurve:
        serializedVersion: 2
        m_Curve:
        - time: 0
          value: 1
          inSlope: 0
          outSlope: 0
          tangentMode: 0
        - time: 1
          value: 1
          inSlope: 0
          outSlope: 0
          tangentMode: 0
        m_PreInfinity: 2
        m_PostInfinity: 2
        m_RotationOrder: 4
      minCurve:
        serializedVersion: 2
        m_Curve:
        - time: 0
          value: 0
          inSlope: 0
          outSlope: 0
          tangentMode: 0
        - time: 1
          value: 0
          inSlope: 0
          outSlope: 0
          tangentMode: 0
        m_PreInfinity: 2
        m_PostInfinity: 2
        m_RotationOrder: 4
      minMaxState: 0
    startRotationY:
      scalar: 1
=======
>>>>>>> 2839af69
      maxCurve:
        serializedVersion: 2
        m_Curve:
        - time: 0
          value: 1
          inSlope: 0
          outSlope: 0
          tangentMode: 0
        - time: 1
          value: 1
          inSlope: 0
          outSlope: 0
          tangentMode: 0
        m_PreInfinity: 2
        m_PostInfinity: 2
        m_RotationOrder: 4
      minCurve:
        serializedVersion: 2
        m_Curve:
        - time: 0
          value: 0
          inSlope: 0
          outSlope: 0
          tangentMode: 0
        - time: 1
          value: 0
          inSlope: 0
          outSlope: 0
          tangentMode: 0
        m_PreInfinity: 2
        m_PostInfinity: 2
        m_RotationOrder: 4
<<<<<<< HEAD
=======
      minMaxState: 0
    startRotationX:
      scalar: 1
      maxCurve:
        serializedVersion: 2
        m_Curve:
        - time: 0
          value: 1
          inSlope: 0
          outSlope: 0
          tangentMode: 0
        - time: 1
          value: 1
          inSlope: 0
          outSlope: 0
          tangentMode: 0
        m_PreInfinity: 2
        m_PostInfinity: 2
        m_RotationOrder: 4
      minCurve:
        serializedVersion: 2
        m_Curve:
        - time: 0
          value: 0
          inSlope: 0
          outSlope: 0
          tangentMode: 0
        - time: 1
          value: 0
          inSlope: 0
          outSlope: 0
          tangentMode: 0
        m_PreInfinity: 2
        m_PostInfinity: 2
        m_RotationOrder: 4
      minMaxState: 0
    startRotationY:
      scalar: 1
      maxCurve:
        serializedVersion: 2
        m_Curve:
        - time: 0
          value: 1
          inSlope: 0
          outSlope: 0
          tangentMode: 0
        - time: 1
          value: 1
          inSlope: 0
          outSlope: 0
          tangentMode: 0
        m_PreInfinity: 2
        m_PostInfinity: 2
        m_RotationOrder: 4
      minCurve:
        serializedVersion: 2
        m_Curve:
        - time: 0
          value: 0
          inSlope: 0
          outSlope: 0
          tangentMode: 0
        - time: 1
          value: 0
          inSlope: 0
          outSlope: 0
          tangentMode: 0
        m_PreInfinity: 2
        m_PostInfinity: 2
        m_RotationOrder: 4
>>>>>>> 2839af69
      minMaxState: 0
    startRotation:
      scalar: 0
      maxCurve:
        serializedVersion: 2
        m_Curve:
        - time: 0
          value: 1
          inSlope: 0
          outSlope: 0
          tangentMode: 0
        - time: 1
          value: 1
          inSlope: 0
          outSlope: 0
          tangentMode: 0
        m_PreInfinity: 2
        m_PostInfinity: 2
        m_RotationOrder: 4
      minCurve:
        serializedVersion: 2
        m_Curve:
        - time: 0
          value: 0
          inSlope: 0
          outSlope: 0
          tangentMode: 0
        - time: 1
          value: 0
          inSlope: 0
          outSlope: 0
          tangentMode: 0
        m_PreInfinity: 2
        m_PostInfinity: 2
        m_RotationOrder: 4
      minMaxState: 0
    randomizeRotationDirection: 0
    gravityModifier: 0
    maxNumParticles: 1000
    rotation3D: 0
  ShapeModule:
    serializedVersion: 2
    enabled: 1
    type: 4
    radius: 1
    angle: 25
    length: 5
    boxX: 1
    boxY: 1
    boxZ: 1
    arc: 360
    placementMode: 0
    m_Mesh: {fileID: 0}
    m_MeshRenderer: {fileID: 0}
    m_SkinnedMeshRenderer: {fileID: 0}
    m_MeshMaterialIndex: 0
    m_MeshNormalOffset: 0
    m_UseMeshMaterialIndex: 0
    m_UseMeshColors: 1
    randomDirection: 0
  EmissionModule:
    enabled: 1
    serializedVersion: 2
    m_Type: 0
    rate:
      scalar: 10
      maxCurve:
        serializedVersion: 2
        m_Curve:
        - time: 0
          value: 1
          inSlope: 0
          outSlope: 0
          tangentMode: 0
        - time: 1
          value: 1
          inSlope: 0
          outSlope: 0
          tangentMode: 0
        m_PreInfinity: 2
        m_PostInfinity: 2
        m_RotationOrder: 4
<<<<<<< HEAD
=======
      minCurve:
        serializedVersion: 2
        m_Curve:
        - time: 0
          value: 0
          inSlope: 0
          outSlope: 0
          tangentMode: 0
        - time: 1
          value: 0
          inSlope: 0
          outSlope: 0
          tangentMode: 0
        m_PreInfinity: 2
        m_PostInfinity: 2
        m_RotationOrder: 4
      minMaxState: 0
    cnt0: 30
    cnt1: 30
    cnt2: 30
    cnt3: 30
    cntmax0: 30
    cntmax1: 30
    cntmax2: 30
    cntmax3: 30
    time0: 0
    time1: 0
    time2: 0
    time3: 0
    m_BurstCount: 0
  SizeModule:
    enabled: 0
    curve:
      scalar: 1
      maxCurve:
        serializedVersion: 2
        m_Curve:
        - time: 0
          value: 1
          inSlope: 0
          outSlope: 0
          tangentMode: 0
        - time: 1
          value: 1
          inSlope: 0
          outSlope: 0
          tangentMode: 0
        m_PreInfinity: 2
        m_PostInfinity: 2
        m_RotationOrder: 4
      minCurve:
        serializedVersion: 2
        m_Curve:
        - time: 0
          value: 0
          inSlope: 0
          outSlope: 0
          tangentMode: 0
        - time: 1
          value: 0
          inSlope: 0
          outSlope: 0
          tangentMode: 0
        m_PreInfinity: 2
        m_PostInfinity: 2
        m_RotationOrder: 4
      minMaxState: 1
  RotationModule:
    enabled: 0
    x:
      scalar: 1
      maxCurve:
        serializedVersion: 2
        m_Curve:
        - time: 0
          value: 1
          inSlope: 0
          outSlope: 0
          tangentMode: 0
        - time: 1
          value: 1
          inSlope: 0
          outSlope: 0
          tangentMode: 0
        m_PreInfinity: 2
        m_PostInfinity: 2
        m_RotationOrder: 4
>>>>>>> 2839af69
      minCurve:
        serializedVersion: 2
        m_Curve:
        - time: 0
          value: 0
          inSlope: 0
          outSlope: 0
          tangentMode: 0
        - time: 1
          value: 0
          inSlope: 0
          outSlope: 0
          tangentMode: 0
        m_PreInfinity: 2
        m_PostInfinity: 2
        m_RotationOrder: 4
      minMaxState: 0
<<<<<<< HEAD
    cnt0: 30
    cnt1: 30
    cnt2: 30
    cnt3: 30
    cntmax0: 30
    cntmax1: 30
    cntmax2: 30
    cntmax3: 30
    time0: 0
    time1: 0
    time2: 0
    time3: 0
    m_BurstCount: 0
  SizeModule:
    enabled: 0
    curve:
=======
    y:
>>>>>>> 2839af69
      scalar: 1
      maxCurve:
        serializedVersion: 2
        m_Curve:
        - time: 0
          value: 1
          inSlope: 0
          outSlope: 0
          tangentMode: 0
        - time: 1
          value: 1
          inSlope: 0
          outSlope: 0
          tangentMode: 0
        m_PreInfinity: 2
        m_PostInfinity: 2
        m_RotationOrder: 4
      minCurve:
        serializedVersion: 2
        m_Curve:
        - time: 0
          value: 0
          inSlope: 0
          outSlope: 0
          tangentMode: 0
        - time: 1
          value: 0
          inSlope: 0
          outSlope: 0
          tangentMode: 0
        m_PreInfinity: 2
        m_PostInfinity: 2
        m_RotationOrder: 4
<<<<<<< HEAD
      minMaxState: 1
  RotationModule:
    enabled: 0
    x:
      scalar: 1
      maxCurve:
        serializedVersion: 2
        m_Curve:
        - time: 0
          value: 1
          inSlope: 0
          outSlope: 0
          tangentMode: 0
        - time: 1
          value: 1
          inSlope: 0
          outSlope: 0
          tangentMode: 0
        m_PreInfinity: 2
        m_PostInfinity: 2
        m_RotationOrder: 4
      minCurve:
        serializedVersion: 2
        m_Curve:
        - time: 0
          value: 0
          inSlope: 0
          outSlope: 0
          tangentMode: 0
        - time: 1
          value: 0
          inSlope: 0
          outSlope: 0
          tangentMode: 0
        m_PreInfinity: 2
        m_PostInfinity: 2
        m_RotationOrder: 4
      minMaxState: 0
    y:
      scalar: 1
      maxCurve:
        serializedVersion: 2
        m_Curve:
        - time: 0
          value: 1
          inSlope: 0
          outSlope: 0
          tangentMode: 0
        - time: 1
          value: 1
          inSlope: 0
          outSlope: 0
          tangentMode: 0
        m_PreInfinity: 2
        m_PostInfinity: 2
        m_RotationOrder: 4
      minCurve:
        serializedVersion: 2
        m_Curve:
        - time: 0
          value: 0
          inSlope: 0
          outSlope: 0
          tangentMode: 0
        - time: 1
          value: 0
          inSlope: 0
          outSlope: 0
          tangentMode: 0
        m_PreInfinity: 2
        m_PostInfinity: 2
        m_RotationOrder: 4
=======
>>>>>>> 2839af69
      minMaxState: 0
    curve:
      scalar: 0.7853982
      maxCurve:
        serializedVersion: 2
        m_Curve:
        - time: 0
          value: 1
          inSlope: 0
          outSlope: 0
          tangentMode: 0
        - time: 1
          value: 1
          inSlope: 0
          outSlope: 0
          tangentMode: 0
        m_PreInfinity: 2
        m_PostInfinity: 2
        m_RotationOrder: 4
      minCurve:
        serializedVersion: 2
        m_Curve:
        - time: 0
          value: 0
          inSlope: 0
          outSlope: 0
          tangentMode: 0
        - time: 1
          value: 0
          inSlope: 0
          outSlope: 0
          tangentMode: 0
        m_PreInfinity: 2
        m_PostInfinity: 2
        m_RotationOrder: 4
      minMaxState: 0
    separateAxes: 0
  ColorModule:
    enabled: 0
    gradient:
      maxGradient:
        key0:
          serializedVersion: 2
          rgba: 4294967295
        key1:
          serializedVersion: 2
          rgba: 4294967295
        key2:
          serializedVersion: 2
          rgba: 0
        key3:
          serializedVersion: 2
          rgba: 0
        key4:
          serializedVersion: 2
          rgba: 0
        key5:
          serializedVersion: 2
          rgba: 0
        key6:
          serializedVersion: 2
          rgba: 0
        key7:
          serializedVersion: 2
          rgba: 0
        ctime0: 0
        ctime1: 65535
        ctime2: 0
        ctime3: 0
        ctime4: 0
        ctime5: 0
        ctime6: 0
        ctime7: 0
        atime0: 0
        atime1: 65535
        atime2: 0
        atime3: 0
        atime4: 0
        atime5: 0
        atime6: 0
        atime7: 0
        m_NumColorKeys: 2
        m_NumAlphaKeys: 2
      minGradient:
        key0:
          serializedVersion: 2
          rgba: 4294967295
        key1:
          serializedVersion: 2
          rgba: 4294967295
        key2:
          serializedVersion: 2
          rgba: 0
        key3:
          serializedVersion: 2
          rgba: 0
        key4:
          serializedVersion: 2
          rgba: 0
        key5:
          serializedVersion: 2
          rgba: 0
        key6:
          serializedVersion: 2
          rgba: 0
        key7:
          serializedVersion: 2
          rgba: 0
        ctime0: 0
        ctime1: 65535
        ctime2: 0
        ctime3: 0
        ctime4: 0
        ctime5: 0
        ctime6: 0
        ctime7: 0
        atime0: 0
        atime1: 65535
        atime2: 0
        atime3: 0
        atime4: 0
        atime5: 0
        atime6: 0
        atime7: 0
        m_NumColorKeys: 2
        m_NumAlphaKeys: 2
      minColor:
        serializedVersion: 2
        rgba: 4294967295
      maxColor:
        serializedVersion: 2
        rgba: 4294967295
      minMaxState: 1
  UVModule:
    enabled: 0
    frameOverTime:
      scalar: 1
      maxCurve:
        serializedVersion: 2
        m_Curve:
        - time: 0
          value: 0
          inSlope: 0
          outSlope: 1
          tangentMode: 0
        - time: 1
          value: 1
          inSlope: 1
          outSlope: 0
          tangentMode: 0
        m_PreInfinity: 2
        m_PostInfinity: 2
        m_RotationOrder: 4
      minCurve:
        serializedVersion: 2
        m_Curve:
        - time: 0
          value: 0
          inSlope: 0
          outSlope: 1
          tangentMode: 0
        - time: 1
          value: 1
          inSlope: 1
          outSlope: 0
          tangentMode: 0
        m_PreInfinity: 2
        m_PostInfinity: 2
        m_RotationOrder: 4
      minMaxState: 1
    tilesX: 1
    tilesY: 1
    animationType: 0
    rowIndex: 0
    cycles: 1
    randomRow: 1
  VelocityModule:
    enabled: 0
    x:
      scalar: 0
      maxCurve:
        serializedVersion: 2
        m_Curve:
        - time: 0
          value: 1
          inSlope: 0
          outSlope: 0
          tangentMode: 0
        - time: 1
          value: 1
          inSlope: 0
          outSlope: 0
          tangentMode: 0
        m_PreInfinity: 2
        m_PostInfinity: 2
        m_RotationOrder: 4
      minCurve:
        serializedVersion: 2
        m_Curve:
        - time: 0
          value: 0
          inSlope: 0
          outSlope: 0
          tangentMode: 0
        - time: 1
          value: 0
          inSlope: 0
          outSlope: 0
          tangentMode: 0
        m_PreInfinity: 2
        m_PostInfinity: 2
        m_RotationOrder: 4
      minMaxState: 0
    y:
      scalar: 0
      maxCurve:
        serializedVersion: 2
        m_Curve:
        - time: 0
          value: 1
          inSlope: 0
          outSlope: 0
          tangentMode: 0
        - time: 1
          value: 1
          inSlope: 0
          outSlope: 0
          tangentMode: 0
        m_PreInfinity: 2
        m_PostInfinity: 2
        m_RotationOrder: 4
      minCurve:
        serializedVersion: 2
        m_Curve:
        - time: 0
          value: 0
          inSlope: 0
          outSlope: 0
          tangentMode: 0
        - time: 1
          value: 0
          inSlope: 0
          outSlope: 0
          tangentMode: 0
        m_PreInfinity: 2
        m_PostInfinity: 2
        m_RotationOrder: 4
      minMaxState: 0
    z:
      scalar: 0
      maxCurve:
        serializedVersion: 2
        m_Curve:
        - time: 0
          value: 1
          inSlope: 0
          outSlope: 0
          tangentMode: 0
        - time: 1
          value: 1
          inSlope: 0
          outSlope: 0
          tangentMode: 0
        m_PreInfinity: 2
        m_PostInfinity: 2
        m_RotationOrder: 4
      minCurve:
        serializedVersion: 2
        m_Curve:
        - time: 0
          value: 0
          inSlope: 0
          outSlope: 0
          tangentMode: 0
        - time: 1
          value: 0
          inSlope: 0
          outSlope: 0
          tangentMode: 0
        m_PreInfinity: 2
        m_PostInfinity: 2
        m_RotationOrder: 4
      minMaxState: 0
    inWorldSpace: 0
  InheritVelocityModule:
    enabled: 0
    m_Mode: 0
    m_Curve:
      scalar: 1
      maxCurve:
        serializedVersion: 2
        m_Curve:
        - time: 0
          value: 1
          inSlope: 0
          outSlope: 0
          tangentMode: 0
        - time: 1
          value: 1
          inSlope: 0
          outSlope: 0
          tangentMode: 0
        m_PreInfinity: 2
        m_PostInfinity: 2
        m_RotationOrder: 4
      minCurve:
        serializedVersion: 2
        m_Curve:
        - time: 0
          value: 0
          inSlope: 0
          outSlope: 0
          tangentMode: 0
        - time: 1
          value: 0
          inSlope: 0
          outSlope: 0
          tangentMode: 0
        m_PreInfinity: 2
        m_PostInfinity: 2
        m_RotationOrder: 4
      minMaxState: 0
  ForceModule:
    enabled: 0
    x:
      scalar: 0
      maxCurve:
        serializedVersion: 2
        m_Curve:
        - time: 0
          value: 1
          inSlope: 0
          outSlope: 0
          tangentMode: 0
        - time: 1
          value: 1
          inSlope: 0
          outSlope: 0
          tangentMode: 0
        m_PreInfinity: 2
        m_PostInfinity: 2
        m_RotationOrder: 4
      minCurve:
        serializedVersion: 2
        m_Curve:
        - time: 0
          value: 0
          inSlope: 0
          outSlope: 0
          tangentMode: 0
        - time: 1
          value: 0
          inSlope: 0
          outSlope: 0
          tangentMode: 0
        m_PreInfinity: 2
        m_PostInfinity: 2
        m_RotationOrder: 4
      minMaxState: 0
    y:
      scalar: 0
      maxCurve:
        serializedVersion: 2
        m_Curve:
        - time: 0
          value: 1
          inSlope: 0
          outSlope: 0
          tangentMode: 0
        - time: 1
          value: 1
          inSlope: 0
          outSlope: 0
          tangentMode: 0
        m_PreInfinity: 2
        m_PostInfinity: 2
        m_RotationOrder: 4
      minCurve:
        serializedVersion: 2
        m_Curve:
        - time: 0
          value: 0
          inSlope: 0
          outSlope: 0
          tangentMode: 0
        - time: 1
          value: 0
          inSlope: 0
          outSlope: 0
          tangentMode: 0
        m_PreInfinity: 2
        m_PostInfinity: 2
        m_RotationOrder: 4
      minMaxState: 0
    z:
      scalar: 0
      maxCurve:
        serializedVersion: 2
        m_Curve:
        - time: 0
          value: 1
          inSlope: 0
          outSlope: 0
          tangentMode: 0
        - time: 1
          value: 1
          inSlope: 0
          outSlope: 0
          tangentMode: 0
        m_PreInfinity: 2
        m_PostInfinity: 2
        m_RotationOrder: 4
      minCurve:
        serializedVersion: 2
        m_Curve:
        - time: 0
          value: 0
          inSlope: 0
          outSlope: 0
          tangentMode: 0
        - time: 1
          value: 0
          inSlope: 0
          outSlope: 0
          tangentMode: 0
        m_PreInfinity: 2
        m_PostInfinity: 2
        m_RotationOrder: 4
      minMaxState: 0
    inWorldSpace: 0
    randomizePerFrame: 0
  ExternalForcesModule:
    enabled: 0
    multiplier: 1
  ClampVelocityModule:
    enabled: 0
    x:
      scalar: 1
      maxCurve:
        serializedVersion: 2
        m_Curve:
        - time: 0
          value: 1
          inSlope: 0
          outSlope: 0
          tangentMode: 0
        - time: 1
          value: 1
          inSlope: 0
          outSlope: 0
          tangentMode: 0
        m_PreInfinity: 2
        m_PostInfinity: 2
        m_RotationOrder: 4
      minCurve:
        serializedVersion: 2
        m_Curve:
        - time: 0
          value: 0
          inSlope: 0
          outSlope: 0
          tangentMode: 0
        - time: 1
          value: 0
          inSlope: 0
          outSlope: 0
          tangentMode: 0
        m_PreInfinity: 2
        m_PostInfinity: 2
        m_RotationOrder: 4
      minMaxState: 0
    y:
      scalar: 1
      maxCurve:
        serializedVersion: 2
        m_Curve:
        - time: 0
          value: 1
          inSlope: 0
          outSlope: 0
          tangentMode: 0
        - time: 1
          value: 1
          inSlope: 0
          outSlope: 0
          tangentMode: 0
        m_PreInfinity: 2
        m_PostInfinity: 2
        m_RotationOrder: 4
      minCurve:
        serializedVersion: 2
        m_Curve:
        - time: 0
          value: 0
          inSlope: 0
          outSlope: 0
          tangentMode: 0
        - time: 1
          value: 0
          inSlope: 0
          outSlope: 0
          tangentMode: 0
        m_PreInfinity: 2
        m_PostInfinity: 2
        m_RotationOrder: 4
      minMaxState: 0
    z:
      scalar: 1
      maxCurve:
        serializedVersion: 2
        m_Curve:
        - time: 0
          value: 1
          inSlope: 0
          outSlope: 0
          tangentMode: 0
        - time: 1
          value: 1
          inSlope: 0
          outSlope: 0
          tangentMode: 0
        m_PreInfinity: 2
        m_PostInfinity: 2
        m_RotationOrder: 4
      minCurve:
        serializedVersion: 2
        m_Curve:
        - time: 0
          value: 0
          inSlope: 0
          outSlope: 0
          tangentMode: 0
        - time: 1
          value: 0
          inSlope: 0
          outSlope: 0
          tangentMode: 0
        m_PreInfinity: 2
        m_PostInfinity: 2
        m_RotationOrder: 4
      minMaxState: 0
    magnitude:
      scalar: 1
      maxCurve:
        serializedVersion: 2
        m_Curve:
        - time: 0
          value: 1
          inSlope: 0
          outSlope: 0
          tangentMode: 0
        - time: 1
          value: 1
          inSlope: 0
          outSlope: 0
          tangentMode: 0
        m_PreInfinity: 2
        m_PostInfinity: 2
        m_RotationOrder: 4
      minCurve:
        serializedVersion: 2
        m_Curve:
        - time: 0
          value: 0
          inSlope: 0
          outSlope: 0
          tangentMode: 0
        - time: 1
          value: 0
          inSlope: 0
          outSlope: 0
          tangentMode: 0
        m_PreInfinity: 2
        m_PostInfinity: 2
        m_RotationOrder: 4
      minMaxState: 0
    separateAxis: 0
    inWorldSpace: 0
    dampen: 1
  SizeBySpeedModule:
    enabled: 0
    curve:
      scalar: 1
      maxCurve:
        serializedVersion: 2
        m_Curve:
        - time: 0
          value: 1
          inSlope: 0
          outSlope: 0
          tangentMode: 0
        - time: 1
          value: 1
          inSlope: 0
          outSlope: 0
          tangentMode: 0
        m_PreInfinity: 2
        m_PostInfinity: 2
        m_RotationOrder: 4
      minCurve:
        serializedVersion: 2
        m_Curve:
        - time: 0
          value: 0
          inSlope: 0
          outSlope: 0
          tangentMode: 0
        - time: 1
          value: 0
          inSlope: 0
          outSlope: 0
          tangentMode: 0
        m_PreInfinity: 2
        m_PostInfinity: 2
        m_RotationOrder: 4
      minMaxState: 1
    range: {x: 0, y: 1}
  RotationBySpeedModule:
    enabled: 0
    x:
      scalar: 1
      maxCurve:
        serializedVersion: 2
        m_Curve:
        - time: 0
          value: 1
          inSlope: 0
          outSlope: 0
          tangentMode: 0
        - time: 1
          value: 1
          inSlope: 0
          outSlope: 0
          tangentMode: 0
        m_PreInfinity: 2
        m_PostInfinity: 2
        m_RotationOrder: 4
      minCurve:
        serializedVersion: 2
        m_Curve:
        - time: 0
          value: 0
          inSlope: 0
          outSlope: 0
          tangentMode: 0
        - time: 1
          value: 0
          inSlope: 0
          outSlope: 0
          tangentMode: 0
        m_PreInfinity: 2
        m_PostInfinity: 2
        m_RotationOrder: 4
      minMaxState: 0
    y:
      scalar: 1
      maxCurve:
        serializedVersion: 2
        m_Curve:
        - time: 0
          value: 1
          inSlope: 0
          outSlope: 0
          tangentMode: 0
        - time: 1
          value: 1
          inSlope: 0
          outSlope: 0
          tangentMode: 0
        m_PreInfinity: 2
        m_PostInfinity: 2
        m_RotationOrder: 4
      minCurve:
        serializedVersion: 2
        m_Curve:
        - time: 0
          value: 0
          inSlope: 0
          outSlope: 0
          tangentMode: 0
        - time: 1
          value: 0
          inSlope: 0
          outSlope: 0
          tangentMode: 0
        m_PreInfinity: 2
        m_PostInfinity: 2
        m_RotationOrder: 4
      minMaxState: 0
    curve:
      scalar: 0.7853981
      maxCurve:
        serializedVersion: 2
        m_Curve:
        - time: 0
          value: 1
          inSlope: 0
          outSlope: 0
          tangentMode: 0
        - time: 1
          value: 1
          inSlope: 0
          outSlope: 0
          tangentMode: 0
        m_PreInfinity: 2
        m_PostInfinity: 2
        m_RotationOrder: 4
      minCurve:
        serializedVersion: 2
        m_Curve:
        - time: 0
          value: 0
          inSlope: 0
          outSlope: 0
          tangentMode: 0
        - time: 1
          value: 0
          inSlope: 0
          outSlope: 0
          tangentMode: 0
        m_PreInfinity: 2
        m_PostInfinity: 2
        m_RotationOrder: 4
      minMaxState: 0
    separateAxes: 0
    range: {x: 0, y: 1}
  ColorBySpeedModule:
    enabled: 0
    gradient:
      maxGradient:
        key0:
          serializedVersion: 2
          rgba: 4294967295
        key1:
          serializedVersion: 2
          rgba: 4294967295
        key2:
          serializedVersion: 2
          rgba: 0
        key3:
          serializedVersion: 2
          rgba: 0
        key4:
          serializedVersion: 2
          rgba: 0
        key5:
          serializedVersion: 2
          rgba: 0
        key6:
          serializedVersion: 2
          rgba: 0
        key7:
          serializedVersion: 2
          rgba: 0
        ctime0: 0
        ctime1: 65535
        ctime2: 0
        ctime3: 0
        ctime4: 0
        ctime5: 0
        ctime6: 0
        ctime7: 0
        atime0: 0
        atime1: 65535
        atime2: 0
        atime3: 0
        atime4: 0
        atime5: 0
        atime6: 0
        atime7: 0
        m_NumColorKeys: 2
        m_NumAlphaKeys: 2
      minGradient:
        key0:
          serializedVersion: 2
          rgba: 4294967295
        key1:
          serializedVersion: 2
          rgba: 4294967295
        key2:
          serializedVersion: 2
          rgba: 0
        key3:
          serializedVersion: 2
          rgba: 0
        key4:
          serializedVersion: 2
          rgba: 0
        key5:
          serializedVersion: 2
          rgba: 0
        key6:
          serializedVersion: 2
          rgba: 0
        key7:
          serializedVersion: 2
          rgba: 0
        ctime0: 0
        ctime1: 65535
        ctime2: 0
        ctime3: 0
        ctime4: 0
        ctime5: 0
        ctime6: 0
        ctime7: 0
        atime0: 0
        atime1: 65535
        atime2: 0
        atime3: 0
        atime4: 0
        atime5: 0
        atime6: 0
        atime7: 0
        m_NumColorKeys: 2
        m_NumAlphaKeys: 2
      minColor:
        serializedVersion: 2
        rgba: 4294967295
      maxColor:
        serializedVersion: 2
        rgba: 4294967295
      minMaxState: 1
    range: {x: 0, y: 1}
  CollisionModule:
    enabled: 0
    serializedVersion: 2
    type: 0
    collisionMode: 0
    plane0: {fileID: 0}
    plane1: {fileID: 0}
    plane2: {fileID: 0}
    plane3: {fileID: 0}
    plane4: {fileID: 0}
    plane5: {fileID: 0}
    m_Dampen:
      scalar: 0
      maxCurve:
        serializedVersion: 2
        m_Curve:
        - time: 0
          value: 1
          inSlope: 0
          outSlope: 0
          tangentMode: 0
        - time: 1
          value: 1
          inSlope: 0
          outSlope: 0
          tangentMode: 0
        m_PreInfinity: 2
        m_PostInfinity: 2
        m_RotationOrder: 4
      minCurve:
        serializedVersion: 2
        m_Curve:
        - time: 0
          value: 0
          inSlope: 0
          outSlope: 0
          tangentMode: 0
        - time: 1
          value: 0
          inSlope: 0
          outSlope: 0
          tangentMode: 0
        m_PreInfinity: 2
        m_PostInfinity: 2
        m_RotationOrder: 4
      minMaxState: 0
    m_Bounce:
      scalar: 1
      maxCurve:
        serializedVersion: 2
        m_Curve:
        - time: 0
          value: 1
          inSlope: 0
          outSlope: 0
          tangentMode: 0
        - time: 1
          value: 1
          inSlope: 0
          outSlope: 0
          tangentMode: 0
        m_PreInfinity: 2
        m_PostInfinity: 2
        m_RotationOrder: 4
      minCurve:
        serializedVersion: 2
        m_Curve:
        - time: 0
          value: 0
          inSlope: 0
          outSlope: 0
          tangentMode: 0
        - time: 1
          value: 0
          inSlope: 0
          outSlope: 0
          tangentMode: 0
        m_PreInfinity: 2
        m_PostInfinity: 2
        m_RotationOrder: 4
      minMaxState: 0
    m_EnergyLossOnCollision:
      scalar: 0
      maxCurve:
        serializedVersion: 2
        m_Curve:
        - time: 0
          value: 1
          inSlope: 0
          outSlope: 0
          tangentMode: 0
        - time: 1
          value: 1
          inSlope: 0
          outSlope: 0
          tangentMode: 0
        m_PreInfinity: 2
        m_PostInfinity: 2
        m_RotationOrder: 4
      minCurve:
        serializedVersion: 2
        m_Curve:
        - time: 0
          value: 0
          inSlope: 0
          outSlope: 0
          tangentMode: 0
        - time: 1
          value: 0
          inSlope: 0
          outSlope: 0
          tangentMode: 0
        m_PreInfinity: 2
        m_PostInfinity: 2
        m_RotationOrder: 4
      minMaxState: 0
    minKillSpeed: 0
    radiusScale: 1
    collidesWith:
      serializedVersion: 2
      m_Bits: 4294967295
    maxCollisionShapes: 256
    quality: 0
    voxelSize: 0.5
    collisionMessages: 0
    collidesWithDynamic: 1
    interiorCollisions: 1
  SubModule:
    enabled: 0
    subEmitterBirth: {fileID: 0}
    subEmitterBirth1: {fileID: 0}
    subEmitterCollision: {fileID: 0}
    subEmitterCollision1: {fileID: 0}
    subEmitterDeath: {fileID: 0}
    subEmitterDeath1: {fileID: 0}
--- !u!199 &19934288
ParticleSystemRenderer:
  m_ObjectHideFlags: 1
  m_PrefabParentObject: {fileID: 0}
  m_PrefabInternal: {fileID: 100100000}
  m_GameObject: {fileID: 184112}
  m_Enabled: 1
  m_CastShadows: 0
  m_ReceiveShadows: 0
  m_Materials:
  - {fileID: 10301, guid: 0000000000000000f000000000000000, type: 0}
  m_SubsetIndices: 
  m_StaticBatchRoot: {fileID: 0}
  m_UseLightProbes: 1
  m_ReflectionProbeUsage: 0
  m_ProbeAnchor: {fileID: 0}
  m_ScaleInLightmap: 1
  m_PreserveUVs: 0
  m_IgnoreNormalsForChartDetection: 0
  m_ImportantGI: 0
  m_MinimumChartSize: 4
  m_AutoUVMaxDistance: 0.5
  m_AutoUVMaxAngle: 89
  m_LightmapParameters: {fileID: 0}
  m_SortingLayerID: 0
  m_SortingOrder: 0
  m_RenderMode: 0
  m_SortMode: 0
  m_MinParticleSize: 0
  m_MaxParticleSize: 0.2
  m_CameraVelocityScale: 0
  m_VelocityScale: 0
  m_LengthScale: 2
  m_SortingFudge: 0
  m_NormalDirection: 1
  m_RenderAlignment: 0
  m_Pivot: {x: 0, y: 0, z: 0}
  m_Mesh: {fileID: 0}
  m_Mesh1: {fileID: 0}
  m_Mesh2: {fileID: 0}
  m_Mesh3: {fileID: 0}
--- !u!199 &19988744
ParticleSystemRenderer:
  m_ObjectHideFlags: 1
  m_PrefabParentObject: {fileID: 0}
  m_PrefabInternal: {fileID: 100100000}
  m_GameObject: {fileID: 176114}
  m_Enabled: 1
  m_CastShadows: 0
  m_ReceiveShadows: 0
  m_Materials:
  - {fileID: 10301, guid: 0000000000000000f000000000000000, type: 0}
  m_SubsetIndices: 
  m_StaticBatchRoot: {fileID: 0}
  m_UseLightProbes: 1
  m_ReflectionProbeUsage: 0
  m_ProbeAnchor: {fileID: 0}
  m_ScaleInLightmap: 1
  m_PreserveUVs: 0
  m_IgnoreNormalsForChartDetection: 0
  m_ImportantGI: 0
  m_MinimumChartSize: 4
  m_AutoUVMaxDistance: 0.5
  m_AutoUVMaxAngle: 89
  m_LightmapParameters: {fileID: 0}
  m_SortingLayerID: 0
  m_SortingOrder: 0
  m_RenderMode: 0
  m_SortMode: 0
  m_MinParticleSize: 0
  m_MaxParticleSize: 0.2
  m_CameraVelocityScale: 0
  m_VelocityScale: 0
  m_LengthScale: 2
  m_SortingFudge: 0
  m_NormalDirection: 1
  m_RenderAlignment: 0
  m_Pivot: {x: 0, y: 0, z: 0}
  m_Mesh: {fileID: 0}
  m_Mesh1: {fileID: 0}
  m_Mesh2: {fileID: 0}
  m_Mesh3: {fileID: 0}
--- !u!222 &22224172
CanvasRenderer:
  m_ObjectHideFlags: 1
  m_PrefabParentObject: {fileID: 0}
  m_PrefabInternal: {fileID: 100100000}
  m_GameObject: {fileID: 197298}
--- !u!222 &22227604
CanvasRenderer:
  m_ObjectHideFlags: 1
  m_PrefabParentObject: {fileID: 0}
  m_PrefabInternal: {fileID: 100100000}
  m_GameObject: {fileID: 158526}
--- !u!222 &22253900
CanvasRenderer:
  m_ObjectHideFlags: 1
  m_PrefabParentObject: {fileID: 0}
  m_PrefabInternal: {fileID: 100100000}
  m_GameObject: {fileID: 146596}
--- !u!222 &22272884
CanvasRenderer:
  m_ObjectHideFlags: 1
  m_PrefabParentObject: {fileID: 0}
  m_PrefabInternal: {fileID: 100100000}
  m_GameObject: {fileID: 114474}
--- !u!222 &22283016
CanvasRenderer:
  m_ObjectHideFlags: 1
  m_PrefabParentObject: {fileID: 0}
  m_PrefabInternal: {fileID: 100100000}
  m_GameObject: {fileID: 155692}
--- !u!222 &22286398
CanvasRenderer:
  m_ObjectHideFlags: 1
  m_PrefabParentObject: {fileID: 0}
  m_PrefabInternal: {fileID: 100100000}
  m_GameObject: {fileID: 179432}
--- !u!224 &22411568
RectTransform:
  m_ObjectHideFlags: 1
  m_PrefabParentObject: {fileID: 0}
  m_PrefabInternal: {fileID: 100100000}
  m_GameObject: {fileID: 146596}
  m_LocalRotation: {x: 0, y: 0, z: 0, w: 1}
  m_LocalPosition: {x: 0, y: 0, z: 0}
  m_LocalScale: {x: 1, y: 1, z: 1}
  m_Children: []
  m_Father: {fileID: 22434626}
  m_RootOrder: 6
  m_AnchorMin: {x: 1, y: 1}
  m_AnchorMax: {x: 1, y: 1}
  m_AnchoredPosition: {x: 20, y: 20}
  m_SizeDelta: {x: 200, y: 200}
  m_Pivot: {x: 1, y: 1}
--- !u!224 &22434626
RectTransform:
  m_ObjectHideFlags: 1
  m_PrefabParentObject: {fileID: 0}
  m_PrefabInternal: {fileID: 100100000}
  m_GameObject: {fileID: 168466}
  m_LocalRotation: {x: 0, y: 0, z: 0, w: 1}
  m_LocalPosition: {x: 0, y: 0, z: 0}
  m_LocalScale: {x: 1, y: 1, z: 1}
  m_Children:
  - {fileID: 22488952}
  - {fileID: 22439646}
  - {fileID: 22494656}
  - {fileID: 22492796}
  - {fileID: 498456}
  - {fileID: 431988}
  - {fileID: 22411568}
  - {fileID: 22448516}
  - {fileID: 22487342}
  - {fileID: 22450696}
  m_Father: {fileID: 0}
  m_RootOrder: 0
  m_AnchorMin: {x: 0, y: 0}
  m_AnchorMax: {x: 1, y: 1}
  m_AnchoredPosition: {x: 0, y: 0}
  m_SizeDelta: {x: 0, y: 0}
  m_Pivot: {x: 0.5, y: 0.5}
--- !u!224 &22439646
RectTransform:
  m_ObjectHideFlags: 1
  m_PrefabParentObject: {fileID: 0}
  m_PrefabInternal: {fileID: 100100000}
  m_GameObject: {fileID: 158526}
  m_LocalRotation: {x: 0, y: 0, z: 0, w: 1}
  m_LocalPosition: {x: 0, y: 0, z: 0}
  m_LocalScale: {x: 1, y: 1, z: 1}
  m_Children: []
  m_Father: {fileID: 22434626}
<<<<<<< HEAD
  m_RootOrder: 2
  m_AnchorMin: {x: 0.5, y: 0.5}
  m_AnchorMax: {x: 0.5, y: 0.5}
  m_AnchoredPosition: {x: 300, y: 50}
  m_SizeDelta: {x: 800, y: 300}
=======
  m_RootOrder: 1
  m_AnchorMin: {x: 0.5, y: 0.5}
  m_AnchorMax: {x: 0.5, y: 0.5}
  m_AnchoredPosition: {x: 308, y: 178}
  m_SizeDelta: {x: 857, y: 361}
>>>>>>> 2839af69
  m_Pivot: {x: 0.5, y: 0.5}
--- !u!224 &22448516
RectTransform:
  m_ObjectHideFlags: 1
  m_PrefabParentObject: {fileID: 0}
  m_PrefabInternal: {fileID: 100100000}
  m_GameObject: {fileID: 114474}
  m_LocalRotation: {x: 0, y: 0, z: 0, w: 1}
  m_LocalPosition: {x: 0, y: 0, z: 0}
  m_LocalScale: {x: 1, y: 1, z: 1}
  m_Children: []
  m_Father: {fileID: 22434626}
  m_RootOrder: 7
  m_AnchorMin: {x: 1, y: 1}
  m_AnchorMax: {x: 1, y: 1}
  m_AnchoredPosition: {x: -80, y: 20}
  m_SizeDelta: {x: 200, y: 200}
  m_Pivot: {x: 1, y: 1}
--- !u!224 &22450696
RectTransform:
  m_ObjectHideFlags: 1
  m_PrefabParentObject: {fileID: 0}
  m_PrefabInternal: {fileID: 100100000}
  m_GameObject: {fileID: 177044}
  m_LocalRotation: {x: 0, y: 0, z: 0, w: 1}
  m_LocalPosition: {x: 0, y: 0, z: 0}
  m_LocalScale: {x: 1, y: 1, z: 1}
  m_Children: []
  m_Father: {fileID: 22434626}
<<<<<<< HEAD
  m_RootOrder: 1
  m_AnchorMin: {x: 0.5, y: 0.5}
  m_AnchorMax: {x: 0.5, y: 0.5}
  m_AnchoredPosition: {x: 0, y: -200}
  m_SizeDelta: {x: 600, y: 200}
=======
  m_RootOrder: 9
  m_AnchorMin: {x: 0.5, y: 0.5}
  m_AnchorMax: {x: 0.5, y: 0.5}
  m_AnchoredPosition: {x: 0, y: -383.5}
  m_SizeDelta: {x: 1500, y: 150}
  m_Pivot: {x: 0.5, y: 0.5}
--- !u!224 &22487342
RectTransform:
  m_ObjectHideFlags: 1
  m_PrefabParentObject: {fileID: 0}
  m_PrefabInternal: {fileID: 100100000}
  m_GameObject: {fileID: 147020}
  m_LocalRotation: {x: 0, y: 0, z: 0, w: 1}
  m_LocalPosition: {x: 0, y: 0, z: 0}
  m_LocalScale: {x: 1, y: 1, z: 1}
  m_Children: []
  m_Father: {fileID: 22434626}
  m_RootOrder: 8
  m_AnchorMin: {x: 0.5, y: 0.5}
  m_AnchorMax: {x: 0.5, y: 0.5}
  m_AnchoredPosition: {x: 0, y: -204}
  m_SizeDelta: {x: 800, y: 209}
>>>>>>> 2839af69
  m_Pivot: {x: 0.5, y: 0.5}
--- !u!224 &22488952
RectTransform:
  m_ObjectHideFlags: 1
  m_PrefabParentObject: {fileID: 0}
  m_PrefabInternal: {fileID: 100100000}
  m_GameObject: {fileID: 197298}
  m_LocalRotation: {x: 0, y: 0, z: 0, w: 1}
  m_LocalPosition: {x: 0, y: 0, z: 0}
  m_LocalScale: {x: 1, y: 1, z: 1}
  m_Children: []
  m_Father: {fileID: 22434626}
  m_RootOrder: 0
  m_AnchorMin: {x: 1, y: 0}
  m_AnchorMax: {x: 1, y: 0}
  m_AnchoredPosition: {x: 0, y: 30}
  m_SizeDelta: {x: 300, y: 100}
  m_Pivot: {x: 1, y: 0}
--- !u!224 &22492796
RectTransform:
  m_ObjectHideFlags: 1
  m_PrefabParentObject: {fileID: 0}
  m_PrefabInternal: {fileID: 100100000}
  m_GameObject: {fileID: 155692}
  m_LocalRotation: {x: 0, y: 0, z: 0, w: 1}
  m_LocalPosition: {x: 0, y: 0, z: 0}
  m_LocalScale: {x: 1, y: 1, z: 1}
  m_Children: []
  m_Father: {fileID: 22434626}
<<<<<<< HEAD
  m_RootOrder: 4
  m_AnchorMin: {x: 0.5, y: 0.5}
  m_AnchorMax: {x: 0.5, y: 0.5}
  m_AnchoredPosition: {x: -460, y: 75}
  m_SizeDelta: {x: 450, y: 250}
=======
  m_RootOrder: 3
  m_AnchorMin: {x: 0.5, y: 0.5}
  m_AnchorMax: {x: 0.5, y: 0.5}
  m_AnchoredPosition: {x: -505, y: 208}
  m_SizeDelta: {x: 482, y: 301}
>>>>>>> 2839af69
  m_Pivot: {x: 0.5, y: 0.5}
--- !u!224 &22494656
RectTransform:
  m_ObjectHideFlags: 1
  m_PrefabParentObject: {fileID: 0}
  m_PrefabInternal: {fileID: 100100000}
  m_GameObject: {fileID: 179432}
  m_LocalRotation: {x: 0, y: 0, z: 0, w: 1}
  m_LocalPosition: {x: 0, y: 0, z: 0}
  m_LocalScale: {x: 1, y: 1, z: 1}
  m_Children: []
  m_Father: {fileID: 22434626}
<<<<<<< HEAD
  m_RootOrder: 3
  m_AnchorMin: {x: 0.5, y: 0.5}
  m_AnchorMax: {x: 0.5, y: 0.5}
  m_AnchoredPosition: {x: -200, y: 50}
  m_SizeDelta: {x: 300, y: 300}
=======
  m_RootOrder: 2
  m_AnchorMin: {x: 0.5, y: 0.5}
  m_AnchorMax: {x: 0.5, y: 0.5}
  m_AnchoredPosition: {x: -227, y: 178}
  m_SizeDelta: {x: 321, y: 361}
>>>>>>> 2839af69
  m_Pivot: {x: 0.5, y: 0.5}
--- !u!1001 &100100000
Prefab:
  m_ObjectHideFlags: 1
  serializedVersion: 2
  m_Modification:
    m_TransformParent: {fileID: 0}
    m_Modifications: []
    m_RemovedComponents: []
  m_ParentPrefab: {fileID: 0}
  m_RootGameObject: {fileID: 168466}
  m_IsPrefabParent: 1<|MERGE_RESOLUTION|>--- conflicted
+++ resolved
@@ -221,31 +221,8 @@
   m_Script: {fileID: 11500000, guid: abf1217fe3ffa417c8998bf4c98cf5b1, type: 3}
   m_Name: 
   m_EditorClassIdentifier: 
-<<<<<<< HEAD
-  Prefab: {fileID: 164906, guid: 63331bfce488d4ee9bd9684d440e3316, type: 2}
-  ModifiedValues:
-  - ObjectPath: ButtonDropShadow/ButtonText
-    FieldName: Anki.UI.AnkiTextLabel:m_Text
-    JsonValue: '"#label.connect"'
-  - ObjectPath: 
-    FieldName: Cozmo.UI.CozmoButton:_UISoundEvent:_GameObjectType
-    JsonValue: 3
-  - ObjectPath: 
-    FieldName: Cozmo.UI.CozmoButton:_UISoundEvent:_EventType
-    JsonValue: 4
-  - ObjectPath: 
-    FieldName: Cozmo.UI.CozmoButton:_UISoundEvent:_Event
-    JsonValue: -303697590
-  - ObjectPath: 
-    FieldName: Cozmo.UI.CozmoButton:_DASEventViewController
-    JsonValue: '"assignedByStartView"'
-  - ObjectPath: 
-    FieldName: Cozmo.UI.CozmoButton:_DASEventButtonName
-    JsonValue: '"connect_button"'
-=======
   Prefab: {fileID: 197596, guid: ae49e6684bcd54750a412c285af56dd3, type: 2}
   ModifiedValues: []
->>>>>>> 2839af69
   ModifiedLocalReferences:
   - ObjectPath: ../
     FieldName: ShowCozmoCubeSlide:_ShowCozmoCubesLabel
@@ -452,14 +429,9 @@
   m_Script: {fileID: 11500000, guid: daa075ad0ae694f99810197cf8beeddc, type: 3}
   m_Name: 
   m_EditorClassIdentifier: 
-  _DASEventViewName: start_view
   _CloseDialogOnTapOutside: 0
   _OptionalCloseDialogButton: {fileID: 0}
   DimBackground: 0
-<<<<<<< HEAD
-  _ConnectButton: {fileID: 0}
-=======
->>>>>>> 2839af69
   _DisconnectedColor: {r: 0.019607844, g: 0.08627451, b: 0.101960786, a: 0.32156864}
   _WifiIndicator: {fileID: 11442104}
   _BluetoothIndicator: {fileID: 11449968}
@@ -1674,7 +1646,6 @@
     enabled: 0
     x:
       scalar: 1
-<<<<<<< HEAD
       maxCurve:
         serializedVersion: 2
         m_Curve:
@@ -1745,114 +1716,39 @@
       minMaxState: 0
     curve:
       scalar: 0.7853981
-=======
->>>>>>> 2839af69
-      maxCurve:
-        serializedVersion: 2
-        m_Curve:
-        - time: 0
-          value: 1
-          inSlope: 0
-          outSlope: 0
-          tangentMode: 0
-        - time: 1
-          value: 1
-          inSlope: 0
-          outSlope: 0
-          tangentMode: 0
-        m_PreInfinity: 2
-        m_PostInfinity: 2
-        m_RotationOrder: 4
-      minCurve:
-        serializedVersion: 2
-        m_Curve:
-        - time: 0
-          value: 0
-          inSlope: 0
-          outSlope: 0
-          tangentMode: 0
-        - time: 1
-          value: 0
-          inSlope: 0
-          outSlope: 0
-          tangentMode: 0
-        m_PreInfinity: 2
-        m_PostInfinity: 2
-        m_RotationOrder: 4
-      minMaxState: 0
-<<<<<<< HEAD
-=======
-    y:
-      scalar: 1
-      maxCurve:
-        serializedVersion: 2
-        m_Curve:
-        - time: 0
-          value: 1
-          inSlope: 0
-          outSlope: 0
-          tangentMode: 0
-        - time: 1
-          value: 1
-          inSlope: 0
-          outSlope: 0
-          tangentMode: 0
-        m_PreInfinity: 2
-        m_PostInfinity: 2
-        m_RotationOrder: 4
-      minCurve:
-        serializedVersion: 2
-        m_Curve:
-        - time: 0
-          value: 0
-          inSlope: 0
-          outSlope: 0
-          tangentMode: 0
-        - time: 1
-          value: 0
-          inSlope: 0
-          outSlope: 0
-          tangentMode: 0
-        m_PreInfinity: 2
-        m_PostInfinity: 2
-        m_RotationOrder: 4
-      minMaxState: 0
-    curve:
-      scalar: 0.7853981
-      maxCurve:
-        serializedVersion: 2
-        m_Curve:
-        - time: 0
-          value: 1
-          inSlope: 0
-          outSlope: 0
-          tangentMode: 0
-        - time: 1
-          value: 1
-          inSlope: 0
-          outSlope: 0
-          tangentMode: 0
-        m_PreInfinity: 2
-        m_PostInfinity: 2
-        m_RotationOrder: 4
-      minCurve:
-        serializedVersion: 2
-        m_Curve:
-        - time: 0
-          value: 0
-          inSlope: 0
-          outSlope: 0
-          tangentMode: 0
-        - time: 1
-          value: 0
-          inSlope: 0
-          outSlope: 0
-          tangentMode: 0
-        m_PreInfinity: 2
-        m_PostInfinity: 2
-        m_RotationOrder: 4
-      minMaxState: 0
->>>>>>> 2839af69
+      maxCurve:
+        serializedVersion: 2
+        m_Curve:
+        - time: 0
+          value: 1
+          inSlope: 0
+          outSlope: 0
+          tangentMode: 0
+        - time: 1
+          value: 1
+          inSlope: 0
+          outSlope: 0
+          tangentMode: 0
+        m_PreInfinity: 2
+        m_PostInfinity: 2
+        m_RotationOrder: 4
+      minCurve:
+        serializedVersion: 2
+        m_Curve:
+        - time: 0
+          value: 0
+          inSlope: 0
+          outSlope: 0
+          tangentMode: 0
+        - time: 1
+          value: 0
+          inSlope: 0
+          outSlope: 0
+          tangentMode: 0
+        m_PreInfinity: 2
+        m_PostInfinity: 2
+        m_RotationOrder: 4
+      minMaxState: 0
     separateAxes: 0
     range: {x: 0, y: 1}
   ColorBySpeedModule:
@@ -2306,7 +2202,6 @@
       minMaxState: 0
     startSize:
       scalar: 0.4
-<<<<<<< HEAD
       maxCurve:
         serializedVersion: 2
         m_Curve:
@@ -2377,113 +2272,38 @@
       minMaxState: 0
     startRotationY:
       scalar: 1
-=======
->>>>>>> 2839af69
-      maxCurve:
-        serializedVersion: 2
-        m_Curve:
-        - time: 0
-          value: 1
-          inSlope: 0
-          outSlope: 0
-          tangentMode: 0
-        - time: 1
-          value: 1
-          inSlope: 0
-          outSlope: 0
-          tangentMode: 0
-        m_PreInfinity: 2
-        m_PostInfinity: 2
-        m_RotationOrder: 4
-      minCurve:
-        serializedVersion: 2
-        m_Curve:
-        - time: 0
-          value: 0
-          inSlope: 0
-          outSlope: 0
-          tangentMode: 0
-        - time: 1
-          value: 0
-          inSlope: 0
-          outSlope: 0
-          tangentMode: 0
-        m_PreInfinity: 2
-        m_PostInfinity: 2
-        m_RotationOrder: 4
-<<<<<<< HEAD
-=======
-      minMaxState: 0
-    startRotationX:
-      scalar: 1
-      maxCurve:
-        serializedVersion: 2
-        m_Curve:
-        - time: 0
-          value: 1
-          inSlope: 0
-          outSlope: 0
-          tangentMode: 0
-        - time: 1
-          value: 1
-          inSlope: 0
-          outSlope: 0
-          tangentMode: 0
-        m_PreInfinity: 2
-        m_PostInfinity: 2
-        m_RotationOrder: 4
-      minCurve:
-        serializedVersion: 2
-        m_Curve:
-        - time: 0
-          value: 0
-          inSlope: 0
-          outSlope: 0
-          tangentMode: 0
-        - time: 1
-          value: 0
-          inSlope: 0
-          outSlope: 0
-          tangentMode: 0
-        m_PreInfinity: 2
-        m_PostInfinity: 2
-        m_RotationOrder: 4
-      minMaxState: 0
-    startRotationY:
-      scalar: 1
-      maxCurve:
-        serializedVersion: 2
-        m_Curve:
-        - time: 0
-          value: 1
-          inSlope: 0
-          outSlope: 0
-          tangentMode: 0
-        - time: 1
-          value: 1
-          inSlope: 0
-          outSlope: 0
-          tangentMode: 0
-        m_PreInfinity: 2
-        m_PostInfinity: 2
-        m_RotationOrder: 4
-      minCurve:
-        serializedVersion: 2
-        m_Curve:
-        - time: 0
-          value: 0
-          inSlope: 0
-          outSlope: 0
-          tangentMode: 0
-        - time: 1
-          value: 0
-          inSlope: 0
-          outSlope: 0
-          tangentMode: 0
-        m_PreInfinity: 2
-        m_PostInfinity: 2
-        m_RotationOrder: 4
->>>>>>> 2839af69
+      maxCurve:
+        serializedVersion: 2
+        m_Curve:
+        - time: 0
+          value: 1
+          inSlope: 0
+          outSlope: 0
+          tangentMode: 0
+        - time: 1
+          value: 1
+          inSlope: 0
+          outSlope: 0
+          tangentMode: 0
+        m_PreInfinity: 2
+        m_PostInfinity: 2
+        m_RotationOrder: 4
+      minCurve:
+        serializedVersion: 2
+        m_Curve:
+        - time: 0
+          value: 0
+          inSlope: 0
+          outSlope: 0
+          tangentMode: 0
+        - time: 1
+          value: 0
+          inSlope: 0
+          outSlope: 0
+          tangentMode: 0
+        m_PreInfinity: 2
+        m_PostInfinity: 2
+        m_RotationOrder: 4
       minMaxState: 0
     startRotation:
       scalar: 0
@@ -2566,8 +2386,6 @@
         m_PreInfinity: 2
         m_PostInfinity: 2
         m_RotationOrder: 4
-<<<<<<< HEAD
-=======
       minCurve:
         serializedVersion: 2
         m_Curve:
@@ -2655,99 +2473,6 @@
         m_PreInfinity: 2
         m_PostInfinity: 2
         m_RotationOrder: 4
->>>>>>> 2839af69
-      minCurve:
-        serializedVersion: 2
-        m_Curve:
-        - time: 0
-          value: 0
-          inSlope: 0
-          outSlope: 0
-          tangentMode: 0
-        - time: 1
-          value: 0
-          inSlope: 0
-          outSlope: 0
-          tangentMode: 0
-        m_PreInfinity: 2
-        m_PostInfinity: 2
-        m_RotationOrder: 4
-      minMaxState: 0
-<<<<<<< HEAD
-    cnt0: 30
-    cnt1: 30
-    cnt2: 30
-    cnt3: 30
-    cntmax0: 30
-    cntmax1: 30
-    cntmax2: 30
-    cntmax3: 30
-    time0: 0
-    time1: 0
-    time2: 0
-    time3: 0
-    m_BurstCount: 0
-  SizeModule:
-    enabled: 0
-    curve:
-=======
-    y:
->>>>>>> 2839af69
-      scalar: 1
-      maxCurve:
-        serializedVersion: 2
-        m_Curve:
-        - time: 0
-          value: 1
-          inSlope: 0
-          outSlope: 0
-          tangentMode: 0
-        - time: 1
-          value: 1
-          inSlope: 0
-          outSlope: 0
-          tangentMode: 0
-        m_PreInfinity: 2
-        m_PostInfinity: 2
-        m_RotationOrder: 4
-      minCurve:
-        serializedVersion: 2
-        m_Curve:
-        - time: 0
-          value: 0
-          inSlope: 0
-          outSlope: 0
-          tangentMode: 0
-        - time: 1
-          value: 0
-          inSlope: 0
-          outSlope: 0
-          tangentMode: 0
-        m_PreInfinity: 2
-        m_PostInfinity: 2
-        m_RotationOrder: 4
-<<<<<<< HEAD
-      minMaxState: 1
-  RotationModule:
-    enabled: 0
-    x:
-      scalar: 1
-      maxCurve:
-        serializedVersion: 2
-        m_Curve:
-        - time: 0
-          value: 1
-          inSlope: 0
-          outSlope: 0
-          tangentMode: 0
-        - time: 1
-          value: 1
-          inSlope: 0
-          outSlope: 0
-          tangentMode: 0
-        m_PreInfinity: 2
-        m_PostInfinity: 2
-        m_RotationOrder: 4
       minCurve:
         serializedVersion: 2
         m_Curve:
@@ -2799,8 +2524,6 @@
         m_PreInfinity: 2
         m_PostInfinity: 2
         m_RotationOrder: 4
-=======
->>>>>>> 2839af69
       minMaxState: 0
     curve:
       scalar: 0.7853982
@@ -3932,19 +3655,11 @@
   m_LocalScale: {x: 1, y: 1, z: 1}
   m_Children: []
   m_Father: {fileID: 22434626}
-<<<<<<< HEAD
-  m_RootOrder: 2
-  m_AnchorMin: {x: 0.5, y: 0.5}
-  m_AnchorMax: {x: 0.5, y: 0.5}
-  m_AnchoredPosition: {x: 300, y: 50}
-  m_SizeDelta: {x: 800, y: 300}
-=======
   m_RootOrder: 1
   m_AnchorMin: {x: 0.5, y: 0.5}
   m_AnchorMax: {x: 0.5, y: 0.5}
   m_AnchoredPosition: {x: 308, y: 178}
   m_SizeDelta: {x: 857, y: 361}
->>>>>>> 2839af69
   m_Pivot: {x: 0.5, y: 0.5}
 --- !u!224 &22448516
 RectTransform:
@@ -3974,13 +3689,6 @@
   m_LocalScale: {x: 1, y: 1, z: 1}
   m_Children: []
   m_Father: {fileID: 22434626}
-<<<<<<< HEAD
-  m_RootOrder: 1
-  m_AnchorMin: {x: 0.5, y: 0.5}
-  m_AnchorMax: {x: 0.5, y: 0.5}
-  m_AnchoredPosition: {x: 0, y: -200}
-  m_SizeDelta: {x: 600, y: 200}
-=======
   m_RootOrder: 9
   m_AnchorMin: {x: 0.5, y: 0.5}
   m_AnchorMax: {x: 0.5, y: 0.5}
@@ -4003,7 +3711,6 @@
   m_AnchorMax: {x: 0.5, y: 0.5}
   m_AnchoredPosition: {x: 0, y: -204}
   m_SizeDelta: {x: 800, y: 209}
->>>>>>> 2839af69
   m_Pivot: {x: 0.5, y: 0.5}
 --- !u!224 &22488952
 RectTransform:
@@ -4033,19 +3740,11 @@
   m_LocalScale: {x: 1, y: 1, z: 1}
   m_Children: []
   m_Father: {fileID: 22434626}
-<<<<<<< HEAD
-  m_RootOrder: 4
-  m_AnchorMin: {x: 0.5, y: 0.5}
-  m_AnchorMax: {x: 0.5, y: 0.5}
-  m_AnchoredPosition: {x: -460, y: 75}
-  m_SizeDelta: {x: 450, y: 250}
-=======
   m_RootOrder: 3
   m_AnchorMin: {x: 0.5, y: 0.5}
   m_AnchorMax: {x: 0.5, y: 0.5}
   m_AnchoredPosition: {x: -505, y: 208}
   m_SizeDelta: {x: 482, y: 301}
->>>>>>> 2839af69
   m_Pivot: {x: 0.5, y: 0.5}
 --- !u!224 &22494656
 RectTransform:
@@ -4058,19 +3757,11 @@
   m_LocalScale: {x: 1, y: 1, z: 1}
   m_Children: []
   m_Father: {fileID: 22434626}
-<<<<<<< HEAD
-  m_RootOrder: 3
-  m_AnchorMin: {x: 0.5, y: 0.5}
-  m_AnchorMax: {x: 0.5, y: 0.5}
-  m_AnchoredPosition: {x: -200, y: 50}
-  m_SizeDelta: {x: 300, y: 300}
-=======
   m_RootOrder: 2
   m_AnchorMin: {x: 0.5, y: 0.5}
   m_AnchorMax: {x: 0.5, y: 0.5}
   m_AnchoredPosition: {x: -227, y: 178}
   m_SizeDelta: {x: 321, y: 361}
->>>>>>> 2839af69
   m_Pivot: {x: 0.5, y: 0.5}
 --- !u!1001 &100100000
 Prefab:
