﻿using UnityEngine;
using System.Collections;
using System.Collections.Generic;
using DataPersistence;

public class CozmoUnlocksPanel : MonoBehaviour {

  private List<UnlockableInfo> _Unlocked;
  private List<UnlockableInfo> _Available;
  private List<UnlockableInfo> _Unavailable;

  [SerializeField]
  private RectTransform _UnlocksContainer;

  [SerializeField]
  private GameObject _UnlocksTilePrefab;

  [SerializeField]
  private Anki.UI.AnkiTextLabel _HexLabel;

  [SerializeField]
  private RequestTricksView _RequestSparkViewPrefab;
  private RequestTricksView _RequestSparkViewInstance;

  void Start() { 
    LoadTiles();
    RobotEngineManager.Instance.OnRequestSetUnlockResult += HandleRequestSetUnlockResult;
<<<<<<< HEAD

    // TODO: Get # hex pieces based on all the item ids in HexPieceMap
    _HexLabel.FormattingArgs = new object[] { DataPersistence.DataPersistenceManager.Instance.Data.DefaultProfile.HexPieces };
=======
    UpdateInventoryCounts();
  }

  public void UpdateInventoryCounts() {
    _SparksLabel.FormattingArgs = new object[] { DataPersistenceManager.Instance.Data.DefaultProfile.TreatCount };
    _HexLabel.FormattingArgs = new object[] { DataPersistenceManager.Instance.Data.DefaultProfile.HexPieces };
>>>>>>> 0a408b6a
  }

  void OnDestroy() {
    RobotEngineManager.Instance.OnRequestSetUnlockResult -= HandleRequestSetUnlockResult;
  }

  public void LoadTiles() {

    ClearTiles();

    _Unlocked = UnlockablesManager.Instance.GetUnlocked(true);
    _Available = UnlockablesManager.Instance.GetAvailableAndLockedExplicit();
    _Unavailable = UnlockablesManager.Instance.GetUnavailableExplicit();

    string tileName;
    string viewControllerName = "home_hub_cozmo_unlock_panel";
    for (int i = 0; i < _Unlocked.Count; ++i) {
      GameObject tileInstance = GameObject.Instantiate(_UnlocksTilePrefab);
      tileInstance.transform.SetParent(_UnlocksContainer, false);
      tileInstance.name = _Unlocked[i].Id.Value.ToString();
      tileName = tileInstance.name + "\n(unlocked)";
      tileInstance.transform.Find("Text").GetComponent<UnityEngine.UI.Text>().text = tileName;
      int unlockIndex = i;
      tileInstance.GetComponent<Cozmo.UI.CozmoButton>().Initialize(() => HandleTappedUnlocked(_Unlocked[unlockIndex]),
        tileName, viewControllerName);
    }

    for (int i = 0; i < _Available.Count; ++i) {
      GameObject tileInstance = GameObject.Instantiate(_UnlocksTilePrefab);
      tileInstance.transform.SetParent(_UnlocksContainer, false);
      tileInstance.name = _Available[i].Id.Value.ToString();
      tileName = tileInstance.name + "\n(available)";
      tileInstance.transform.Find("Text").GetComponent<UnityEngine.UI.Text>().text = tileName;
      int unlockIndex = i;
      tileInstance.GetComponent<Cozmo.UI.CozmoButton>().Initialize(() => HandleTappedAvailable(_Available[unlockIndex]),
        tileName, viewControllerName);
    }

    for (int i = 0; i < _Unavailable.Count; ++i) {
      GameObject tileInstance = GameObject.Instantiate(_UnlocksTilePrefab);
      tileInstance.transform.SetParent(_UnlocksContainer, false);
      tileInstance.name = _Unavailable[i].Id.Value.ToString();
      tileName = tileInstance.name + "\n(locked)";
      tileInstance.transform.Find("Text").GetComponent<UnityEngine.UI.Text>().text = tileName;
      tileInstance.GetComponent<Cozmo.UI.CozmoButton>().Initialize(null,
        tileName, viewControllerName);
    }
  }

  private void ClearTiles() {
    for (int i = 0; i < _UnlocksContainer.transform.childCount; ++i) {
      GameObject.Destroy(_UnlocksContainer.transform.GetChild(i).gameObject);
    }
  }

  private void HandleTappedUnlocked(UnlockableInfo unlockInfo) {
    DAS.Debug(this, "Tapped Unlocked: " + unlockInfo.Id);
    if (unlockInfo.UnlockableType == UnlockableType.Action) {
      _RequestSparkViewInstance = UIManager.OpenView<RequestTricksView>(_RequestSparkViewPrefab, verticalCanvas: true);
      _RequestSparkViewInstance.Initialize(unlockInfo, this);
    }
    else if (unlockInfo.UnlockableType == UnlockableType.Game) {
      // TODO: run the game that was unlocked.
    }
  }

  private void HandleTappedAvailable(UnlockableInfo unlockInfo) {
    DAS.Debug(this, "Tapped available: " + unlockInfo.Id);
    // TODO: This const should be replaced by the actual hex puzzle system when that's done.
    int unlockCost = 2;

    if (DataPersistence.DataPersistenceManager.Instance.Data.DefaultProfile.HexPieces < unlockCost) {
      return;
    }
    DataPersistenceManager.Instance.Data.DefaultProfile.HexPieces -= unlockCost;
    UpdateInventoryCounts();
    UnlockablesManager.Instance.TrySetUnlocked(unlockInfo.Id.Value, true);
  }

  private void HandleRequestSetUnlockResult(Anki.Cozmo.UnlockId unlockId, bool unlocked) {
    LoadTiles();
  }
}<|MERGE_RESOLUTION|>--- conflicted
+++ resolved
@@ -25,18 +25,12 @@
   void Start() { 
     LoadTiles();
     RobotEngineManager.Instance.OnRequestSetUnlockResult += HandleRequestSetUnlockResult;
-<<<<<<< HEAD
-
-    // TODO: Get # hex pieces based on all the item ids in HexPieceMap
-    _HexLabel.FormattingArgs = new object[] { DataPersistence.DataPersistenceManager.Instance.Data.DefaultProfile.HexPieces };
-=======
     UpdateInventoryCounts();
   }
 
   public void UpdateInventoryCounts() {
-    _SparksLabel.FormattingArgs = new object[] { DataPersistenceManager.Instance.Data.DefaultProfile.TreatCount };
+    // TODO: Get # hex pieces based on all the item ids in HexPieceMap
     _HexLabel.FormattingArgs = new object[] { DataPersistenceManager.Instance.Data.DefaultProfile.HexPieces };
->>>>>>> 0a408b6a
   }
 
   void OnDestroy() {
