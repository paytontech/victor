--- conflicted
+++ resolved
@@ -147,15 +147,13 @@
   "speedTap.text.howToPlayLightCountNoColor": {
     "translation": "Tap the cube faster than Cozmo when the light numbers are the same to earn a point!"
   },
-<<<<<<< HEAD
   "minigames.label.gamesAndActivities": {
     "translation": "Games & Activities"
-=======
+  },
   "minigame.label.difficultySelect": {
     "translation": "SELECT DIFFICULTY"
   },
   "speedTap.tapBlock": {
     "translation": "Tap The lit cube when you're ready to play!"
->>>>>>> 0802ef21
   }
 }