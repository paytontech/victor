{
    "smartling": {
        "translate_paths": [
            "*/translation"
        ],
        "variants_enabled": true,
        "translate_mode": "custom",
        "placeholder_format_custom": [
            "%%[^%]+?%%",
            "%[^%]+?%",
            "##[^#]+?##",
            "__[^_]+?__",
            "[$]\\{[^\\}\\{]+?\\}",
            "\\{\\{[^\\}\\{]+?\\}\\}",
            "(?<!\\{)\\{[^\\}\\{]+?\\}(?!\\})"
        ],
        "source_key_paths": [
            "/{*}"
        ]
    },
    "askCozmo01.title" : {
        "translation" : "Ask Cozmo Challenge 1"
    },
    "askCozmo01.subtitle" : {
        "translation" : "Ask Cozmo Challenge 1 Subtitle"
    },
    "askCozmo01.description" : {
        "translation" : "Ask Cozmo Challenge 1 Description"
    },
    "investorDemo.investorDemoScene1" : {
        "translation" : "Investor Scene 1"
    },
    "investorDemo.investorDemoScene2" : {
        "translation" : "Investor Scene 2"
    },
    "investorDemo.investorDemoScene3" : {
        "translation" : "Investor Scene 3"
    },
    "investorDemo.investorDemoScene4" : {
        "translation" : "Investor Scene 4"
    },
    "dockTraining01.title" : {
        "translation" : "Docking"
    },
    "dockTraining01.subtitle" : {
        "translation" : "Docking Subtitle"
    },
    "dockTraining01.description" : {
        "translation" : "Put a cube in front of cozmo. Cozmo will try to line up to it. Wave left and right to help steer cozmo."
    },
    "followCube01.title" : {
        "translation" : "Follow Cube"
    },
    "followCube01.subtitle" : {
        "translation" : "Follow Cube Subtitle"
    },
    "followCube01.description" : {
        "translation" : "Put a cube in front of Cozmo. Let Cozmo follow the cube. Get Cozmo to go in a circle."
    },
    "rotationTraining01.title" : {
        "translation" : "Turning Challenge"
    },
    "rotationTraining01.subtitle" : {
        "translation" : "Turning Challenge Subtitle"
    },
    "rotationTraining01.description" : {
        "translation" : "Turning Challenge Description"
    },
    "visionTraining01.title" : {
        "translation" : "Cube Vision"
    },
    "visionTraining01.subtitle" : {
        "translation" : "Cube Vision Subtitle"
    },
    "visionTraining01.description" : {
        "translation" : "Put the cube that is lit up in front of Cozmo's view. Red means the cube is out of view. Blue means Cozmo sees it but it's not lined up right. White means the cube is the correct position."
    },
    "winkGame01.title" : {
        "translation" : "Wink Game"
    },
    "winkGame01.subtitle" : {
        "translation" : "Wink Game Subtitle"
    },
    "winkGame01.description" : {
        "translation" : "Cozmo will wink to one side or the other. Wave your hand on the side with the eye still open."
    },
    "forwardBackward01.title" : {
        "translation" : "Forward Backward Game"
    },
    "forwardBackward01.subtitle" : {
        "translation" : "Forward Backward Subtitle"
    },
    "forwardBackward01.description" : {
        "translation" : "Use a light cube to lead Cozmo forward, then use the cube to lead him backward."
    },
    "motionDetection01.title" : {
        "translation" : "Motion Detection Challenge"
    },
    "motionDetection01.subtitle" : {
        "translation" : "Motion Detection Subtitle"
    },
    "motionDetection01.description" : {
        "translation" : "Wave your hand in front of Cozmo to train him how to detect motion."
    },
    "followCubeRotate1.title" : {
        "translation" : "Follow Cube Rotate"
    },
    "followCubeRotate1.subtitle" : {
        "translation" : "Follow Cube Rotate Subtitle"
    },
    "followCubeRotate1.description" : {
        "translation" : "Rotate Cozmo Left and Right by leading with a cube."
    },
<<<<<<< HEAD
    "peekaboo1.title" : {
        "translation" : "Peek A Boo"
    },
    "peekaboo1.subtitle" : {
        "translation" : "Peek A Boo Subtitle"
    },
    "peekaboo1.description" : {
        "translation" : "Show Cozmo your face, then hide it once they recognize you to surprise them."
    },
=======
    "stackTraining01.title" : {
        "translation" : "Stack Cube Training"
    },
    "stackTraining01.subtitle" : {
        "translation" : "Stack Cube Training Subtitle"
    },
    "stackTraining01.description" : {
        "translation" : "Teach Cozmo how to stack cubes, build a stack for cozmo so he can see how its done."
    }
>>>>>>> 754842c2
}<|MERGE_RESOLUTION|>--- conflicted
+++ resolved
@@ -111,7 +111,6 @@
     "followCubeRotate1.description" : {
         "translation" : "Rotate Cozmo Left and Right by leading with a cube."
     },
-<<<<<<< HEAD
     "peekaboo1.title" : {
         "translation" : "Peek A Boo"
     },
@@ -121,7 +120,6 @@
     "peekaboo1.description" : {
         "translation" : "Show Cozmo your face, then hide it once they recognize you to surprise them."
     },
-=======
     "stackTraining01.title" : {
         "translation" : "Stack Cube Training"
     },
@@ -131,5 +129,4 @@
     "stackTraining01.description" : {
         "translation" : "Teach Cozmo how to stack cubes, build a stack for cozmo so he can see how its done."
     }
->>>>>>> 754842c2
 }