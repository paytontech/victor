{
    "smartling": {
        "translate_paths": [
            "*/translation"
        ],
        "variants_enabled": true,
        "translate_mode": "custom",
        "placeholder_format_custom": [
            "%%[^%]+?%%",
            "%[^%]+?%",
            "##[^#]+?##",
            "__[^_]+?__",
            "[$]\\{[^\\}\\{]+?\\}",
            "\\{\\{[^\\}\\{]+?\\}\\}",
            "(?<!\\{)\\{[^\\}\\{]+?\\}(?!\\})"
        ],
        "source_key_paths": [
            "/{*}"
        ]
    },
    "askCozmo01.title" : {
        "translation" : "Ask Cozmo Challenge 1"
    },
    "askCozmo01.subtitle" : {
        "translation" : "Ask Cozmo Challenge 1 Subtitle"
    },
    "askCozmo01.description" : {
        "translation" : "Ask Cozmo Challenge 1 Description"
    },
    "investorDemo.investorDemoScene1" : {
        "translation" : "Investor Scene 1"
    },
    "investorDemo.investorDemoScene2" : {
        "translation" : "Investor Scene 2"
    },
    "investorDemo.investorDemoScene3" : {
        "translation" : "Investor Scene 3"
    },
    "investorDemo.investorDemoScene4" : {
        "translation" : "Investor Scene 4"
    },
    "dockTraining01.title" : {
        "translation" : "Docking"
    },
    "dockTraining01.subtitle" : {
        "translation" : "Docking Subtitle"
    },
    "dockTraining01.description" : {
        "translation" : "Put a cube in front of cozmo. Cozmo will try to line up to it. Wave left and right to help steer cozmo."
    },
    "followCube01.title" : {
        "translation" : "Follow Cube"
    },
    "followCube01.subtitle" : {
        "translation" : "Follow Cube Subtitle"
    },
    "followCube01.description" : {
        "translation" : "Put a cube in front of Cozmo. Let Cozmo follow the cube. Get Cozmo to go in a circle."
    },
    "rotationTraining01.title" : {
        "translation" : "Turning Challenge"
    },
    "rotationTraining01.subtitle" : {
        "translation" : "Turning Challenge Subtitle"
    },
    "rotationTraining01.description" : {
        "translation" : "Turning Challenge Description"
    },
    "visionTraining01.title" : {
        "translation" : "Cube Vision"
    },
    "visionTraining01.subtitle" : {
        "translation" : "Cube Vision Subtitle"
    },
    "visionTraining01.description" : {
        "translation" : "Put the cube that is lit up in front of Cozmo's view. Red means the cube is out of view. Blue means Cozmo sees it but it's not lined up right. White means the cube is the correct position."
    },
    "winkGame01.title" : {
        "translation" : "Wink Game"
    },
    "winkGame01.subtitle" : {
        "translation" : "Wink Game Subtitle"
    },
    "winkGame01.description" : {
        "translation" : "Cozmo will wink to one side or the other. Wave your hand on the side with the eye still open."
    },
    "forwardBackward01.title" : {
        "translation" : "Forward Backward Game"
    },
    "forwardBackward01.subtitle" : {
        "translation" : "Forward Backward Subtitle"
    },
    "forwardBackward01.description" : {
        "translation" : "Use a light cube to lead Cozmo forward, then use the cube to lead him backward."
    },
    "motionDetection01.title" : {
        "translation" : "Motion Detection Challenge"
    },
    "motionDetection01.subtitle" : {
        "translation" : "Motion Detection Subtitle"
    },
    "motionDetection01.description" : {
        "translation" : "Wave your hand in front of Cozmo to train him how to detect motion."
    },
    "followCubeRotate1.title" : {
        "translation" : "Follow Cube Rotate"
    },
    "followCubeRotate1.subtitle" : {
        "translation" : "Follow Cube Rotate Subtitle"
    },
    "followCubeRotate1.description" : {
        "translation" : "Rotate Cozmo Left and Right by leading with a cube."
    },
    "faceTrack1.title" : {
        "translation" : "Face Tracking"
    },
    "faceTrack1.subtitle" : {
        "translation" : "Face Tracking Subtitle"
    },
    "faceTrack1.description" : {
        "translation" : "Show Cozmo your face, then slowly move left to right to help them learn to follow you."
    },
    "stackTraining01.title" : {
        "translation" : "Stack Cube Training"
    },
    "stackTraining01.subtitle" : {
        "translation" : "Stack Cube Training Subtitle"
    },
    "stackTraining01.description" : {
        "translation" : "Teach Cozmo how to stack cubes, build a stack for cozmo so he can see how its done."
    },
    "cubeLifting01.title" : {
        "translation" : "Cube Lifting Challenge"
    },
    "cubeLifting01.subtitle" : {
        "translation" : "Cube Lifting Challenge Subtitle"
    },
    "cubeLifting01.description" : {
        "translation" : "Teach Cozmo how to lift a block by raising and lowering it in front of him."
    },
    "simonGame01.title" : {
        "translation" : "Simon Says Challenge"
    },
    "simonGame01.subtitle" : {
        "translation" : "Simon Says Challenge Subtitle"
    },
    "simonGame01.description" : {
        "translation" : "Can you repeat cozmo's pattern? Tap the cubes in the order cozmo points at them."
    },
    "treasureHuntGame01.title" : {
        "translation" : "Treasure Hunt Challenge"
    },
    "treasureHuntGame01.subtitle" : {
        "translation" : "Treasure Hunt Challenge Subtitle"
    },
    "treasureHuntGame01.description" : {
        "translation" : "Find the treasure!"
    },
    "selfieGame01.title" : {
        "translation" : "Selfie Time"
    },
    "selfieGame01.subtitle" : {
        "translation" : "Cozmo Loves Cameras"
    },
    "selfieGame01.description" : {
        "translation" : "Take a selfie with Cozmo. Hold him up next to your face and smile big!"
    },
<<<<<<< HEAD
    "minesweeper01.title" : {
        "translation" : "Minesweeper"
    },
    "minesweeper01.subtitle" : {
        "translation" : "Minesweeper Subtitle"
    },
    "minesweeper01.description" : {
        "translation" : "These mines aren't going to sweep themselves."
=======
    "investorDemo.investorDemoFull" : {
        "translation" : "Investor Demo Full"
    },
    "investorDemo.investorDemoCubes" : {
        "translation" : "Investor Demo Cubes"
    },
    "investorDemo.investorDemoFaces" : {
        "translation" : "Investor Demo Faces"
    },
    "investorDemo.investorDemoMotion" : {
        "translation" : "Investor Demo Motion"
    },
    "codeBreaker01.title" : {
        "translation" : "Cozmo Code Breaker"
    },
    "codeBreaker01.subtitle" : {
        "translation" : "Guess the code!"
    },
    "codeBreaker01.description" : {
        "translation" : "Cozmo will think of a code and you have a certain number of tries to get it right."
>>>>>>> 34e4cb1e
    }
}<|MERGE_RESOLUTION|>--- conflicted
+++ resolved
@@ -165,7 +165,6 @@
     "selfieGame01.description" : {
         "translation" : "Take a selfie with Cozmo. Hold him up next to your face and smile big!"
     },
-<<<<<<< HEAD
     "minesweeper01.title" : {
         "translation" : "Minesweeper"
     },
@@ -174,7 +173,7 @@
     },
     "minesweeper01.description" : {
         "translation" : "These mines aren't going to sweep themselves."
-=======
+    },
     "investorDemo.investorDemoFull" : {
         "translation" : "Investor Demo Full"
     },
@@ -195,6 +194,5 @@
     },
     "codeBreaker01.description" : {
         "translation" : "Cozmo will think of a code and you have a certain number of tries to get it right."
->>>>>>> 34e4cb1e
     }
 }