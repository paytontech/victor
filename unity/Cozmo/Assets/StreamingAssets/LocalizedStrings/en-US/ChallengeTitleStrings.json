--- conflicted
+++ resolved
@@ -147,7 +147,6 @@
     "simonGame01.description" : {
         "translation" : "Can you repeat cozmo's pattern? Tap the cubes in the order cozmo points at them."
     },
-<<<<<<< HEAD
     "treasureHuntGame01.title" : {
         "translation" : "Treasure Hunt Challenge"
     },
@@ -156,7 +155,7 @@
     },
     "treasureHuntGame01.description" : {
         "translation" : "Find the treasure!"
-=======
+    },
     "selfieGame01.title" : {
         "translation" : "Selfie Time"
     },
@@ -165,6 +164,5 @@
     },
     "selfieGame01.description" : {
         "translation" : "Take a selfie with Cozmo. Hold him up next to your face and smile big!"
->>>>>>> 36e3f948
     }
 }