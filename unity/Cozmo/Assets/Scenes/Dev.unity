--- conflicted
+++ resolved
@@ -85,182 +85,6 @@
     cellSize: .166666672
     manualCellSize: 0
   m_NavMeshData: {fileID: 0}
---- !u!1001 &92655393
-Prefab:
-  m_ObjectHideFlags: 0
-  serializedVersion: 2
-  m_Modification:
-    m_TransformParent: {fileID: 2028760460}
-    m_Modifications:
-    - target: {fileID: 22472562, guid: 8acf7c554244847598af0b4a028cbab9, type: 2}
-      propertyPath: m_LocalPosition.x
-      value: 0
-      objectReference: {fileID: 0}
-    - target: {fileID: 22472562, guid: 8acf7c554244847598af0b4a028cbab9, type: 2}
-      propertyPath: m_LocalPosition.y
-      value: 0
-      objectReference: {fileID: 0}
-    - target: {fileID: 22472562, guid: 8acf7c554244847598af0b4a028cbab9, type: 2}
-      propertyPath: m_LocalPosition.z
-      value: 0
-      objectReference: {fileID: 0}
-    - target: {fileID: 22472562, guid: 8acf7c554244847598af0b4a028cbab9, type: 2}
-      propertyPath: m_LocalRotation.x
-      value: 0
-      objectReference: {fileID: 0}
-    - target: {fileID: 22472562, guid: 8acf7c554244847598af0b4a028cbab9, type: 2}
-      propertyPath: m_LocalRotation.y
-      value: 0
-      objectReference: {fileID: 0}
-    - target: {fileID: 22472562, guid: 8acf7c554244847598af0b4a028cbab9, type: 2}
-      propertyPath: m_LocalRotation.z
-      value: 0
-      objectReference: {fileID: 0}
-    - target: {fileID: 22472562, guid: 8acf7c554244847598af0b4a028cbab9, type: 2}
-      propertyPath: m_LocalRotation.w
-      value: 1
-      objectReference: {fileID: 0}
-    - target: {fileID: 22472562, guid: 8acf7c554244847598af0b4a028cbab9, type: 2}
-      propertyPath: m_RootOrder
-      value: 3
-      objectReference: {fileID: 0}
-    - target: {fileID: 22472562, guid: 8acf7c554244847598af0b4a028cbab9, type: 2}
-      propertyPath: m_AnchoredPosition.x
-      value: 0
-      objectReference: {fileID: 0}
-    - target: {fileID: 22472562, guid: 8acf7c554244847598af0b4a028cbab9, type: 2}
-      propertyPath: m_AnchoredPosition.y
-      value: 0
-      objectReference: {fileID: 0}
-    - target: {fileID: 22472562, guid: 8acf7c554244847598af0b4a028cbab9, type: 2}
-      propertyPath: m_SizeDelta.x
-      value: 0
-      objectReference: {fileID: 0}
-    - target: {fileID: 22472562, guid: 8acf7c554244847598af0b4a028cbab9, type: 2}
-      propertyPath: m_SizeDelta.y
-      value: 0
-      objectReference: {fileID: 0}
-    - target: {fileID: 22472562, guid: 8acf7c554244847598af0b4a028cbab9, type: 2}
-      propertyPath: m_AnchorMin.x
-      value: 0
-      objectReference: {fileID: 0}
-    - target: {fileID: 22472562, guid: 8acf7c554244847598af0b4a028cbab9, type: 2}
-      propertyPath: m_AnchorMin.y
-      value: 0
-      objectReference: {fileID: 0}
-    - target: {fileID: 22472562, guid: 8acf7c554244847598af0b4a028cbab9, type: 2}
-      propertyPath: m_AnchorMax.x
-      value: 0
-      objectReference: {fileID: 0}
-    - target: {fileID: 22472562, guid: 8acf7c554244847598af0b4a028cbab9, type: 2}
-      propertyPath: m_AnchorMax.y
-      value: 0
-      objectReference: {fileID: 0}
-    - target: {fileID: 22472562, guid: 8acf7c554244847598af0b4a028cbab9, type: 2}
-      propertyPath: m_Pivot.x
-      value: .5
-      objectReference: {fileID: 0}
-    - target: {fileID: 22472562, guid: 8acf7c554244847598af0b4a028cbab9, type: 2}
-      propertyPath: m_Pivot.y
-      value: .5
-      objectReference: {fileID: 0}
-    m_RemovedComponents: []
-  m_ParentPrefab: {fileID: 100100000, guid: 8acf7c554244847598af0b4a028cbab9, type: 2}
-  m_IsPrefabParent: 0
---- !u!1001 &187803059
-Prefab:
-  m_ObjectHideFlags: 0
-  serializedVersion: 2
-  m_Modification:
-    m_TransformParent: {fileID: 2028760460}
-    m_Modifications:
-    - target: {fileID: 22472562, guid: a33929bcc49a949739bcd7c6a8379bce, type: 2}
-      propertyPath: m_LocalPosition.x
-      value: 0
-      objectReference: {fileID: 0}
-    - target: {fileID: 22472562, guid: a33929bcc49a949739bcd7c6a8379bce, type: 2}
-      propertyPath: m_LocalPosition.y
-      value: 0
-      objectReference: {fileID: 0}
-    - target: {fileID: 22472562, guid: a33929bcc49a949739bcd7c6a8379bce, type: 2}
-      propertyPath: m_LocalPosition.z
-      value: 0
-      objectReference: {fileID: 0}
-    - target: {fileID: 22472562, guid: a33929bcc49a949739bcd7c6a8379bce, type: 2}
-      propertyPath: m_LocalRotation.x
-      value: 0
-      objectReference: {fileID: 0}
-    - target: {fileID: 22472562, guid: a33929bcc49a949739bcd7c6a8379bce, type: 2}
-      propertyPath: m_LocalRotation.y
-      value: 0
-      objectReference: {fileID: 0}
-    - target: {fileID: 22472562, guid: a33929bcc49a949739bcd7c6a8379bce, type: 2}
-      propertyPath: m_LocalRotation.z
-      value: 0
-      objectReference: {fileID: 0}
-    - target: {fileID: 22472562, guid: a33929bcc49a949739bcd7c6a8379bce, type: 2}
-      propertyPath: m_LocalRotation.w
-      value: 1
-      objectReference: {fileID: 0}
-    - target: {fileID: 22472562, guid: a33929bcc49a949739bcd7c6a8379bce, type: 2}
-      propertyPath: m_RootOrder
-      value: 2
-      objectReference: {fileID: 0}
-    - target: {fileID: 22472562, guid: a33929bcc49a949739bcd7c6a8379bce, type: 2}
-      propertyPath: m_AnchoredPosition.x
-      value: 0
-      objectReference: {fileID: 0}
-    - target: {fileID: 22472562, guid: a33929bcc49a949739bcd7c6a8379bce, type: 2}
-      propertyPath: m_AnchoredPosition.y
-      value: 0
-      objectReference: {fileID: 0}
-    - target: {fileID: 22472562, guid: a33929bcc49a949739bcd7c6a8379bce, type: 2}
-      propertyPath: m_SizeDelta.x
-      value: 0
-      objectReference: {fileID: 0}
-    - target: {fileID: 22472562, guid: a33929bcc49a949739bcd7c6a8379bce, type: 2}
-      propertyPath: m_SizeDelta.y
-      value: 0
-      objectReference: {fileID: 0}
-    - target: {fileID: 22472562, guid: a33929bcc49a949739bcd7c6a8379bce, type: 2}
-      propertyPath: m_AnchorMin.x
-      value: 0
-      objectReference: {fileID: 0}
-    - target: {fileID: 22472562, guid: a33929bcc49a949739bcd7c6a8379bce, type: 2}
-      propertyPath: m_AnchorMin.y
-      value: 0
-      objectReference: {fileID: 0}
-    - target: {fileID: 22472562, guid: a33929bcc49a949739bcd7c6a8379bce, type: 2}
-      propertyPath: m_AnchorMax.x
-      value: 0
-      objectReference: {fileID: 0}
-    - target: {fileID: 22472562, guid: a33929bcc49a949739bcd7c6a8379bce, type: 2}
-      propertyPath: m_AnchorMax.y
-      value: 0
-      objectReference: {fileID: 0}
-    - target: {fileID: 22472562, guid: a33929bcc49a949739bcd7c6a8379bce, type: 2}
-      propertyPath: m_Pivot.x
-      value: .5
-      objectReference: {fileID: 0}
-    - target: {fileID: 22472562, guid: a33929bcc49a949739bcd7c6a8379bce, type: 2}
-      propertyPath: m_Pivot.y
-      value: .5
-      objectReference: {fileID: 0}
-    - target: {fileID: 22474170, guid: a33929bcc49a949739bcd7c6a8379bce, type: 2}
-      propertyPath: m_AnchorMax.y
-      value: 0
-      objectReference: {fileID: 0}
-    - target: {fileID: 22409806, guid: a33929bcc49a949739bcd7c6a8379bce, type: 2}
-      propertyPath: m_AnchorMax.y
-      value: 0
-      objectReference: {fileID: 0}
-    - target: {fileID: 11470918, guid: a33929bcc49a949739bcd7c6a8379bce, type: 2}
-      propertyPath: m_Text
-      value: Label
-      objectReference: {fileID: 0}
-    m_RemovedComponents: []
-  m_ParentPrefab: {fileID: 100100000, guid: a33929bcc49a949739bcd7c6a8379bce, type: 2}
-  m_IsPrefabParent: 0
 --- !u!1 &261074295
 GameObject:
   m_ObjectHideFlags: 0
@@ -294,88 +118,6 @@
   - {fileID: 1368870249}
   m_Father: {fileID: 0}
   m_RootOrder: 1
---- !u!1001 &554786318
-Prefab:
-  m_ObjectHideFlags: 0
-  serializedVersion: 2
-  m_Modification:
-    m_TransformParent: {fileID: 2028760460}
-    m_Modifications:
-    - target: {fileID: 22472562, guid: 6d3457259bf3c4974aa6548a3ca0268f, type: 2}
-      propertyPath: m_LocalPosition.x
-      value: 0
-      objectReference: {fileID: 0}
-    - target: {fileID: 22472562, guid: 6d3457259bf3c4974aa6548a3ca0268f, type: 2}
-      propertyPath: m_LocalPosition.y
-      value: 0
-      objectReference: {fileID: 0}
-    - target: {fileID: 22472562, guid: 6d3457259bf3c4974aa6548a3ca0268f, type: 2}
-      propertyPath: m_LocalPosition.z
-      value: 0
-      objectReference: {fileID: 0}
-    - target: {fileID: 22472562, guid: 6d3457259bf3c4974aa6548a3ca0268f, type: 2}
-      propertyPath: m_LocalRotation.x
-      value: 0
-      objectReference: {fileID: 0}
-    - target: {fileID: 22472562, guid: 6d3457259bf3c4974aa6548a3ca0268f, type: 2}
-      propertyPath: m_LocalRotation.y
-      value: 0
-      objectReference: {fileID: 0}
-    - target: {fileID: 22472562, guid: 6d3457259bf3c4974aa6548a3ca0268f, type: 2}
-      propertyPath: m_LocalRotation.z
-      value: 0
-      objectReference: {fileID: 0}
-    - target: {fileID: 22472562, guid: 6d3457259bf3c4974aa6548a3ca0268f, type: 2}
-      propertyPath: m_LocalRotation.w
-      value: 1
-      objectReference: {fileID: 0}
-    - target: {fileID: 22472562, guid: 6d3457259bf3c4974aa6548a3ca0268f, type: 2}
-      propertyPath: m_RootOrder
-      value: 1
-      objectReference: {fileID: 0}
-    - target: {fileID: 22472562, guid: 6d3457259bf3c4974aa6548a3ca0268f, type: 2}
-      propertyPath: m_AnchoredPosition.x
-      value: 0
-      objectReference: {fileID: 0}
-    - target: {fileID: 22472562, guid: 6d3457259bf3c4974aa6548a3ca0268f, type: 2}
-      propertyPath: m_AnchoredPosition.y
-      value: 0
-      objectReference: {fileID: 0}
-    - target: {fileID: 22472562, guid: 6d3457259bf3c4974aa6548a3ca0268f, type: 2}
-      propertyPath: m_SizeDelta.x
-      value: 0
-      objectReference: {fileID: 0}
-    - target: {fileID: 22472562, guid: 6d3457259bf3c4974aa6548a3ca0268f, type: 2}
-      propertyPath: m_SizeDelta.y
-      value: 0
-      objectReference: {fileID: 0}
-    - target: {fileID: 22472562, guid: 6d3457259bf3c4974aa6548a3ca0268f, type: 2}
-      propertyPath: m_AnchorMin.x
-      value: 0
-      objectReference: {fileID: 0}
-    - target: {fileID: 22472562, guid: 6d3457259bf3c4974aa6548a3ca0268f, type: 2}
-      propertyPath: m_AnchorMin.y
-      value: 0
-      objectReference: {fileID: 0}
-    - target: {fileID: 22472562, guid: 6d3457259bf3c4974aa6548a3ca0268f, type: 2}
-      propertyPath: m_AnchorMax.x
-      value: 0
-      objectReference: {fileID: 0}
-    - target: {fileID: 22472562, guid: 6d3457259bf3c4974aa6548a3ca0268f, type: 2}
-      propertyPath: m_AnchorMax.y
-      value: 0
-      objectReference: {fileID: 0}
-    - target: {fileID: 22472562, guid: 6d3457259bf3c4974aa6548a3ca0268f, type: 2}
-      propertyPath: m_Pivot.x
-      value: .5
-      objectReference: {fileID: 0}
-    - target: {fileID: 22472562, guid: 6d3457259bf3c4974aa6548a3ca0268f, type: 2}
-      propertyPath: m_Pivot.y
-      value: .5
-      objectReference: {fileID: 0}
-    m_RemovedComponents: []
-  m_ParentPrefab: {fileID: 100100000, guid: 6d3457259bf3c4974aa6548a3ca0268f, type: 2}
-  m_IsPrefabParent: 0
 --- !u!1001 &667513731
 Prefab:
   m_ObjectHideFlags: 0
@@ -438,11 +180,6 @@
     m_RemovedComponents: []
   m_ParentPrefab: {fileID: 100100000, guid: 4c907f46693e946a28129e509372244a, type: 2}
   m_IsPrefabParent: 0
---- !u!224 &667513732 stripped
-RectTransform:
-  m_PrefabParentObject: {fileID: 22432476, guid: 4c907f46693e946a28129e509372244a,
-    type: 2}
-  m_PrefabInternal: {fileID: 667513731}
 --- !u!1001 &776859737
 Prefab:
   m_ObjectHideFlags: 0
@@ -493,94 +230,11 @@
 Transform:
   m_PrefabParentObject: {fileID: 488436, guid: 4c907f46693e946a28129e509372244a, type: 2}
   m_PrefabInternal: {fileID: 667513731}
-<<<<<<< HEAD
---- !u!1001 &1404787738
-=======
 --- !u!1001 &1368870248
->>>>>>> 925838b7
-Prefab:
-  m_ObjectHideFlags: 0
-  serializedVersion: 2
-  m_Modification:
-<<<<<<< HEAD
-    m_TransformParent: {fileID: 2028760460}
-    m_Modifications:
-    - target: {fileID: 22472562, guid: fdba2cd25e59d4e92bb8cefd1214f476, type: 2}
-      propertyPath: m_LocalPosition.x
-      value: 0
-      objectReference: {fileID: 0}
-    - target: {fileID: 22472562, guid: fdba2cd25e59d4e92bb8cefd1214f476, type: 2}
-      propertyPath: m_LocalPosition.y
-      value: 0
-      objectReference: {fileID: 0}
-    - target: {fileID: 22472562, guid: fdba2cd25e59d4e92bb8cefd1214f476, type: 2}
-      propertyPath: m_LocalPosition.z
-      value: 0
-      objectReference: {fileID: 0}
-    - target: {fileID: 22472562, guid: fdba2cd25e59d4e92bb8cefd1214f476, type: 2}
-      propertyPath: m_LocalRotation.x
-      value: 0
-      objectReference: {fileID: 0}
-    - target: {fileID: 22472562, guid: fdba2cd25e59d4e92bb8cefd1214f476, type: 2}
-      propertyPath: m_LocalRotation.y
-      value: 0
-      objectReference: {fileID: 0}
-    - target: {fileID: 22472562, guid: fdba2cd25e59d4e92bb8cefd1214f476, type: 2}
-      propertyPath: m_LocalRotation.z
-      value: 0
-      objectReference: {fileID: 0}
-    - target: {fileID: 22472562, guid: fdba2cd25e59d4e92bb8cefd1214f476, type: 2}
-      propertyPath: m_LocalRotation.w
-      value: 1
-      objectReference: {fileID: 0}
-    - target: {fileID: 22472562, guid: fdba2cd25e59d4e92bb8cefd1214f476, type: 2}
-      propertyPath: m_RootOrder
-      value: 0
-      objectReference: {fileID: 0}
-    - target: {fileID: 22472562, guid: fdba2cd25e59d4e92bb8cefd1214f476, type: 2}
-      propertyPath: m_AnchoredPosition.x
-      value: 0
-      objectReference: {fileID: 0}
-    - target: {fileID: 22472562, guid: fdba2cd25e59d4e92bb8cefd1214f476, type: 2}
-      propertyPath: m_AnchoredPosition.y
-      value: 0
-      objectReference: {fileID: 0}
-    - target: {fileID: 22472562, guid: fdba2cd25e59d4e92bb8cefd1214f476, type: 2}
-      propertyPath: m_SizeDelta.x
-      value: 0
-      objectReference: {fileID: 0}
-    - target: {fileID: 22472562, guid: fdba2cd25e59d4e92bb8cefd1214f476, type: 2}
-      propertyPath: m_SizeDelta.y
-      value: 0
-      objectReference: {fileID: 0}
-    - target: {fileID: 22472562, guid: fdba2cd25e59d4e92bb8cefd1214f476, type: 2}
-      propertyPath: m_AnchorMin.x
-      value: 0
-      objectReference: {fileID: 0}
-    - target: {fileID: 22472562, guid: fdba2cd25e59d4e92bb8cefd1214f476, type: 2}
-      propertyPath: m_AnchorMin.y
-      value: 0
-      objectReference: {fileID: 0}
-    - target: {fileID: 22472562, guid: fdba2cd25e59d4e92bb8cefd1214f476, type: 2}
-      propertyPath: m_AnchorMax.x
-      value: 0
-      objectReference: {fileID: 0}
-    - target: {fileID: 22472562, guid: fdba2cd25e59d4e92bb8cefd1214f476, type: 2}
-      propertyPath: m_AnchorMax.y
-      value: 0
-      objectReference: {fileID: 0}
-    - target: {fileID: 22472562, guid: fdba2cd25e59d4e92bb8cefd1214f476, type: 2}
-      propertyPath: m_Pivot.x
-      value: .5
-      objectReference: {fileID: 0}
-    - target: {fileID: 22472562, guid: fdba2cd25e59d4e92bb8cefd1214f476, type: 2}
-      propertyPath: m_Pivot.y
-      value: .5
-      objectReference: {fileID: 0}
-    m_RemovedComponents: []
-  m_ParentPrefab: {fileID: 100100000, guid: fdba2cd25e59d4e92bb8cefd1214f476, type: 2}
-  m_IsPrefabParent: 0
-=======
+Prefab:
+  m_ObjectHideFlags: 0
+  serializedVersion: 2
+  m_Modification:
     m_TransformParent: {fileID: 261074296}
     m_Modifications:
     - target: {fileID: 411698, guid: 072b7b1665337441a8158a91a744cfd0, type: 2}
@@ -622,7 +276,6 @@
 Transform:
   m_PrefabParentObject: {fileID: 411698, guid: 072b7b1665337441a8158a91a744cfd0, type: 2}
   m_PrefabInternal: {fileID: 1368870248}
->>>>>>> 925838b7
 --- !u!1001 &1587630214
 Prefab:
   m_ObjectHideFlags: 0
@@ -866,133 +519,6 @@
 Transform:
   m_PrefabParentObject: {fileID: 461244, guid: 66c2fdefd291b416c94c699822cbd062, type: 2}
   m_PrefabInternal: {fileID: 2048723573}
---- !u!1001 &2028760459
-Prefab:
-  m_ObjectHideFlags: 0
-  serializedVersion: 2
-  m_Modification:
-    m_TransformParent: {fileID: 2121683737}
-    m_Modifications:
-    - target: {fileID: 22442554, guid: fbe44982d9117441a9341d5ef82d3496, type: 2}
-      propertyPath: m_LocalPosition.x
-      value: 0
-      objectReference: {fileID: 0}
-    - target: {fileID: 22442554, guid: fbe44982d9117441a9341d5ef82d3496, type: 2}
-      propertyPath: m_LocalPosition.y
-      value: 0
-      objectReference: {fileID: 0}
-    - target: {fileID: 22442554, guid: fbe44982d9117441a9341d5ef82d3496, type: 2}
-      propertyPath: m_LocalPosition.z
-      value: 0
-      objectReference: {fileID: 0}
-    - target: {fileID: 22442554, guid: fbe44982d9117441a9341d5ef82d3496, type: 2}
-      propertyPath: m_LocalRotation.x
-      value: 0
-      objectReference: {fileID: 0}
-    - target: {fileID: 22442554, guid: fbe44982d9117441a9341d5ef82d3496, type: 2}
-      propertyPath: m_LocalRotation.y
-      value: 0
-      objectReference: {fileID: 0}
-    - target: {fileID: 22442554, guid: fbe44982d9117441a9341d5ef82d3496, type: 2}
-      propertyPath: m_LocalRotation.z
-      value: 0
-      objectReference: {fileID: 0}
-    - target: {fileID: 22442554, guid: fbe44982d9117441a9341d5ef82d3496, type: 2}
-      propertyPath: m_LocalRotation.w
-      value: 1
-      objectReference: {fileID: 0}
-    - target: {fileID: 22442554, guid: fbe44982d9117441a9341d5ef82d3496, type: 2}
-      propertyPath: m_RootOrder
-      value: 0
-      objectReference: {fileID: 0}
-    - target: {fileID: 22442554, guid: fbe44982d9117441a9341d5ef82d3496, type: 2}
-      propertyPath: m_AnchoredPosition.x
-      value: 816.765625
-      objectReference: {fileID: 0}
-    - target: {fileID: 22442554, guid: fbe44982d9117441a9341d5ef82d3496, type: 2}
-      propertyPath: m_AnchoredPosition.y
-      value: -250
-      objectReference: {fileID: 0}
-    - target: {fileID: 22442554, guid: fbe44982d9117441a9341d5ef82d3496, type: 2}
-      propertyPath: m_SizeDelta.x
-      value: 1633.53125
-      objectReference: {fileID: 0}
-    - target: {fileID: 22442554, guid: fbe44982d9117441a9341d5ef82d3496, type: 2}
-      propertyPath: m_SizeDelta.y
-      value: 500
-      objectReference: {fileID: 0}
-    - target: {fileID: 22442554, guid: fbe44982d9117441a9341d5ef82d3496, type: 2}
-      propertyPath: m_AnchorMin.x
-      value: 0
-      objectReference: {fileID: 0}
-    - target: {fileID: 22442554, guid: fbe44982d9117441a9341d5ef82d3496, type: 2}
-      propertyPath: m_AnchorMin.y
-      value: 1
-      objectReference: {fileID: 0}
-    - target: {fileID: 22442554, guid: fbe44982d9117441a9341d5ef82d3496, type: 2}
-      propertyPath: m_AnchorMax.x
-      value: 0
-      objectReference: {fileID: 0}
-    - target: {fileID: 22442554, guid: fbe44982d9117441a9341d5ef82d3496, type: 2}
-      propertyPath: m_AnchorMax.y
-      value: 1
-      objectReference: {fileID: 0}
-    - target: {fileID: 22442554, guid: fbe44982d9117441a9341d5ef82d3496, type: 2}
-      propertyPath: m_Pivot.x
-      value: .5
-      objectReference: {fileID: 0}
-    - target: {fileID: 22442554, guid: fbe44982d9117441a9341d5ef82d3496, type: 2}
-      propertyPath: m_Pivot.y
-      value: .5
-      objectReference: {fileID: 0}
-    - target: {fileID: 22429950, guid: fbe44982d9117441a9341d5ef82d3496, type: 2}
-      propertyPath: m_AnchorMin.y
-      value: 1
-      objectReference: {fileID: 0}
-    - target: {fileID: 22429950, guid: fbe44982d9117441a9341d5ef82d3496, type: 2}
-      propertyPath: m_AnchorMax.y
-      value: 1
-      objectReference: {fileID: 0}
-    - target: {fileID: 22429950, guid: fbe44982d9117441a9341d5ef82d3496, type: 2}
-      propertyPath: m_SizeDelta.x
-      value: 1633.53125
-      objectReference: {fileID: 0}
-    - target: {fileID: 22429950, guid: fbe44982d9117441a9341d5ef82d3496, type: 2}
-      propertyPath: m_SizeDelta.y
-      value: 100
-      objectReference: {fileID: 0}
-    - target: {fileID: 22498888, guid: fbe44982d9117441a9341d5ef82d3496, type: 2}
-      propertyPath: m_AnchorMin.y
-      value: 0
-      objectReference: {fileID: 0}
-    - target: {fileID: 22498888, guid: fbe44982d9117441a9341d5ef82d3496, type: 2}
-      propertyPath: m_AnchorMax.y
-      value: 0
-      objectReference: {fileID: 0}
-    - target: {fileID: 22498888, guid: fbe44982d9117441a9341d5ef82d3496, type: 2}
-      propertyPath: m_AnchoredPosition.x
-      value: 0
-      objectReference: {fileID: 0}
-    - target: {fileID: 22498888, guid: fbe44982d9117441a9341d5ef82d3496, type: 2}
-      propertyPath: m_AnchoredPosition.y
-      value: 0
-      objectReference: {fileID: 0}
-    - target: {fileID: 22498888, guid: fbe44982d9117441a9341d5ef82d3496, type: 2}
-      propertyPath: m_SizeDelta.x
-      value: 0
-      objectReference: {fileID: 0}
-    - target: {fileID: 22498888, guid: fbe44982d9117441a9341d5ef82d3496, type: 2}
-      propertyPath: m_SizeDelta.y
-      value: 0
-      objectReference: {fileID: 0}
-    m_RemovedComponents: []
-  m_ParentPrefab: {fileID: 100100000, guid: fbe44982d9117441a9341d5ef82d3496, type: 2}
-  m_IsPrefabParent: 0
---- !u!224 &2028760460 stripped
-RectTransform:
-  m_PrefabParentObject: {fileID: 22498888, guid: fbe44982d9117441a9341d5ef82d3496,
-    type: 2}
-  m_PrefabInternal: {fileID: 2028760459}
 --- !u!1001 &2048723573
 Prefab:
   m_ObjectHideFlags: 0
@@ -1092,95 +618,4 @@
 --- !u!4 &2093738666 stripped
 Transform:
   m_PrefabParentObject: {fileID: 472660, guid: 96563fa7c044a44afa01f530712be672, type: 2}
-  m_PrefabInternal: {fileID: 2093738665}
---- !u!1001 &2121683736
-Prefab:
-  m_ObjectHideFlags: 0
-  serializedVersion: 2
-  m_Modification:
-    m_TransformParent: {fileID: 667513732}
-    m_Modifications:
-    - target: {fileID: 22413886, guid: 3bd508acfffff402bb84d7e68c9e2964, type: 2}
-      propertyPath: m_LocalPosition.x
-      value: 0
-      objectReference: {fileID: 0}
-    - target: {fileID: 22413886, guid: 3bd508acfffff402bb84d7e68c9e2964, type: 2}
-      propertyPath: m_LocalPosition.y
-      value: 0
-      objectReference: {fileID: 0}
-    - target: {fileID: 22413886, guid: 3bd508acfffff402bb84d7e68c9e2964, type: 2}
-      propertyPath: m_LocalPosition.z
-      value: 0
-      objectReference: {fileID: 0}
-    - target: {fileID: 22413886, guid: 3bd508acfffff402bb84d7e68c9e2964, type: 2}
-      propertyPath: m_LocalRotation.x
-      value: 0
-      objectReference: {fileID: 0}
-    - target: {fileID: 22413886, guid: 3bd508acfffff402bb84d7e68c9e2964, type: 2}
-      propertyPath: m_LocalRotation.y
-      value: 0
-      objectReference: {fileID: 0}
-    - target: {fileID: 22413886, guid: 3bd508acfffff402bb84d7e68c9e2964, type: 2}
-      propertyPath: m_LocalRotation.z
-      value: 0
-      objectReference: {fileID: 0}
-    - target: {fileID: 22413886, guid: 3bd508acfffff402bb84d7e68c9e2964, type: 2}
-      propertyPath: m_LocalRotation.w
-      value: 1
-      objectReference: {fileID: 0}
-    - target: {fileID: 22413886, guid: 3bd508acfffff402bb84d7e68c9e2964, type: 2}
-      propertyPath: m_RootOrder
-      value: 0
-      objectReference: {fileID: 0}
-    - target: {fileID: 22413886, guid: 3bd508acfffff402bb84d7e68c9e2964, type: 2}
-      propertyPath: m_AnchoredPosition.x
-      value: 10
-      objectReference: {fileID: 0}
-    - target: {fileID: 22413886, guid: 3bd508acfffff402bb84d7e68c9e2964, type: 2}
-      propertyPath: m_AnchoredPosition.y
-      value: 10
-      objectReference: {fileID: 0}
-    - target: {fileID: 22413886, guid: 3bd508acfffff402bb84d7e68c9e2964, type: 2}
-      propertyPath: m_SizeDelta.x
-      value: -1820
-      objectReference: {fileID: 0}
-    - target: {fileID: 22413886, guid: 3bd508acfffff402bb84d7e68c9e2964, type: 2}
-      propertyPath: m_SizeDelta.y
-      value: -816
-      objectReference: {fileID: 0}
-    - target: {fileID: 22413886, guid: 3bd508acfffff402bb84d7e68c9e2964, type: 2}
-      propertyPath: m_AnchorMin.x
-      value: 0
-      objectReference: {fileID: 0}
-    - target: {fileID: 22413886, guid: 3bd508acfffff402bb84d7e68c9e2964, type: 2}
-      propertyPath: m_AnchorMin.y
-      value: 0
-      objectReference: {fileID: 0}
-    - target: {fileID: 22413886, guid: 3bd508acfffff402bb84d7e68c9e2964, type: 2}
-      propertyPath: m_AnchorMax.x
-      value: 1
-      objectReference: {fileID: 0}
-    - target: {fileID: 22413886, guid: 3bd508acfffff402bb84d7e68c9e2964, type: 2}
-      propertyPath: m_AnchorMax.y
-      value: 1
-      objectReference: {fileID: 0}
-    - target: {fileID: 22413886, guid: 3bd508acfffff402bb84d7e68c9e2964, type: 2}
-      propertyPath: m_Pivot.x
-      value: .5
-      objectReference: {fileID: 0}
-    - target: {fileID: 22413886, guid: 3bd508acfffff402bb84d7e68c9e2964, type: 2}
-      propertyPath: m_Pivot.y
-      value: .5
-      objectReference: {fileID: 0}
-    - target: {fileID: 22440216, guid: 3bd508acfffff402bb84d7e68c9e2964, type: 2}
-      propertyPath: m_SizeDelta.y
-      value: -415.993774
-      objectReference: {fileID: 0}
-    m_RemovedComponents: []
-  m_ParentPrefab: {fileID: 100100000, guid: 3bd508acfffff402bb84d7e68c9e2964, type: 2}
-  m_IsPrefabParent: 0
---- !u!224 &2121683737 stripped
-RectTransform:
-  m_PrefabParentObject: {fileID: 22440216, guid: 3bd508acfffff402bb84d7e68c9e2964,
-    type: 2}
-  m_PrefabInternal: {fileID: 2121683736}+  m_PrefabInternal: {fileID: 2093738665}