%YAML 1.1
%TAG !u! tag:unity3d.com,2011:
--- !u!29 &1
SceneSettings:
  m_ObjectHideFlags: 0
  m_PVSData: 
  m_PVSObjectsArray: []
  m_PVSPortalsArray: []
  m_OcclusionBakeSettings:
    smallestOccluder: 5
    smallestHole: .25
    backfaceThreshold: 100
--- !u!104 &2
RenderSettings:
  m_ObjectHideFlags: 0
  serializedVersion: 6
  m_Fog: 0
  m_FogColor: {r: .5, g: .5, b: .5, a: 1}
  m_FogMode: 3
  m_FogDensity: .00999999978
  m_LinearFogStart: 0
  m_LinearFogEnd: 300
  m_AmbientSkyColor: {r: .211999997, g: .226999998, b: .259000003, a: 1}
  m_AmbientEquatorColor: {r: .114, g: .125, b: .133000001, a: 1}
  m_AmbientGroundColor: {r: .0469999984, g: .0430000015, b: .0350000001, a: 1}
  m_AmbientIntensity: 1
  m_AmbientMode: 3
  m_SkyboxMaterial: {fileID: 0}
  m_HaloStrength: .5
  m_FlareStrength: 1
  m_FlareFadeSpeed: 3
  m_HaloTexture: {fileID: 0}
  m_SpotCookie: {fileID: 10001, guid: 0000000000000000e000000000000000, type: 0}
  m_DefaultReflectionMode: 0
  m_DefaultReflectionResolution: 128
  m_ReflectionBounces: 1
  m_ReflectionIntensity: 1
  m_CustomReflection: {fileID: 0}
  m_Sun: {fileID: 0}
--- !u!157 &3
LightmapSettings:
  m_ObjectHideFlags: 0
  serializedVersion: 5
  m_GIWorkflowMode: 1
  m_LightmapsMode: 1
  m_GISettings:
    serializedVersion: 2
    m_BounceScale: 1
    m_IndirectOutputScale: 1
    m_AlbedoBoost: 1
    m_TemporalCoherenceThreshold: 1
    m_EnvironmentLightingMode: 0
    m_EnableBakedLightmaps: 0
    m_EnableRealtimeLightmaps: 0
  m_LightmapEditorSettings:
    serializedVersion: 3
    m_Resolution: 2
    m_BakeResolution: 40
    m_TextureWidth: 1024
    m_TextureHeight: 1024
    m_AOMaxDistance: 1
    m_Padding: 2
    m_CompAOExponent: 0
    m_LightmapParameters: {fileID: 0}
    m_TextureCompression: 1
    m_FinalGather: 0
    m_FinalGatherRayCount: 1024
    m_ReflectionCompression: 2
  m_LightmapSnapshot: {fileID: 0}
  m_RuntimeCPUUsage: 25
--- !u!196 &4
NavMeshSettings:
  serializedVersion: 2
  m_ObjectHideFlags: 0
  m_BuildSettings:
    serializedVersion: 2
    agentRadius: .5
    agentHeight: 2
    agentSlope: 45
    agentClimb: .400000006
    ledgeDropHeight: 0
    maxJumpAcrossDistance: 0
    accuratePlacement: 0
    minRegionArea: 2
    cellSize: .166666672
    manualCellSize: 0
  m_NavMeshData: {fileID: 0}
--- !u!1 &166133137
GameObject:
  m_ObjectHideFlags: 0
  m_PrefabParentObject: {fileID: 0}
  m_PrefabInternal: {fileID: 0}
  serializedVersion: 4
  m_Component:
  - 4: {fileID: 166133138}
  m_Layer: 0
  m_Name: TestSubjects
  m_TagString: Untagged
  m_Icon: {fileID: 0}
  m_NavMeshLayer: 0
  m_StaticEditorFlags: 0
  m_IsActive: 1
--- !u!4 &166133138
Transform:
  m_ObjectHideFlags: 0
  m_PrefabParentObject: {fileID: 0}
  m_PrefabInternal: {fileID: 0}
  m_GameObject: {fileID: 166133137}
  m_LocalRotation: {x: 0, y: 0, z: 0, w: 1}
  m_LocalPosition: {x: 332.5, y: 281, z: 0}
  m_LocalScale: {x: 1, y: 1, z: 1}
  m_Children:
  - {fileID: 1731464265}
  m_Father: {fileID: 0}
  m_RootOrder: 1
<<<<<<< HEAD
--- !u!1001 &345073472
=======
--- !u!1001 &199933124
Prefab:
  m_ObjectHideFlags: 0
  serializedVersion: 2
  m_Modification:
    m_TransformParent: {fileID: 166133138}
    m_Modifications:
    - target: {fileID: 468626, guid: bfa7fd6aafe374445b17295977fa163f, type: 2}
      propertyPath: m_LocalPosition.x
      value: 0
      objectReference: {fileID: 0}
    - target: {fileID: 468626, guid: bfa7fd6aafe374445b17295977fa163f, type: 2}
      propertyPath: m_LocalPosition.y
      value: 0
      objectReference: {fileID: 0}
    - target: {fileID: 468626, guid: bfa7fd6aafe374445b17295977fa163f, type: 2}
      propertyPath: m_LocalPosition.z
      value: 0
      objectReference: {fileID: 0}
    - target: {fileID: 468626, guid: bfa7fd6aafe374445b17295977fa163f, type: 2}
      propertyPath: m_LocalRotation.x
      value: 0
      objectReference: {fileID: 0}
    - target: {fileID: 468626, guid: bfa7fd6aafe374445b17295977fa163f, type: 2}
      propertyPath: m_LocalRotation.y
      value: 0
      objectReference: {fileID: 0}
    - target: {fileID: 468626, guid: bfa7fd6aafe374445b17295977fa163f, type: 2}
      propertyPath: m_LocalRotation.z
      value: 0
      objectReference: {fileID: 0}
    - target: {fileID: 468626, guid: bfa7fd6aafe374445b17295977fa163f, type: 2}
      propertyPath: m_LocalRotation.w
      value: 1
      objectReference: {fileID: 0}
    - target: {fileID: 468626, guid: bfa7fd6aafe374445b17295977fa163f, type: 2}
      propertyPath: m_RootOrder
      value: 0
      objectReference: {fileID: 0}
    m_RemovedComponents: []
  m_ParentPrefab: {fileID: 100100000, guid: bfa7fd6aafe374445b17295977fa163f, type: 2}
  m_IsPrefabParent: 0
--- !u!1001 &205822409
>>>>>>> 462b2359
Prefab:
  m_ObjectHideFlags: 0
  serializedVersion: 2
  m_Modification:
    m_TransformParent: {fileID: 1915913851}
    m_Modifications:
    - target: {fileID: 488436, guid: 4c907f46693e946a28129e509372244a, type: 2}
      propertyPath: m_LocalPosition.x
      value: 0
      objectReference: {fileID: 0}
    - target: {fileID: 488436, guid: 4c907f46693e946a28129e509372244a, type: 2}
      propertyPath: m_LocalPosition.y
      value: 0
      objectReference: {fileID: 0}
    - target: {fileID: 488436, guid: 4c907f46693e946a28129e509372244a, type: 2}
      propertyPath: m_LocalPosition.z
      value: 0
      objectReference: {fileID: 0}
    - target: {fileID: 488436, guid: 4c907f46693e946a28129e509372244a, type: 2}
      propertyPath: m_LocalRotation.x
      value: 0
      objectReference: {fileID: 0}
    - target: {fileID: 488436, guid: 4c907f46693e946a28129e509372244a, type: 2}
      propertyPath: m_LocalRotation.y
      value: 0
      objectReference: {fileID: 0}
    - target: {fileID: 488436, guid: 4c907f46693e946a28129e509372244a, type: 2}
      propertyPath: m_LocalRotation.z
      value: 0
      objectReference: {fileID: 0}
    - target: {fileID: 488436, guid: 4c907f46693e946a28129e509372244a, type: 2}
      propertyPath: m_LocalRotation.w
      value: 1
      objectReference: {fileID: 0}
    - target: {fileID: 488436, guid: 4c907f46693e946a28129e509372244a, type: 2}
      propertyPath: m_RootOrder
      value: 0
      objectReference: {fileID: 0}
    m_RemovedComponents:
    - {fileID: 11439348, guid: 4c907f46693e946a28129e509372244a, type: 2}
  m_ParentPrefab: {fileID: 100100000, guid: 4c907f46693e946a28129e509372244a, type: 2}
  m_IsPrefabParent: 0
--- !u!1001 &495266897
Prefab:
  m_ObjectHideFlags: 0
  serializedVersion: 2
  m_Modification:
    m_TransformParent: {fileID: 0}
    m_Modifications:
    - target: {fileID: 477982, guid: ae6d947a73a2f4543b0da944de0b1121, type: 2}
      propertyPath: m_LocalPosition.x
      value: 0
      objectReference: {fileID: 0}
    - target: {fileID: 477982, guid: ae6d947a73a2f4543b0da944de0b1121, type: 2}
      propertyPath: m_LocalPosition.y
      value: 0
      objectReference: {fileID: 0}
    - target: {fileID: 477982, guid: ae6d947a73a2f4543b0da944de0b1121, type: 2}
      propertyPath: m_LocalPosition.z
      value: 0
      objectReference: {fileID: 0}
    - target: {fileID: 477982, guid: ae6d947a73a2f4543b0da944de0b1121, type: 2}
      propertyPath: m_LocalRotation.x
      value: 0
      objectReference: {fileID: 0}
    - target: {fileID: 477982, guid: ae6d947a73a2f4543b0da944de0b1121, type: 2}
      propertyPath: m_LocalRotation.y
      value: 0
      objectReference: {fileID: 0}
    - target: {fileID: 477982, guid: ae6d947a73a2f4543b0da944de0b1121, type: 2}
      propertyPath: m_LocalRotation.z
      value: 0
      objectReference: {fileID: 0}
    - target: {fileID: 477982, guid: ae6d947a73a2f4543b0da944de0b1121, type: 2}
      propertyPath: m_LocalRotation.w
      value: 1
      objectReference: {fileID: 0}
    - target: {fileID: 477982, guid: ae6d947a73a2f4543b0da944de0b1121, type: 2}
      propertyPath: m_RootOrder
      value: 2
      objectReference: {fileID: 0}
    m_RemovedComponents: []
  m_ParentPrefab: {fileID: 100100000, guid: ae6d947a73a2f4543b0da944de0b1121, type: 2}
  m_IsPrefabParent: 0
--- !u!1001 &505672932
Prefab:
  m_ObjectHideFlags: 0
  serializedVersion: 2
  m_Modification:
    m_TransformParent: {fileID: 1915913851}
    m_Modifications:
    - target: {fileID: 472660, guid: 96563fa7c044a44afa01f530712be672, type: 2}
      propertyPath: m_LocalPosition.x
      value: -.491203308
      objectReference: {fileID: 0}
    - target: {fileID: 472660, guid: 96563fa7c044a44afa01f530712be672, type: 2}
      propertyPath: m_LocalPosition.y
      value: 9.08585358
      objectReference: {fileID: 0}
    - target: {fileID: 472660, guid: 96563fa7c044a44afa01f530712be672, type: 2}
      propertyPath: m_LocalPosition.z
      value: 500.822571
      objectReference: {fileID: 0}
    - target: {fileID: 472660, guid: 96563fa7c044a44afa01f530712be672, type: 2}
      propertyPath: m_LocalRotation.x
      value: 0
      objectReference: {fileID: 0}
    - target: {fileID: 472660, guid: 96563fa7c044a44afa01f530712be672, type: 2}
      propertyPath: m_LocalRotation.y
      value: 0
      objectReference: {fileID: 0}
    - target: {fileID: 472660, guid: 96563fa7c044a44afa01f530712be672, type: 2}
      propertyPath: m_LocalRotation.z
      value: 0
      objectReference: {fileID: 0}
    - target: {fileID: 472660, guid: 96563fa7c044a44afa01f530712be672, type: 2}
      propertyPath: m_LocalRotation.w
      value: 1
      objectReference: {fileID: 0}
    - target: {fileID: 472660, guid: 96563fa7c044a44afa01f530712be672, type: 2}
      propertyPath: m_RootOrder
      value: 2
      objectReference: {fileID: 0}
    m_RemovedComponents: []
  m_ParentPrefab: {fileID: 100100000, guid: 96563fa7c044a44afa01f530712be672, type: 2}
  m_IsPrefabParent: 0
--- !u!4 &505672933 stripped
Transform:
  m_PrefabParentObject: {fileID: 472660, guid: 96563fa7c044a44afa01f530712be672, type: 2}
  m_PrefabInternal: {fileID: 505672932}
<<<<<<< HEAD
--- !u!1001 &1229697198
=======
--- !u!1001 &932410076
>>>>>>> 462b2359
Prefab:
  m_ObjectHideFlags: 0
  serializedVersion: 2
  m_Modification:
<<<<<<< HEAD
    m_TransformParent: {fileID: 0}
    m_Modifications:
    - target: {fileID: 473076, guid: 3aad016d17e3f4a10893a2701ddbb520, type: 2}
      propertyPath: m_LocalPosition.x
      value: 0
      objectReference: {fileID: 0}
    - target: {fileID: 473076, guid: 3aad016d17e3f4a10893a2701ddbb520, type: 2}
      propertyPath: m_LocalPosition.y
      value: 0
      objectReference: {fileID: 0}
    - target: {fileID: 473076, guid: 3aad016d17e3f4a10893a2701ddbb520, type: 2}
      propertyPath: m_LocalPosition.z
      value: 0
      objectReference: {fileID: 0}
    - target: {fileID: 473076, guid: 3aad016d17e3f4a10893a2701ddbb520, type: 2}
      propertyPath: m_LocalRotation.x
      value: 0
      objectReference: {fileID: 0}
    - target: {fileID: 473076, guid: 3aad016d17e3f4a10893a2701ddbb520, type: 2}
      propertyPath: m_LocalRotation.y
      value: 0
      objectReference: {fileID: 0}
    - target: {fileID: 473076, guid: 3aad016d17e3f4a10893a2701ddbb520, type: 2}
      propertyPath: m_LocalRotation.z
      value: 0
      objectReference: {fileID: 0}
    - target: {fileID: 473076, guid: 3aad016d17e3f4a10893a2701ddbb520, type: 2}
      propertyPath: m_LocalRotation.w
      value: 1
      objectReference: {fileID: 0}
    - target: {fileID: 473076, guid: 3aad016d17e3f4a10893a2701ddbb520, type: 2}
      propertyPath: m_RootOrder
      value: 5
      objectReference: {fileID: 0}
    - target: {fileID: 2059894, guid: 3aad016d17e3f4a10893a2701ddbb520, type: 2}
      propertyPath: m_ClearFlags
      value: 2
      objectReference: {fileID: 0}
    - target: {fileID: 2059894, guid: 3aad016d17e3f4a10893a2701ddbb520, type: 2}
      propertyPath: m_BackGroundColor.r
      value: .243566185
      objectReference: {fileID: 0}
    - target: {fileID: 2059894, guid: 3aad016d17e3f4a10893a2701ddbb520, type: 2}
      propertyPath: m_BackGroundColor.g
      value: .30039829
      objectReference: {fileID: 0}
    - target: {fileID: 2059894, guid: 3aad016d17e3f4a10893a2701ddbb520, type: 2}
      propertyPath: m_BackGroundColor.b
      value: .389705896
      objectReference: {fileID: 0}
    - target: {fileID: 2059894, guid: 3aad016d17e3f4a10893a2701ddbb520, type: 2}
      propertyPath: far clip plane
      value: 1600
      objectReference: {fileID: 0}
    - target: {fileID: 435364, guid: 3aad016d17e3f4a10893a2701ddbb520, type: 2}
      propertyPath: m_LocalPosition.z
      value: -1500
      objectReference: {fileID: 0}
    m_RemovedComponents: []
  m_ParentPrefab: {fileID: 100100000, guid: 3aad016d17e3f4a10893a2701ddbb520, type: 2}
  m_IsPrefabParent: 0
=======
    m_TransformParent: {fileID: 1915913851}
    m_Modifications:
    - target: {fileID: 484612, guid: ba92aeb7b26da467d8d8cb93a48a834f, type: 2}
      propertyPath: m_LocalPosition.x
      value: 0
      objectReference: {fileID: 0}
    - target: {fileID: 484612, guid: ba92aeb7b26da467d8d8cb93a48a834f, type: 2}
      propertyPath: m_LocalPosition.y
      value: 0
      objectReference: {fileID: 0}
    - target: {fileID: 484612, guid: ba92aeb7b26da467d8d8cb93a48a834f, type: 2}
      propertyPath: m_LocalPosition.z
      value: 0
      objectReference: {fileID: 0}
    - target: {fileID: 484612, guid: ba92aeb7b26da467d8d8cb93a48a834f, type: 2}
      propertyPath: m_LocalRotation.x
      value: 0
      objectReference: {fileID: 0}
    - target: {fileID: 484612, guid: ba92aeb7b26da467d8d8cb93a48a834f, type: 2}
      propertyPath: m_LocalRotation.y
      value: 0
      objectReference: {fileID: 0}
    - target: {fileID: 484612, guid: ba92aeb7b26da467d8d8cb93a48a834f, type: 2}
      propertyPath: m_LocalRotation.z
      value: 0
      objectReference: {fileID: 0}
    - target: {fileID: 484612, guid: ba92aeb7b26da467d8d8cb93a48a834f, type: 2}
      propertyPath: m_LocalRotation.w
      value: 1
      objectReference: {fileID: 0}
    - target: {fileID: 484612, guid: ba92aeb7b26da467d8d8cb93a48a834f, type: 2}
      propertyPath: m_RootOrder
      value: 3
      objectReference: {fileID: 0}
    m_RemovedComponents: []
  m_ParentPrefab: {fileID: 100100000, guid: ba92aeb7b26da467d8d8cb93a48a834f, type: 2}
  m_IsPrefabParent: 0
--- !u!4 &932410077 stripped
Transform:
  m_PrefabParentObject: {fileID: 484612, guid: ba92aeb7b26da467d8d8cb93a48a834f, type: 2}
  m_PrefabInternal: {fileID: 932410076}
>>>>>>> 462b2359
--- !u!1001 &1306763471
Prefab:
  m_ObjectHideFlags: 0
  serializedVersion: 2
  m_Modification:
    m_TransformParent: {fileID: 1915913851}
    m_Modifications:
    - target: {fileID: 455644, guid: 10b98722b50e64795ba4fca1b6c186a2, type: 2}
      propertyPath: m_LocalPosition.x
      value: 0
      objectReference: {fileID: 0}
    - target: {fileID: 455644, guid: 10b98722b50e64795ba4fca1b6c186a2, type: 2}
      propertyPath: m_LocalPosition.y
      value: 0
      objectReference: {fileID: 0}
    - target: {fileID: 455644, guid: 10b98722b50e64795ba4fca1b6c186a2, type: 2}
      propertyPath: m_LocalPosition.z
      value: 0
      objectReference: {fileID: 0}
    - target: {fileID: 455644, guid: 10b98722b50e64795ba4fca1b6c186a2, type: 2}
      propertyPath: m_LocalRotation.x
      value: 0
      objectReference: {fileID: 0}
    - target: {fileID: 455644, guid: 10b98722b50e64795ba4fca1b6c186a2, type: 2}
      propertyPath: m_LocalRotation.y
      value: 0
      objectReference: {fileID: 0}
    - target: {fileID: 455644, guid: 10b98722b50e64795ba4fca1b6c186a2, type: 2}
      propertyPath: m_LocalRotation.z
      value: 0
      objectReference: {fileID: 0}
    - target: {fileID: 455644, guid: 10b98722b50e64795ba4fca1b6c186a2, type: 2}
      propertyPath: m_LocalRotation.w
      value: 1
      objectReference: {fileID: 0}
    - target: {fileID: 455644, guid: 10b98722b50e64795ba4fca1b6c186a2, type: 2}
      propertyPath: m_RootOrder
      value: 1
      objectReference: {fileID: 0}
    m_RemovedComponents: []
  m_ParentPrefab: {fileID: 100100000, guid: 10b98722b50e64795ba4fca1b6c186a2, type: 2}
  m_IsPrefabParent: 0
--- !u!4 &1306763472 stripped
Transform:
  m_PrefabParentObject: {fileID: 455644, guid: 10b98722b50e64795ba4fca1b6c186a2, type: 2}
  m_PrefabInternal: {fileID: 1306763471}
--- !u!4 &1547278547 stripped
Transform:
  m_PrefabParentObject: {fileID: 488436, guid: 4c907f46693e946a28129e509372244a, type: 2}
<<<<<<< HEAD
  m_PrefabInternal: {fileID: 345073472}
--- !u!1001 &1731464264
Prefab:
  m_ObjectHideFlags: 0
  serializedVersion: 2
  m_Modification:
    m_TransformParent: {fileID: 166133138}
    m_Modifications:
    - target: {fileID: 468626, guid: bfa7fd6aafe374445b17295977fa163f, type: 2}
      propertyPath: m_LocalPosition.x
      value: 0
      objectReference: {fileID: 0}
    - target: {fileID: 468626, guid: bfa7fd6aafe374445b17295977fa163f, type: 2}
      propertyPath: m_LocalPosition.y
      value: 0
      objectReference: {fileID: 0}
    - target: {fileID: 468626, guid: bfa7fd6aafe374445b17295977fa163f, type: 2}
      propertyPath: m_LocalPosition.z
      value: 0
      objectReference: {fileID: 0}
    - target: {fileID: 468626, guid: bfa7fd6aafe374445b17295977fa163f, type: 2}
      propertyPath: m_LocalRotation.x
      value: 0
      objectReference: {fileID: 0}
    - target: {fileID: 468626, guid: bfa7fd6aafe374445b17295977fa163f, type: 2}
      propertyPath: m_LocalRotation.y
      value: 0
      objectReference: {fileID: 0}
    - target: {fileID: 468626, guid: bfa7fd6aafe374445b17295977fa163f, type: 2}
      propertyPath: m_LocalRotation.z
      value: 0
      objectReference: {fileID: 0}
    - target: {fileID: 468626, guid: bfa7fd6aafe374445b17295977fa163f, type: 2}
      propertyPath: m_LocalRotation.w
      value: 1
      objectReference: {fileID: 0}
    - target: {fileID: 468626, guid: bfa7fd6aafe374445b17295977fa163f, type: 2}
      propertyPath: m_RootOrder
      value: 0
      objectReference: {fileID: 0}
    m_RemovedComponents: []
  m_ParentPrefab: {fileID: 100100000, guid: bfa7fd6aafe374445b17295977fa163f, type: 2}
  m_IsPrefabParent: 0
--- !u!4 &1731464265 stripped
Transform:
  m_PrefabParentObject: {fileID: 468626, guid: bfa7fd6aafe374445b17295977fa163f, type: 2}
  m_PrefabInternal: {fileID: 1731464264}
=======
  m_PrefabInternal: {fileID: 205822409}
>>>>>>> 462b2359
--- !u!1 &1915913850
GameObject:
  m_ObjectHideFlags: 0
  m_PrefabParentObject: {fileID: 0}
  m_PrefabInternal: {fileID: 0}
  serializedVersion: 4
  m_Component:
  - 4: {fileID: 1915913851}
  m_Layer: 0
  m_Name: NeededManagers
  m_TagString: Untagged
  m_Icon: {fileID: 0}
  m_NavMeshLayer: 0
  m_StaticEditorFlags: 0
  m_IsActive: 1
--- !u!4 &1915913851
Transform:
  m_ObjectHideFlags: 0
  m_PrefabParentObject: {fileID: 0}
  m_PrefabInternal: {fileID: 0}
  m_GameObject: {fileID: 1915913850}
  m_LocalRotation: {x: 0, y: 0, z: 0, w: 1}
  m_LocalPosition: {x: 0, y: 0, z: 0}
  m_LocalScale: {x: 1, y: 1, z: 1}
  m_Children:
  - {fileID: 1547278547}
  - {fileID: 1306763472}
  - {fileID: 505672933}
  - {fileID: 932410077}
  m_Father: {fileID: 0}
  m_RootOrder: 0<|MERGE_RESOLUTION|>--- conflicted
+++ resolved
@@ -110,12 +110,9 @@
   m_LocalPosition: {x: 332.5, y: 281, z: 0}
   m_LocalScale: {x: 1, y: 1, z: 1}
   m_Children:
-  - {fileID: 1731464265}
+  - {fileID: 1384856156}
   m_Father: {fileID: 0}
   m_RootOrder: 1
-<<<<<<< HEAD
---- !u!1001 &345073472
-=======
 --- !u!1001 &199933124
 Prefab:
   m_ObjectHideFlags: 0
@@ -159,7 +156,6 @@
   m_ParentPrefab: {fileID: 100100000, guid: bfa7fd6aafe374445b17295977fa163f, type: 2}
   m_IsPrefabParent: 0
 --- !u!1001 &205822409
->>>>>>> 462b2359
 Prefab:
   m_ObjectHideFlags: 0
   serializedVersion: 2
@@ -290,78 +286,11 @@
 Transform:
   m_PrefabParentObject: {fileID: 472660, guid: 96563fa7c044a44afa01f530712be672, type: 2}
   m_PrefabInternal: {fileID: 505672932}
-<<<<<<< HEAD
---- !u!1001 &1229697198
-=======
 --- !u!1001 &932410076
->>>>>>> 462b2359
-Prefab:
-  m_ObjectHideFlags: 0
-  serializedVersion: 2
-  m_Modification:
-<<<<<<< HEAD
-    m_TransformParent: {fileID: 0}
-    m_Modifications:
-    - target: {fileID: 473076, guid: 3aad016d17e3f4a10893a2701ddbb520, type: 2}
-      propertyPath: m_LocalPosition.x
-      value: 0
-      objectReference: {fileID: 0}
-    - target: {fileID: 473076, guid: 3aad016d17e3f4a10893a2701ddbb520, type: 2}
-      propertyPath: m_LocalPosition.y
-      value: 0
-      objectReference: {fileID: 0}
-    - target: {fileID: 473076, guid: 3aad016d17e3f4a10893a2701ddbb520, type: 2}
-      propertyPath: m_LocalPosition.z
-      value: 0
-      objectReference: {fileID: 0}
-    - target: {fileID: 473076, guid: 3aad016d17e3f4a10893a2701ddbb520, type: 2}
-      propertyPath: m_LocalRotation.x
-      value: 0
-      objectReference: {fileID: 0}
-    - target: {fileID: 473076, guid: 3aad016d17e3f4a10893a2701ddbb520, type: 2}
-      propertyPath: m_LocalRotation.y
-      value: 0
-      objectReference: {fileID: 0}
-    - target: {fileID: 473076, guid: 3aad016d17e3f4a10893a2701ddbb520, type: 2}
-      propertyPath: m_LocalRotation.z
-      value: 0
-      objectReference: {fileID: 0}
-    - target: {fileID: 473076, guid: 3aad016d17e3f4a10893a2701ddbb520, type: 2}
-      propertyPath: m_LocalRotation.w
-      value: 1
-      objectReference: {fileID: 0}
-    - target: {fileID: 473076, guid: 3aad016d17e3f4a10893a2701ddbb520, type: 2}
-      propertyPath: m_RootOrder
-      value: 5
-      objectReference: {fileID: 0}
-    - target: {fileID: 2059894, guid: 3aad016d17e3f4a10893a2701ddbb520, type: 2}
-      propertyPath: m_ClearFlags
-      value: 2
-      objectReference: {fileID: 0}
-    - target: {fileID: 2059894, guid: 3aad016d17e3f4a10893a2701ddbb520, type: 2}
-      propertyPath: m_BackGroundColor.r
-      value: .243566185
-      objectReference: {fileID: 0}
-    - target: {fileID: 2059894, guid: 3aad016d17e3f4a10893a2701ddbb520, type: 2}
-      propertyPath: m_BackGroundColor.g
-      value: .30039829
-      objectReference: {fileID: 0}
-    - target: {fileID: 2059894, guid: 3aad016d17e3f4a10893a2701ddbb520, type: 2}
-      propertyPath: m_BackGroundColor.b
-      value: .389705896
-      objectReference: {fileID: 0}
-    - target: {fileID: 2059894, guid: 3aad016d17e3f4a10893a2701ddbb520, type: 2}
-      propertyPath: far clip plane
-      value: 1600
-      objectReference: {fileID: 0}
-    - target: {fileID: 435364, guid: 3aad016d17e3f4a10893a2701ddbb520, type: 2}
-      propertyPath: m_LocalPosition.z
-      value: -1500
-      objectReference: {fileID: 0}
-    m_RemovedComponents: []
-  m_ParentPrefab: {fileID: 100100000, guid: 3aad016d17e3f4a10893a2701ddbb520, type: 2}
-  m_IsPrefabParent: 0
-=======
+Prefab:
+  m_ObjectHideFlags: 0
+  serializedVersion: 2
+  m_Modification:
     m_TransformParent: {fileID: 1915913851}
     m_Modifications:
     - target: {fileID: 484612, guid: ba92aeb7b26da467d8d8cb93a48a834f, type: 2}
@@ -403,7 +332,6 @@
 Transform:
   m_PrefabParentObject: {fileID: 484612, guid: ba92aeb7b26da467d8d8cb93a48a834f, type: 2}
   m_PrefabInternal: {fileID: 932410076}
->>>>>>> 462b2359
 --- !u!1001 &1306763471
 Prefab:
   m_ObjectHideFlags: 0
@@ -450,60 +378,14 @@
 Transform:
   m_PrefabParentObject: {fileID: 455644, guid: 10b98722b50e64795ba4fca1b6c186a2, type: 2}
   m_PrefabInternal: {fileID: 1306763471}
+--- !u!4 &1384856156 stripped
+Transform:
+  m_PrefabParentObject: {fileID: 468626, guid: bfa7fd6aafe374445b17295977fa163f, type: 2}
+  m_PrefabInternal: {fileID: 199933124}
 --- !u!4 &1547278547 stripped
 Transform:
   m_PrefabParentObject: {fileID: 488436, guid: 4c907f46693e946a28129e509372244a, type: 2}
-<<<<<<< HEAD
-  m_PrefabInternal: {fileID: 345073472}
---- !u!1001 &1731464264
-Prefab:
-  m_ObjectHideFlags: 0
-  serializedVersion: 2
-  m_Modification:
-    m_TransformParent: {fileID: 166133138}
-    m_Modifications:
-    - target: {fileID: 468626, guid: bfa7fd6aafe374445b17295977fa163f, type: 2}
-      propertyPath: m_LocalPosition.x
-      value: 0
-      objectReference: {fileID: 0}
-    - target: {fileID: 468626, guid: bfa7fd6aafe374445b17295977fa163f, type: 2}
-      propertyPath: m_LocalPosition.y
-      value: 0
-      objectReference: {fileID: 0}
-    - target: {fileID: 468626, guid: bfa7fd6aafe374445b17295977fa163f, type: 2}
-      propertyPath: m_LocalPosition.z
-      value: 0
-      objectReference: {fileID: 0}
-    - target: {fileID: 468626, guid: bfa7fd6aafe374445b17295977fa163f, type: 2}
-      propertyPath: m_LocalRotation.x
-      value: 0
-      objectReference: {fileID: 0}
-    - target: {fileID: 468626, guid: bfa7fd6aafe374445b17295977fa163f, type: 2}
-      propertyPath: m_LocalRotation.y
-      value: 0
-      objectReference: {fileID: 0}
-    - target: {fileID: 468626, guid: bfa7fd6aafe374445b17295977fa163f, type: 2}
-      propertyPath: m_LocalRotation.z
-      value: 0
-      objectReference: {fileID: 0}
-    - target: {fileID: 468626, guid: bfa7fd6aafe374445b17295977fa163f, type: 2}
-      propertyPath: m_LocalRotation.w
-      value: 1
-      objectReference: {fileID: 0}
-    - target: {fileID: 468626, guid: bfa7fd6aafe374445b17295977fa163f, type: 2}
-      propertyPath: m_RootOrder
-      value: 0
-      objectReference: {fileID: 0}
-    m_RemovedComponents: []
-  m_ParentPrefab: {fileID: 100100000, guid: bfa7fd6aafe374445b17295977fa163f, type: 2}
-  m_IsPrefabParent: 0
---- !u!4 &1731464265 stripped
-Transform:
-  m_PrefabParentObject: {fileID: 468626, guid: bfa7fd6aafe374445b17295977fa163f, type: 2}
-  m_PrefabInternal: {fileID: 1731464264}
-=======
   m_PrefabInternal: {fileID: 205822409}
->>>>>>> 462b2359
 --- !u!1 &1915913850
 GameObject:
   m_ObjectHideFlags: 0
