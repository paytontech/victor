--- conflicted
+++ resolved
@@ -14,17 +14,12 @@
 
     public override void Enter() {
       base.Enter();
-<<<<<<< HEAD
-      DAS.Info(this, "StateSpinComplete2");
-      //_VortexGame = (VortexGame)_StateMachine.GetGame();
-=======
       if (_DidCozmoWin) {
         _CurrentRobot.SendAnimation("majorWin", AnimationDone);
       }
       else {
         _CurrentRobot.SendAnimation("shocked", AnimationDone);
       }
->>>>>>> 51a92f5e
     }
 
     public override void Update() {
