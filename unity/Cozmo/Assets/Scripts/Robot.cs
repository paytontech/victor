--- conflicted
+++ resolved
@@ -106,15 +106,9 @@
 
 	public void UpdateObservedObjectInfo( G2U_RobotObservedObject message )
 	{
-<<<<<<< HEAD
-
-		if(message.objectFamily == 0) {
-			//Debug.LogWarning("UpdateObservedObjectInfo received message about the Mat!" );
-=======
 		if( message.objectFamily == 0 )
 		{
 			Debug.LogWarning( "UpdateObservedObjectInfo received message about the Mat!" );
->>>>>>> ba9a066a
 			return;
 		}
 
