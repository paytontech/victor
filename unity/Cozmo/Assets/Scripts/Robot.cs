--- conflicted
+++ resolved
@@ -32,13 +32,8 @@
 	public List<ObservedObject> lastMarkersVisibleObjects { get; private set; }
 	public ObservedObject targetLockedObject = null;
 
-<<<<<<< HEAD
-	public RobotActionType lastActionRequested = RobotActionType.UNKNOWN;
-	public bool searching = false;
-=======
-	public ActionCompleted lastActionRequested;
+	public RobotActionType lastActionRequested;
 	public bool searching;
->>>>>>> 788ef3ff
 
 	private int carryingObjectID;
 	private int headTrackingObjectID;
