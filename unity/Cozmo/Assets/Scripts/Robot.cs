﻿using UnityEngine;
using System.Collections;
using System.Collections.Generic;
using Anki.Cozmo;

public class Robot
{
	public byte ID { get; private set; }
	public float headAngle_rad { get; private set; }
	public float poseAngle_rad { get; private set; }
	public float leftWheelSpeed_mmps { get; private set; }
	public float rightWheelSpeed_mmps { get; private set; }
	public float liftHeight_mm { get; private set; }

	public Vector3 WorldPosition { get; private set; }
	public Quaternion Rotation { get; private set; }
	public Vector3 Forward { 
		get {
			return Rotation * Vector3.right;		
		}
	}
	public Vector3 Right { 
		get {
			return Rotation * -Vector3.up;		
		}
	}

	public StatusFlag status { get; private set; }
	public float batteryPercent { get; private set; }
	public int carryingObjectID { get; private set; }
	public List<ObservedObject> observedObjects { get; private set; }
	public List<ObservedObject> knownObjects { get; private set; }
	public List<ObservedObject> selectedObjects { get; private set; }
	public List<ObservedObject> lastSelectedObjects { get; private set; }
	public ObservedObject lastObjectHeadTracked;

<<<<<<< HEAD


	private bool imageRequested = false;

=======
>>>>>>> 87fd3676
	// er, should be 5?
	private const float MaxVoltage = 5.0f;
	private const float defaultHeadAngle = 0f;

	[System.FlagsAttribute]
	public enum StatusFlag
	{
		NONE                    = 0,
		IS_MOVING               = 0x1,  // Head, lift, or wheels
		IS_CARRYING_BLOCK       = 0x2,
		IS_PICKING_OR_PLACING   = 0x4,
		IS_PICKED_UP            = 0x8,
		IS_PROX_FORWARD_BLOCKED = 0x10,
		IS_PROX_SIDE_BLOCKED    = 0x20,
		IS_ANIMATING            = 0x40
	};

	public bool isBusy
	{
		get
		{
			return Status( StatusFlag.IS_PICKING_OR_PLACING ) || Status( StatusFlag.IS_PICKED_UP ) || Status( StatusFlag.IS_ANIMATING );
		}
	}

	public bool Status( StatusFlag s )
	{
		return (status & s) == s;
	}

	public Robot( byte robotID )
	{
		ID = robotID;
		selectedObjects = new List<ObservedObject>();
		lastSelectedObjects = new List<ObservedObject>();
		lastObjectHeadTracked = null;
		observedObjects = new List<ObservedObject>();
		knownObjects = new List<ObservedObject>();

		RobotEngineManager.instance.DisconnectedFromClient += Reset;
	}

	private void Reset( DisconnectionReason reason = DisconnectionReason.None )
	{
		ClearData();
	}
	
	public void ClearData()
	{
		selectedObjects.Clear();
		lastSelectedObjects.Clear();
		lastObjectHeadTracked = null;
		observedObjects.Clear();
		knownObjects.Clear();
		status = StatusFlag.NONE;
		WorldPosition = Vector3.zero;
		Rotation = Quaternion.identity;
		carryingObjectID = -1;
	}

	public void UpdateInfo( G2U_RobotState message )
	{
		headAngle_rad = message.headAngle_rad;
		poseAngle_rad = message.poseAngle_rad;
		leftWheelSpeed_mmps = message.leftWheelSpeed_mmps;
		rightWheelSpeed_mmps = message.rightWheelSpeed_mmps;
		liftHeight_mm = message.liftHeight_mm;
		WorldPosition = new Vector3(message.pose_x, message.pose_y,	message.pose_z);
		status = (StatusFlag)message.status;
		batteryPercent = (message.batteryVoltage / MaxVoltage);
		carryingObjectID = message.carryingObjectID;

		Rotation = new Quaternion(message.pose_quaternion1, message.pose_quaternion2, message.pose_quaternion3, message.pose_quaternion0);
	}

	public void UpdateObservedObjectInfo( G2U_RobotObservedObject message )
	{
		ObservedObject observedObject = observedObjects.Find( x => x.ID == message.objectID );

		//Debug.Log( "found " + message.objectID );

		if( observedObject == null )
		{
			observedObject = new ObservedObject();

			observedObjects.Add( observedObject );
		}

		observedObject.UpdateInfo( message );

		ObservedObject knownObject = knownObjects.Find( x => x.ID == message.objectID );

		if(knownObject == null)
		{
			knownObjects.Add( observedObject );
		}
	}

	public void DriveWheels(float leftWheelSpeedMmps, float rightWheelSpeedMmps)
	{
		//Debug.Log("DriveWheels(leftWheelSpeedMmps:"+leftWheelSpeedMmps+", rightWheelSpeedMmps:"+rightWheelSpeedMmps+")");
		U2G_DriveWheels message = new U2G_DriveWheels ();
		message.lwheel_speed_mmps = leftWheelSpeedMmps;
		message.rwheel_speed_mmps = rightWheelSpeedMmps;
		
		RobotEngineManager.instance.channel.Send (new U2G_Message{DriveWheels=message});
	}

	public void PlaceObjectOnGroundHere()
	{
		Debug.Log( "Place Object On Ground Here" );
		
		U2G_PlaceObjectOnGroundHere message = new U2G_PlaceObjectOnGroundHere ();
		
		RobotEngineManager.instance.channel.Send (new U2G_Message{PlaceObjectOnGroundHere=message});
	}

	public void SetHeadAngle( float angle_rad = defaultHeadAngle )
	{
		//Debug.Log( "Set Head Angle " + angle_rad );
		
		U2G_SetHeadAngle message = new U2G_SetHeadAngle();
		message.angle_rad = angle_rad;
		message.accel_rad_per_sec2 = 2f;
		message.max_speed_rad_per_sec = 5f;
		
		RobotEngineManager.instance.channel.Send( new U2G_Message { SetHeadAngle = message } );
		
		lastObjectHeadTracked = null;
	}
	
	public void TrackHeadToObject( ObservedObject observedObject )
	{
		if( lastObjectHeadTracked == null || lastObjectHeadTracked.ID != observedObject.ID )
		{
			Debug.Log( "Track Head To Object " + observedObject.ID );
			
			U2G_TrackHeadToObject message = new U2G_TrackHeadToObject();
			message.objectID = (uint)observedObject.ID;
			message.robotID = ID;
			
			RobotEngineManager.instance.channel.Send( new U2G_Message { TrackHeadToObject = message } );
			
			lastObjectHeadTracked = observedObject;
		}
	}
	
	public void PickAndPlaceObject( int index = 0, bool usePreDockPose = false, bool useManualSpeed = false )
	{
		Debug.Log( "Pick And Place Object " + selectedObjects[index] + " usePreDockPose " + usePreDockPose + " useManualSpeed " + useManualSpeed );
		
		U2G_PickAndPlaceObject message = new U2G_PickAndPlaceObject();
		message.objectID = selectedObjects[index].ID;
		message.usePreDockPose = System.Convert.ToByte( usePreDockPose );
		message.useManualSpeed = System.Convert.ToByte( useManualSpeed );
		
		RobotEngineManager.instance.channel.Send( new U2G_Message{ PickAndPlaceObject = message } );
		
		//current.observedObjects.Clear();
		lastObjectHeadTracked = null;
	}
	
	public void SetLiftHeight( float height )
	{
		Debug.Log( "Set Lift Height " + height );
		
		U2G_SetLiftHeight message = new U2G_SetLiftHeight();
		message.accel_rad_per_sec2 = 5f;
		message.max_speed_rad_per_sec = 10f;
		message.height_mm = height;
		
		RobotEngineManager.instance.channel.Send( new U2G_Message{ SetLiftHeight = message } );
	}
	
	public void SetRobotCarryingObject( int objectID = -1 )
	{
		Debug.Log( "Set Robot Carrying Object" );
		
		U2G_SetRobotCarryingObject message = new U2G_SetRobotCarryingObject();
		
		message.robotID = ID;
		message.objectID = objectID;
		
		RobotEngineManager.instance.channel.Send( new U2G_Message{ SetRobotCarryingObject = message } );
		lastObjectHeadTracked = null;
		selectedObjects.Clear();
		
		SetLiftHeight( 0f );
		SetHeadAngle( defaultHeadAngle );
	}
	
	public void ClearAllBlocks()
	{
		Debug.Log( "Clear All Blocks" );
		
		U2G_ClearAllBlocks message = new U2G_ClearAllBlocks();
		
		RobotEngineManager.instance.channel.Send( new U2G_Message{ ClearAllBlocks = message } );
		Reset();
		
		SetLiftHeight( 0f );
		SetHeadAngle( defaultHeadAngle );
	}
	
	public void VisionWhileMoving( bool enable )
	{
		Debug.Log( "Vision While Moving " + enable );
		
		U2G_VisionWhileMoving message = new U2G_VisionWhileMoving();
		message.enable = System.Convert.ToByte( enable );
		
		RobotEngineManager.instance.channel.Send( new U2G_Message{ VisionWhileMoving = message } );
	}
	
	public void RequestImage()
	{
		U2G_SetRobotImageSendMode message = new U2G_SetRobotImageSendMode ();
		message.resolution = (byte)RobotEngineManager.CameraResolution.CAMERA_RES_QVGA;
		message.mode = (byte)RobotEngineManager.ImageSendMode_t.ISM_STREAM;
		
		RobotEngineManager.instance.channel.Send (new U2G_Message{SetRobotImageSendMode = message});
		
		U2G_ImageRequest message2 = new U2G_ImageRequest ();
		message2.robotID = ID;
		message2.mode = (byte)RobotEngineManager.ImageSendMode_t.ISM_STREAM;
		
		RobotEngineManager.instance.channel.Send (new U2G_Message{ImageRequest = message2});
		
		Debug.Log( "image request message sent" );
	}
	
	public void StopAllMotors()
	{
		U2G_StopAllMotors message = new U2G_StopAllMotors ();
		
		RobotEngineManager.instance.channel.Send (new U2G_Message{StopAllMotors=message});
	}
	
	public void TurnInPlace(float angle_rad)
	{
		U2G_TurnInPlace message = new U2G_TurnInPlace ();
		message.robotID = ID;
		message.angle_rad = angle_rad;
		
		Debug.Log("TurnInPlace(robotID:"+ID+", angle_rad:"+angle_rad+")");
		RobotEngineManager.instance.channel.Send (new U2G_Message{TurnInPlace=message});
	}

	public void TraverseObject( int objectID, bool usePreDockPose = false, bool useManualSpeed = false )
	{
		Debug.Log( "Traverse Object " + objectID + " useManualSpeed " + useManualSpeed + " usePreDockPose " + usePreDockPose );
		
		U2G_TraverseObject message = new U2G_TraverseObject();
		message.useManualSpeed = System.Convert.ToByte( useManualSpeed );
		message.usePreDockPose = System.Convert.ToByte( usePreDockPose );
		
		RobotEngineManager.instance.channel.Send( new U2G_Message{ TraverseObject = message } );
	}
}<|MERGE_RESOLUTION|>--- conflicted
+++ resolved
@@ -1,4 +1,4 @@
-﻿using UnityEngine;
+using UnityEngine;
 using System.Collections;
 using System.Collections.Generic;
 using Anki.Cozmo;
@@ -34,13 +34,6 @@
 	public List<ObservedObject> lastSelectedObjects { get; private set; }
 	public ObservedObject lastObjectHeadTracked;
 
-<<<<<<< HEAD
-
-
-	private bool imageRequested = false;
-
-=======
->>>>>>> 87fd3676
 	// er, should be 5?
 	private const float MaxVoltage = 5.0f;
 	private const float defaultHeadAngle = 0f;
