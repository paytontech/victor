--- conflicted
+++ resolved
@@ -15,9 +15,6 @@
 	[SerializeField]
 	protected Text error;
 
-	[SerializeField]
-	protected Button fakeTest;
-
 	private bool connecting = false;
 	private float hackWait = 0.0f;
 
@@ -26,7 +23,6 @@
 	protected void Awake()
 	{
 		play.onClick.AddListener( Play );
-		fakeTest.onClick.AddListener( FakeTest );
 	}
 
 	protected void Update()
@@ -35,13 +31,9 @@
 			if (RobotEngineManager.instance.IsRobotConnected(CurrentRobotID)) {
 				connecting = false;
 				error.text = "";
-<<<<<<< HEAD
-				Application.LoadLevel ("ControlSchemeTest");
-=======
 				RobotEngineManager.instance.DriveWheels(CurrentRobotID, 50.0f, 50.0f);
 
 				Application.LoadLevel ("Main");
->>>>>>> 04c9b42e
 			}
 		}
 	}
@@ -73,11 +65,4 @@
 
 		error.text = errorText;
 	}
-
-	protected void FakeTest()
-	{
-		CurrentRobotID = 0;
-		Application.LoadLevel ("ControlSchemeTest");
-	}
-
 }