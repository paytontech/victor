--- conflicted
+++ resolved
@@ -5,13 +5,136 @@
 using G2U = Anki.Cozmo.G2U;
 using U2G = Anki.Cozmo.U2G;
 
+
+//Red, Orange, Yellow, Green, Blue, Purple
+public enum ActiveBlockType {
+	Off,
+	White,
+	Red,
+	Yellow,
+	Green,
+	Cyan,
+	Blue,
+	Magenta,
+	NumTypes
+}
+
+public class Light
+{
+	[System.FlagsAttribute]
+	public enum PositionFlag
+	{
+		NONE              = 0,
+		TOP_NORTH_WEST    = 0x01,
+		TOP_NORTH_EAST    = 0x10,
+		TOP_SOUTH_WEST    = 0x02,
+		TOP_SOUTH_EAST    = 0x20,
+		BOTTOM_NORTH_WEST = 0x04,
+		BOTTOM_NORTH_EAST = 0x40,
+		BOTTOM_SOUTH_WEST = 0x08,
+		BOTTOM_SOUTH_EAST = 0x80,
+		ALL = 0xff
+	};
+
+	private static PositionFlag IndexToPosition( int i )
+	{
+		switch( i )
+		{
+			case 0:
+				return PositionFlag.TOP_NORTH_WEST;
+			case 1:
+				return PositionFlag.TOP_SOUTH_WEST;
+			case 2:
+				return PositionFlag.BOTTOM_NORTH_WEST;
+			case 3:
+				return PositionFlag.BOTTOM_SOUTH_WEST;
+			case 4:
+				return PositionFlag.TOP_NORTH_EAST;
+			case 5:
+				return PositionFlag.TOP_SOUTH_EAST;
+			case 6:
+				return PositionFlag.BOTTOM_NORTH_EAST;
+			case 7:
+				return PositionFlag.BOTTOM_SOUTH_EAST;
+			case 8:
+				return PositionFlag.ALL;
+		}
+
+		return PositionFlag.NONE;
+	}
+
+	public static int GetIndexForCornerClosestToAngle(float angleFromEast, bool top=true) {
+
+		//north west
+		if(angleFromEast >= 0f && angleFromEast < 90f) return top ? 0 : 2;
+
+		//south west
+		if(angleFromEast >= 90f && angleFromEast < 180f) return top ? 1 : 3;
+
+		//north east
+		if(angleFromEast < 0f && angleFromEast > -90f) return top ? 4 : 6;
+
+		//south east
+		if(angleFromEast < -90f && angleFromEast > -180f) return top ? 5 : 7;
+
+		return 0;
+	}
+
+	private ObservedObject observedObject;
+	private PositionFlag position;
+
+	private uint lastOnColor;
+	public uint onColor;
+	private uint lastOffColor;
+	public uint offColor;
+	private uint lastOnPeriod_ms;
+	public uint onPeriod_ms;
+	private uint lastOffPeriod_ms;
+	public uint offPeriod_ms;
+	private uint lastTransitionOnPeriod_ms;
+	public uint transitionOnPeriod_ms;
+	private uint lastTransitionOffPeriod_ms;
+	public uint transitionOffPeriod_ms;
+
+	public Light( ObservedObject observedObject, int position )
+	{
+		this.observedObject = observedObject;
+		this.position = IndexToPosition( position );
+	}
+
+	public bool Position( PositionFlag s )
+	{
+		return (position | s) == s;
+	}
+
+	public void SetLastInfo()
+	{
+		lastOnColor = onColor;
+		lastOffColor = offColor;
+		lastOnPeriod_ms = onPeriod_ms;
+		lastOffPeriod_ms = offPeriod_ms;
+		lastTransitionOnPeriod_ms = transitionOnPeriod_ms;
+		lastTransitionOffPeriod_ms = transitionOffPeriod_ms;
+	}
+
+	public bool changed
+	{
+		get
+		{
+			return lastOnColor != onColor || lastOffColor != offColor || lastOnPeriod_ms != onPeriod_ms || lastOffPeriod_ms != offPeriod_ms || 
+				lastTransitionOnPeriod_ms != transitionOnPeriod_ms || lastTransitionOffPeriod_ms != transitionOffPeriod_ms;
+		}
+	}
+}
+
 public class ObservedObject
 {
-	public uint RobotID { get; protected set; }
-	public uint Family { get; protected set; }
-	public uint ObjectType { get; protected set; }
-
-	protected int ID;
+	public uint RobotID { get; private set; }
+	public uint Family { get; private set; }
+	public uint ObjectType { get; private set; }
+
+	private int ID;
+	private U2G.SetAllActiveObjectLEDs message;
 
 	public bool MarkersVisible { get { return Time.time - TimeLastSeen < 0.5f; } }
 
@@ -20,20 +143,63 @@
 	public Quaternion Rotation { get; private set; }
 	public Vector3 Forward { get { return Rotation * Vector3.right;	} }
 	public Vector3 Right { get { return Rotation * -Vector3.up;	} }
-	public Vector3 TopNorth { get { return Quaternion.AngleAxis(TopFaceNorthAngle * Mathf.Rad2Deg, Vector3.forward) * Vector2.right; } }
-	public Vector3 TopEast { get { return Quaternion.AngleAxis(TopFaceNorthAngle * Mathf.Rad2Deg, Vector3.forward) * -Vector2.up; } }
-	public Vector3 TopNorthEast { get { return (TopNorth + TopEast).normalized; } }
-	public Vector3 TopSouthEast { get { return (-TopNorth + TopEast).normalized; } }
-	public Vector3 TopSouthWest { get { return (-TopNorth - TopEast).normalized; } }
-	public Vector3 TopNorthWest { get { return (TopNorth - TopEast).normalized; } }
+	public Vector3 TopNorth {
+		get {
+			return Quaternion.AngleAxis(TopFaceNorthAngle * Mathf.Rad2Deg, Vector3.forward) * Vector2.right;
+		}
+	}
+	public Vector3 TopEast {
+		get {
+			return Quaternion.AngleAxis(TopFaceNorthAngle * Mathf.Rad2Deg, Vector3.forward) * -Vector2.up;
+		}
+	}
+	public Vector3 TopNorthEast {
+		get {
+			return (TopNorth + TopEast).normalized;
+		}
+	}
+	public Vector3 TopSouthEast {
+		get {
+			return (-TopNorth + TopEast).normalized;
+		}
+	}
+	public Vector3 TopSouthWest {
+		get {
+			return (-TopNorth - TopEast).normalized;
+		}
+	}
+	public Vector3 TopNorthWest {
+		get {
+			return (TopNorth - TopEast).normalized;
+		}
+	}
 
 	public float TopFaceNorthAngle { get; private set; }
 
 	public Vector3 Size { get; private set; }
 	public float TimeLastSeen { get; private set; }
-	public float TimeCreated { get; protected set; }
+	public float TimeCreated { get; private set; }
 
 	private Robot robot { get { return RobotEngineManager.instance != null ? RobotEngineManager.instance.current : null; } }
+
+	public uint Color { get; private set; }
+
+	public Light[] lights { get; private set; }
+
+	public bool lightsChanged
+	{
+		get
+		{
+			if( lastRelativeMode != relativeMode || lastRelativeToX != relativeToX || lastRelativeToY != relativeToY ) return true;
+
+			for( int i = 0; i < lights.Length; ++i )
+			{
+				if( lights[i].changed ) return true;
+			}
+
+			return false;
+		}
+	}
 
 	public bool canBeStackedOn
 	{
@@ -47,17 +213,25 @@
 			return distance <= CozmoUtil.BLOCK_LENGTH_MM * 4f && height < CozmoUtil.BLOCK_LENGTH_MM;
 		}
 	}
-	
+
+	private byte lastRelativeMode;
+	public byte relativeMode;
+
+	private float lastRelativeToX;
+	public float relativeToX;
+	private float lastRelativeToY;
+	public float relativeToY;
+
+	public ActiveBlockType activeBlockType = ActiveBlockType.Off;
+
 	public const float RemoveDelay = 0.15f;
 
+	public static float messageDelay = 0f;
+
 	public float Distance { get { return Vector2.Distance( RobotEngineManager.instance.current.WorldPosition, WorldPosition ); } }
 
-<<<<<<< HEAD
-	public ObservedObject() { }
-=======
 	public string InfoString { get; private set; }
 	public string SelectInfoString { get; private set; }
->>>>>>> 33d96d1c
 
 	public ObservedObject( int objectID, uint objectFamily, uint objectType )
 	{
@@ -65,8 +239,6 @@
 		Family = objectFamily;
 		ObjectType = objectType;
 		ID = objectID;
-<<<<<<< HEAD
-=======
 
 		InfoString = "ID: " + ID + " Family: " + Family + " Type: " + ObjectType;
 		SelectInfoString = "Select ID: " + ID + " Family: " + Family + " Type: " + ObjectType;
@@ -88,7 +260,6 @@
 				lights[i] = new Light( this, i );
 			}
 		}
->>>>>>> 33d96d1c
 	}
 
 	public static implicit operator uint( ObservedObject observedObject )
@@ -113,7 +284,7 @@
 	{
 		return ((int)observedObject).ToString();
 	}
-
+	
 	public void UpdateInfo( G2U.RobotObservedObject message )
 	{
 		RobotID = message.robotID;
@@ -128,4 +299,114 @@
 
 		if( message.markersVisible > 0 ) TimeLastSeen = Time.time;
 	}
+
+	public void SetAllActiveObjectLEDs() // should only be called from update loop
+	{
+		if( Family != 3 )
+		{
+			Debug.LogWarning( "Cannot send light message for non active block " + ID );
+			return;
+		}
+
+		message.objectID = (uint)ID;
+		message.robotID = (byte)RobotID;
+
+		for( int i = 0; i < lights.Length; ++i )
+		{
+			message.onPeriod_ms[i] = lights[i].onPeriod_ms;
+			message.offPeriod_ms[i] = lights[i].offPeriod_ms;
+			message.transitionOnPeriod_ms[i] = lights[i].transitionOnPeriod_ms;
+			message.transitionOffPeriod_ms[i] = lights[i].transitionOffPeriod_ms;
+			message.onColor[i] = lights[i].onColor;
+			message.offColor[i] = lights[i].offColor;
+		}
+
+		message.makeRelative = relativeMode;
+		message.relativeToX = relativeToX;
+		message.relativeToY = relativeToY;
+
+		Debug.Log( "SetAllActiveObjectLEDs for Object with ID: " + ID );
+		
+		RobotEngineManager.instance.channel.Send( new U2G.Message{ SetAllActiveObjectLEDs = message } );
+
+		SetLastActiveObjectLEDs();
+	}
+
+	private void SetLastActiveObjectLEDs()
+	{
+		lastRelativeMode = relativeMode;
+		lastRelativeToX = relativeToX;
+		lastRelativeToY = relativeToY;
+
+		for( int i = 0; i < lights.Length; ++i )
+		{
+			lights[i].SetLastInfo();
+		}
+	}
+
+	public void SetActiveObjectLEDs( uint onColor = 0, uint offColor = 0, byte whichLEDs = byte.MaxValue, 
+	                             uint onPeriod_ms = 1000, uint offPeriod_ms = 0,
+	                             uint transitionOnPeriod_ms = 0, uint transitionOffPeriod_ms = 0,
+	                             byte turnOffUnspecifiedLEDs = 1 )
+	{
+		if( Family != 3 )
+		{
+			Debug.LogWarning( "Cannot send light message for non active block " + ID );
+			return;
+		}
+
+		this.Color = onColor;
+
+		for( int i = 0; i < lights.Length; ++i )
+		{
+			if( lights[i].Position( (Light.PositionFlag)whichLEDs ) )
+			{
+				lights[i].onColor = onColor;
+				lights[i].offColor = offColor;
+				lights[i].onPeriod_ms = onPeriod_ms;
+				lights[i].offPeriod_ms = offPeriod_ms;
+				lights[i].transitionOnPeriod_ms = transitionOnPeriod_ms;
+				lights[i].transitionOffPeriod_ms = transitionOffPeriod_ms;
+			}
+			else if( turnOffUnspecifiedLEDs > 0 )
+			{
+				lights[i].onColor = 0;
+				lights[i].offColor = 0;
+				lights[i].onPeriod_ms = 0;
+				lights[i].offPeriod_ms = 0;
+				lights[i].transitionOnPeriod_ms = 0;
+				lights[i].transitionOffPeriod_ms = 0;
+			}
+		}
+
+		relativeMode = 0;
+		relativeToX = 0;
+		relativeToY = 0;
+	}
+
+	public void SetActiveObjectLEDsRelative( Vector2 relativeTo, uint onColor = 0, uint offColor = 0, byte whichLEDs = byte.MaxValue, byte relativeMode = 1,
+	                                        uint onPeriod_ms = 1000, uint offPeriod_ms = 0,
+	                                        uint transitionOnPeriod_ms = 0, uint transitionOffPeriod_ms = 0,
+	                                        byte turnOffUnspecifiedLEDs = 1 )
+	{	
+		SetActiveObjectLEDsRelative( relativeTo.x, relativeTo.y, onColor, offColor, whichLEDs, relativeMode, onPeriod_ms, offPeriod_ms, transitionOnPeriod_ms, transitionOffPeriod_ms, turnOffUnspecifiedLEDs );
+	}
+
+	public void SetActiveObjectLEDsRelative( float relativeToX, float relativeToY, uint onColor = 0, uint offColor = 0, byte whichLEDs = byte.MaxValue, byte relativeMode = 1,
+	                                     uint onPeriod_ms = 1000, uint offPeriod_ms = 0,
+	                                     uint transitionOnPeriod_ms = 0, uint transitionOffPeriod_ms = 0,
+	                                     byte turnOffUnspecifiedLEDs = 1 )
+	{
+		if( Family != 3 )
+		{
+			Debug.LogWarning( "Cannot send light message for non active block " + ID );
+			return;
+		}
+
+		SetActiveObjectLEDs( onColor, offColor, whichLEDs, onPeriod_ms, offPeriod_ms, transitionOnPeriod_ms, transitionOffPeriod_ms, turnOffUnspecifiedLEDs );
+
+		this.relativeMode = relativeMode;
+		this.relativeToX = relativeToX;
+		this.relativeToY = relativeToY;
+	}
 }