--- conflicted
+++ resolved
@@ -341,12 +341,6 @@
         List<CozmoAnimation> anims = instance.currentEmotionMachine.GetAnimsForType(emotion_state);
         int rand_index = UnityEngine.Random.Range(0, anims.Count - 1);
         CozmoAnimation anim = anims[rand_index];
-<<<<<<< HEAD
-        if (stopPreviousAnim && robot.isBusy && robot.Status(Anki.Cozmo.RobotStatusFlag.IS_ANIMATING)) {
-          robot.CancelAction(Anki.Cozmo.RobotActionType.PLAY_ANIMATION);
-        }
-=======
->>>>>>> 86d050fb
         DAS.Debug("CozmoEmotionManager", "Sending " + anim.animName + " with " + anim.numLoops + " loop" + (anim.numLoops != 1 ? "s" : ""));
         PlayAnimationMessage.animationName = anim.animName;
         PlayAnimationMessage.numLoops = anim.numLoops;
