--- conflicted
+++ resolved
@@ -72,30 +72,21 @@
 	public Image image;
 	public Text text;
 
-<<<<<<< HEAD
 	private Action<bool, ObservedObject> action;
-	private ObservedObject selectedObject;
+
+	public ObservedObject selectedObject { get; private set; }
+	private ObservedObject lastSelectedObject;
 	private Mode previousMode = Mode.NUM_MODES;
 	private string previousAppend = null;
-=======
-	private event Action<bool, ObservedObject> action;
-
-	public ObservedObject selectedObject { get; private set; }
-	private ObservedObject lastSelectedObject;
->>>>>>> be95645d
 	
 	public Mode mode { get; private set; }
 	private Mode lastMode;
 
 	private Robot robot { get { return RobotEngineManager.instance != null ? RobotEngineManager.instance.current : null; } }
 
-<<<<<<< HEAD
+	public bool changed { get { return lastMode != mode || lastSelectedObject != selectedObject; } }
+
 	private void InvokeActions(bool released, ObservedObject manipulatedObject)
-=======
-	public bool changed { get { return lastMode != mode || lastSelectedObject != selectedObject; } }
-
-	public void OnRelease()
->>>>>>> be95645d
 	{
 		DefaultAction (released, manipulatedObject);
 		if (action != null) {
@@ -139,24 +130,14 @@
 			image.gameObject.SetActive( false );
 			return;
 		}
-<<<<<<< HEAD
-
-		GameActions gameActions = GameActions.instance;
-
-		image.sprite = ActionButton.GetModeSprite( mode );
+
+		image.sprite = GetModeSprite( mode );
 
 		if (mode != previousMode || previousAppend != append) {
-			text.text = ActionButton.GetModeName(mode) + append;
+			text.text = GetModeName( mode ) + append;
 			previousMode = mode;
 			previousAppend = append;
 		}
-=======
-		
-		image.sprite = GetModeSprite( mode );
-		text.text = GetModeName( mode );
-		
-		if( append != null ) text.text += append;
->>>>>>> be95645d
 
 		if( hint.image != null )
 		{
