--- conflicted
+++ resolved
@@ -50,11 +50,7 @@
 		for( int i = 0; i < observedObjectButtons.Length; ++i )
 		{
 			ObservedObjectButton1 button = observedObjectButtons[i];
-<<<<<<< HEAD
-			button.gameObject.SetActive( pertinentObjects != null && i < pertinentObjects.Count && robot.selectedObjects.Count == 0 && !robot.isBusy );
-=======
 			button.gameObject.SetActive( i < count && robot.selectedObjects.Count == 0 && !robot.isBusy );
->>>>>>> 5a41c54d
 			
 			if( !button.gameObject.activeSelf )
 			{
