--- conflicted
+++ resolved
@@ -391,15 +391,7 @@
 		if( RobotEngineManager.instance == null || RobotEngineManager.instance.current == null ) return;
 		
 		robot = RobotEngineManager.instance.current;
-		
-<<<<<<< HEAD
-		if(robot.Status(Robot.StatusFlag.IS_CARRYING_BLOCK)) {
-			if(robot.selectedObjects.Count > 0) actionButtons[1].SetMode(ActionButtonMode.STACK);
-			actionButtons[0].SetMode(ActionButtonMode.DROP);
-		}
-		else {
-			if(robot.selectedObjects.Count > 0) actionButtons[1].SetMode(ActionButtonMode.PICK_UP);
-=======
+
 		if( robot.isBusy ) return;
 		
 		if( robot.Status( Robot.StatusFlag.IS_CARRYING_BLOCK ) )
@@ -421,7 +413,6 @@
 					if( actionButtons.Length > i ) actionButtons[i].SetMode( ActionButtonMode.PICK_UP, i );
 				}
 			}
->>>>>>> ae9e471a
 		}
 		
 		if( robot.selectedObjects.Count > 0 && actionButtons.Length > 2 ) actionButtons[2].SetMode( ActionButtonMode.CANCEL );
