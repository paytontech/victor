--- conflicted
+++ resolved
@@ -212,7 +212,6 @@
 		float boxY = ( observedObject.VizRect.y / 240f ) * imageRectTrans.sizeDelta.y;
 		float boxW = ( observedObject.VizRect.width / 320f ) * imageRectTrans.sizeDelta.x;
 		float boxH = ( observedObject.VizRect.height / 240f ) * imageRectTrans.sizeDelta.y;
-<<<<<<< HEAD
 
 		/*if( boxX < 200f )
 		{
@@ -229,10 +228,7 @@
 			box.image.gameObject.SetActive( true );
 			return;
 		}*/
-
-=======
-		
->>>>>>> 7c0b1272
+		
 		box.rectTransform.sizeDelta = new Vector2( boxW, boxH );
 		box.rectTransform.anchoredPosition = new Vector2( boxX, -boxY );
 		
