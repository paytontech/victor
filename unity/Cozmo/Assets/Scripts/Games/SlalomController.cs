--- conflicted
+++ resolved
@@ -374,13 +374,7 @@
 		}
 
 		for(int obstacleIndex=0; obstacleIndex < obstacles.Count; obstacleIndex++) {
-<<<<<<< HEAD
 			ActiveBlock obstacle = obstacles[obstacleIndex];
-=======
-			if(!obstacles[obstacleIndex].isActive) continue;
-			ActiveBlock obstacle = robot.activeBlocks[obstacles[obstacleIndex]];
-
->>>>>>> 9d41f286
 			obstacle.relativeMode = 0;
 
 			int currentTopLightIndex = -1;
