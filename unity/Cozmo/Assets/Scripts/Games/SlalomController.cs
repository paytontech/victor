--- conflicted
+++ resolved
@@ -136,22 +136,17 @@
 		if(textObservedCount != null) {
 			textObservedCount.text = "obstacles: " +obstacles.Count.ToString();
 		}
+
 	}
 
 	protected override void Enter_PRE_GAME() {
 		base.Enter_PRE_GAME();
 
-<<<<<<< HEAD
-		Vector3 pos = GameLayoutTracker.instance.GetStartingPositionFromLayout();
-		float rad = GameLayoutTracker.instance.GetStartingAngleFromLayout();
-
-=======
-		robot = RobotEngineManager.instance.current;
 		float rad;
 		Vector3 pos = GameLayoutTracker.instance.GetStartingPositionFromLayout(out rad);
 		CozmoBusyPanel.instance.SetDescription("Cozmo is getting in the starting position.");
->>>>>>> 2e3376cb
 		robot.GotoPose(pos.x, pos.y, rad);
+
 	}
 
 	protected override void Update_PRE_GAME() {
@@ -164,7 +159,7 @@
 
 	protected override void Enter_PLAYING() {
 		base.Enter_PLAYING();
-		
+
 		obstacles.Clear();
 		for(int i=0;i<robot.knownObjects.Count;i++) {
 			if(robot.knownObjects[i].Family == 3) {
