--- conflicted
+++ resolved
@@ -1,4 +1,4 @@
-using UnityEngine;
+﻿using UnityEngine;
 using UnityEngine.UI;
 using System.Collections;
 using Vectrosity;
@@ -13,11 +13,7 @@
 	
 	[SerializeField] public int objectType = 0;
 	[SerializeField] public int objectFamily = 0;
-<<<<<<< HEAD
 	[SerializeField] public ActiveBlock.ActiveBlockMode activeBlockType = ActiveBlock.ActiveBlockMode.Off;
-=======
-	[SerializeField] public ActiveBlock.Mode activeBlockMode = ActiveBlock.Mode.Off;
->>>>>>> e8620156
 	[SerializeField] public Color baseColor = Color.blue;
 
 	//if this cube is stacked on another, we store a reference to simplify build validation
@@ -40,11 +36,7 @@
 	bool lastValidated = false;
 	bool lastHighlighted = false;
 	bool lastHidden = false;
-<<<<<<< HEAD
 	ActiveBlock.ActiveBlockMode lastActiveBlockType = ActiveBlock.ActiveBlockMode.Off;
-=======
-	ActiveBlock.Mode lastActiveBlockMode = ActiveBlock.Mode.Off;
->>>>>>> e8620156
 	Color lastBaseColor = Color.blue;
 
 	public bool Validated = false;
@@ -201,11 +193,7 @@
 			if(activeCorners != null) {
 				if(objectFamily == 3) {
 					Color activeColor = Color.white;
-<<<<<<< HEAD
 					if(CozmoPalette.instance != null) activeColor = CozmoPalette.instance.GetColorForActiveBlockMode(activeBlockType);
-=======
-					if(CozmoPalette.instance != null) activeColor = CozmoPalette.instance.GetColorForActiveBlockMode(activeBlockMode);
->>>>>>> e8620156
 					for(int i=0;i<activeCorners.Length;i++) {
 						activeColor.a = alpha;
 						clonedCornerMaterial.color = activeColor;
