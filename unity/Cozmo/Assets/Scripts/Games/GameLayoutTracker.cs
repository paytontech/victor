--- conflicted
+++ resolved
@@ -424,34 +424,6 @@
 				break;
 			case RobotActionType.PICKUP_OBJECT_LOW:
 			case RobotActionType.PICKUP_OBJECT_HIGH:
-<<<<<<< HEAD
-				BuildInstructionsCube layoutCubeMatchingCarried = null;
-				if(robot.carryingObject >= 0) {
-					for(int i=0;i<currentLayout.blocks.Count;i++) {
-						if(robot.carryingObject.isActive && !currentLayout.blocks[i].isActive) continue;
-						if(!robot.carryingObject.isActive && currentLayout.blocks[i].objectType != (int)robot.carryingObject.ObjectType) continue;
-						layoutCubeMatchingCarried = currentLayout.blocks[i];
-						break;
-					}
-					if(layoutCubeMatchingCarried.isActive && robot.activeBlocks[robot.carryingObject].mode != layoutCubeMatchingCarried.activeBlockMode) {
-						screenMessage.ShowMessage("Cozmo can now CHANGE this block's color to "+layoutCubeMatchingCarried.activeBlockMode.ToString()+".", Color.white);
-					}
-					else if(layoutCubeMatchingCarried.cubeBelow == null) {
-						if(validCount == 0) {
-							screenMessage.ShowMessage("Good.  Now drop this block anywhere to start the build.", Color.white);
-						}
-						else {
-							screenMessage.ShowMessage("Good.  Now drop this block the correct distance from the first block.", Color.white);
-						}
-					}
-					else {
-						screenMessage.ShowMessage("Good.  Now stack this block on a correct block.", Color.white);
-					}
-				}
-				else {
-					screenMessage.KillMessage();
-				}
-=======
 //				BuildInstructionsCube layoutCubeMatchingCarried = null;
 //				if(robot.carryingObject >= 0) {
 //					for(int i=0;i<currentLayout.blocks.Count;i++) {
@@ -478,7 +450,6 @@
 //				else {
 //					screenMessage.KillMessage();
 //				}
->>>>>>> dda01661
 				validate = true;
 				break;
 			case RobotActionType.PLACE_OBJECT_LOW:
@@ -593,16 +564,6 @@
 				}
 
 				//skip objects of the wrong type
-<<<<<<< HEAD
-				if(!block.isActive && block.objectType != (int)newObject.ObjectType) {
-					if(debug) Debug.Log("skip objects of the wrong type");
-					continue;
-				}
-
-				if(!ignoreActiveColor && block.isActive && block.activeBlockMode != robot.activeBlocks[newObject].mode) { //active block
-					if(debug) Debug.Log("skip active block of the wrong color. goalColor("+block.activeBlockMode+") newObject("+newObject+"):color("+robot.activeBlocks[newObject].mode+")");
-					continue;
-=======
 				if(block.objectFamily != 3 && block.objectType != (int)newObject.ObjectType) {
 					if(debug) Debug.Log("skip object("+CozmoPalette.instance.GetNameForObjectType((int)newObject.ObjectType)+") because it isn't "+CozmoPalette.instance.GetNameForObjectType(block.objectType));
 					continue;
@@ -615,7 +576,6 @@
 						if(debug) Debug.Log("skip active block of the wrong color. goalColor("+block.activeBlockMode+") activeBlock("+activeBlock+"):color("+activeBlock.mode+")");
 						continue;
 					}
->>>>>>> dda01661
 				}
 
 				//skip objects already assigned to a layout block
@@ -949,13 +909,8 @@
 		if(block.Validated) return false;
 		if(block.cubeBelow != null) return false;
 		if(block.objectFamily != objectToMatch.Family) return false;
-<<<<<<< HEAD
-		if(!ignoreActiveColor && block.isActive && robot.activeBlocks[objectToMatch].mode != block.activeBlockMode) return false;
-		if(!block.isActive && objectToMatch.ObjectType != block.objectType) return false;
-=======
 		if(!ignoreActiveColor && !ignoreColorOverride && block.objectFamily == 3 && robot.activeBlocks[objectToMatch].mode != block.activeBlockMode) return false;
 		if(block.objectFamily != 3 && objectToMatch.ObjectType != block.objectType) return false;
->>>>>>> dda01661
 		return true;
 	}
 
@@ -963,13 +918,8 @@
 		if(block.Validated) return false;
 		if(block.cubeBelow == null) return false;
 		if(block.objectFamily != objectToMatch.Family) return false;
-<<<<<<< HEAD
-		if(!ignoreActiveColor && block.isActive && robot.activeBlocks[objectToMatch].mode != block.activeBlockMode) return false;
-		if(!block.isActive && objectToMatch.ObjectType != block.objectType) return false;
-=======
 		if(!ignoreActiveColor && !ignoreColorOverride && block.objectFamily == 3 && robot.activeBlocks[objectToMatch].mode != block.activeBlockMode) return false;
 		if(block.objectFamily != 3 && objectToMatch.ObjectType != block.objectType) return false;
->>>>>>> dda01661
 		return true;
 	}
 
