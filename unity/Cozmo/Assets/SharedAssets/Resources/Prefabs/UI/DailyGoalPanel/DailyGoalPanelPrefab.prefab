%YAML 1.1
%TAG !u! tag:unity3d.com,2011:
--- !u!1 &102248
GameObject:
  m_ObjectHideFlags: 0
  m_PrefabParentObject: {fileID: 0}
  m_PrefabInternal: {fileID: 100100000}
  serializedVersion: 4
  m_Component:
  - 224: {fileID: 22462942}
  - 222: {fileID: 22278378}
  - 114: {fileID: 11479870}
  - 114: {fileID: 11462708}
  m_Layer: 0
  m_Name: ProgressBorder
  m_TagString: Untagged
  m_Icon: {fileID: 0}
  m_NavMeshLayer: 0
  m_StaticEditorFlags: 0
  m_IsActive: 1
--- !u!1 &117484
GameObject:
  m_ObjectHideFlags: 0
  m_PrefabParentObject: {fileID: 0}
  m_PrefabInternal: {fileID: 100100000}
  serializedVersion: 4
  m_Component:
  - 224: {fileID: 22417268}
  - 222: {fileID: 22242626}
  - 114: {fileID: 11498132}
  - 114: {fileID: 11462940}
  m_Layer: 0
  m_Name: ProgressBacking
  m_TagString: Untagged
  m_Icon: {fileID: 0}
  m_NavMeshLayer: 0
  m_StaticEditorFlags: 0
  m_IsActive: 1
--- !u!1 &118234
GameObject:
  m_ObjectHideFlags: 1
  m_PrefabParentObject: {fileID: 0}
  m_PrefabInternal: {fileID: 100100000}
  serializedVersion: 4
  m_Component:
  - 224: {fileID: 22443240}
  - 222: {fileID: 22222372}
  - 114: {fileID: 11414914}
  - 114: {fileID: 11460998}
  m_Layer: 0
  m_Name: Text
  m_TagString: Untagged
  m_Icon: {fileID: 0}
  m_NavMeshLayer: 0
  m_StaticEditorFlags: 0
  m_IsActive: 1
--- !u!1 &130834
GameObject:
  m_ObjectHideFlags: 0
  m_PrefabParentObject: {fileID: 0}
  m_PrefabInternal: {fileID: 100100000}
  serializedVersion: 4
  m_Component:
  - 224: {fileID: 22496728}
  - 222: {fileID: 22217438}
  - 114: {fileID: 11413872}
  - 114: {fileID: 11410022}
  m_Layer: 0
  m_Name: DailyGoalPanelPrefab
  m_TagString: Untagged
  m_Icon: {fileID: 0}
  m_NavMeshLayer: 0
  m_StaticEditorFlags: 0
  m_IsActive: 1
--- !u!1 &131756
GameObject:
  m_ObjectHideFlags: 0
  m_PrefabParentObject: {fileID: 0}
  m_PrefabInternal: {fileID: 100100000}
  serializedVersion: 4
  m_Component:
  - 224: {fileID: 22416974}
  - 222: {fileID: 22204388}
  - 114: {fileID: 11417702}
  - 114: {fileID: 11496402}
  m_Layer: 5
  m_Name: DailyGoalPanel
  m_TagString: Untagged
  m_Icon: {fileID: 0}
  m_NavMeshLayer: 0
  m_StaticEditorFlags: 0
  m_IsActive: 1
--- !u!1 &138236
GameObject:
  m_ObjectHideFlags: 1
  m_PrefabParentObject: {fileID: 0}
  m_PrefabInternal: {fileID: 100100000}
  serializedVersion: 4
  m_Component:
  - 224: {fileID: 22492754}
  - 114: {fileID: 11439544}
  - 222: {fileID: 22225410}
  - 114: {fileID: 11451544}
  m_Layer: 5
  m_Name: Background
  m_TagString: Untagged
  m_Icon: {fileID: 0}
  m_NavMeshLayer: 0
  m_StaticEditorFlags: 0
  m_IsActive: 1
--- !u!1 &195772
GameObject:
  m_ObjectHideFlags: 1
  m_PrefabParentObject: {fileID: 0}
  m_PrefabInternal: {fileID: 100100000}
  serializedVersion: 4
  m_Component:
  - 224: {fileID: 22424662}
  - 222: {fileID: 22233030}
  - 114: {fileID: 11431410}
  - 114: {fileID: 11438110}
  - 114: {fileID: 11492562}
  m_Layer: 0
  m_Name: TotalProgressBar
  m_TagString: Untagged
  m_Icon: {fileID: 0}
  m_NavMeshLayer: 0
  m_StaticEditorFlags: 0
  m_IsActive: 1
--- !u!114 &11410022
MonoBehaviour:
  m_ObjectHideFlags: 1
  m_PrefabParentObject: {fileID: 0}
  m_PrefabInternal: {fileID: 100100000}
  m_GameObject: {fileID: 130834}
  m_Enabled: 1
  m_EditorHideFlags: 0
  m_Script: {fileID: 1679637790, guid: f5f67c52d1564df4a8936ccd202a3bd8, type: 3}
  m_Name: 
  m_EditorClassIdentifier: 
  m_IgnoreLayout: 0
  m_MinWidth: 800
  m_MinHeight: -1
  m_PreferredWidth: -1
  m_PreferredHeight: -1
  m_FlexibleWidth: -1
  m_FlexibleHeight: -1
--- !u!114 &11413872
MonoBehaviour:
  m_ObjectHideFlags: 1
  m_PrefabParentObject: {fileID: 0}
  m_PrefabInternal: {fileID: 100100000}
  m_GameObject: {fileID: 130834}
  m_Enabled: 1
  m_EditorHideFlags: 0
  m_Script: {fileID: 11500000, guid: 21cb49b7aeadb43bbae124902dfe6437, type: 3}
  m_Name: 
  m_EditorClassIdentifier: 
  _CloseDialogOnTapOutside: 0
  _OptionalCloseDialogButton: {fileID: 0}
  DimBackground: 0
<<<<<<< HEAD
  _DebugLevel: -1
  _UseDebug: 0
  _GoalCellPrefab: {fileID: 11499814, guid: aef1bd931641f42c49fc1349a71d6fe9, type: 2}
  _TotalProgressBar: {fileID: 11492562}
  _GoalContainer: {fileID: 22416974}
=======
  _DebugLevel: 
  _UseDebug: 0
  _GoalBadgePrefab: {fileID: 11499814, guid: aef1bd931641f42c49fc1349a71d6fe9, type: 2}
  _TotalProgressBar: {fileID: 11492562}
  _GoalContainer: {fileID: 22416974}
  _Config: {fileID: 11400000, guid: 2440eff917f144553bdd73b9635669e1, type: 2}
  _FriendshipFormulaConfig: {fileID: 11400000, guid: 58142927227514c239823bd16cc60217,
    type: 2}
>>>>>>> 2aadf27b
--- !u!114 &11414914
MonoBehaviour:
  m_ObjectHideFlags: 1
  m_PrefabParentObject: {fileID: 0}
  m_PrefabInternal: {fileID: 100100000}
  m_GameObject: {fileID: 118234}
  m_Enabled: 1
  m_EditorHideFlags: 0
  m_Script: {fileID: 11500000, guid: e0d25789f3e324c0a846a644a77184ac, type: 3}
  m_Name: 
  m_EditorClassIdentifier: 
  m_Material: {fileID: 0}
  m_Color: {r: .0362068973, g: .308823526, b: 0, a: 1}
  m_RaycastTarget: 1
  m_OnCullStateChanged:
    m_PersistentCalls:
      m_Calls: []
    m_TypeName: UnityEngine.UI.MaskableGraphic+CullStateChangedEvent, UnityEngine.UI,
      Version=1.0.0.0, Culture=neutral, PublicKeyToken=null
  m_FontData:
    m_Font: {fileID: 12800000, guid: 690bf25a268804b5a9391906610cf24b, type: 3}
    m_FontSize: 72
    m_FontStyle: 0
    m_BestFit: 0
    m_MinSize: 10
    m_MaxSize: 40
    m_Alignment: 7
    m_RichText: 1
    m_HorizontalOverflow: 0
    m_VerticalOverflow: 0
    m_LineSpacing: 1
  m_Text: DAILY GOALS
--- !u!114 &11417702
MonoBehaviour:
  m_ObjectHideFlags: 1
  m_PrefabParentObject: {fileID: 0}
  m_PrefabInternal: {fileID: 100100000}
  m_GameObject: {fileID: 131756}
  m_Enabled: 1
  m_EditorHideFlags: 0
  m_Script: {fileID: -765806418, guid: f5f67c52d1564df4a8936ccd202a3bd8, type: 3}
  m_Name: 
  m_EditorClassIdentifier: 
  m_Material: {fileID: 0}
  m_Color: {r: 0, g: .611764729, b: 0, a: 1}
  m_RaycastTarget: 1
  m_OnCullStateChanged:
    m_PersistentCalls:
      m_Calls: []
    m_TypeName: UnityEngine.UI.MaskableGraphic+CullStateChangedEvent, UnityEngine.UI,
      Version=1.0.0.0, Culture=neutral, PublicKeyToken=null
  m_Sprite: {fileID: 21300000, guid: 5c99c6f87b4464388a66272cef769f51, type: 3}
  m_Type: 1
  m_PreserveAspect: 0
  m_FillCenter: 1
  m_FillMethod: 4
  m_FillAmount: 1
  m_FillClockwise: 1
  m_FillOrigin: 0
--- !u!114 &11431410
MonoBehaviour:
  m_ObjectHideFlags: 1
  m_PrefabParentObject: {fileID: 0}
  m_PrefabInternal: {fileID: 100100000}
  m_GameObject: {fileID: 195772}
  m_Enabled: 1
  m_EditorHideFlags: 0
  m_Script: {fileID: -765806418, guid: f5f67c52d1564df4a8936ccd202a3bd8, type: 3}
  m_Name: 
  m_EditorClassIdentifier: 
  m_Material: {fileID: 0}
  m_Color: {r: 0, g: .611764729, b: 0, a: 1}
  m_RaycastTarget: 1
  m_OnCullStateChanged:
    m_PersistentCalls:
      m_Calls: []
    m_TypeName: UnityEngine.UI.MaskableGraphic+CullStateChangedEvent, UnityEngine.UI,
      Version=1.0.0.0, Culture=neutral, PublicKeyToken=null
  m_Sprite: {fileID: 21300000, guid: 713063a23dd2042ddb0fd52e72645d5d, type: 3}
  m_Type: 3
  m_PreserveAspect: 0
  m_FillCenter: 1
  m_FillMethod: 1
  m_FillAmount: .579999983
  m_FillClockwise: 1
  m_FillOrigin: 0
--- !u!114 &11438110
MonoBehaviour:
  m_ObjectHideFlags: 1
  m_PrefabParentObject: {fileID: 0}
  m_PrefabInternal: {fileID: 100100000}
  m_GameObject: {fileID: 195772}
  m_Enabled: 1
  m_EditorHideFlags: 0
  m_Script: {fileID: 1679637790, guid: f5f67c52d1564df4a8936ccd202a3bd8, type: 3}
  m_Name: 
  m_EditorClassIdentifier: 
  m_IgnoreLayout: 1
  m_MinWidth: -1
  m_MinHeight: -1
  m_PreferredWidth: -1
  m_PreferredHeight: -1
  m_FlexibleWidth: -1
  m_FlexibleHeight: -1
--- !u!114 &11439544
MonoBehaviour:
  m_ObjectHideFlags: 1
  m_PrefabParentObject: {fileID: 0}
  m_PrefabInternal: {fileID: 100100000}
  m_GameObject: {fileID: 138236}
  m_Enabled: 1
  m_EditorHideFlags: 0
  m_Script: {fileID: 1679637790, guid: f5f67c52d1564df4a8936ccd202a3bd8, type: 3}
  m_Name: 
  m_EditorClassIdentifier: 
  m_IgnoreLayout: 1
  m_MinWidth: -1
  m_MinHeight: -1
  m_PreferredWidth: -1
  m_PreferredHeight: -1
  m_FlexibleWidth: -1
  m_FlexibleHeight: -1
--- !u!114 &11451544
MonoBehaviour:
  m_ObjectHideFlags: 1
  m_PrefabParentObject: {fileID: 0}
  m_PrefabInternal: {fileID: 100100000}
  m_GameObject: {fileID: 138236}
  m_Enabled: 1
  m_EditorHideFlags: 0
  m_Script: {fileID: -765806418, guid: f5f67c52d1564df4a8936ccd202a3bd8, type: 3}
  m_Name: 
  m_EditorClassIdentifier: 
  m_Material: {fileID: 0}
  m_Color: {r: .978275418, g: 1, b: .963235319, a: 1}
  m_RaycastTarget: 1
  m_OnCullStateChanged:
    m_PersistentCalls:
      m_Calls: []
    m_TypeName: UnityEngine.UI.MaskableGraphic+CullStateChangedEvent, UnityEngine.UI,
      Version=1.0.0.0, Culture=neutral, PublicKeyToken=null
  m_Sprite: {fileID: 21300000, guid: 5c99c6f87b4464388a66272cef769f51, type: 3}
  m_Type: 1
  m_PreserveAspect: 0
  m_FillCenter: 1
  m_FillMethod: 4
  m_FillAmount: 1
  m_FillClockwise: 1
  m_FillOrigin: 0
--- !u!114 &11460998
MonoBehaviour:
  m_ObjectHideFlags: 1
  m_PrefabParentObject: {fileID: 0}
  m_PrefabInternal: {fileID: 100100000}
  m_GameObject: {fileID: 118234}
  m_Enabled: 1
  m_EditorHideFlags: 0
  m_Script: {fileID: 1679637790, guid: f5f67c52d1564df4a8936ccd202a3bd8, type: 3}
  m_Name: 
  m_EditorClassIdentifier: 
  m_IgnoreLayout: 1
  m_MinWidth: -1
  m_MinHeight: -1
  m_PreferredWidth: -1
  m_PreferredHeight: -1
  m_FlexibleWidth: -1
  m_FlexibleHeight: -1
--- !u!114 &11462708
MonoBehaviour:
  m_ObjectHideFlags: 1
  m_PrefabParentObject: {fileID: 0}
  m_PrefabInternal: {fileID: 100100000}
  m_GameObject: {fileID: 102248}
  m_Enabled: 1
  m_EditorHideFlags: 0
  m_Script: {fileID: -1200242548, guid: f5f67c52d1564df4a8936ccd202a3bd8, type: 3}
  m_Name: 
  m_EditorClassIdentifier: 
  m_ShowMaskGraphic: 1
--- !u!114 &11462940
MonoBehaviour:
  m_ObjectHideFlags: 1
  m_PrefabParentObject: {fileID: 0}
  m_PrefabInternal: {fileID: 100100000}
  m_GameObject: {fileID: 117484}
  m_Enabled: 1
  m_EditorHideFlags: 0
  m_Script: {fileID: -1200242548, guid: f5f67c52d1564df4a8936ccd202a3bd8, type: 3}
  m_Name: 
  m_EditorClassIdentifier: 
  m_ShowMaskGraphic: 1
--- !u!114 &11479870
MonoBehaviour:
  m_ObjectHideFlags: 1
  m_PrefabParentObject: {fileID: 0}
  m_PrefabInternal: {fileID: 100100000}
  m_GameObject: {fileID: 102248}
  m_Enabled: 1
  m_EditorHideFlags: 0
  m_Script: {fileID: -765806418, guid: f5f67c52d1564df4a8936ccd202a3bd8, type: 3}
  m_Name: 
  m_EditorClassIdentifier: 
  m_Material: {fileID: 0}
  m_Color: {r: 0, g: .611764729, b: 0, a: 1}
  m_RaycastTarget: 1
  m_OnCullStateChanged:
    m_PersistentCalls:
      m_Calls: []
    m_TypeName: UnityEngine.UI.MaskableGraphic+CullStateChangedEvent, UnityEngine.UI,
      Version=1.0.0.0, Culture=neutral, PublicKeyToken=null
  m_Sprite: {fileID: 21300000, guid: 5c99c6f87b4464388a66272cef769f51, type: 3}
  m_Type: 1
  m_PreserveAspect: 0
  m_FillCenter: 1
  m_FillMethod: 4
  m_FillAmount: 1
  m_FillClockwise: 1
  m_FillOrigin: 0
--- !u!114 &11492562
MonoBehaviour:
  m_ObjectHideFlags: 1
  m_PrefabParentObject: {fileID: 0}
  m_PrefabInternal: {fileID: 100100000}
  m_GameObject: {fileID: 195772}
  m_Enabled: 1
  m_EditorHideFlags: 0
  m_Script: {fileID: 11500000, guid: 561cd865c1f4546288137d72e64dc001, type: 3}
  m_Name: 
  m_EditorClassIdentifier: 
  _FilledForegroundImage: {fileID: 11431410}
  _NormalColor: {r: .138512686, g: .544117689, b: .124026813, a: 1}
  _DecreasingColor: {r: .602941155, g: 0, b: 0, a: 1}
  _IncreasingColor: {r: .158620596, g: .815999985, b: 0, a: 1}
--- !u!114 &11496402
MonoBehaviour:
  m_ObjectHideFlags: 1
  m_PrefabParentObject: {fileID: 0}
  m_PrefabInternal: {fileID: 100100000}
  m_GameObject: {fileID: 131756}
  m_Enabled: 1
  m_EditorHideFlags: 0
  m_Script: {fileID: 1297475563, guid: f5f67c52d1564df4a8936ccd202a3bd8, type: 3}
  m_Name: 
  m_EditorClassIdentifier: 
  m_Padding:
    m_Left: 60
    m_Right: 0
    m_Top: 300
    m_Bottom: 0
  m_ChildAlignment: 0
  m_Spacing: 215
  m_ChildForceExpandWidth: 1
  m_ChildForceExpandHeight: 0
--- !u!114 &11498132
MonoBehaviour:
  m_ObjectHideFlags: 1
  m_PrefabParentObject: {fileID: 0}
  m_PrefabInternal: {fileID: 100100000}
  m_GameObject: {fileID: 117484}
  m_Enabled: 1
  m_EditorHideFlags: 0
  m_Script: {fileID: -765806418, guid: f5f67c52d1564df4a8936ccd202a3bd8, type: 3}
  m_Name: 
  m_EditorClassIdentifier: 
  m_Material: {fileID: 0}
  m_Color: {r: .899695754, g: 1, b: .83088237, a: 1}
  m_RaycastTarget: 1
  m_OnCullStateChanged:
    m_PersistentCalls:
      m_Calls: []
    m_TypeName: UnityEngine.UI.MaskableGraphic+CullStateChangedEvent, UnityEngine.UI,
      Version=1.0.0.0, Culture=neutral, PublicKeyToken=null
  m_Sprite: {fileID: 21300000, guid: 5c99c6f87b4464388a66272cef769f51, type: 3}
  m_Type: 1
  m_PreserveAspect: 0
  m_FillCenter: 1
  m_FillMethod: 4
  m_FillAmount: 1
  m_FillClockwise: 1
  m_FillOrigin: 0
--- !u!222 &22204388
CanvasRenderer:
  m_ObjectHideFlags: 1
  m_PrefabParentObject: {fileID: 0}
  m_PrefabInternal: {fileID: 100100000}
  m_GameObject: {fileID: 131756}
--- !u!222 &22217438
CanvasRenderer:
  m_ObjectHideFlags: 1
  m_PrefabParentObject: {fileID: 0}
  m_PrefabInternal: {fileID: 100100000}
  m_GameObject: {fileID: 130834}
--- !u!222 &22222372
CanvasRenderer:
  m_ObjectHideFlags: 1
  m_PrefabParentObject: {fileID: 0}
  m_PrefabInternal: {fileID: 100100000}
  m_GameObject: {fileID: 118234}
--- !u!222 &22225410
CanvasRenderer:
  m_ObjectHideFlags: 1
  m_PrefabParentObject: {fileID: 0}
  m_PrefabInternal: {fileID: 100100000}
  m_GameObject: {fileID: 138236}
--- !u!222 &22233030
CanvasRenderer:
  m_ObjectHideFlags: 1
  m_PrefabParentObject: {fileID: 0}
  m_PrefabInternal: {fileID: 100100000}
  m_GameObject: {fileID: 195772}
--- !u!222 &22242626
CanvasRenderer:
  m_ObjectHideFlags: 1
  m_PrefabParentObject: {fileID: 0}
  m_PrefabInternal: {fileID: 100100000}
  m_GameObject: {fileID: 117484}
--- !u!222 &22278378
CanvasRenderer:
  m_ObjectHideFlags: 1
  m_PrefabParentObject: {fileID: 0}
  m_PrefabInternal: {fileID: 100100000}
  m_GameObject: {fileID: 102248}
--- !u!224 &22416974
RectTransform:
  m_ObjectHideFlags: 1
  m_PrefabParentObject: {fileID: 0}
  m_PrefabInternal: {fileID: 100100000}
  m_GameObject: {fileID: 131756}
  m_LocalRotation: {x: 0, y: 0, z: 0, w: 1}
  m_LocalPosition: {x: 0, y: 0, z: 0}
  m_LocalScale: {x: 1, y: 1, z: 1}
  m_Children:
  - {fileID: 22492754}
  - {fileID: 22443240}
  m_Father: {fileID: 22496728}
  m_RootOrder: 0
  m_AnchorMin: {x: 0, y: 0}
  m_AnchorMax: {x: 0, y: 1}
  m_AnchoredPosition: {x: 100, y: 0}
  m_SizeDelta: {x: 800, y: 0}
  m_Pivot: {x: 0, y: .5}
--- !u!224 &22417268
RectTransform:
  m_ObjectHideFlags: 1
  m_PrefabParentObject: {fileID: 0}
  m_PrefabInternal: {fileID: 100100000}
  m_GameObject: {fileID: 117484}
  m_LocalRotation: {x: 0, y: 0, z: 0, w: 1}
  m_LocalPosition: {x: 0, y: 0, z: 0}
  m_LocalScale: {x: 1, y: 1, z: 1}
  m_Children:
  - {fileID: 22424662}
  m_Father: {fileID: 22496728}
  m_RootOrder: 2
  m_AnchorMin: {x: 0, y: 0}
  m_AnchorMax: {x: 0, y: 1}
  m_AnchoredPosition: {x: 6, y: 0}
  m_SizeDelta: {x: 190, y: -12}
  m_Pivot: {x: 0, y: .5}
--- !u!224 &22424662
RectTransform:
  m_ObjectHideFlags: 1
  m_PrefabParentObject: {fileID: 0}
  m_PrefabInternal: {fileID: 100100000}
  m_GameObject: {fileID: 195772}
  m_LocalRotation: {x: 0, y: 0, z: 0, w: 1}
  m_LocalPosition: {x: 0, y: 0, z: 0}
  m_LocalScale: {x: 1, y: 1, z: 1}
  m_Children: []
  m_Father: {fileID: 22417268}
  m_RootOrder: 0
  m_AnchorMin: {x: 0, y: 0}
  m_AnchorMax: {x: 1, y: 1}
  m_AnchoredPosition: {x: 0, y: 0}
  m_SizeDelta: {x: 0, y: 0}
  m_Pivot: {x: .5, y: 0}
--- !u!224 &22443240
RectTransform:
  m_ObjectHideFlags: 1
  m_PrefabParentObject: {fileID: 0}
  m_PrefabInternal: {fileID: 100100000}
  m_GameObject: {fileID: 118234}
  m_LocalRotation: {x: 0, y: 0, z: 0, w: 1}
  m_LocalPosition: {x: 0, y: 0, z: 0}
  m_LocalScale: {x: 1, y: 1, z: 1}
  m_Children: []
  m_Father: {fileID: 22416974}
  m_RootOrder: 1
  m_AnchorMin: {x: 0, y: 1}
  m_AnchorMax: {x: 1, y: 1}
  m_AnchoredPosition: {x: 0, y: 0}
  m_SizeDelta: {x: 0, y: 200}
  m_Pivot: {x: 0, y: 1}
--- !u!224 &22462942
RectTransform:
  m_ObjectHideFlags: 1
  m_PrefabParentObject: {fileID: 0}
  m_PrefabInternal: {fileID: 100100000}
  m_GameObject: {fileID: 102248}
  m_LocalRotation: {x: 0, y: 0, z: 0, w: 1}
  m_LocalPosition: {x: 0, y: 0, z: 0}
  m_LocalScale: {x: 1, y: 1, z: 1}
  m_Children: []
  m_Father: {fileID: 22496728}
  m_RootOrder: 1
  m_AnchorMin: {x: 0, y: 0}
  m_AnchorMax: {x: 0, y: 1}
  m_AnchoredPosition: {x: 0, y: 0}
  m_SizeDelta: {x: 202, y: 0}
  m_Pivot: {x: 0, y: .5}
--- !u!224 &22492754
RectTransform:
  m_ObjectHideFlags: 1
  m_PrefabParentObject: {fileID: 0}
  m_PrefabInternal: {fileID: 100100000}
  m_GameObject: {fileID: 138236}
  m_LocalRotation: {x: 0, y: 0, z: 0, w: 1}
  m_LocalPosition: {x: 0, y: 0, z: 0}
  m_LocalScale: {x: 1, y: 1, z: 1}
  m_Children: []
  m_Father: {fileID: 22416974}
  m_RootOrder: 0
  m_AnchorMin: {x: 0, y: 0}
  m_AnchorMax: {x: 1, y: 1}
  m_AnchoredPosition: {x: 0, y: 0}
  m_SizeDelta: {x: -12, y: -12}
  m_Pivot: {x: .5, y: .5}
--- !u!224 &22496728
RectTransform:
  m_ObjectHideFlags: 1
  m_PrefabParentObject: {fileID: 0}
  m_PrefabInternal: {fileID: 100100000}
  m_GameObject: {fileID: 130834}
  m_LocalRotation: {x: 0, y: 0, z: 0, w: 1}
  m_LocalPosition: {x: 0, y: 0, z: 0}
  m_LocalScale: {x: 1, y: 1, z: 1}
  m_Children:
  - {fileID: 22416974}
  - {fileID: 22462942}
  - {fileID: 22417268}
  m_Father: {fileID: 0}
  m_RootOrder: 0
  m_AnchorMin: {x: 0, y: 0}
  m_AnchorMax: {x: 0, y: 1}
  m_AnchoredPosition: {x: 0, y: 0}
  m_SizeDelta: {x: 0, y: 0}
  m_Pivot: {x: 0, y: .49999997}
--- !u!1001 &100100000
Prefab:
  m_ObjectHideFlags: 1
  serializedVersion: 2
  m_Modification:
    m_TransformParent: {fileID: 0}
    m_Modifications:
    - target: {fileID: 0}
      propertyPath: m_IgnoreLayout
      value: 0
      objectReference: {fileID: 0}
    - target: {fileID: 0}
      propertyPath: m_MinWidth
      value: 800
      objectReference: {fileID: 0}
    - target: {fileID: 0}
      propertyPath: _Config
      value: 
      objectReference: {fileID: 11400000, guid: 2440eff917f144553bdd73b9635669e1,
        type: 2}
    m_RemovedComponents: []
  m_ParentPrefab: {fileID: 0}
  m_RootGameObject: {fileID: 130834}
  m_IsPrefabParent: 1<|MERGE_RESOLUTION|>--- conflicted
+++ resolved
@@ -159,13 +159,6 @@
   _CloseDialogOnTapOutside: 0
   _OptionalCloseDialogButton: {fileID: 0}
   DimBackground: 0
-<<<<<<< HEAD
-  _DebugLevel: -1
-  _UseDebug: 0
-  _GoalCellPrefab: {fileID: 11499814, guid: aef1bd931641f42c49fc1349a71d6fe9, type: 2}
-  _TotalProgressBar: {fileID: 11492562}
-  _GoalContainer: {fileID: 22416974}
-=======
   _DebugLevel: 
   _UseDebug: 0
   _GoalBadgePrefab: {fileID: 11499814, guid: aef1bd931641f42c49fc1349a71d6fe9, type: 2}
@@ -174,7 +167,6 @@
   _Config: {fileID: 11400000, guid: 2440eff917f144553bdd73b9635669e1, type: 2}
   _FriendshipFormulaConfig: {fileID: 11400000, guid: 58142927227514c239823bd16cc60217,
     type: 2}
->>>>>>> 2aadf27b
 --- !u!114 &11414914
 MonoBehaviour:
   m_ObjectHideFlags: 1
