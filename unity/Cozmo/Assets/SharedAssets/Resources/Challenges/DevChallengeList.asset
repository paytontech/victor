%YAML 1.1
%TAG !u! tag:unity3d.com,2011:
--- !u!114 &11400000
MonoBehaviour:
  m_ObjectHideFlags: 0
  m_PrefabParentObject: {fileID: 0}
  m_PrefabInternal: {fileID: 0}
  m_GameObject: {fileID: 0}
  m_Enabled: 1
  m_EditorHideFlags: 0
  m_Script: {fileID: 11500000, guid: 8066850c0fd5246ccacb34fc100eb09c, type: 3}
  m_Name: DevChallengeList
  m_EditorClassIdentifier: 
  ChallengeData:
  - {fileID: 11400000, guid: 83404e274f1bb4124b2e2a43f6192d8a, type: 2}
  - {fileID: 11400000, guid: bf66c518b69254d9f9a45052b6e69cb0, type: 2}
<<<<<<< HEAD
  - {fileID: 11400000, guid: c77d38e1f640a482786af6a7faa269d6, type: 2}
  - {fileID: 11400000, guid: 53255efbfa23b42369c3443f7f65197f, type: 2}
  - {fileID: 11400000, guid: 9a4d55c219c1548a79332e718f9d32b6, type: 2}
  - {fileID: 11400000, guid: e33693695f4df4730a8ff21a5679d681, type: 2}
  - {fileID: 11400000, guid: ae1ac1eb6c66e4fa09c558602ce3bba7, type: 2}
  - {fileID: 11400000, guid: ebc63268b2739454290334ffb9db53e2, type: 2}
  - {fileID: 11400000, guid: 531fcb9ac546c4fc381969d16c0e4323, type: 2}
  - {fileID: 11400000, guid: c3e27e22c12b14afc862fafc9fe63a0a, type: 2}
  - {fileID: 11400000, guid: 4f19e36499cda4796a81715330fd9d6f, type: 2}
=======
  - {fileID: 11400000, guid: 4f19e36499cda4796a81715330fd9d6f, type: 2}
  - {fileID: 11400000, guid: c77d38e1f640a482786af6a7faa269d6, type: 2}
  - {fileID: 11400000, guid: 53255efbfa23b42369c3443f7f65197f, type: 2}
  - {fileID: 11400000, guid: ae1ac1eb6c66e4fa09c558602ce3bba7, type: 2}
  - {fileID: 11400000, guid: ebc63268b2739454290334ffb9db53e2, type: 2}
  - {fileID: 11400000, guid: c3e27e22c12b14afc862fafc9fe63a0a, type: 2}
>>>>>>> bcd29ebd
  - {fileID: 11400000, guid: 1e0755fa808244c82927d09e3d71b5cb, type: 2}<|MERGE_RESOLUTION|>--- conflicted
+++ resolved
@@ -14,22 +14,10 @@
   ChallengeData:
   - {fileID: 11400000, guid: 83404e274f1bb4124b2e2a43f6192d8a, type: 2}
   - {fileID: 11400000, guid: bf66c518b69254d9f9a45052b6e69cb0, type: 2}
-<<<<<<< HEAD
-  - {fileID: 11400000, guid: c77d38e1f640a482786af6a7faa269d6, type: 2}
-  - {fileID: 11400000, guid: 53255efbfa23b42369c3443f7f65197f, type: 2}
-  - {fileID: 11400000, guid: 9a4d55c219c1548a79332e718f9d32b6, type: 2}
-  - {fileID: 11400000, guid: e33693695f4df4730a8ff21a5679d681, type: 2}
-  - {fileID: 11400000, guid: ae1ac1eb6c66e4fa09c558602ce3bba7, type: 2}
-  - {fileID: 11400000, guid: ebc63268b2739454290334ffb9db53e2, type: 2}
-  - {fileID: 11400000, guid: 531fcb9ac546c4fc381969d16c0e4323, type: 2}
-  - {fileID: 11400000, guid: c3e27e22c12b14afc862fafc9fe63a0a, type: 2}
-  - {fileID: 11400000, guid: 4f19e36499cda4796a81715330fd9d6f, type: 2}
-=======
   - {fileID: 11400000, guid: 4f19e36499cda4796a81715330fd9d6f, type: 2}
   - {fileID: 11400000, guid: c77d38e1f640a482786af6a7faa269d6, type: 2}
   - {fileID: 11400000, guid: 53255efbfa23b42369c3443f7f65197f, type: 2}
   - {fileID: 11400000, guid: ae1ac1eb6c66e4fa09c558602ce3bba7, type: 2}
   - {fileID: 11400000, guid: ebc63268b2739454290334ffb9db53e2, type: 2}
   - {fileID: 11400000, guid: c3e27e22c12b14afc862fafc9fe63a0a, type: 2}
->>>>>>> bcd29ebd
   - {fileID: 11400000, guid: 1e0755fa808244c82927d09e3d71b5cb, type: 2}