using UnityEngine;
using System;
using System.Collections;
using System.Collections.Generic;
using Anki.Cozmo;
using Anki.Cozmo.ExternalInterface;
using Cozmo.Util;
using G2U = Anki.Cozmo.ExternalInterface;


/// <summary>
///   our unity side representation of cozmo's current state
///   also wraps most messages related solely to him
/// </summary>
public class Robot : IRobot {

  public class Light : ILight {
    private uint _LastOnColor;

    public uint OnColor { get; set; }

    private uint _LastOffColor;

    public uint OffColor { get; set; }

    private uint _LastOnPeriodMs;

    public uint OnPeriodMs { get; set; }

    private uint _LastOffPeriodMs;

    public uint OffPeriodMs { get; set; }

    private uint _LastTransitionOnPeriodMs;

    public uint TransitionOnPeriodMs { get; set; }

    private uint _LastTransitionOffPeriodMs;

    public uint TransitionOffPeriodMs { get; set; }

    public void SetLastInfo() {
      _LastOnColor = OnColor;
      _LastOffColor = OffColor;
      _LastOnPeriodMs = OnPeriodMs;
      _LastOffPeriodMs = OffPeriodMs;
      _LastTransitionOnPeriodMs = TransitionOnPeriodMs;
      _LastTransitionOffPeriodMs = TransitionOffPeriodMs;
    }

    public bool Changed {
      get {
        return _LastOnColor != OnColor || _LastOffColor != OffColor || _LastOnPeriodMs != OnPeriodMs || _LastOffPeriodMs != OffPeriodMs ||
        _LastTransitionOnPeriodMs != TransitionOnPeriodMs || _LastTransitionOffPeriodMs != TransitionOffPeriodMs;
      }
    }

    public virtual void ClearData() {
      OnColor = 0;
      OffColor = 0;
      OnPeriodMs = 1000;
      OffPeriodMs = 0;
      TransitionOnPeriodMs = 0;
      TransitionOffPeriodMs = 0;

      _LastOnColor = 0;
      _LastOffColor = 0;
      _LastOnPeriodMs = 1000;
      _LastOffPeriodMs = 0;
      _LastTransitionOnPeriodMs = 0;
      _LastTransitionOffPeriodMs = 0;

      MessageDelay = 0f;
    }

    public static float MessageDelay = 0f;

    public const uint FOREVER = uint.MaxValue;
  }

  private struct RobotCallbackWrapper {
    public readonly uint IdTag;

    private readonly RobotCallback _Callback;

    public RobotCallbackWrapper(uint idTag, RobotCallback callback) {
      IdTag = idTag;
      _Callback = callback;
    }

    public bool IsCallback(RobotCallback callback) {
      return _Callback == callback;
    }

    public void Invoke(bool success) {
      if (_Callback != null) {
        var target = _Callback.Target;

        // Unity Overrides the == operator to return null if the object has been
        // destroyed, but the callback will still be registered.
        // By casting to UnityEngine.Object, we can test if it has been destroyed
        // and not invoke the callback.
        if (target is UnityEngine.Object) {

          if (((UnityEngine.Object)target) == null) {
            DAS.Error(this, "Tried to invoke callback on destroyed object of type " + target.GetType().Name);
            return;
          }
        }

        _Callback(success);
      }
    }
  }

  #region consts

  public const float kDefaultRadPerSec = 4.3f;
  public const float kPanAccel_radPerSec2 = 10f;
  public const float kPanTolerance_rad = 5 * Mathf.Deg2Rad;

  #endregion

  public byte ID { get; private set; }

  // in radians
  public float HeadAngle { get; private set; }

  // robot yaw in radians, from negative PI to positive PI
  public float PoseAngle { get; private set; }

  public float PitchAngle { get; private set; }

  // in mm/s
  public float LeftWheelSpeed { get; private set; }

  // in mm/s
  public float RightWheelSpeed { get; private set; }

  // in mm
  public float LiftHeight { get; private set; }

  public float LiftHeightFactor { get { return (LiftHeight - CozmoUtil.kMinLiftHeightMM) / (CozmoUtil.kMaxLiftHeightMM - CozmoUtil.kMinLiftHeightMM); } }

  public Vector3 WorldPosition { get; private set; }

  public Quaternion Rotation { get; private set; }

  public Vector3 Forward { get { return Rotation * Vector3.right; } }

  public Vector3 Right { get { return Rotation * -Vector3.up; } }

  public RobotStatusFlag RobotStatus { get; private set; }

  public GameStatusFlag GameStatus { get; private set; }

  public float BatteryVoltage { get; private set; }

  public Dictionary<int, LightCube> LightCubes { get; private set; }

  private List<LightCube> _VisibleLightCubes = new List<LightCube>();
  public List<LightCube> VisibleLightCubes {
    get {
      return _VisibleLightCubes;
    }
  }

  public ObservedObject Charger { get; private set; }

  public List<Face> Faces { get; private set; }

  public Dictionary<int, string> EnrolledFaces { get; set; }

  public int FriendshipPoints { get; private set; }

  public int FriendshipLevel { get; private set; }

  public float[] EmotionValues { get; private set; }

  public ILight[] BackpackLights { get; private set; }

  public bool IsSparked { get; private set; }

  public Anki.Cozmo.UnlockId SparkUnlockId { get; private set; }

  private bool _LightsChanged {
    get {
      for (int i = 0; i < BackpackLights.Length; ++i) {
        if (BackpackLights[i].Changed)
          return true;
      }

      return false;
    }
  }

  private ObservedObject _targetLockedObject = null;

  public ObservedObject TargetLockedObject {
    get { return _targetLockedObject; }
    set {
      _targetLockedObject = value;
    }
  }

  private int _CarryingObjectID;

  public int CarryingObjectID {
    get { return _CarryingObjectID; }
    private set {
      if (_CarryingObjectID != value) {
        _CarryingObjectID = value;
        if (OnCarryingObjectSet != null) {
          OnCarryingObjectSet(CarryingObject);
        }
      }
    }
  }

  private int _HeadTrackingObjectID;

  public int HeadTrackingObjectID {
    get { return _HeadTrackingObjectID; }
    private set {
      if (_HeadTrackingObjectID != value) {
        _HeadTrackingObjectID = value;
        if (OnHeadTrackingObjectSet != null) {
          OnHeadTrackingObjectSet(HeadTrackingObject);
        }
      }
    }
  }

  private int _LastHeadTrackingObjectID;

  public string CurrentBehaviorString { get; set; }

  public string CurrentDebugAnimationString { get; set; }

  private PathMotionProfile PathMotionProfileDefault;

  private uint _LastIdTag;

  private ObservedObject _CarryingObject = null;

  public ObservedObject CarryingObject {
    get {
      if (_CarryingObject == null || _CarryingObject.ID != CarryingObjectID)
        _CarryingObject = GetObservedObjectById(CarryingObjectID);

      return _CarryingObject;
    }
  }

  public event Action<ObservedObject> OnCarryingObjectSet;


  private ObservedObject _HeadTrackingObject = null;

  public ObservedObject HeadTrackingObject {
    get {
      if (_HeadTrackingObject == null || _HeadTrackingObject.ID != HeadTrackingObjectID)
        _HeadTrackingObject = GetObservedObjectById(HeadTrackingObjectID);

      return _HeadTrackingObject;
    }
  }

  public event Action<ObservedObject> OnHeadTrackingObjectSet;

  private readonly List<RobotCallbackWrapper> _RobotCallbacks = new List<RobotCallbackWrapper>();

  private float _LocalBusyTimer = 0f;
  private bool _LocalBusyOverride = false;

  public void SetLocalBusyTimer(float localBusyTimer) {
    _LocalBusyTimer = localBusyTimer;
  }

  public bool IsBusy {
    get {
      return _LocalBusyOverride
      || _LocalBusyTimer > 0f
      || Status(RobotStatusFlag.IS_PATHING)
      || (Status(RobotStatusFlag.IS_ANIMATING) && !Status(RobotStatusFlag.IS_ANIMATING_IDLE))
      || Status(RobotStatusFlag.IS_PICKED_UP);
    }

    set {
      _LocalBusyOverride = value;

      if (value) {
        DriveWheels(0, 0);
      }
    }
  }

  public bool Status(RobotStatusFlag s) {
    return (RobotStatus & s) == s;
  }

  public bool IsLocalized() {
    return (GameStatus & GameStatusFlag.IsLocalized) == GameStatusFlag.IsLocalized;
  }

  private uint _LastProcessedVisionFrameEngineTimestamp;

  public Robot(byte robotID) : base() {
    ID = robotID;
    LightCubes = new Dictionary<int, LightCube>();
    Faces = new List<global::Face>();
    EnrolledFaces = new Dictionary<int, string>();

    // Defaults in clad
    PathMotionProfileDefault = new PathMotionProfile();

    BackpackLights = new ILight[Singleton<SetBackpackLEDs>.Instance.onColor.Length];

    EmotionValues = new float[(int)Anki.Cozmo.EmotionType.Count];

    for (int i = 0; i < BackpackLights.Length; ++i) {
      BackpackLights[i] = new Light();
    }

    ClearData(true);

    RobotEngineManager.Instance.DisconnectedFromClient += Reset;

    RobotEngineManager.Instance.SuccessOrFailure += RobotEngineMessages;
    RobotEngineManager.Instance.OnEmotionRecieved += UpdateEmotionFromEngineRobotManager;
    RobotEngineManager.Instance.OnSparkUnlockEnded += SparkUnlockEnded;
<<<<<<< HEAD
    RobotEngineManager.Instance.OnObjectConnectionState += HandleObjectConnectionState;

    ObservedObject.InFieldOfViewStateChanged += HandleInFieldOfViewStateChanged;
=======
    RobotEngineManager.Instance.OnRobotLoadedKnownFace += HandleRobotLoadedKnownFace;
>>>>>>> 32793bba
  }

  public void Dispose() {
    RobotEngineManager.Instance.DisconnectedFromClient -= Reset;
    RobotEngineManager.Instance.SuccessOrFailure -= RobotEngineMessages;
    RobotEngineManager.Instance.OnSparkUnlockEnded -= SparkUnlockEnded;
    RobotEngineManager.Instance.OnObjectConnectionState -= HandleObjectConnectionState;
    ObservedObject.InFieldOfViewStateChanged -= HandleInFieldOfViewStateChanged;
  }

  public void CooldownTimers(float delta) {
    if (_LocalBusyTimer > 0f) {
      _LocalBusyTimer -= delta;
    }
  }

  public Vector3 WorldToCozmo(Vector3 worldSpacePosition) {
    Vector3 offset = worldSpacePosition - this.WorldPosition;
    offset = Quaternion.Inverse(this.Rotation) * offset;
    return offset;
  }

  private void RobotEngineMessages(uint idTag, bool success, RobotActionType messageType) {
    DAS.Info("Robot.ActionCallback", "Type = " + messageType + " success = " + success);

    for (int i = 0; i < _RobotCallbacks.Count; ++i) {
      if (_RobotCallbacks[i].IdTag == idTag) {
        var callback = _RobotCallbacks[i];
        _RobotCallbacks.RemoveAt(i);
        callback.Invoke(success);
        break;
      }
    }
  }

  private uint GetNextIdTag() {
    return ++_LastIdTag;
  }

  private int SortByDistance(ObservedObject a, ObservedObject b) {
    float d1 = ((Vector2)a.WorldPosition - (Vector2)WorldPosition).sqrMagnitude;
    float d2 = ((Vector2)b.WorldPosition - (Vector2)WorldPosition).sqrMagnitude;
    return d1.CompareTo(d2);
  }

  private void Reset(DisconnectionReason reason = DisconnectionReason.None) {
    ClearData();
  }

  private void HandleRobotLoadedKnownFace(int faceID, string name) {
    EnrolledFaces.Add(faceID, name);
  }

  public bool IsLightCubeInPickupRange(LightCube lightCube) {
    var bounds = new Bounds(
                   new Vector3(CozmoUtil.kOriginToLowLiftDDistMM, 0, CozmoUtil.kBlockLengthMM * 0.5f),
                   Vector3.one * CozmoUtil.kBlockLengthMM);

    return bounds.Contains(WorldToCozmo(lightCube.WorldPosition));
  }

  public void ResetRobotState(Action onComplete) {
    DriveWheels(0.0f, 0.0f);
    TrackToObject(null);
    CancelAllCallbacks();
    SetEnableFreeplayBehaviorChooser(false);
    SetIdleAnimation("NONE");
    Anki.Cozmo.LiveIdleAnimationParameter[] paramNames = { };
    float[] paramValues = { };
    SetLiveIdleAnimationParameters(paramNames, paramValues, true);
    foreach (KeyValuePair<int, LightCube> kvp in LightCubes) {
      kvp.Value.SetLEDs(Color.black);
    }
    SetBackpackLEDs(Color.black.ToUInt());

    TryResetHeadAndLift(onComplete);
  }

  public void TryResetHeadAndLift(Action onComplete) {
    // if there is a light cube right in front of cozmo, lowering
    // the lift will cause him to lift up. Instead, rotate 90 degrees
    // and try lowering lift
    foreach (var lightCube in LightCubes.Values) {
      if (IsLightCubeInPickupRange(lightCube)) {
        TurnInPlace(Mathf.PI * 0.5f, 1000, 1000, (s) => TryResetHeadAndLift(onComplete));
        return;
      }
    }

    ResetLiftAndHead((s) => {
      if (onComplete != null) {
        onComplete();
      }
    });
  }

  public void ClearData(bool initializing = false) {
    if (!initializing) {
      TurnOffAllLights(true);
      DAS.Debug(this, "Robot data cleared");
    }

    LightCubes.Clear();
    RobotStatus = RobotStatusFlag.NoneRobotStatusFlag;
    GameStatus = GameStatusFlag.Nothing;
    WorldPosition = Vector3.zero;
    Rotation = Quaternion.identity;
    CarryingObjectID = -1;
    HeadTrackingObjectID = -1;
    _LastHeadTrackingObjectID = -1;
    TargetLockedObject = null;
    _CarryingObject = null;
    _HeadTrackingObject = null;
    HeadAngle = float.MaxValue;
    PoseAngle = float.MaxValue;
    LeftWheelSpeed = float.MaxValue;
    RightWheelSpeed = float.MaxValue;
    LiftHeight = float.MaxValue;
    BatteryVoltage = float.MaxValue;
    _LocalBusyTimer = 0f;
    _LastProcessedVisionFrameEngineTimestamp = 0;

    for (int i = 0; i < BackpackLights.Length; ++i) {
      BackpackLights[i].ClearData();
    }

  }

  public void UpdateInfo(G2U.RobotState message) {
    HeadAngle = message.headAngle_rad;
    PoseAngle = message.poseAngle_rad;
    PitchAngle = message.posePitch_rad;
    LeftWheelSpeed = message.leftWheelSpeed_mmps;
    RightWheelSpeed = message.rightWheelSpeed_mmps;
    LiftHeight = message.liftHeight_mm;
    RobotStatus = (RobotStatusFlag)message.status;
    GameStatus = (GameStatusFlag)message.gameStatus;
    BatteryVoltage = message.batteryVoltage;
    CarryingObjectID = message.carryingObjectID;
    HeadTrackingObjectID = message.headTrackingObjectID;

    WorldPosition = new Vector3(message.pose_x, message.pose_y, message.pose_z);
    Rotation = new Quaternion(message.pose_qx, message.pose_qy, message.pose_qz, message.pose_qw);

  }

  public LightCube GetLightCubeWithFactoryID(uint factoryID) {
    foreach (LightCube lc in LightCubes.Values) {
      if (lc.FactoryID == factoryID) {
        return lc;
      }
    }

    return null;
  }

  private void SendQueueSingleAction<T>(T action, RobotCallback callback, QueueActionPosition queueActionPosition) {
    var tag = GetNextIdTag();
    RobotEngineManager.Instance.Message.QueueSingleAction =
      Singleton<QueueSingleAction>.Instance.Initialize(robotID: ID,
      idTag: tag,
      numRetries: 0,
      position: queueActionPosition,
      actionState: action);
    RobotEngineManager.Instance.SendMessage();

    _RobotCallbacks.Add(new RobotCallbackWrapper(tag, callback));
  }


  #region Mood Stats

  public void VisualizeQuad(Vector3 lowerLeft, Vector3 upperRight) {

    RobotEngineManager.Instance.Message.VisualizeQuad =
      Singleton<VisualizeQuad>.Instance.Initialize(
      quadID: 0,
      color: Color.black.ToUInt(),
      xUpperLeft: lowerLeft.x,
      yUpperLeft: upperRight.y,
      // not sure how to play z. Assume its constant between lower left and upper right?
      zUpperLeft: lowerLeft.z,

      xLowerLeft: lowerLeft.x,
      yLowerLeft: lowerLeft.y,
      zLowerLeft: lowerLeft.z,

      xUpperRight: upperRight.x,
      yUpperRight: upperRight.y,
      zUpperRight: upperRight.z,

      xLowerRight: upperRight.x,
      yLowerRight: lowerLeft.y,
      zLowerRight: upperRight.z
    );
    RobotEngineManager.Instance.SendMessage();
  }

  // source is a identifier for where the emotion is being set so it can penalize the
  // amount affected if it's coming too often from the same source.
  public void AddToEmotion(Anki.Cozmo.EmotionType type, float deltaValue, string source) {

    RobotEngineManager.Instance.Message.MoodMessage =
      Singleton<MoodMessage>.Instance.Initialize(ID,
      Singleton<AddToEmotion>.Instance.Initialize(type, deltaValue, source));
    RobotEngineManager.Instance.SendMessage();
  }

  // Only debug panels should be using set.
  // You should not be calling this from a minigame/challenge.
  public void SetEmotion(Anki.Cozmo.EmotionType type, float value) {
    RobotEngineManager.Instance.Message.MoodMessage =
      Singleton<MoodMessage>.Instance.Initialize(
      ID,
      Singleton<SetEmotion>.Instance.Initialize(type, value));
    RobotEngineManager.Instance.SendMessage();
  }

  public void SetCalibrationData(float focalLengthX, float focalLengthY, float centerX, float centerY) {
    float[] dummyDistortionCoeffs = { 0, 0, 0, 0, 0, 0, 0, 0 };
    RobotEngineManager.Instance.Message.CameraCalibration = Singleton<CameraCalibration>.Instance.Initialize(focalLengthX, focalLengthY, centerX, centerY, 0.0f, 240, 320, dummyDistortionCoeffs);
    RobotEngineManager.Instance.SendMessage();
  }

  private void UpdateEmotionFromEngineRobotManager(Anki.Cozmo.EmotionType index, float value) {
    EmotionValues[(int)index] = value;
  }

  #endregion

  #region Behavior Manager


  #endregion

  public void DeleteObservedObject(int id) {
    bool removedObject = false;

    if (Charger != null && Charger.ID == id) {
      removedObject = true;
      Charger = null;
    }
    else {
      removedObject = LightCubes.Remove(id);
    }

    if (removedObject) {
      DAS.Debug("Robot.DeleteObservedObject", "Deleted ID " + id);
    }
    else {
      DAS.Debug("Robot.DeleteObservedObject", "Tried to delete object with ID " + id + " but failed.");
    }
  }

  public void FinishedProcessingImage(uint engineTimestamp) {
    // Update the robot's current timestamp if the new one is newer
    if (engineTimestamp >= _LastProcessedVisionFrameEngineTimestamp) {
      _LastProcessedVisionFrameEngineTimestamp = engineTimestamp;

      // Iterate through cubes / charger and increase not seen frame count of cube if 
      // cube's last seen timestamp is outdated / less than robot's current timestamp
      if (Charger != null && Charger.LastSeenEngineTimestamp < engineTimestamp) {
        Charger.MarkNotVisibleThisFrame();
      }
      foreach (var kvp in LightCubes) {
        if (kvp.Value.LastSeenEngineTimestamp < engineTimestamp) {
          kvp.Value.MarkNotVisibleThisFrame();
        }
      }
    }
    else {
      DAS.Error("Robot.FinishedProcessingImage", "Received old RobotProcessedImage message with timestamp " + engineTimestamp
      + " _after_ receiving a newer message with timestamp " + _LastProcessedVisionFrameEngineTimestamp + "!");
    }
  }

  public void HandleObjectConnectionState(ObjectConnectionState message) {
    DAS.Debug("Robot.HandleObjectConnectionState", (message.connected ? "Connected " : "Disconnected ") + "object of type " + message.device_type.ToString() + " with ID " + message.objectID + " and factoryId " + message.factoryID.ToString("X"));

    if (message.connected) {
      // Get the ObjectType from ActiveObjectType
      ObjectType objectType = ObjectType.Invalid;
      switch (message.device_type) {
      case ActiveObjectType.OBJECT_CUBE1:
        objectType = ObjectType.Block_LIGHTCUBE1;
        break;
      case ActiveObjectType.OBJECT_CUBE2:
        objectType = ObjectType.Block_LIGHTCUBE2;
        break;
      case ActiveObjectType.OBJECT_CUBE3:
        objectType = ObjectType.Block_LIGHTCUBE3;
        break;
      case ActiveObjectType.OBJECT_CHARGER:
        objectType = ObjectType.Charger_Basic;
        break;
      case ActiveObjectType.OBJECT_UNKNOWN:
        objectType = ObjectType.Unknown;
        break;
      }

      AddObservedObject((int)message.objectID, message.factoryID, objectType);
    }
    else {
      DeleteObservedObject((int)message.objectID);
    }
  }

  public void HandleSeeObservedObject(G2U.RobotObservedObject message) {
    if (message.objectFamily == Anki.Cozmo.ObjectFamily.Mat) {
      DAS.Warn("Robot.HandleSeeObservedObject", "HandleSeeObservedObject received RobotObservedObject message about the Mat!");
      return;
    }

    // Get the ObservedObject
    ObservedObject objectSeen = GetObservedObjectById((int)message.objectID);
    if (objectSeen != null) {
      // Update its info if the new timestamp is newer or the same as the robot's current timestamp
      if (message.timestamp >= objectSeen.LastSeenEngineTimestamp) {
        objectSeen.UpdateInfo(message);
      }
      else {
        DAS.Error("Robot.HandleSeeObservedObject", "Received old RobotObservedObject message with timestamp " + message.timestamp
        + " _after_ receiving a newer message with timestamp " + objectSeen.LastSeenEngineTimestamp + "!");
      }
    }
    else {
      // We didn't know about this object before. Store it with the information we know about it
      AddObservedObject(message.objectID, 0, message.objectType);
    }
  }

  public void HandleObservedObjectMoved(ObjectMoved message) {
    ObservedObject objectStartedMoving = GetObservedObjectById((int)message.objectID);
    if (objectStartedMoving != null) {
      // Mark pose dirty and is moving if the new timestamp is newer or the same as the robot's current timestamp
      if (message.timestamp >= objectStartedMoving.LastMovementMessageEngineTimestamp) {
        objectStartedMoving.HandleStartedMoving(message);
      }
      else {
        DAS.Error("Robot.HandleObservedObjectMoved", "Received old ObjectMoved message with timestamp " + message.timestamp
        + " _after_ receiving a newer message with timestamp " + objectStartedMoving.LastMovementMessageEngineTimestamp + "!");
      }
    }
  }

  public void HandleObservedObjectStoppedMoving(ObjectStoppedMoving message) {
    ObservedObject objectStoppedMoving = GetObservedObjectById((int)message.objectID);
    if (objectStoppedMoving != null) {
      // Mark is moving false if the new timestamp is newer or the same as the robot's current timestamp
      if (message.timestamp >= objectStoppedMoving.LastMovementMessageEngineTimestamp) {
        objectStoppedMoving.HandleStoppedMoving(message);
      }
      else {
        DAS.Error("Robot.HandleObservedObjectStoppedMoving", "Received old ObjectStoppedMoving message with timestamp " + message.timestamp
        + " _after_ receiving a newer message with timestamp " + objectStoppedMoving.LastMovementMessageEngineTimestamp + "!");
      }
    }
  }

  public void HandleObservedObjectPoseUnknown(int id) {
    // TODO Do we need a timestamp here? (message doesn't have it)
    // Update ObservedObject pose to unknown
    ObservedObject objectPoseUnknown = GetObservedObjectById(id);
    if (objectPoseUnknown != null) {
      objectPoseUnknown.MarkPoseUnknown();
    }
  }

  public void HandleObservedObjectTapped(ObjectTapped message) {
    ObservedObject objectPoseUnknown = GetObservedObjectById((int)message.objectID);
    if (objectPoseUnknown != null) {
      objectPoseUnknown.HandleObjectTapped(message);
    }
  }

  public ObservedObject GetObservedObjectById(int id) {
    ObservedObject foundObject = null;
    if (Charger != null && Charger.ID == id) {
      foundObject = Charger;
    }
    else {
      LightCube foundCube;
      LightCubes.TryGetValue(id, out foundCube);
      foundObject = foundCube;
    }

    return foundObject;
  }

  public ObservedObject GetObservedObjectWithFactoryID(uint factoryId) {
    ObservedObject foundObject = null;
    if (Charger != null && Charger.FactoryID == factoryId) {
      foundObject = Charger;
    }
    else {
      foreach (var kvp in LightCubes) {
        if (kvp.Value.FactoryID == factoryId) {
          foundObject = kvp.Value;
        }
      }
    }

    return foundObject;
  }

  private ObservedObject AddObservedObject(int id, uint factoryId, ObjectType objectType) {
    ObservedObject createdObject = null;
    bool isCube = ((objectType == ObjectType.Block_LIGHTCUBE1)
                  || (objectType == ObjectType.Block_LIGHTCUBE2)
                  || (objectType == ObjectType.Block_LIGHTCUBE3));
    if (isCube) {
      LightCube lightCube = null;
      if (!LightCubes.TryGetValue(id, out lightCube)) {
        DAS.Debug("Robot.AddObservedObject", "Registered LightCube: id=" + id + " factoryId = " + factoryId + " objectType=" + objectType);
        lightCube = new LightCube(id, factoryId, ObjectFamily.LightCube, objectType);
        LightCubes.Add(id, lightCube);
      }
      else {
        if ((lightCube.FactoryID == 0) && (factoryId != 0)) {
          // So far we received messages about the cube without a factory ID. This is because it was seen 
          // before we connected to it. This message has the factory ID so we need to update its information
          // so we can find it in the future
          DAS.Debug("Robot.AddObservedObject", "Updating cube " + id + " factoryID to " + factoryId.ToString("X"));
          lightCube.FactoryID = factoryId;
        }
      }
      createdObject = lightCube;
    }
    else if (objectType == ObjectType.Charger_Basic) {
      if (Charger == null) {
        DAS.Debug("Robot.AddObservedObject", "Registered Charger: id=" + id + " factoryId = " + factoryId + " objectType=" + objectType);
        Charger = new ObservedObject(id, factoryId, ObjectFamily.Charger, objectType);
        createdObject = Charger;
      }
    }
    else {
      DAS.Warn("Robot.AddObservedObject", "Tried to add an object with unsupported ObjectType! id=" + id + " objectType=" + objectType);
      DeleteObservedObject(id);
    }

    return createdObject;
  }

  public void UpdateObservedFaceInfo(G2U.RobotObservedFace message) {
    //DAS.Debug ("Robot", "saw a face at " + message.faceID);
    Face face = Faces.Find(x => x.ID == message.faceID);
    AddObservedFace(face != null ? face : null, message);
  }

  public void DisplayProceduralFace(float faceAngle, Vector2 faceCenter, Vector2 faceScale, float[] leftEyeParams, float[] rightEyeParams) {

    RobotEngineManager.Instance.Message.DisplayProceduralFace =
      Singleton<DisplayProceduralFace>.Instance.Initialize(
      robotID: ID,
      faceAngle: faceAngle,
      faceCenX: faceCenter.x,
      faceCenY: faceCenter.y,
      faceScaleX: faceScale.x,
      faceScaleY: faceScale.y,
      leftEye: leftEyeParams,
      rightEye: rightEyeParams
    );
    RobotEngineManager.Instance.SendMessage();

  }

  private void AddObservedFace(Face faceObject, G2U.RobotObservedFace message) {
    if (faceObject == null) {
      faceObject = new Face(message);
      Faces.Add(faceObject);
    }
    else {
      faceObject.UpdateInfo(message);
    }
  }

  public void DriveWheels(float leftWheelSpeedMmps, float rightWheelSpeedMmps) {
    RobotEngineManager.Instance.Message.DriveWheels =
      Singleton<DriveWheels>.Instance.Initialize(leftWheelSpeedMmps, rightWheelSpeedMmps, 0, 0);
    RobotEngineManager.Instance.SendMessage();
  }

  public void PlaceObjectOnGroundHere(RobotCallback callback = null, QueueActionPosition queueActionPosition = QueueActionPosition.NOW) {
    DAS.Debug(this, "Place Object " + CarryingObject + " On Ground Here");

    SendQueueSingleAction(Singleton<PlaceObjectOnGroundHere>.Instance, callback, queueActionPosition);

    _LocalBusyTimer = CozmoUtil.kLocalBusyTime;
  }

  public void PlaceObjectRel(ObservedObject target, float offsetFromMarker, float approachAngle, RobotCallback callback = null, QueueActionPosition queueActionPosition = QueueActionPosition.NOW) {
    DAS.Debug(this, "PlaceObjectRel " + target.ID);

    SendQueueSingleAction(Singleton<PlaceRelObject>.Instance.Initialize(
      approachAngle_rad: approachAngle,
      placementOffsetX_mm: offsetFromMarker,
      objectID: target.ID,
      useApproachAngle: true,
      usePreDockPose: true,
      useManualSpeed: false,
      motionProf: PathMotionProfileDefault),
      callback,
      queueActionPosition);
  }

  public void PlaceOnObject(ObservedObject target, float approachAngle, RobotCallback callback = null, QueueActionPosition queueActionPosition = QueueActionPosition.NOW) {
    DAS.Debug(this, "PlaceOnObject " + target.ID);

    SendQueueSingleAction(Singleton<PlaceOnObject>.Instance.Initialize(
      approachAngle_rad: approachAngle,
      objectID: target.ID,
      useApproachAngle: true,
      usePreDockPose: true,
      useManualSpeed: false,
      motionProf: PathMotionProfileDefault
    ),
      callback,
      queueActionPosition);
  }

  public void CancelAction(RobotActionType actionType = RobotActionType.UNKNOWN) {
    DAS.Debug(this, "CancelAction actionType(" + actionType + ")");

    RobotEngineManager.Instance.Message.CancelAction = Singleton<CancelAction>.Instance.Initialize(actionType, ID);
    RobotEngineManager.Instance.SendMessage();
  }

  public void CancelCallback(RobotCallback callback) {
    for (int i = _RobotCallbacks.Count - 1; i >= 0; i--) {
      if (_RobotCallbacks[i].IsCallback(callback)) {
        _RobotCallbacks.RemoveAt(i);
      }
    }
  }

  public void CancelAllCallbacks() {
    _RobotCallbacks.Clear();
  }

  public void EnrollNamedFace(int faceID, string name, Anki.Cozmo.FaceEnrollmentSequence seq = Anki.Cozmo.FaceEnrollmentSequence.Default, bool saveToRobot = true, RobotCallback callback = null, QueueActionPosition queueActionPosition = QueueActionPosition.NOW) {

    DAS.Debug(this, "Sending EnrollNamedFace for ID=" + faceID + " with " + name);
    SendQueueSingleAction(Singleton<EnrollNamedFace>.Instance.Initialize(faceID, name, seq, saveToRobot), callback, queueActionPosition);
  }

  public void SendAnimation(string animName, RobotCallback callback = null, QueueActionPosition queueActionPosition = QueueActionPosition.NOW) {

    DAS.Debug(this, "Sending " + animName + " with " + 1 + " loop");
    SendQueueSingleAction(Singleton<PlayAnimation>.Instance.Initialize(ID, 1, animName), callback, queueActionPosition);
  }

  public void SendAnimationGroup(string animGroupName, RobotCallback callback = null, QueueActionPosition queueActionPosition = QueueActionPosition.NOW) {

    DAS.Debug(this, "Sending Group " + animGroupName + " with " + 1 + " loop");

    SendQueueSingleAction(Singleton<PlayAnimationGroup>.Instance.Initialize(ID, 1, animGroupName), callback, queueActionPosition);
  }

  public void SetIdleAnimation(string default_anim) {

    DAS.Debug(this, "Setting idle animation to " + default_anim);

    RobotEngineManager.Instance.Message.SetIdleAnimation = Singleton<SetIdleAnimation>.Instance.Initialize(ID, default_anim);
    RobotEngineManager.Instance.SendMessage();
  }

  public void SetLiveIdleAnimationParameters(Anki.Cozmo.LiveIdleAnimationParameter[] paramNames, float[] paramValues, bool setUnspecifiedToDefault = false) {

    RobotEngineManager.Instance.Message.SetLiveIdleAnimationParameters =
      Singleton<SetLiveIdleAnimationParameters>.Instance.Initialize(paramNames, paramValues, ID, setUnspecifiedToDefault);
    RobotEngineManager.Instance.SendMessage();

  }

  public void PushDrivingAnimations(string drivingStartAnim, string drivingLoopAnim, string drivingEndAnim) {
    RobotEngineManager.Instance.Message.PushDrivingAnimations =
      Singleton<PushDrivingAnimations>.Instance.Initialize(drivingStartAnim, drivingLoopAnim, drivingEndAnim);
    RobotEngineManager.Instance.SendMessage();
  }

  public void PopDrivingAnimations() {
    RobotEngineManager.Instance.Message.PopDrivingAnimations = Singleton<PopDrivingAnimations>.Instance;
    RobotEngineManager.Instance.SendMessage();
  }

  public float GetHeadAngleFactor() {

    float angle = HeadAngle;

    if (angle >= 0f) {
      angle = Mathf.Lerp(0f, 1f, angle / (CozmoUtil.kMaxHeadAngle * Mathf.Deg2Rad));
    }
    else {
      angle = Mathf.Lerp(0f, -1f, angle / (CozmoUtil.kMinHeadAngle * Mathf.Deg2Rad));
    }

    return angle;
  }

  /// <summary>
  /// Sets the head angle.
  /// </summary>
  /// <param name="angleFactor">Angle factor.</param> usually from -1 (MIN_HEAD_ANGLE) to 1 (kMaxHeadAngle)
  /// <param name="useExactAngle">If set to <c>true</c> angleFactor is treated as an exact angle in radians.</param>
  public void SetHeadAngle(float angleFactor = -0.8f,
                           RobotCallback callback = null,
                           QueueActionPosition queueActionPosition = QueueActionPosition.NOW,
                           bool useExactAngle = false,
                           float accelRadSec = 2f,
                           float maxSpeedFactor = 1f) {

    float radians = angleFactor;

    if (!useExactAngle) {
      if (angleFactor >= 0f) {
        radians = Mathf.Lerp(0f, CozmoUtil.kMaxHeadAngle * Mathf.Deg2Rad, angleFactor);
      }
      else {
        radians = Mathf.Lerp(0f, CozmoUtil.kMinHeadAngle * Mathf.Deg2Rad, -angleFactor);
      }
    }

    if (HeadTrackingObject == -1 && Mathf.Abs(radians - HeadAngle) < 0.001f && queueActionPosition == QueueActionPosition.NOW) {
      if (callback != null) {
        callback(true);
      }
      return;
    }

    SendQueueSingleAction(
      Singleton<SetHeadAngle>.Instance.Initialize(
        radians,
        maxSpeedFactor * CozmoUtil.kMaxSpeedRadPerSec,
        accelRadSec,
        0),
      callback,
      queueActionPosition);
  }

  public void SetRobotVolume(float volume) {
    DAS.Debug(this, "Set Robot Volume " + volume);

    RobotEngineManager.Instance.Message.SetRobotVolume = Singleton<SetRobotVolume>.Instance.Initialize(ID, volume);
    RobotEngineManager.Instance.SendMessage();
  }

  public float GetRobotVolume() {
    float volume = 1f;
    Dictionary<Anki.Cozmo.Audio.VolumeParameters.VolumeType, float> currentVolumePrefs = DataPersistence.DataPersistenceManager.Instance.Data.DefaultProfile.VolumePreferences;
    currentVolumePrefs.TryGetValue(Anki.Cozmo.Audio.VolumeParameters.VolumeType.Robot, out volume);
    return volume;
  }

  public void TrackToObject(ObservedObject observedObject, bool headOnly = true) {
    if (HeadTrackingObjectID == observedObject && _LastHeadTrackingObjectID == observedObject) {
      return;
    }

    _LastHeadTrackingObjectID = observedObject;

    uint objId;
    if (observedObject != null) {
      objId = (uint)observedObject;
    }
    else {
      objId = uint.MaxValue; //cancels tracking
    }

    DAS.Debug(this, "Track Head To Object " + objId);

    RobotEngineManager.Instance.Message.TrackToObject =
      Singleton<TrackToObject>.Instance.Initialize(objId, ID, headOnly);
    RobotEngineManager.Instance.SendMessage();

  }

  public ObservedObject GetCharger() {
    return Charger;
  }

  public void MountCharger(ObservedObject charger, RobotCallback callback = null, QueueActionPosition queueActionPosition = QueueActionPosition.NOW) {
    SendQueueSingleAction(
      Singleton<MountCharger>.Instance.Initialize(
        charger.ID, PathMotionProfileDefault, false, false),
      callback, queueActionPosition
    );
  }

  public void StopTrackToObject() {
    TrackToObject(null);
  }

  public void TurnTowardsObject(ObservedObject observedObject, bool headTrackWhenDone = true, float maxPanSpeed_radPerSec = kDefaultRadPerSec, float panAccel_radPerSec2 = kPanAccel_radPerSec2,
                                RobotCallback callback = null,
                                QueueActionPosition queueActionPosition = QueueActionPosition.NOW) {

    DAS.Debug(this, "Face Object " + observedObject);

    SendQueueSingleAction(Singleton<TurnTowardsObject>.Instance.Initialize(
      objectID: observedObject,
      robotID: ID,
      maxTurnAngle: float.MaxValue,
      panTolerance_rad: kPanTolerance_rad, // 1.7 degrees is the minimum in the engine
      headTrackWhenDone: headTrackWhenDone,
      maxPanSpeed_radPerSec: maxPanSpeed_radPerSec,
      panAccel_radPerSec2: panAccel_radPerSec2,
      maxTiltSpeed_radPerSec: 0f,
      tiltAccel_radPerSec2: 0f,
      tiltTolerance_rad: 0f,
      visuallyVerifyWhenDone: false
    ),
      callback,
      queueActionPosition);

  }

  public void TurnTowardsFacePose(Face face, float maxPanSpeed_radPerSec = kDefaultRadPerSec, float panAccel_radPerSec2 = kPanAccel_radPerSec2,
                                  RobotCallback callback = null,
                                  QueueActionPosition queueActionPosition = QueueActionPosition.NOW) {

    SendQueueSingleAction(
      Singleton<TurnTowardsPose>.Instance.Initialize(
        world_x: face.WorldPosition.x,
        world_y: face.WorldPosition.y,
        world_z: face.WorldPosition.z,
        maxTurnAngle: float.MaxValue,
        maxPanSpeed_radPerSec: maxPanSpeed_radPerSec,
        panAccel_radPerSec2: panAccel_radPerSec2,
        panTolerance_rad: kPanTolerance_rad, // 1.7 degrees is the minimum in the engine
        maxTiltSpeed_radPerSec: 0f,
        tiltAccel_radPerSec2: 0f,
        tiltTolerance_rad: 0f,
        robotID: ID
      ),
      callback,
      queueActionPosition);

    RobotEngineManager.Instance.SendMessage();
  }

  // Turns towards the last seen face, but not any more than the specified maxTurnAngle
  public void TurnTowardsLastFacePose(float maxTurnAngle, bool sayName = false, RobotCallback callback = null, QueueActionPosition queueActionPosition = QueueActionPosition.NOW) {
    DAS.Debug(this, "TurnTowardsLastFacePose with maxTurnAngle : " + maxTurnAngle);

    SendQueueSingleAction(Singleton<TurnTowardsLastFacePose>.Instance.Initialize(
      maxTurnAngle: maxTurnAngle,
      maxPanSpeed_radPerSec: kDefaultRadPerSec,
      panAccel_radPerSec2: kPanAccel_radPerSec2,
      panTolerance_rad: kPanTolerance_rad,
      maxTiltSpeed_radPerSec: 0f,
      tiltAccel_radPerSec2: 0f,
      tiltTolerance_rad: 0f,
      sayName: sayName,
      robotID: ID
    ),
      callback,
      queueActionPosition);
  }

  public void PickupObject(ObservedObject selectedObject, bool usePreDockPose = true, bool useManualSpeed = false, bool useApproachAngle = false, float approachAngleRad = 0.0f, RobotCallback callback = null, QueueActionPosition queueActionPosition = QueueActionPosition.NOW) {

    DAS.Debug(this, "Pick And Place Object " + selectedObject + " usePreDockPose " + usePreDockPose + " useManualSpeed " + useManualSpeed);

    SendQueueSingleAction(
      Singleton<PickupObject>.Instance.Initialize(
        objectID: selectedObject,
        motionProf: PathMotionProfileDefault,
        approachAngle_rad: approachAngleRad,
        useApproachAngle: useApproachAngle,
        useManualSpeed: useManualSpeed,
        usePreDockPose: usePreDockPose),
      callback,
      queueActionPosition);

    _LocalBusyTimer = CozmoUtil.kLocalBusyTime;
  }

  public void RollObject(ObservedObject selectedObject, bool usePreDockPose = true, bool useManualSpeed = false, RobotCallback callback = null, QueueActionPosition queueActionPosition = QueueActionPosition.NOW) {

    DAS.Debug(this, "Roll Object " + selectedObject + " usePreDockPose " + usePreDockPose + " useManualSpeed " + usePreDockPose);

    SendQueueSingleAction(Singleton<RollObject>.Instance.Initialize(
      selectedObject,
      PathMotionProfileDefault,
      approachAngle_rad: 0f,
      useApproachAngle: false,
      usePreDockPose: usePreDockPose,
      useManualSpeed: useManualSpeed
    ),
      callback,
      queueActionPosition);

    _LocalBusyTimer = CozmoUtil.kLocalBusyTime;
  }

  public void PlaceObjectOnGround(Vector3 position, Quaternion rotation, bool level = false, bool useManualSpeed = false, RobotCallback callback = null, QueueActionPosition queueActionPosition = QueueActionPosition.NOW) {

    DAS.Debug(this, "Drop Object At Pose " + position + " useManualSpeed " + useManualSpeed);


    SendQueueSingleAction(Singleton<PlaceObjectOnGround>.Instance.Initialize(
      x_mm: position.x,
      y_mm: position.y,
      qw: rotation.w,
      qx: rotation.x,
      qy: rotation.y,
      qz: rotation.z,
      motionProf: PathMotionProfileDefault,
      level: System.Convert.ToByte(level),
      useManualSpeed: useManualSpeed,
      useExactRotation: false,
      checkDestinationFree: false
    ),
      callback,
      queueActionPosition);

    _LocalBusyTimer = CozmoUtil.kLocalBusyTime;
  }

  public void GotoPose(Vector3 position, Quaternion rotation, bool level = false, bool useManualSpeed = false, RobotCallback callback = null, QueueActionPosition queueActionPosition = QueueActionPosition.NOW) {
    float rotationAngle = rotation.eulerAngles.z * Mathf.Deg2Rad;
    GotoPose(position.x, position.y, rotationAngle, level, useManualSpeed, callback, queueActionPosition);
  }

  public void GotoPose(float x_mm, float y_mm, float rad, bool level = false, bool useManualSpeed = false, RobotCallback callback = null, QueueActionPosition queueActionPosition = QueueActionPosition.NOW) {
    DAS.Debug(this, "Go to Pose: x: " + x_mm + " y: " + y_mm + " rad: " + rad);

    SendQueueSingleAction(Singleton<GotoPose>.Instance.Initialize(
      level: System.Convert.ToByte(level),
      useManualSpeed: useManualSpeed,
      x_mm: x_mm,
      y_mm: y_mm,
      rad: rad,
      motionProf: PathMotionProfileDefault
    ),
      callback,
      queueActionPosition);

    _LocalBusyTimer = CozmoUtil.kLocalBusyTime;
  }

  public void GotoObject(ObservedObject obj, float distance_mm, bool goToPreDockPose = false, RobotCallback callback = null, QueueActionPosition queueActionPosition = QueueActionPosition.NOW) {
    SendQueueSingleAction(Singleton<GotoObject>.Instance.Initialize(
      objectID: obj,
      distanceFromObjectOrigin_mm: distance_mm,
      useManualSpeed: false,
      usePreDockPose: goToPreDockPose,
      motionProf: PathMotionProfileDefault
    ),
      callback,
      queueActionPosition);

    _LocalBusyTimer = CozmoUtil.kLocalBusyTime;
  }

  public void AlignWithObject(ObservedObject obj, float distanceFromMarker_mm, RobotCallback callback = null, bool useApproachAngle = false, bool usePreDockPose = false, float approachAngleRad = 0.0f, AlignmentType alignmentType = AlignmentType.CUSTOM, QueueActionPosition queueActionPosition = QueueActionPosition.NOW) {
    SendQueueSingleAction(
      Singleton<AlignWithObject>.Instance.Initialize(
        objectID: obj,
        motionProf: PathMotionProfileDefault,
        distanceFromMarker_mm: distanceFromMarker_mm,
        approachAngle_rad: approachAngleRad,
        alignmentType: alignmentType,
        useApproachAngle: useApproachAngle,
        usePreDockPose: usePreDockPose,
        useManualSpeed: false
      ),
      callback,
      queueActionPosition);

    _LocalBusyTimer = CozmoUtil.kLocalBusyTime;
  }

  public LightCube GetClosestLightCube() {
    float minDist = float.MaxValue;
    ObservedObject closest = null;
    foreach (var kvp in LightCubes) {
      if (kvp.Value.CurrentPoseState == ObservedObject.PoseState.Known) {
        float d = Vector3.Distance(kvp.Value.WorldPosition, WorldPosition);
        if (d < minDist) {
          minDist = d;
          closest = kvp.Value;
        }
      }
    }
    return closest as LightCube;
  }

  public void SearchForCube(LightCube cube, RobotCallback callback = null, QueueActionPosition queueActionPosition = QueueActionPosition.NOW) {
    SearchForObject(cube.Family, cube.ID, false, callback, queueActionPosition);
  }

  public void SearchForObject(ObjectFamily objectFamily, int objectId, bool matchAnyObject, RobotCallback callback = null, QueueActionPosition queueActionPosition = QueueActionPosition.NOW) {
    SendQueueSingleAction(
      Singleton<SearchForObject>.Instance.Initialize(
        desiredObjectFamily: objectFamily,
        desiredObjectID: objectId,
        matchAnyObject: matchAnyObject
      ),
      callback,
      queueActionPosition);
  }

  public void ResetLiftAndHead(RobotCallback callback = null) {
    bool headDone = false;
    bool liftDone = false;

    SetLiftHeight(0.0f, (s) => {
      liftDone = true;
      CheckLiftHeadCallback(headDone, liftDone, s, callback);
    }, QueueActionPosition.IN_PARALLEL);

    SetHeadAngle(0.0f, (s) => {
      headDone = true;
      CheckLiftHeadCallback(headDone, liftDone, s, callback);
    }, QueueActionPosition.IN_PARALLEL);
  }

  private void CheckLiftHeadCallback(bool headDone, bool liftDone, bool success, RobotCallback callback) {
    if (headDone && liftDone) {
      callback(success);
    }
  }

  // Height factor should be between 0.0f and 1.0f
  // 0.0f being lowest and 1.0f being highest.
  public void SetLiftHeight(float heightFactor, RobotCallback callback = null, QueueActionPosition queueActionPosition = QueueActionPosition.NOW) {
    DAS.Debug(this, "SetLiftHeight: " + heightFactor);
    if (LiftHeightFactor == heightFactor && queueActionPosition == QueueActionPosition.NOW) {
      if (callback != null) {
        callback(true);
      }
      return;
    }


    SendQueueSingleAction(Singleton<SetLiftHeight>.Instance.Initialize(
      height_mm: (heightFactor * (CozmoUtil.kMaxLiftHeightMM - CozmoUtil.kMinLiftHeightMM)) + CozmoUtil.kMinLiftHeightMM,
      accel_rad_per_sec2: 5f,
      max_speed_rad_per_sec: 10f,
      duration_sec: 0f
    ),
      callback,
      queueActionPosition);
  }

  public void SetRobotCarryingObject(int objectID = -1) {
    DAS.Debug(this, "Set Robot Carrying Object: " + objectID);

    RobotEngineManager.Instance.Message.SetRobotCarryingObject =
      Singleton<SetRobotCarryingObject>.Instance.Initialize(objectID, ID);
    RobotEngineManager.Instance.SendMessage();

    TargetLockedObject = null;

    SetLiftHeight(0f);
    SetHeadAngle();
  }

  public void ClearAllBlocks() {
    DAS.Debug(this, "Clear All Blocks");
    RobotEngineManager.Instance.Message.ClearAllBlocks = Singleton<ClearAllBlocks>.Instance.Initialize(ID);
    RobotEngineManager.Instance.SendMessage();
    Reset();

    SetLiftHeight(0f);
    SetHeadAngle();
  }

  public void ClearAllObjects() {
    RobotEngineManager.Instance.Message.ClearAllObjects = Singleton<ClearAllObjects>.Instance.Initialize(ID);
    RobotEngineManager.Instance.SendMessage();
    Reset();
  }

  public void VisionWhileMoving(bool enable) {
    RobotEngineManager.Instance.Message.VisionWhileMoving = Singleton<VisionWhileMoving>.Instance.Initialize(System.Convert.ToByte(enable));
    RobotEngineManager.Instance.SendMessage();
  }

  public void SetEnableCliffSensor(bool enabled) {
    RobotEngineManager.Instance.Message.EnableCliffSensor = Singleton<EnableCliffSensor>.Instance.Initialize(enabled);
    RobotEngineManager.Instance.SendMessage();
  }

  public void EnableSparkUnlock(Anki.Cozmo.UnlockId id) {
    IsSparked = (id != UnlockId.Count);
    SparkUnlockId = id;

    RobotEngineManager.Instance.Message.BehaviorManagerMessage =
      Singleton<BehaviorManagerMessage>.Instance.Initialize(
      ID,
      Singleton<SetActiveSpark>.Instance.Initialize(SparkUnlockId)
    );
    RobotEngineManager.Instance.SendMessage();
  }

  public void StopSparkUnlock() {
    EnableSparkUnlock(UnlockId.Count);
  }

  private void SparkUnlockEnded() {
    IsSparked = false;
    SparkUnlockId = UnlockId.Count;
  }

  // enable/disable games available for Cozmo to request
  public void SetAvailableGames(BehaviorGameFlag games) {
    RobotEngineManager.Instance.Message.BehaviorManagerMessage =
      Singleton<BehaviorManagerMessage>.Instance.Initialize(
      ID,
      Singleton<SetAvailableGames>.Instance.Initialize(games)
    );
    RobotEngineManager.Instance.SendMessage();
  }

  public void TurnInPlace(float angle_rad, float speed_rad_per_sec, float accel_rad_per_sec2, RobotCallback callback = null, QueueActionPosition queueActionPosition = QueueActionPosition.NOW) {

    SendQueueSingleAction(Singleton<TurnInPlace>.Instance.Initialize(
      angle_rad,
      speed_rad_per_sec,
      accel_rad_per_sec2,
      0,
      ID
    ),
      callback,
      queueActionPosition);
  }

  public void TraverseObject(int objectID, bool usePreDockPose = false, bool useManualSpeed = false) {
    DAS.Debug(this, "Traverse Object " + objectID + " useManualSpeed " + useManualSpeed + " usePreDockPose " + usePreDockPose);

    RobotEngineManager.Instance.Message.TraverseObject =
      Singleton<TraverseObject>.Instance.Initialize(PathMotionProfileDefault, usePreDockPose, useManualSpeed);
    RobotEngineManager.Instance.SendMessage();

    _LocalBusyTimer = CozmoUtil.kLocalBusyTime;
  }

  public void SetVisionMode(VisionMode mode, bool enable) {

    RobotEngineManager.Instance.Message.EnableVisionMode = Singleton<EnableVisionMode>.Instance.Initialize(mode, enable);
    RobotEngineManager.Instance.SendMessage();
  }

  public void RequestSetUnlock(Anki.Cozmo.UnlockId unlockID, bool unlocked) {
    RobotEngineManager.Instance.Message.RequestSetUnlock = Singleton<RequestSetUnlock>.Instance.Initialize(unlockID, unlocked);
    RobotEngineManager.Instance.SendMessage();
  }

  public void SetEnableSOSLogging(bool enable) {
    DAS.Debug(this, "Set enable SOS Logging: " + enable);
    RobotEngineManager.Instance.Message.SetEnableSOSLogging = Singleton<SetEnableSOSLogging>.Instance.Initialize(enable);
    RobotEngineManager.Instance.SendMessage();
  }

  public void ExecuteBehavior(BehaviorType type) {
    DAS.Debug(this, "Execute Behavior " + type);

    RobotEngineManager.Instance.Message.ExecuteBehavior = Singleton<ExecuteBehavior>.Instance.Initialize(type);
    RobotEngineManager.Instance.SendMessage();
  }

  public void SetEnableFreeplayBehaviorChooser(bool enable) {
    if (enable) {
      ActivateBehaviorChooser(Anki.Cozmo.BehaviorChooserType.Freeplay);
    }
    else {
      ActivateBehaviorChooser(Anki.Cozmo.BehaviorChooserType.Selection);
      ExecuteBehavior(Anki.Cozmo.BehaviorType.NoneBehavior);
    }
  }

  public void ActivateBehaviorChooser(BehaviorChooserType behaviorChooserType) {
    DAS.Debug(this, "ActivateBehaviorChooser: " + behaviorChooserType);

    RobotEngineManager.Instance.Message.ActivateBehaviorChooser = Singleton<ActivateBehaviorChooser>.Instance.Initialize(behaviorChooserType);
    RobotEngineManager.Instance.SendMessage();
  }

  #region Light manipulation

  #region Backpack Lights

  public void TurnOffBackpackLED(LEDId ledToChange) {
    SetBackpackLED((int)ledToChange, 0);
  }

  public void SetAllBackpackBarLED(Color color) {
    SetBackpackBarLED(LEDId.LED_BACKPACK_BACK, color);
    SetBackpackBarLED(LEDId.LED_BACKPACK_MIDDLE, color);
    SetBackpackBarLED(LEDId.LED_BACKPACK_FRONT, color);
  }

  public void SetAllBackpackBarLED(uint colorUint) {
    SetBackpackLED((int)LEDId.LED_BACKPACK_BACK, colorUint);
    SetBackpackLED((int)LEDId.LED_BACKPACK_MIDDLE, colorUint);
    SetBackpackLED((int)LEDId.LED_BACKPACK_FRONT, colorUint);
  }

  public void TurnOffAllBackpackBarLED() {
    SetBackpackLED((int)LEDId.LED_BACKPACK_BACK, 0);
    SetBackpackLED((int)LEDId.LED_BACKPACK_MIDDLE, 0);
    SetBackpackLED((int)LEDId.LED_BACKPACK_FRONT, 0);
  }

  public void SetBackpackBarLED(LEDId ledToChange, Color color) {
    if (ledToChange == LEDId.LED_BACKPACK_LEFT || ledToChange == LEDId.LED_BACKPACK_RIGHT) {
      DAS.Warn("Robot", "BackpackLighting - LEDId.LED_BACKPACK_LEFT or LEDId.LED_BACKPACK_RIGHT " +
      "does not have the full range of color. Taking the highest RGB value to use as the light intensity.");
      float highestIntensity = Mathf.Max(color.r, Mathf.Max(color.g, color.b));
      SetBackbackArrowLED(ledToChange, highestIntensity);
    }
    else {
      uint colorUint = color.ToUInt();
      SetBackpackLED((int)ledToChange, colorUint);
    }
  }

  public void SetBackbackArrowLED(LEDId ledId, float intensity) {
    intensity = Mathf.Clamp(intensity, 0f, 1f);
    Color color = new Color(intensity, intensity, intensity);
    uint colorUint = color.ToUInt();
    SetBackpackLED((int)ledId, colorUint);
  }

  public void SetFlashingBackpackLED(LEDId ledToChange, Color color, uint onDurationMs = 200, uint offDurationMs = 200, uint transitionDurationMs = 0) {
    uint colorUint = color.ToUInt();
    SetBackpackLED((int)ledToChange, colorUint, 0, onDurationMs, offDurationMs, transitionDurationMs, transitionDurationMs);
  }

  private void SetBackpackLEDs(uint onColor = 0, uint offColor = 0, uint onPeriod_ms = Light.FOREVER, uint offPeriod_ms = 0,
                               uint transitionOnPeriod_ms = 0, uint transitionOffPeriod_ms = 0) {
    for (int i = 0; i < BackpackLights.Length; ++i) {
      SetBackpackLED(i, onColor, offColor, onPeriod_ms, offPeriod_ms, transitionOnPeriod_ms, transitionOffPeriod_ms);
    }
  }

  private void SetBackpackLED(int index, uint onColor = 0, uint offColor = 0, uint onPeriod_ms = Light.FOREVER, uint offPeriod_ms = 0,
                              uint transitionOnPeriod_ms = 0, uint transitionOffPeriod_ms = 0) {
    // Special case for arrow lights; they only accept red as a color
    if (index == (int)LEDId.LED_BACKPACK_LEFT || index == (int)LEDId.LED_BACKPACK_RIGHT) {
      //uint whiteUint = Color.white.ToUInt();
      //onColor = (onColor > 0) ? whiteUint : 0;
      //offColor = (offColor > 0) ? whiteUint : 0;
    }

    BackpackLights[index].OnColor = onColor;
    BackpackLights[index].OffColor = offColor;
    BackpackLights[index].OnPeriodMs = onPeriod_ms;
    BackpackLights[index].OffPeriodMs = offPeriod_ms;
    BackpackLights[index].TransitionOnPeriodMs = transitionOnPeriod_ms;
    BackpackLights[index].TransitionOffPeriodMs = transitionOffPeriod_ms;

    if (index == (int)LEDId.LED_BACKPACK_RIGHT) {

    }
  }

  // should only be called from update loop
  private void SetAllBackpackLEDs() {

    Singleton<SetBackpackLEDs>.Instance.robotID = ID;
    for (int i = 0; i < BackpackLights.Length; i++) {
      Singleton<SetBackpackLEDs>.Instance.onColor[i] = BackpackLights[i].OnColor;
      Singleton<SetBackpackLEDs>.Instance.offColor[i] = BackpackLights[i].OffColor;
      Singleton<SetBackpackLEDs>.Instance.onPeriod_ms[i] = BackpackLights[i].OnPeriodMs;
      Singleton<SetBackpackLEDs>.Instance.offPeriod_ms[i] = BackpackLights[i].OffPeriodMs;
      Singleton<SetBackpackLEDs>.Instance.transitionOnPeriod_ms[i] = BackpackLights[i].TransitionOnPeriodMs;
      Singleton<SetBackpackLEDs>.Instance.transitionOffPeriod_ms[i] = BackpackLights[i].TransitionOffPeriodMs;
    }

    RobotEngineManager.Instance.Message.SetBackpackLEDs = Singleton<SetBackpackLEDs>.Instance;
    RobotEngineManager.Instance.SendMessage();

    SetLastLEDs();
  }

  private void SetLastLEDs() {
    for (int i = 0; i < BackpackLights.Length; ++i) {
      BackpackLights[i].SetLastInfo();
    }
  }

  #endregion

  public void TurnOffAllLights(bool now = false) {
    var enumerator = LightCubes.GetEnumerator();

    while (enumerator.MoveNext()) {
      LightCube lightCube = enumerator.Current.Value;

      lightCube.SetLEDs();
    }

    SetBackpackLEDs();

    if (now)
      UpdateLightMessages(now);
  }

  public void UpdateLightMessages(bool now = false) {
    if (RobotEngineManager.Instance == null || !RobotEngineManager.Instance.IsConnected)
      return;

    if (Time.time > LightCube.Light.MessageDelay || now) {
      var enumerator = LightCubes.GetEnumerator();

      while (enumerator.MoveNext()) {
        LightCube lightCube = enumerator.Current.Value;

        if (lightCube.LightsChanged)
          lightCube.SetAllLEDs();
      }
    }

    if (Time.time > Light.MessageDelay || now) {
      if (_LightsChanged)
        SetAllBackpackLEDs();
    }
  }

  #endregion

  #region PressDemoMessages

  public void TransitionToNextDemoState() {
    RobotEngineManager.Instance.Message.TransitionToNextDemoState = Singleton<TransitionToNextDemoState>.Instance;
    RobotEngineManager.Instance.SendMessage();
  }

  public void WakeUp(bool withEdge) {
    RobotEngineManager.Instance.Message.WakeUp = Singleton<WakeUp>.Instance.Initialize(withEdge);
    RobotEngineManager.Instance.SendMessage();
  }

  #endregion

  public void SayTextWithEvent(string text, GameEvent playEvent, SayTextStyle style = SayTextStyle.Normal, RobotCallback callback = null, QueueActionPosition queueActionPosition = QueueActionPosition.NOW) {
    DAS.Debug(this, "Saying text: " + text);
    SendQueueSingleAction(Singleton<SayText>.Instance.Initialize(text, playEvent, style), callback, queueActionPosition);
  }

  public void SendDemoResetState() {
    RobotEngineManager.Instance.Message.DemoResetState = Singleton<DemoResetState>.Instance;
    RobotEngineManager.Instance.SendMessage();
  }

  public void EraseAllEnrolledFaces() {
    RobotEngineManager.Instance.Message.EraseAllEnrolledFaces = Singleton<EraseAllEnrolledFaces>.Instance;
    RobotEngineManager.Instance.SendMessage();
  }

  public void EraseEnrolledFaceByID(int faceID) {
    RobotEngineManager.Instance.Message.EraseEnrolledFaceByID = Singleton<EraseEnrolledFaceByID>.Instance.Initialize(faceID);
  }

  public void UpdateEnrolledFaceByID(int faceID, string oldFaceName, string newFaceName) {
    RobotEngineManager.Instance.Message.UpdateEnrolledFaceByID = Singleton<UpdateEnrolledFaceByID>.Instance.Initialize(faceID, oldFaceName, newFaceName);
    RobotEngineManager.Instance.SendMessage();
  }

  public void LoadFaceAlbumFromFile(string path, bool isPathRelative = true) {
    RobotEngineManager.Instance.Message.LoadFaceAlbumFromFile = Singleton<LoadFaceAlbumFromFile>.Instance.Initialize(path, isPathRelative);
    RobotEngineManager.Instance.SendMessage();
  }

  private void HandleInFieldOfViewStateChanged(ObservedObject objectChanged,
                                               ObservedObject.InFieldOfViewState oldState,
                                               ObservedObject.InFieldOfViewState newState) {
    _VisibleLightCubes.Clear();
    foreach (LightCube cube in LightCubes.Values) {
      if (cube.IsInFieldOfView) {
        _VisibleLightCubes.Add(cube);
      }
    }
  }
}<|MERGE_RESOLUTION|>--- conflicted
+++ resolved
@@ -329,13 +329,10 @@
     RobotEngineManager.Instance.SuccessOrFailure += RobotEngineMessages;
     RobotEngineManager.Instance.OnEmotionRecieved += UpdateEmotionFromEngineRobotManager;
     RobotEngineManager.Instance.OnSparkUnlockEnded += SparkUnlockEnded;
-<<<<<<< HEAD
     RobotEngineManager.Instance.OnObjectConnectionState += HandleObjectConnectionState;
 
     ObservedObject.InFieldOfViewStateChanged += HandleInFieldOfViewStateChanged;
-=======
     RobotEngineManager.Instance.OnRobotLoadedKnownFace += HandleRobotLoadedKnownFace;
->>>>>>> 32793bba
   }
 
   public void Dispose() {
