using UnityEngine;
using System;
using System.Collections;
using System.Collections.Generic;
using Anki.Cozmo;
using G2U = Anki.Cozmo.ExternalInterface;
using U2G = Anki.Cozmo.ExternalInterface;

/// <summary>
///   our unity side representation of cozmo's current state
///   also wraps most messages related solely to him
/// </summary>
public class Robot : IDisposable {
  public class Light {
    private uint _LastOnColor;
    public uint OnColor;
    private uint _LastOffColor;
    public uint OffColor;
    private uint _LastOnPeriodMs;
    public uint OnPeriodMs;
    private uint _LastOffPeriodMs;
    public uint OffPeriodMs;
    private uint _LastTransitionOnPeriodMs;
    public uint TransitionOnPeriodMs;
    private uint _LastTransitionOffPeriodMs;
    public uint TransitionOffPeriodMs;

    public void SetLastInfo() {
      _LastOnColor = OnColor;
      _LastOffColor = OffColor;
      _LastOnPeriodMs = OnPeriodMs;
      _LastOffPeriodMs = OffPeriodMs;
      _LastTransitionOnPeriodMs = TransitionOnPeriodMs;
      _LastTransitionOffPeriodMs = TransitionOffPeriodMs;
    }

    public bool Changed {
      get {
        return _LastOnColor != OnColor || _LastOffColor != OffColor || _LastOnPeriodMs != OnPeriodMs || _LastOffPeriodMs != OffPeriodMs ||
        _LastTransitionOnPeriodMs != TransitionOnPeriodMs || _LastTransitionOffPeriodMs != TransitionOffPeriodMs;
      }
    }

    public virtual void ClearData() {
      OnColor = 0;
      OffColor = 0;
      OnPeriodMs = 1000;
      OffPeriodMs = 0;
      TransitionOnPeriodMs = 0;
      TransitionOffPeriodMs = 0;

      _LastOnColor = 0;
      _LastOffColor = 0;
      _LastOnPeriodMs = 1000;
      _LastOffPeriodMs = 0;
      _LastTransitionOnPeriodMs = 0;
      _LastTransitionOffPeriodMs = 0;

      MessageDelay = 0f;
    }

    public static float MessageDelay = 0f;

<<<<<<< HEAD
    public const uint FOREVER = 2147483647;
=======
    public const uint FOREVER = uint.MaxValue;
>>>>>>> 15c6290b
  }

  public delegate void RobotCallback(bool success);


  public delegate void FriendshipLevelUp(int newLevel);

  public FriendshipLevelUp OnFriendshipLevelUp;

  private struct RobotCallbackWrapper {
    public readonly uint IdTag;

    private RobotCallback _Callback;

    public event RobotCallback Callback { add {
        _Callback += value;
      }
      remove {
        _Callback -= value;
      }
    }

    public RobotCallbackWrapper(uint idTag, RobotCallback callback) {
      IdTag = idTag;
      _Callback = callback;
    }

    public void Invoke(bool success) {
      if (_Callback != null) {
        var target = _Callback.Target;

        // Unity Overrides the == operator to return null if the object has been
        // destroyed, but the callback will still be registered.
        // By casting to UnityEngine.Object, we can test if it has been destroyed
        // and not invoke the callback.
        if (target is UnityEngine.Object) {

          if (((UnityEngine.Object)target) == null) {
            DAS.Error(this, "Tried to invoke callback on destroyed object of type " + target.GetType().Name);
            return;
          }
        }

        _Callback(success);
      }
    }
  }

  public byte ID { get; private set; }

  // in radians
  public float HeadAngle { get; private set; }

  // robot yaw in radians, from negative PI to positive PI
  public float PoseAngle { get; private set; }

  public float PitchAngle { get; private set; }

  // in mm/s
  public float LeftWheelSpeed { get; private set; }

  // in mm/s
  public float RightWheelSpeed { get; private set; }

  // in mm
  public float LiftHeight { get; private set; }

  public float LiftHeightFactor { get { return (LiftHeight - CozmoUtil.kMinLiftHeightMM) / (CozmoUtil.kMaxLiftHeightMM - CozmoUtil.kMinLiftHeightMM); } }

  public Vector3 WorldPosition { get; private set; }

  public Quaternion Rotation { get; private set; }

  public Vector3 Forward { get { return Rotation * Vector3.right; } }

  public Vector3 Right { get { return Rotation * -Vector3.up; } }

  public RobotStatusFlag RobotStatus { get; private set; }

  public GameStatusFlag GameStatus { get; private set; }

  public float BatteryPercent { get; private set; }

  public List<ObservedObject> VisibleObjects { get; private set; }

  public List<ObservedObject> SeenObjects { get; private set; }

  public List<ObservedObject> DirtyObjects { get; private set; }

  public Dictionary<int, LightCube> LightCubes { get; private set; }

  public List<Face> Faces { get; private set; }

  public int FriendshipPoints { get; private set; }

  public int FriendshipLevel { get; private set; }

  public float[] EmotionValues { get; private set; }

  public Light[] BackpackLights { get; private set; }

  private bool _LightsChanged {
    get {
      for (int i = 0; i < BackpackLights.Length; ++i) {
        if (BackpackLights[i].Changed)
          return true;
      }

      return false;
    }
  }

  private ObservedObject _targetLockedObject = null;

  public ObservedObject TargetLockedObject {
    get { return _targetLockedObject; }
    set {
      _targetLockedObject = value;
    }
  }

  private int _CarryingObjectID;

  public int CarryingObjectID { 
    get { return _CarryingObjectID; } 
    private set { 
      if (_CarryingObjectID != value) {
        _CarryingObjectID = value; 
        if (OnCarryingObjectSet != null) {
          OnCarryingObjectSet(CarryingObject);
        }
      }
    } 
  }

  private int _HeadTrackingObjectID;

  public int HeadTrackingObjectID { 
    get { return _HeadTrackingObjectID; } 
    private set { 
      if (_HeadTrackingObjectID != value) {
        _HeadTrackingObjectID = value; 
        if (OnHeadTrackingObjectSet != null) {
          OnHeadTrackingObjectSet(HeadTrackingObject);
        }
      }
    } 
  }

  private int _LastHeadTrackingObjectID;

  private readonly StatContainer ProgressionStats = new StatContainer();

  public string CurrentBehaviorString { get; set; }

  private readonly U2G.DriveWheels DriveWheelsMessage;
  private readonly U2G.PlaceObjectOnGroundHere PlaceObjectOnGroundHereMessage;
  private readonly U2G.CancelAction CancelActionMessage;
  private readonly U2G.SetHeadAngle SetHeadAngleMessage;
  private readonly U2G.TrackToObject TrackToObjectMessage;
  private readonly U2G.FaceObject FaceObjectMessage;
  private readonly U2G.FacePose FacePoseMessage;
  private readonly U2G.PickupObject PickupObjectMessage;
  private readonly U2G.RollObject RollObjectMessage;
  private readonly U2G.PlaceObjectOnGround PlaceObjectOnGroundMessage;
  private readonly U2G.GotoPose GotoPoseMessage;
  private readonly U2G.GotoObject GotoObjectMessage;
  private readonly U2G.SetLiftHeight SetLiftHeightMessage;
  private readonly U2G.SetRobotCarryingObject SetRobotCarryingObjectMessage;
  private readonly U2G.ClearAllBlocks ClearAllBlocksMessage;
  private readonly U2G.ClearAllObjects ClearAllObjectsMessage;
  private readonly U2G.VisionWhileMoving VisionWhileMovingMessage;
  private readonly U2G.TurnInPlace TurnInPlaceMessage;
  private readonly U2G.TraverseObject TraverseObjectMessage;
  private readonly U2G.SetBackpackLEDs SetBackpackLEDsMessage;
  private readonly U2G.EnableVisionMode EnableVisionModeMessage;
  private readonly U2G.ExecuteBehavior ExecuteBehaviorMessage;
  private readonly U2G.SetBehaviorSystemEnabled SetBehaviorSystemEnabledMessage;
  private readonly U2G.ActivateBehaviorChooser ActivateBehaviorChooserMessage;
  private readonly U2G.PlaceRelObject PlaceRelObjectMessage;
  private readonly U2G.PlaceOnObject PlaceOnObjectMessage;
  private readonly U2G.PlayAnimation PlayAnimationMessage;
  private readonly U2G.PlayAnimationGroup PlayAnimationGroupMessage;
  private readonly U2G.SetIdleAnimation SetIdleAnimationMessage;
  private readonly U2G.SetLiveIdleAnimationParameters SetLiveIdleAnimationParametersMessage;
  private readonly U2G.SetRobotVolume SetRobotVolumeMessage;
  private readonly U2G.AlignWithObject AlignWithObjectMessage;
  private readonly U2G.ProgressionMessage ProgressionStatMessage;
  private readonly U2G.SetFriendshipPoints FriendshipPointsMessage;
  private readonly U2G.SetFriendshipLevel FriendshipLevelMessage;
  private readonly U2G.MoodMessage MoodStatMessage;
  private readonly U2G.VisualizeQuad VisualizeQuadMessage;
  private readonly U2G.DisplayProceduralFace DisplayProceduralFaceMessage;
  private readonly U2G.QueueSingleAction QueueSingleAction;

  private PathMotionProfile PathMotionProfileDefault;

  private uint _LastIdTag;

  private ObservedObject _CarryingObject;

  public ObservedObject CarryingObject {
    get {
      if (_CarryingObject != CarryingObjectID)
        _CarryingObject = SeenObjects.Find(x => x == CarryingObjectID);

      return _CarryingObject;
    }
  }

  public event Action<ObservedObject> OnCarryingObjectSet;


  private ObservedObject _HeadTrackingObject;

  public ObservedObject HeadTrackingObject {
    get {
      if (_HeadTrackingObject != HeadTrackingObjectID)
        _HeadTrackingObject = SeenObjects.Find(x => x == HeadTrackingObjectID);
      
      return _HeadTrackingObject;
    }
  }

  public event Action<ObservedObject> OnHeadTrackingObjectSet;

  private readonly List<RobotCallbackWrapper> _RobotCallbacks = new List<RobotCallbackWrapper>();

  [System.NonSerialized] public float LocalBusyTimer = 0f;
  [System.NonSerialized] public bool LocalBusyOverride = false;

  public bool IsBusy {
    get {
      return LocalBusyOverride
      || LocalBusyTimer > 0f
      || Status(RobotStatusFlag.IS_PATHING)
      || (Status(RobotStatusFlag.IS_ANIMATING) && !Status(RobotStatusFlag.IS_ANIMATING_IDLE))
      || Status(RobotStatusFlag.IS_PICKED_UP);
    }

    set {
      LocalBusyOverride = value;

      if (value) {
        DriveWheels(0, 0); 
      }
    }
  }

  public bool Status(RobotStatusFlag s) {
    return (RobotStatus & s) == s;
  }

  public bool IsLocalized() {
    return (GameStatus & GameStatusFlag.IsLocalized) == GameStatusFlag.IsLocalized;
  }


  public Robot(byte robotID) : base() {
    ID = robotID;
    const int initialSize = 8;
    SeenObjects = new List<ObservedObject>(initialSize);
    VisibleObjects = new List<ObservedObject>(initialSize);
    DirtyObjects = new List<ObservedObject>(initialSize);
    LightCubes = new Dictionary<int, LightCube>();
    Faces = new List< global::Face>();

    DriveWheelsMessage = new U2G.DriveWheels();
    PlaceObjectOnGroundHereMessage = new U2G.PlaceObjectOnGroundHere();
    CancelActionMessage = new U2G.CancelAction();
    SetHeadAngleMessage = new U2G.SetHeadAngle();
    TrackToObjectMessage = new U2G.TrackToObject();
    FaceObjectMessage = new U2G.FaceObject();
    FacePoseMessage = new G2U.FacePose();
    PickupObjectMessage = new U2G.PickupObject();
    RollObjectMessage = new U2G.RollObject();
    PlaceObjectOnGroundMessage = new U2G.PlaceObjectOnGround();
    GotoPoseMessage = new U2G.GotoPose();
    GotoObjectMessage = new U2G.GotoObject();
    SetLiftHeightMessage = new U2G.SetLiftHeight();
    SetRobotCarryingObjectMessage = new U2G.SetRobotCarryingObject();
    ClearAllBlocksMessage = new U2G.ClearAllBlocks();
    ClearAllObjectsMessage = new U2G.ClearAllObjects();
    VisionWhileMovingMessage = new U2G.VisionWhileMoving();
    TurnInPlaceMessage = new U2G.TurnInPlace();
    TraverseObjectMessage = new U2G.TraverseObject();
    SetBackpackLEDsMessage = new U2G.SetBackpackLEDs();
    EnableVisionModeMessage = new U2G.EnableVisionMode();
    ExecuteBehaviorMessage = new U2G.ExecuteBehavior();
    SetBehaviorSystemEnabledMessage = new U2G.SetBehaviorSystemEnabled();
    ActivateBehaviorChooserMessage = new U2G.ActivateBehaviorChooser();
    PlaceRelObjectMessage = new U2G.PlaceRelObject();
    PlaceOnObjectMessage = new U2G.PlaceOnObject();
    PlayAnimationMessage = new U2G.PlayAnimation();
    PlayAnimationGroupMessage = new U2G.PlayAnimationGroup();
    SetRobotVolumeMessage = new U2G.SetRobotVolume();
    AlignWithObjectMessage = new U2G.AlignWithObject();
    ProgressionStatMessage = new U2G.ProgressionMessage();
    MoodStatMessage = new U2G.MoodMessage();
    VisualizeQuadMessage = new U2G.VisualizeQuad();
    DisplayProceduralFaceMessage = new U2G.DisplayProceduralFace();
    QueueSingleAction = new U2G.QueueSingleAction();
    QueueSingleAction.robotID = ID;
    FriendshipPointsMessage = new U2G.SetFriendshipPoints();
    FriendshipLevelMessage = new U2G.SetFriendshipLevel();

    // These defaults should eventually be in clad
    PathMotionProfileDefault = new PathMotionProfile();
    PathMotionProfileDefault.speed_mmps = 60.0f;
    PathMotionProfileDefault.accel_mmps2 = 200.0f;
    PathMotionProfileDefault.decel_mmps2 = 500.0f;
    PathMotionProfileDefault.pointTurnSpeed_rad_per_sec = 2.0f;
    PathMotionProfileDefault.pointTurnAccel_rad_per_sec2 = 100.0f;
    PathMotionProfileDefault.pointTurnDecel_rad_per_sec2 = 500.0f;
    PathMotionProfileDefault.dockSpeed_mmps = 100.0f;
    PathMotionProfileDefault.dockAccel_mmps2 = 200.0f;

    SetIdleAnimationMessage = new U2G.SetIdleAnimation();
    SetLiveIdleAnimationParametersMessage = new U2G.SetLiveIdleAnimationParameters();

    BackpackLights = new Light[SetBackpackLEDsMessage.onColor.Length];

    EmotionValues = new float[(int)Anki.Cozmo.EmotionType.Count];

    for (int i = 0; i < BackpackLights.Length; ++i) {
      BackpackLights[i] = new Light();
    }

    ClearData(true);

    InitializeFriendshipPoints();

    RobotEngineManager.Instance.DisconnectedFromClient += Reset;

    RobotEngineManager.Instance.SuccessOrFailure += RobotEngineMessages;
    RobotEngineManager.Instance.OnEmotionRecieved += UpdateEmotionFromEngineRobotManager;
    RobotEngineManager.Instance.OnProgressionStatRecieved += UpdateProgressionStatFromEngineRobotManager;
  }

  public void Dispose() {
    RobotEngineManager.Instance.DisconnectedFromClient -= Reset;
    RobotEngineManager.Instance.SuccessOrFailure -= RobotEngineMessages;
  }

  public void CooldownTimers(float delta) {
    if (LocalBusyTimer > 0f) {
      LocalBusyTimer -= delta;
    }
  }

  public Vector3 WorldToCozmo(Vector3 worldSpacePosition) {
    Vector3 offset = worldSpacePosition - this.WorldPosition;
    offset = Quaternion.Inverse(this.Rotation) * offset;
    return offset;
  }

  private void RobotEngineMessages(uint idTag, bool success, RobotActionType messageType) {
    DAS.Info("Robot.ActionCallback", "Type = " + messageType + " success = " + success);

    for (int i = 0; i < _RobotCallbacks.Count; ++i) {
      if (_RobotCallbacks[i].IdTag == idTag) {
        var callback = _RobotCallbacks[i];
        _RobotCallbacks.RemoveAt(i);
        callback.Invoke(success);
        break;
      }
    }
  }

  private uint GetNextIdTag() {
    return ++_LastIdTag;
  }

  private int SortByDistance(ObservedObject a, ObservedObject b) {
    float d1 = ((Vector2)a.WorldPosition - (Vector2)WorldPosition).sqrMagnitude;
    float d2 = ((Vector2)b.WorldPosition - (Vector2)WorldPosition).sqrMagnitude;
    return d1.CompareTo(d2);
  }

  private void Reset(DisconnectionReason reason = DisconnectionReason.None) {
    ClearData();
  }

  public bool IsLightCubeInPickupRange(LightCube lightCube) {
    var bounds = new Bounds(
                   new Vector3(CozmoUtil.kOriginToLowLiftDDistMM, 0, CozmoUtil.kBlockLengthMM * 0.5f), 
                   Vector3.one * CozmoUtil.kBlockLengthMM);

    return bounds.Contains(WorldToCozmo(lightCube.WorldPosition));
  }

  public void ResetRobotState(Action onComplete) {
    DriveWheels(0.0f, 0.0f);
    TrackToObject(null);
    CancelAllCallbacks();
    SetBehaviorSystem(false);
    ActivateBehaviorChooser(Anki.Cozmo.BehaviorChooserType.Selection);
    ExecuteBehavior(Anki.Cozmo.BehaviorType.NoneBehavior);
    SetIdleAnimation("NONE");
    Anki.Cozmo.LiveIdleAnimationParameter[] paramNames = { };
    float[] paramValues = { };
    SetLiveIdleAnimationParameters(paramNames, paramValues, true);
    foreach (KeyValuePair<int, LightCube> kvp in LightCubes) {
      kvp.Value.SetLEDs(Color.black);
    }
    SetBackpackLEDs(Color.black.ToUInt());

    TryResetHeadAndLift(onComplete);
  }

  public void TryResetHeadAndLift(Action onComplete) {
    // if there is a light cube right in front of cozmo, lowering
    // the lift will cause him to lift up. Instead, rotate 90 degrees
    // and try lowering lift
    foreach (var lightCube in LightCubes.Values) {
      if (IsLightCubeInPickupRange(lightCube)) {
        TurnInPlace(Mathf.PI * 0.5f, (s) => TryResetHeadAndLift(onComplete));
        return;
      }
    }
    SetHeadAngle(0.0f);
    SetLiftHeight(0.0f);
    if (onComplete != null) {
      onComplete();
    }
  }

  public void ClearData(bool initializing = false) {
    if (!initializing) {
      TurnOffAllLights(true);
      DAS.Debug(this, "Robot data cleared");
    }

    SeenObjects.Clear();
    VisibleObjects.Clear();
    LightCubes.Clear();
    RobotStatus = RobotStatusFlag.NoneRobotStatusFlag;
    GameStatus = GameStatusFlag.Nothing;
    WorldPosition = Vector3.zero;
    Rotation = Quaternion.identity;
    CarryingObjectID = -1;
    HeadTrackingObjectID = -1;
    _LastHeadTrackingObjectID = -1;
    TargetLockedObject = null;
    _CarryingObject = null;
    _HeadTrackingObject = null;
    HeadAngle = float.MaxValue;
    PoseAngle = float.MaxValue;
    LeftWheelSpeed = float.MaxValue;
    RightWheelSpeed = float.MaxValue;
    LiftHeight = float.MaxValue;
    BatteryPercent = float.MaxValue;
    LocalBusyTimer = 0f;

    for (int i = 0; i < BackpackLights.Length; ++i) {
      BackpackLights[i].ClearData();
    }

    ProgressionStats.Clear();
  }

  public void ClearVisibleObjects() {
    for (int i = 0; i < VisibleObjects.Count; ++i) {
      if (VisibleObjects[i].TimeLastSeen + ObservedObject.kRemoveDelay < Time.time) {
        VisibleObjects.RemoveAt(i--);
      }
    }
  }

  public void UpdateInfo(G2U.RobotState message) {
    HeadAngle = message.headAngle_rad;
    PoseAngle = message.poseAngle_rad;
    PitchAngle = message.posePitch_rad;
    LeftWheelSpeed = message.leftWheelSpeed_mmps;
    RightWheelSpeed = message.rightWheelSpeed_mmps;
    LiftHeight = message.liftHeight_mm;
    RobotStatus = (RobotStatusFlag)message.status;
    GameStatus = (GameStatusFlag)message.gameStatus;
    BatteryPercent = (message.batteryVoltage / CozmoUtil.kMaxVoltage);
    CarryingObjectID = message.carryingObjectID;
    HeadTrackingObjectID = message.headTrackingObjectID;

    WorldPosition = new Vector3(message.pose_x, message.pose_y, message.pose_z);
    Rotation = new Quaternion(message.pose_qx, message.pose_qy, message.pose_qz, message.pose_qw);

  }

  // Object moved, so remove it from the seen list
  // and add it into the dirty list.
  public void UpdateDirtyList(ObservedObject dirty) {
    SeenObjects.Remove(dirty);

    if (!DirtyObjects.Contains(dirty)) {
      DirtyObjects.Add(dirty);
    }
  }

  #region Friendship Points

  public void InitializeFriendshipPoints() {
    // Set FriendshipPoints and Level from Save Data.
    FriendshipLevel = DataPersistence.DataPersistenceManager.Instance.Data.FriendshipLevel;
    FriendshipPoints = DataPersistence.DataPersistenceManager.Instance.Data.FriendshipPoints;

    FriendshipPointsMessage.newVal = FriendshipPoints;
    RobotEngineManager.Instance.Message.SetFriendshipPoints = FriendshipPointsMessage;
    RobotEngineManager.Instance.SendMessage();

    FriendshipLevelMessage.newVal = FriendshipLevel;
    RobotEngineManager.Instance.Message.SetFriendshipLevel = FriendshipLevelMessage;
    RobotEngineManager.Instance.SendMessage();

    // Now initialize progress stats
    var currentSession = DataPersistence.DataPersistenceManager.Instance.CurrentSession;

    if (currentSession != null) {
      SetProgressionStats(currentSession.Progress);
    }
  }

  public void AddToFriendshipPoints(int deltaValue) {
    FriendshipPoints += deltaValue;
    FriendshipPointsMessage.newVal = FriendshipPoints;
    RobotEngineManager.Instance.Message.SetFriendshipPoints = FriendshipPointsMessage;
    RobotEngineManager.Instance.SendMessage();

    ComputeFriendshipLevel();
  }

  public string GetFriendshipLevelName(int friendshipLevel) {
    FriendshipProgressionConfig levelConfig = RobotEngineManager.Instance.GetFriendshipProgressConfig();
    return levelConfig.FriendshipLevels[friendshipLevel].FriendshipLevelName;
  }

  public int GetFriendshipLevelByName(string friendshipName) {
    FriendshipProgressionConfig levelConfig = RobotEngineManager.Instance.GetFriendshipProgressConfig();
    for (int i = 0; i < levelConfig.FriendshipLevels.Length; ++i) {
      if (levelConfig.FriendshipLevels[i].FriendshipLevelName == friendshipName) {
        return i;
      }
    }
    return -1;
  }

  private void ComputeFriendshipLevel() {
    FriendshipProgressionConfig levelConfig = RobotEngineManager.Instance.GetFriendshipProgressConfig();
    bool friendshipLevelChanged = false;
    while (FriendshipLevel + 1 < levelConfig.FriendshipLevels.Length &&
           levelConfig.FriendshipLevels[FriendshipLevel + 1].PointsRequired <= FriendshipPoints) {
      FriendshipPoints -= levelConfig.FriendshipLevels[FriendshipLevel + 1].PointsRequired;
      FriendshipLevel++;
      friendshipLevelChanged = true;
    }
    if (friendshipLevelChanged) {
      FriendshipLevelMessage.newVal = FriendshipLevel;
      if (OnFriendshipLevelUp != null) {
        OnFriendshipLevelUp(FriendshipLevel);
      }
      RobotEngineManager.Instance.Message.SetFriendshipLevel = FriendshipLevelMessage;
      RobotEngineManager.Instance.SendMessage();

      FriendshipPointsMessage.newVal = FriendshipPoints;
      RobotEngineManager.Instance.Message.SetFriendshipPoints = FriendshipPointsMessage;
      RobotEngineManager.Instance.SendMessage();

    }
  }

  #endregion

  #region Progression and Mood Stats

  public int GetProgressionStat(Anki.Cozmo.ProgressionStatType index) {
    return ProgressionStats[index];
  }

  public StatContainer GetProgressionStats() {
    return ProgressionStats;
  }

  public void AddToProgressionStat(Anki.Cozmo.ProgressionStatType index, int deltaValue) {
    ProgressionStatMessage.robotID = ID;
    ProgressionStatMessage.ProgressionMessageUnion.AddToProgressionStat = new G2U.AddToProgressionStat(index, deltaValue);

    RobotEngineManager.Instance.Message.ProgressionMessage = ProgressionStatMessage;
    RobotEngineManager.Instance.SendMessage();
  }

  public void VisualizeQuad(Vector3 lowerLeft, Vector3 upperRight) {
    VisualizeQuadMessage.color = Color.black.ToUInt();
    VisualizeQuadMessage.xLowerLeft = lowerLeft.x;
    VisualizeQuadMessage.yLowerLeft = lowerLeft.y;
    VisualizeQuadMessage.zLowerLeft = lowerLeft.z;

    VisualizeQuadMessage.xUpperRight = upperRight.x;
    VisualizeQuadMessage.yUpperRight = upperRight.y;
    VisualizeQuadMessage.zUpperRight = upperRight.z;

    RobotEngineManager.Instance.Message.VisualizeQuad = VisualizeQuadMessage;
    RobotEngineManager.Instance.SendMessage();
  }

  // source is a identifier for where the emotion is being set so it can penalize the
  // amount affected if it's coming too often from the same source.
  public void AddToEmotion(Anki.Cozmo.EmotionType type, float deltaValue, string source) {
    MoodStatMessage.robotID = ID;
    MoodStatMessage.MoodMessageUnion.AddToEmotion = new G2U.AddToEmotion(type, deltaValue, source);

    RobotEngineManager.Instance.Message.MoodMessage = MoodStatMessage;
    RobotEngineManager.Instance.SendMessage();
  }

  // Only debug panels should be using set.
  // You should not be calling this from a minigame/challenge.
  public void SetEmotion(Anki.Cozmo.EmotionType type, float value) {
    MoodStatMessage.robotID = ID;
    // We can't call SetEmotion.Type because that would call a Getter on SetEmotion.
    MoodStatMessage.MoodMessageUnion.SetEmotion = new G2U.SetEmotion(type, value);

    RobotEngineManager.Instance.Message.MoodMessage = MoodStatMessage;
    RobotEngineManager.Instance.SendMessage();
  }

  // You should not be calling this from a minigame/challenge.
  public void SetProgressionStat(Anki.Cozmo.ProgressionStatType type, int value) {
    ProgressionStatMessage.robotID = ID;
    ProgressionStatMessage.ProgressionMessageUnion.SetProgressionStat = new G2U.SetProgressionStat(type, value);

    RobotEngineManager.Instance.Message.ProgressionMessage = ProgressionStatMessage;
    RobotEngineManager.Instance.SendMessage();
  }

  // You should not be calling this from a minigame/challenge.
  public void SetProgressionStats(StatContainer stats) {
    foreach (var key in StatContainer.sKeys) {
      SetProgressionStat(key, stats[key]);
    }
  }

  private void UpdateProgressionStatFromEngineRobotManager(Anki.Cozmo.ProgressionStatType index, int value) {
    ProgressionStats[index] = value;
  }

  private void UpdateEmotionFromEngineRobotManager(Anki.Cozmo.EmotionType index, float value) {
    EmotionValues[(int)index] = value;
  }

  #endregion

  public void UpdateObservedObjectInfo(G2U.RobotObservedObject message) {
    if (message.objectFamily == Anki.Cozmo.ObjectFamily.Mat) {
      DAS.Warn(this, "UpdateObservedObjectInfo received message about the Mat!");
      return;
    }

    if (message.objectFamily == Anki.Cozmo.ObjectFamily.LightCube) {
      AddLightCube(LightCubes.ContainsKey(message.objectID) ? LightCubes[message.objectID] : null, message);
    }
    else {
      ObservedObject knownObject = SeenObjects.Find(x => x == message.objectID);

      AddObservedObject(knownObject, message);
    }
  }

  private void AddLightCube(LightCube lightCube, G2U.RobotObservedObject message) {
    if (lightCube == null) {
      lightCube = new LightCube(message.objectID, message.objectFamily, message.objectType);

      LightCubes.Add(lightCube, lightCube);
      SeenObjects.Add(lightCube);
    }

    AddObservedObject(lightCube, message);
  }

  private void AddObservedObject(ObservedObject knownObject, G2U.RobotObservedObject message) {
    if (knownObject == null) {
      knownObject = new ObservedObject(message.objectID, message.objectFamily, message.objectType);
      SeenObjects.Add(knownObject);
    }
    else {
      DirtyObjects.Remove(knownObject);
    }

    knownObject.UpdateInfo(message);
    
    if (SeenObjects.Find(x => x == message.objectID) == null) {
      SeenObjects.Add(knownObject);
    }
    
    if (knownObject.MarkersVisible && VisibleObjects.Find(x => x == message.objectID) == null) {
      VisibleObjects.Add(knownObject);
    }
  }

  public void UpdateObservedFaceInfo(G2U.RobotObservedFace message) {
    //DAS.Debug ("Robot", "saw a face at " + message.faceID);
    Face face = Faces.Find(x => x.ID == message.faceID);
    AddObservedFace(face != null ? face : null, message);
  }

  public void DisplayProceduralFace(float faceAngle, Vector2 faceCenter, Vector2 faceScale, float[] leftEyeParams, float[] rightEyeParams) {

    //TODO: We should be displaying whatever is on the face on the robot here, but
    // we don't have access to that yet.
    CozmoFace.DisplayProceduralFace(faceAngle, faceCenter, faceScale, leftEyeParams, rightEyeParams);

    DisplayProceduralFaceMessage.robotID = ID;
    DisplayProceduralFaceMessage.faceAngle = faceAngle;
    DisplayProceduralFaceMessage.faceCenX = faceCenter.x;
    DisplayProceduralFaceMessage.faceCenY = faceCenter.y;
    DisplayProceduralFaceMessage.faceScaleX = faceScale.x;
    DisplayProceduralFaceMessage.faceScaleY = faceScale.y;
    DisplayProceduralFaceMessage.leftEye = leftEyeParams;
    DisplayProceduralFaceMessage.rightEye = rightEyeParams;

    RobotEngineManager.Instance.Message.DisplayProceduralFace = DisplayProceduralFaceMessage;
    RobotEngineManager.Instance.SendMessage();

  }

  private void AddObservedFace(Face faceObject, G2U.RobotObservedFace message) {
    if (faceObject == null) {
      faceObject = new Face(message);
      Faces.Add(faceObject);
    }
    else {
      faceObject.UpdateInfo(message);
    }
  }

  public void DriveWheels(float leftWheelSpeedMmps, float rightWheelSpeedMmps) {
    DriveWheelsMessage.lwheel_speed_mmps = leftWheelSpeedMmps;
    DriveWheelsMessage.rwheel_speed_mmps = rightWheelSpeedMmps;

    RobotEngineManager.Instance.Message.DriveWheels = DriveWheelsMessage;
    RobotEngineManager.Instance.SendMessage();
  }

  public void PlaceObjectOnGroundHere(RobotCallback callback = null, QueueActionPosition queueActionPosition = QueueActionPosition.NOW) {
    DAS.Debug(this, "Place Object " + CarryingObject + " On Ground Here");

    QueueSingleAction.action.placeObjectOnGroundHere = PlaceObjectOnGroundHereMessage;
    var tag = GetNextIdTag();
    QueueSingleAction.idTag = tag;
    QueueSingleAction.position = queueActionPosition;
    QueueSingleAction.inSlot = 0;
    RobotEngineManager.Instance.Message.QueueSingleAction = QueueSingleAction;
    RobotEngineManager.Instance.SendMessage();

    LocalBusyTimer = CozmoUtil.kLocalBusyTime;
    _RobotCallbacks.Add(new RobotCallbackWrapper(tag, callback));
  }

  public void PlaceObjectRel(ObservedObject target, float offsetFromMarker, float approachAngle, RobotCallback callback = null, QueueActionPosition queueActionPosition = QueueActionPosition.NOW) {
    DAS.Debug(this, "PlaceObjectRel " + target.ID);

    PlaceRelObjectMessage.approachAngle_rad = approachAngle;
    PlaceRelObjectMessage.placementOffsetX_mm = offsetFromMarker;
    PlaceRelObjectMessage.objectID = target.ID;
    PlaceRelObjectMessage.useApproachAngle = true;
    PlaceRelObjectMessage.usePreDockPose = true;
    PlaceRelObjectMessage.useManualSpeed = false;
    PlaceRelObjectMessage.motionProf = PathMotionProfileDefault;

    QueueSingleAction.action.placeRelObject = PlaceRelObjectMessage;
    var tag = GetNextIdTag();
    QueueSingleAction.idTag = tag;
    QueueSingleAction.position = queueActionPosition;
    QueueSingleAction.inSlot = 0;
    RobotEngineManager.Instance.Message.QueueSingleAction = QueueSingleAction;
    RobotEngineManager.Instance.SendMessage();

    _RobotCallbacks.Add(new RobotCallbackWrapper(tag, callback));
  }

  public void PlaceOnObject(ObservedObject target, float approachAngle, RobotCallback callback = null, QueueActionPosition queueActionPosition = QueueActionPosition.NOW) {
    DAS.Debug(this, "PlaceOnObject " + target.ID);

    PlaceOnObjectMessage.approachAngle_rad = approachAngle;
    PlaceOnObjectMessage.objectID = target.ID;
    PlaceOnObjectMessage.useApproachAngle = true;
    PlaceOnObjectMessage.usePreDockPose = true;
    PlaceOnObjectMessage.useManualSpeed = false;
    PlaceOnObjectMessage.motionProf = PathMotionProfileDefault;

    QueueSingleAction.action.placeOnObject = PlaceOnObjectMessage;
    var tag = GetNextIdTag();
    QueueSingleAction.idTag = tag;
    QueueSingleAction.position = queueActionPosition;
    QueueSingleAction.inSlot = 0;
    RobotEngineManager.Instance.Message.QueueSingleAction = QueueSingleAction;

    RobotEngineManager.Instance.SendMessage();

    _RobotCallbacks.Add(new RobotCallbackWrapper(tag, callback));
  }

  public void CancelAction(RobotActionType actionType = RobotActionType.UNKNOWN) {
    CancelActionMessage.robotID = ID;
    CancelActionMessage.actionType = actionType;

    DAS.Debug(this, "CancelAction actionType(" + actionType + ")");

    RobotEngineManager.Instance.Message.CancelAction = CancelActionMessage;
    RobotEngineManager.Instance.SendMessage();
  }

  public void CancelCallback(RobotCallback callback) {
    for (int i = _RobotCallbacks.Count - 1; i >= 0; i--) {
      _RobotCallbacks[i].Callback -= callback;
    }
  }

  public void CancelAllCallbacks() {
    _RobotCallbacks.Clear();
  }

  public void SendAnimation(string animName, RobotCallback callback = null, QueueActionPosition queueActionPosition = QueueActionPosition.NOW) {

    DAS.Debug(this, "Sending " + animName + " with " + 1 + " loop");
    // TODO: We should be displaying what is actually on the robot, instead
    // we are faking it.
    CozmoFace.PlayAnimation(animName);

    PlayAnimationMessage.animationName = animName;
    PlayAnimationMessage.numLoops = 1;
    PlayAnimationMessage.robotID = this.ID;

    QueueSingleAction.action.playAnimation = PlayAnimationMessage;
    var tag = GetNextIdTag();
    QueueSingleAction.idTag = tag;
    QueueSingleAction.position = queueActionPosition;
    QueueSingleAction.inSlot = 0;
    RobotEngineManager.Instance.Message.QueueSingleAction = QueueSingleAction;
    RobotEngineManager.Instance.SendMessage();

    _RobotCallbacks.Add(new RobotCallbackWrapper(tag, callback));
  }

  public void SendAnimationGroup(string animGroupName, RobotCallback callback = null, QueueActionPosition queueActionPosition = QueueActionPosition.NOW) {

    DAS.Debug(this, "Sending Group " + animGroupName + " with " + 1 + " loop");

    PlayAnimationGroupMessage.animationGroupName = animGroupName;
    PlayAnimationGroupMessage.numLoops = 1;
    PlayAnimationGroupMessage.robotID = this.ID;

    QueueSingleAction.action.playAnimationGroup = PlayAnimationGroupMessage;
    var tag = GetNextIdTag();
    QueueSingleAction.idTag = tag;
    QueueSingleAction.position = queueActionPosition;
    RobotEngineManager.Instance.Message.QueueSingleAction = QueueSingleAction;
    RobotEngineManager.Instance.SendMessage();

    _RobotCallbacks.Add(new RobotCallbackWrapper(tag, callback));
  }

  public void SetIdleAnimation(string default_anim) {

    DAS.Debug(this, "Setting idle animation to " + default_anim);

    SetIdleAnimationMessage.animationName = default_anim;
    SetIdleAnimationMessage.robotID = this.ID;
    RobotEngineManager.Instance.Message.SetIdleAnimation = SetIdleAnimationMessage;
    RobotEngineManager.Instance.SendMessage();
  }

  public void SetLiveIdleAnimationParameters(Anki.Cozmo.LiveIdleAnimationParameter[] paramNames, float[] paramValues, bool setUnspecifiedToDefault = false) {

    SetLiveIdleAnimationParametersMessage.paramNames = paramNames;
    SetLiveIdleAnimationParametersMessage.paramValues = paramValues;
    SetLiveIdleAnimationParametersMessage.robotID = 1;
    SetLiveIdleAnimationParametersMessage.setUnspecifiedToDefault = setUnspecifiedToDefault;

    RobotEngineManager.Instance.Message.SetLiveIdleAnimationParameters = SetLiveIdleAnimationParametersMessage;
    RobotEngineManager.Instance.SendMessage();

  }

  public float GetHeadAngleFactor() {

    float angle = HeadAngle;

    if (angle >= 0f) {
      angle = Mathf.Lerp(0f, 1f, angle / (CozmoUtil.kMaxHeadAngle * Mathf.Deg2Rad));
    }
    else {
      angle = Mathf.Lerp(0f, -1f, angle / (CozmoUtil.kMinHeadAngle * Mathf.Deg2Rad));
    }

    return angle;
  }

  /// <summary>
  /// Sets the head angle.
  /// </summary>
  /// <param name="angleFactor">Angle factor.</param> usually from -1 (MIN_HEAD_ANGLE) to 1 (kMaxHeadAngle)
  /// <param name="useExactAngle">If set to <c>true</c> angleFactor is treated as an exact angle in radians.</param>
  public void SetHeadAngle(float angleFactor = -0.8f, 
                           Robot.RobotCallback callback = null,
                           QueueActionPosition queueActionPosition = QueueActionPosition.NOW,
                           bool useExactAngle = false, 
                           float accelRadSec = 2f, 
                           float maxSpeedFactor = 1f) {

    float radians = angleFactor;

    if (!useExactAngle) {
      if (angleFactor >= 0f) {
        radians = Mathf.Lerp(0f, CozmoUtil.kMaxHeadAngle * Mathf.Deg2Rad, angleFactor);
      }
      else {
        radians = Mathf.Lerp(0f, CozmoUtil.kMinHeadAngle * Mathf.Deg2Rad, -angleFactor);
      }
    }

    if (HeadTrackingObject == -1 && Mathf.Abs(radians - HeadAngle) < 0.001f && queueActionPosition == QueueActionPosition.NOW) {
      if (callback != null) {
        callback(true);
      }
      return;
    }

    SetHeadAngleMessage.angle_rad = radians;

    SetHeadAngleMessage.accel_rad_per_sec2 = accelRadSec;
    SetHeadAngleMessage.max_speed_rad_per_sec = maxSpeedFactor * CozmoUtil.kMaxSpeedRadPerSec;

    QueueSingleAction.action.setHeadAngle = SetHeadAngleMessage;
    var tag = GetNextIdTag();
    QueueSingleAction.idTag = tag;
    QueueSingleAction.position = queueActionPosition;
    QueueSingleAction.inSlot = 1;

    RobotEngineManager.Instance.Message.QueueSingleAction = QueueSingleAction;

    RobotEngineManager.Instance.SendMessage();

    _RobotCallbacks.Add(new RobotCallbackWrapper(tag, callback));
  }

  public void SetRobotVolume(float volume) {
    SetRobotVolumeMessage.volume = volume;
    DAS.Debug(this, "Set Robot Volume " + SetRobotVolumeMessage.volume);

    RobotEngineManager.Instance.Message.SetRobotVolume = SetRobotVolumeMessage;
    RobotEngineManager.Instance.SendMessage();
  }

  public float GetRobotVolume() {
    return SetRobotVolumeMessage.volume;
  }

  public void TrackToObject(ObservedObject observedObject, bool headOnly = true) {
    if (HeadTrackingObjectID == observedObject && _LastHeadTrackingObjectID == observedObject) {
      return;
    }

    _LastHeadTrackingObjectID = observedObject;

    if (observedObject != null) {
      TrackToObjectMessage.objectID = (uint)observedObject;
    }
    else {
      TrackToObjectMessage.objectID = uint.MaxValue; //cancels tracking
    }

    TrackToObjectMessage.robotID = ID;
    TrackToObjectMessage.headOnly = headOnly;

    DAS.Debug(this, "Track Head To Object " + TrackToObjectMessage.objectID);

    RobotEngineManager.Instance.Message.TrackToObject = TrackToObjectMessage;
    RobotEngineManager.Instance.SendMessage();

  }

  public void StopTrackToObject() {
    TrackToObject(null);
  }

  public void FaceObject(ObservedObject observedObject, bool headTrackWhenDone = true, float maxPanSpeed_radPerSec = 4.3f, float panAccel_radPerSec2 = 10f,
                         Robot.RobotCallback callback = null,
                         QueueActionPosition queueActionPosition = QueueActionPosition.NOW) {
    FaceObjectMessage.objectID = observedObject;
    FaceObjectMessage.robotID = ID;
    FaceObjectMessage.maxTurnAngle = float.MaxValue;
    FaceObjectMessage.panTolerance_rad = 5 * Mathf.Deg2Rad; // 1.7 degrees is the minimum in the engine
    FaceObjectMessage.headTrackWhenDone = headTrackWhenDone;
    FaceObjectMessage.maxPanSpeed_radPerSec = maxPanSpeed_radPerSec;
    FaceObjectMessage.panAccel_radPerSec2 = panAccel_radPerSec2;
    
    DAS.Debug(this, "Face Object " + FaceObjectMessage.objectID);

    QueueSingleAction.action.faceObject = FaceObjectMessage;
    var tag = GetNextIdTag();
    QueueSingleAction.idTag = tag;
    QueueSingleAction.position = queueActionPosition;
    QueueSingleAction.inSlot = 0;
    RobotEngineManager.Instance.Message.QueueSingleAction = QueueSingleAction;

    RobotEngineManager.Instance.SendMessage();

    _RobotCallbacks.Add(new RobotCallbackWrapper(tag, callback));
  }

  public void FacePose(Face face) {
    FacePoseMessage.maxTurnAngle = float.MaxValue;
    FacePoseMessage.robotID = ID;
    FacePoseMessage.panTolerance_rad = 5 * Mathf.Deg2Rad; // 1.7 degrees is the minimum in the engine
    FacePoseMessage.world_x = face.WorldPosition.x;
    FacePoseMessage.world_y = face.WorldPosition.y;
    FacePoseMessage.world_z = face.WorldPosition.z;

    RobotEngineManager.Instance.Message.FacePose = FacePoseMessage;
    RobotEngineManager.Instance.SendMessage();
  }

  public void PickupObject(ObservedObject selectedObject, bool usePreDockPose = true, bool useManualSpeed = false, bool useApproachAngle = false, float approachAngleRad = 0.0f, RobotCallback callback = null, QueueActionPosition queueActionPosition = QueueActionPosition.NOW) {
    PickupObjectMessage.objectID = selectedObject;
    PickupObjectMessage.usePreDockPose = usePreDockPose;
    PickupObjectMessage.useManualSpeed = useManualSpeed;
    PickupObjectMessage.useApproachAngle = useApproachAngle;
    PickupObjectMessage.approachAngle_rad = approachAngleRad;
    PickupObjectMessage.motionProf = PathMotionProfileDefault;
    
    DAS.Debug(this, "Pick And Place Object " + PickupObjectMessage.objectID + " usePreDockPose " + PickupObjectMessage.usePreDockPose + " useManualSpeed " + PickupObjectMessage.useManualSpeed);

    QueueSingleAction.action.pickupObject = PickupObjectMessage;
    var tag = GetNextIdTag();
    QueueSingleAction.idTag = tag;
    QueueSingleAction.position = queueActionPosition;
    QueueSingleAction.inSlot = 0;
    RobotEngineManager.Instance.Message.QueueSingleAction = QueueSingleAction;
    RobotEngineManager.Instance.SendMessage();

    LocalBusyTimer = CozmoUtil.kLocalBusyTime;

    _RobotCallbacks.Add(new RobotCallbackWrapper(tag, callback));
  }

  public void RollObject(ObservedObject selectedObject, bool usePreDockPose = true, bool useManualSpeed = false, RobotCallback callback = null, QueueActionPosition queueActionPosition = QueueActionPosition.NOW) {
    RollObjectMessage.objectID = selectedObject;
    RollObjectMessage.usePreDockPose = usePreDockPose;
    RollObjectMessage.useManualSpeed = useManualSpeed;
    RollObjectMessage.motionProf = PathMotionProfileDefault;

    DAS.Debug(this, "Roll Object " + RollObjectMessage.objectID + " usePreDockPose " + RollObjectMessage.usePreDockPose + " useManualSpeed " + RollObjectMessage.useManualSpeed);
    
    QueueSingleAction.action.rollObject = RollObjectMessage;
    var tag = GetNextIdTag();
    QueueSingleAction.idTag = tag;
    QueueSingleAction.position = queueActionPosition;
    QueueSingleAction.inSlot = 0;
    RobotEngineManager.Instance.Message.QueueSingleAction = QueueSingleAction;
    RobotEngineManager.Instance.SendMessage();

    LocalBusyTimer = CozmoUtil.kLocalBusyTime;

    _RobotCallbacks.Add(new RobotCallbackWrapper(tag, callback));
  }

  public void PlaceObjectOnGround(Vector3 position, Quaternion rotation, bool level = false, bool useManualSpeed = false, RobotCallback callback = null, QueueActionPosition queueActionPosition = QueueActionPosition.NOW) {
    PlaceObjectOnGroundMessage.x_mm = position.x;
    PlaceObjectOnGroundMessage.y_mm = position.y;
    PlaceObjectOnGroundMessage.qx = rotation.x;
    PlaceObjectOnGroundMessage.qy = rotation.y;
    PlaceObjectOnGroundMessage.qz = rotation.z;
    PlaceObjectOnGroundMessage.qw = rotation.w;
    PlaceObjectOnGroundMessage.level = System.Convert.ToByte(level);
    PlaceObjectOnGroundMessage.useManualSpeed = useManualSpeed;
    PlaceObjectOnGroundMessage.motionProf = PathMotionProfileDefault;
    
    DAS.Debug(this, "Drop Object At Pose " + position + " useManualSpeed " + useManualSpeed);

    QueueSingleAction.action.placeObjectOnGround = PlaceObjectOnGroundMessage;
    var tag = GetNextIdTag();
    QueueSingleAction.idTag = tag;
    QueueSingleAction.position = queueActionPosition;
    QueueSingleAction.inSlot = 0;
    RobotEngineManager.Instance.Message.QueueSingleAction = QueueSingleAction;
    RobotEngineManager.Instance.SendMessage();
    
    LocalBusyTimer = CozmoUtil.kLocalBusyTime;

    _RobotCallbacks.Add(new RobotCallbackWrapper(tag, callback));
  }

  public void GotoPose(Vector3 position, Quaternion rotation, bool level = false, bool useManualSpeed = false, RobotCallback callback = null, QueueActionPosition queueActionPosition = QueueActionPosition.NOW) {
    float rotationAngle = rotation.eulerAngles.z * Mathf.Deg2Rad;
    GotoPose(position.x, position.y, rotationAngle, level, useManualSpeed, callback, queueActionPosition);
  }

  public void GotoPose(float x_mm, float y_mm, float rad, bool level = false, bool useManualSpeed = false, RobotCallback callback = null, QueueActionPosition queueActionPosition = QueueActionPosition.NOW) {
    GotoPoseMessage.level = System.Convert.ToByte(level);
    GotoPoseMessage.useManualSpeed = useManualSpeed;
    GotoPoseMessage.x_mm = x_mm;
    GotoPoseMessage.y_mm = y_mm;
    GotoPoseMessage.rad = rad;
    GotoPoseMessage.motionProf = PathMotionProfileDefault;

    DAS.Debug(this, "Go to Pose: x: " + GotoPoseMessage.x_mm + " y: " + GotoPoseMessage.y_mm + " useManualSpeed: " + GotoPoseMessage.useManualSpeed + " level: " + GotoPoseMessage.level);

    QueueSingleAction.action.goToPose = GotoPoseMessage;
    var tag = GetNextIdTag();
    QueueSingleAction.idTag = tag;
    QueueSingleAction.position = queueActionPosition;
    QueueSingleAction.inSlot = 0;
    RobotEngineManager.Instance.Message.QueueSingleAction = QueueSingleAction;
    RobotEngineManager.Instance.SendMessage();
    
    LocalBusyTimer = CozmoUtil.kLocalBusyTime;

    _RobotCallbacks.Add(new RobotCallbackWrapper(tag, callback));
  }

  public void GotoObject(ObservedObject obj, float distance_mm, RobotCallback callback = null, QueueActionPosition queueActionPosition = QueueActionPosition.NOW) {
    GotoObjectMessage.objectID = obj;
    GotoObjectMessage.distanceFromObjectOrigin_mm = distance_mm;
    GotoObjectMessage.useManualSpeed = false;
    GotoObjectMessage.motionProf = PathMotionProfileDefault;

    QueueSingleAction.action.goToObject = GotoObjectMessage;
    var tag = GetNextIdTag();
    QueueSingleAction.idTag = tag;
    QueueSingleAction.position = queueActionPosition;
    QueueSingleAction.inSlot = 0;
    RobotEngineManager.Instance.Message.QueueSingleAction = QueueSingleAction;
    RobotEngineManager.Instance.SendMessage();
    
    LocalBusyTimer = CozmoUtil.kLocalBusyTime;
    _RobotCallbacks.Add(new RobotCallbackWrapper(tag, callback));
  }

  public void AlignWithObject(ObservedObject obj, float distanceFromMarker_mm, RobotCallback callback = null, bool useApproachAngle = false, float approachAngleRad = 0.0f, QueueActionPosition queueActionPosition = QueueActionPosition.NOW) {
    AlignWithObjectMessage.objectID = obj;
    AlignWithObjectMessage.distanceFromMarker_mm = distanceFromMarker_mm;
    AlignWithObjectMessage.useManualSpeed = false;
    AlignWithObjectMessage.useApproachAngle = useApproachAngle;
    AlignWithObjectMessage.approachAngle_rad = approachAngleRad;
    AlignWithObjectMessage.motionProf = PathMotionProfileDefault;

    QueueSingleAction.action.alignWithObject = AlignWithObjectMessage;
    var tag = GetNextIdTag();
    QueueSingleAction.idTag = tag;
    QueueSingleAction.position = queueActionPosition;
    QueueSingleAction.inSlot = 0;
    RobotEngineManager.Instance.Message.QueueSingleAction = QueueSingleAction;
    RobotEngineManager.Instance.SendMessage();

    LocalBusyTimer = CozmoUtil.kLocalBusyTime;
    _RobotCallbacks.Add(new RobotCallbackWrapper(tag, callback));
  }

  // Height factor should be between 0.0f and 1.0f
  // 0.0f being lowest and 1.0f being highest.
  public void SetLiftHeight(float heightFactor, RobotCallback callback = null, QueueActionPosition queueActionPosition = QueueActionPosition.NOW) {
    DAS.Debug(this, "SetLiftHeight: " + heightFactor);
    if (LiftHeightFactor == heightFactor && queueActionPosition == QueueActionPosition.NOW) {
      if (callback != null) {
        callback(true);
      }
      return;
    }

    SetLiftHeightMessage.accel_rad_per_sec2 = 5f;
    SetLiftHeightMessage.max_speed_rad_per_sec = 10f;
    SetLiftHeightMessage.height_mm = (heightFactor * (CozmoUtil.kMaxLiftHeightMM - CozmoUtil.kMinLiftHeightMM)) + CozmoUtil.kMinLiftHeightMM;

    QueueSingleAction.action.setLiftHeight = SetLiftHeightMessage;
    var tag = GetNextIdTag();
    QueueSingleAction.idTag = tag;
    QueueSingleAction.position = queueActionPosition;
    QueueSingleAction.inSlot = 0;

    RobotEngineManager.Instance.Message.QueueSingleAction = QueueSingleAction;
    RobotEngineManager.Instance.SendMessage();

    _RobotCallbacks.Add(new RobotCallbackWrapper(tag, callback));
  }

  public void SetRobotCarryingObject(int objectID = -1) {
    DAS.Debug(this, "Set Robot Carrying Object: " + objectID);
    
    SetRobotCarryingObjectMessage.robotID = ID;
    SetRobotCarryingObjectMessage.objectID = objectID;

    RobotEngineManager.Instance.Message.SetRobotCarryingObject = SetRobotCarryingObjectMessage;
    RobotEngineManager.Instance.SendMessage();

    TargetLockedObject = null;
    
    SetLiftHeight(0f);
    SetHeadAngle();
  }

  public void ClearAllBlocks() {
    DAS.Debug(this, "Clear All Blocks");
    ClearAllBlocksMessage.robotID = ID;
    RobotEngineManager.Instance.Message.ClearAllBlocks = ClearAllBlocksMessage;
    RobotEngineManager.Instance.SendMessage();
    Reset();
    
    SetLiftHeight(0f);
    SetHeadAngle();
  }

  public void ClearAllObjects() {
    ClearAllObjectsMessage.robotID = ID;
    RobotEngineManager.Instance.Message.ClearAllObjects = ClearAllObjectsMessage;
    RobotEngineManager.Instance.SendMessage();
    Reset();
  }

  public void VisionWhileMoving(bool enable) {
    VisionWhileMovingMessage.enable = System.Convert.ToByte(enable);

    RobotEngineManager.Instance.Message.VisionWhileMoving = VisionWhileMovingMessage;
    RobotEngineManager.Instance.SendMessage();
  }

  public void TurnInPlace(float angle_rad, RobotCallback callback = null, QueueActionPosition queueActionPosition = QueueActionPosition.NOW) {
    TurnInPlaceMessage.robotID = ID;
    TurnInPlaceMessage.angle_rad = angle_rad;

    QueueSingleAction.action.turnInPlace = TurnInPlaceMessage;
    var tag = GetNextIdTag();
    QueueSingleAction.idTag = tag;
    QueueSingleAction.position = queueActionPosition;
    QueueSingleAction.inSlot = 0;
    RobotEngineManager.Instance.Message.QueueSingleAction = QueueSingleAction;
    RobotEngineManager.Instance.SendMessage();

    _RobotCallbacks.Add(new RobotCallbackWrapper(tag, callback));
  }

  public void TraverseObject(int objectID, bool usePreDockPose = false, bool useManualSpeed = false) {
    DAS.Debug(this, "Traverse Object " + objectID + " useManualSpeed " + useManualSpeed + " usePreDockPose " + usePreDockPose);

    TraverseObjectMessage.useManualSpeed = useManualSpeed;
    TraverseObjectMessage.usePreDockPose = usePreDockPose;

    RobotEngineManager.Instance.Message.TraverseObject = TraverseObjectMessage;
    RobotEngineManager.Instance.SendMessage();

    LocalBusyTimer = CozmoUtil.kLocalBusyTime;
  }

  public void SetVisionMode(VisionMode mode, bool enable) {
    EnableVisionModeMessage.mode = mode;
    EnableVisionModeMessage.enable = enable;

    RobotEngineManager.Instance.Message.EnableVisionMode = EnableVisionModeMessage;
    RobotEngineManager.Instance.SendMessage();
  }

  public void ExecuteBehavior(BehaviorType type) {
    ExecuteBehaviorMessage.behaviorType = type;
    
    DAS.Debug(this, "Execute Behavior " + ExecuteBehaviorMessage.behaviorType);

    RobotEngineManager.Instance.Message.ExecuteBehavior = ExecuteBehaviorMessage;
    RobotEngineManager.Instance.SendMessage();
  }

  public void SetBehaviorSystem(bool enable) {
    SetBehaviorSystemEnabledMessage.enabled = enable;

    RobotEngineManager.Instance.Message.SetBehaviorSystemEnabled = SetBehaviorSystemEnabledMessage;
    RobotEngineManager.Instance.SendMessage();
  }

  public void ActivateBehaviorChooser(BehaviorChooserType behaviorChooserType) {
    DAS.Debug(this, "ActivateBehaviorChooser: " + behaviorChooserType);

    ActivateBehaviorChooserMessage.behaviorChooserType = behaviorChooserType;

    RobotEngineManager.Instance.Message.ActivateBehaviorChooser = ActivateBehaviorChooserMessage;
    RobotEngineManager.Instance.SendMessage();
  }

  #region Light manipulation

  #region Backpack Lights

  public void TurnOffBackpackLED(LEDId ledToChange) {
    SetBackpackLED((int)ledToChange, 0);
  }

  public void SetAllBackpackBarLED(Color color) {
    SetBackpackBarLED(LEDId.LED_BACKPACK_BACK, color);
    SetBackpackBarLED(LEDId.LED_BACKPACK_MIDDLE, color);
    SetBackpackBarLED(LEDId.LED_BACKPACK_FRONT, color);
  }

  public void SetAllBackpackBarLED(uint colorUint) {
    SetBackpackLED((int)LEDId.LED_BACKPACK_BACK, colorUint);
    SetBackpackLED((int)LEDId.LED_BACKPACK_MIDDLE, colorUint);
    SetBackpackLED((int)LEDId.LED_BACKPACK_FRONT, colorUint);
  }

  public void TurnOffAllBackpackBarLED() {
    SetBackpackLED((int)LEDId.LED_BACKPACK_BACK, 0);
    SetBackpackLED((int)LEDId.LED_BACKPACK_MIDDLE, 0);
    SetBackpackLED((int)LEDId.LED_BACKPACK_FRONT, 0);
  }

  public void SetBackpackBarLED(LEDId ledToChange, Color color) {
    if (ledToChange == LEDId.LED_BACKPACK_LEFT || ledToChange == LEDId.LED_BACKPACK_RIGHT) {
      DAS.Warn("Robot", "BackpackLighting - LEDId.LED_BACKPACK_LEFT or LEDId.LED_BACKPACK_RIGHT " +
      "does not have the full range of color. Taking the highest RGB value to use as the light intensity.");
      float highestIntensity = Mathf.Max(color.r, Mathf.Max(color.g, color.b));
      SetBackbackArrowLED(ledToChange, highestIntensity);
    }
    else {
      uint colorUint = color.ToUInt();
      SetBackpackLED((int)ledToChange, colorUint);
    }
  }

  public void SetBackbackArrowLED(LEDId ledId, float intensity) {
    intensity = Mathf.Clamp(intensity, 0f, 1f);
    Color color = new Color(intensity, intensity, intensity);
    uint colorUint = color.ToUInt();
    SetBackpackLED((int)ledId, colorUint);
  }

  public void SetFlashingBackpackLED(LEDId ledToChange, Color color, uint onDurationMs = 200, uint offDurationMs = 200, uint transitionDurationMs = 0) {
    uint colorUint = color.ToUInt();
    SetBackpackLED((int)ledToChange, colorUint, 0, onDurationMs, offDurationMs, transitionDurationMs, transitionDurationMs);
  }

  private void SetBackpackLEDs(uint onColor = 0, uint offColor = 0, uint onPeriod_ms = Light.FOREVER, uint offPeriod_ms = 0, 
                               uint transitionOnPeriod_ms = 0, uint transitionOffPeriod_ms = 0) {
    for (int i = 0; i < BackpackLights.Length; ++i) {
      SetBackpackLED(i, onColor, offColor, onPeriod_ms, offPeriod_ms, transitionOnPeriod_ms, transitionOffPeriod_ms);
    }
  }

  private void SetBackpackLED(int index, uint onColor = 0, uint offColor = 0, uint onPeriod_ms = Light.FOREVER, uint offPeriod_ms = 0, 
                              uint transitionOnPeriod_ms = 0, uint transitionOffPeriod_ms = 0) {
    // Special case for arrow lights; they only accept red as a color
    if (index == (int)LEDId.LED_BACKPACK_LEFT || index == (int)LEDId.LED_BACKPACK_RIGHT) {
      //uint whiteUint = Color.white.ToUInt();
      //onColor = (onColor > 0) ? whiteUint : 0;
      //offColor = (offColor > 0) ? whiteUint : 0;
    }

    BackpackLights[index].OnColor = onColor;
    BackpackLights[index].OffColor = offColor;
    BackpackLights[index].OnPeriodMs = onPeriod_ms;
    BackpackLights[index].OffPeriodMs = offPeriod_ms;
    BackpackLights[index].TransitionOnPeriodMs = transitionOnPeriod_ms;
    BackpackLights[index].TransitionOffPeriodMs = transitionOffPeriod_ms;

    if (index == (int)LEDId.LED_BACKPACK_RIGHT) {
      
    }
  }

  // should only be called from update loop
  private void SetAllBackpackLEDs() {

    SetBackpackLEDsMessage.robotID = ID;
    for (int i = 0; i < BackpackLights.Length; i++) {
      SetBackpackLEDsMessage.onColor[i] = BackpackLights[i].OnColor;
      SetBackpackLEDsMessage.offColor[i] = BackpackLights[i].OffColor;
      SetBackpackLEDsMessage.onPeriod_ms[i] = BackpackLights[i].OnPeriodMs;
      SetBackpackLEDsMessage.offPeriod_ms[i] = BackpackLights[i].OffPeriodMs;
      SetBackpackLEDsMessage.transitionOnPeriod_ms[i] = BackpackLights[i].TransitionOnPeriodMs;
      SetBackpackLEDsMessage.transitionOffPeriod_ms[i] = BackpackLights[i].TransitionOffPeriodMs;
    }

    RobotEngineManager.Instance.Message.SetBackpackLEDs = SetBackpackLEDsMessage;
    RobotEngineManager.Instance.SendMessage();

    SetLastLEDs();
  }

  private void SetLastLEDs() {
    for (int i = 0; i < BackpackLights.Length; ++i) {
      BackpackLights[i].SetLastInfo();
    }
  }

  #endregion

  public void TurnOffAllLights(bool now = false) {
    var enumerator = LightCubes.GetEnumerator();

    while (enumerator.MoveNext()) {
      LightCube lightCube = enumerator.Current.Value;

      lightCube.SetLEDs();
    }

    SetBackpackLEDs();

    if (now)
      UpdateLightMessages(now);
  }

  public void UpdateLightMessages(bool now = false) {
    if (RobotEngineManager.Instance == null || !RobotEngineManager.Instance.IsConnected)
      return;

    if (Time.time > LightCube.Light.MessageDelay || now) {
      var enumerator = LightCubes.GetEnumerator();

      while (enumerator.MoveNext()) {
        LightCube lightCube = enumerator.Current.Value;

        if (lightCube.LightsChanged)
          lightCube.SetAllLEDs();
      }
    }

    if (Time.time > Light.MessageDelay || now) {
      if (_LightsChanged)
        SetAllBackpackLEDs();
    }
  }

  #endregion
}<|MERGE_RESOLUTION|>--- conflicted
+++ resolved
@@ -61,11 +61,7 @@
 
     public static float MessageDelay = 0f;
 
-<<<<<<< HEAD
-    public const uint FOREVER = 2147483647;
-=======
     public const uint FOREVER = uint.MaxValue;
->>>>>>> 15c6290b
   }
 
   public delegate void RobotCallback(bool success);
