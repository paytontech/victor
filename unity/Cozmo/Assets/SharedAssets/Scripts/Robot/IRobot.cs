﻿using UnityEngine;
using System;
using System.Collections;
using System.Collections.Generic;
using Anki.Cozmo;
using Anki.Cozmo.ExternalInterface;
using Cozmo.Util;
using G2U = Anki.Cozmo.ExternalInterface;

public delegate void RobotCallback(bool success);
public delegate void FriendshipLevelUp(int newLevel);

public interface ILight {
  uint OnColor{ get; set; }

  uint OffColor{ get; set; }

  uint OnPeriodMs{ get; set; }

  uint OffPeriodMs{ get; set; }

  uint TransitionOnPeriodMs{ get; set; }

  uint TransitionOffPeriodMs{ get; set; }

  void SetLastInfo();

  bool Changed { get; }

  void ClearData();
}

// Interface for Robot so we can mock it in unit tests
public interface IRobot : IDisposable {

  event FriendshipLevelUp OnFriendshipLevelUp;

  byte ID { get; }

  float HeadAngle { get; }

  float PoseAngle { get; }

  float PitchAngle { get; }

  float LeftWheelSpeed { get; }

  float RightWheelSpeed { get; }

  float LiftHeight { get; }

  float LiftHeightFactor { get; }

  Vector3 WorldPosition { get; }

  Quaternion Rotation { get; }

  Vector3 Forward { get; }

  Vector3 Right { get; }

  RobotStatusFlag RobotStatus { get; }

  GameStatusFlag GameStatus { get; }

  float BatteryPercent { get; }

  List<ObservedObject> VisibleObjects { get; }

  List<ObservedObject> SeenObjects { get; }

  List<ObservedObject> DirtyObjects { get; }

  Dictionary<int, LightCube> LightCubes { get; }

  List<Face> Faces { get; }

  int FriendshipPoints { get; }

  int FriendshipLevel { get; }

  float[] EmotionValues { get; }

  ILight[] BackpackLights { get; }

  ObservedObject TargetLockedObject { get; set; }

  int CarryingObjectID { get; }

  int HeadTrackingObjectID { get; }

  string CurrentBehaviorString { get; set; }

  ObservedObject CarryingObject { get; }

  event Action<ObservedObject> OnCarryingObjectSet;

  ObservedObject HeadTrackingObject { get; }

  event Action<ObservedObject> OnHeadTrackingObjectSet;

  void SetLocalBusyTimer(float localBusyTimer);

  bool IsBusy { get; }

  bool Status(RobotStatusFlag s);

  bool IsLocalized();

  void CooldownTimers(float delta);

  Vector3 WorldToCozmo(Vector3 worldSpacePosition);

  bool IsLightCubeInPickupRange(LightCube lightCube);

  void ResetRobotState(Action onComplete);

  void TryResetHeadAndLift(Action onComplete);

  void ClearData(bool initializing = false);

  void ClearVisibleObjects();

  void UpdateInfo(G2U.RobotState message);

  void UpdateDirtyList(ObservedObject dirty);

  void InitializeFriendshipPoints();

  void AddToFriendshipPoints(int deltaValue);

  string GetFriendshipLevelName(int friendshipLevel);

  int GetFriendshipLevelByName(string friendshipName);

  int GetProgressionStat(Anki.Cozmo.ProgressionStatType index);

  StatContainer GetProgressionStats();

  void AddToProgressionStat(Anki.Cozmo.ProgressionStatType index, int deltaValue);

  void VisualizeQuad(Vector3 lowerLeft, Vector3 upperRight);

  void AddToEmotion(Anki.Cozmo.EmotionType type, float deltaValue, string source);

  void SetEmotion(Anki.Cozmo.EmotionType type, float value);

  void SetProgressionStat(Anki.Cozmo.ProgressionStatType type, int value);

  void SetProgressionStats(StatContainer stats);

  void SetEnableAllBehaviors(bool enabled);

  void SetEnableBehaviorGroup(BehaviorGroup behaviorGroup, bool enabled);

  void SetEnableBehavior(string behaviorName, bool enabled);

  void ClearAllBehaviorScoreOverrides();

  void OverrideBehaviorScore(string behaviorName, float newScore);

  void UpdateObservedObjectInfo(G2U.RobotObservedObject message);

  void UpdateObservedFaceInfo(G2U.RobotObservedFace message);

  void DisplayProceduralFace(float faceAngle, Vector2 faceCenter, Vector2 faceScale, float[] leftEyeParams, float[] rightEyeParams);

  void DriveWheels(float leftWheelSpeedMmps, float rightWheelSpeedMmps);

  void PlaceObjectOnGroundHere(RobotCallback callback = null, QueueActionPosition queueActionPosition = QueueActionPosition.NOW);

  void PlaceObjectRel(ObservedObject target, float offsetFromMarker, float approachAngle, RobotCallback callback = null, QueueActionPosition queueActionPosition = QueueActionPosition.NOW);

  void PlaceOnObject(ObservedObject target, float approachAngle, RobotCallback callback = null, QueueActionPosition queueActionPosition = QueueActionPosition.NOW);

  void CancelAction(RobotActionType actionType = RobotActionType.UNKNOWN);

  void CancelCallback(RobotCallback callback);

  void CancelAllCallbacks();

  void EnableNewFaceEnrollment(int numToEnroll = 1);

  void AssignNameToFace(int faceID, string name);

  void SendAnimation(string animName, RobotCallback callback = null, QueueActionPosition queueActionPosition = QueueActionPosition.NOW);

  void SendAnimationGroup(string animGroupName, RobotCallback callback = null, QueueActionPosition queueActionPosition = QueueActionPosition.NOW);

  void SetIdleAnimation(string default_anim);

  void SetLiveIdleAnimationParameters(Anki.Cozmo.LiveIdleAnimationParameter[] paramNames, float[] paramValues, bool setUnspecifiedToDefault = false);

  float GetHeadAngleFactor();

  void SetHeadAngle(float angleFactor = -0.8f, 
                    RobotCallback callback = null,
                    QueueActionPosition queueActionPosition = QueueActionPosition.NOW,
                    bool useExactAngle = false, 
                    float accelRadSec = 2f, 
                    float maxSpeedFactor = 1f);

  void SetRobotVolume(float volume);

  float GetRobotVolume();

  void TrackToObject(ObservedObject observedObject, bool headOnly = true);

  void StopTrackToObject();

  void TurnTowardsObject(ObservedObject observedObject, bool headTrackWhenDone = true, float maxPanSpeed_radPerSec = 4.3f, float panAccel_radPerSec2 = 10f,
                         RobotCallback callback = null,
                         QueueActionPosition queueActionPosition = QueueActionPosition.NOW);

<<<<<<< HEAD
  void TurnTowardsFace(Face face, float maxPanSpeed_radPerSec = 4.3f, float panAccel_radPerSec2 = 10f, 
                       RobotCallback callback = null,
                       QueueActionPosition queueActionPosition = QueueActionPosition.NOW);
=======
  void TurnTowardsFacePose(Face face, float maxPanSpeed_radPerSec = 4.3f, float panAccel_radPerSec2 = 10f, 
                           RobotCallback callback = null,
                           QueueActionPosition queueActionPosition = QueueActionPosition.NOW);

  void TurnTowardsLastFacePose(float maxTurnAngle, RobotCallback callback = null, QueueActionPosition queueActionPosition = QueueActionPosition.NOW);
>>>>>>> 39ab0557

  void PickupObject(ObservedObject selectedObject, bool usePreDockPose = true, bool useManualSpeed = false, bool useApproachAngle = false, float approachAngleRad = 0.0f, RobotCallback callback = null, QueueActionPosition queueActionPosition = QueueActionPosition.NOW);

  void RollObject(ObservedObject selectedObject, bool usePreDockPose = true, bool useManualSpeed = false, RobotCallback callback = null, QueueActionPosition queueActionPosition = QueueActionPosition.NOW);

  void PlaceObjectOnGround(Vector3 position, Quaternion rotation, bool level = false, bool useManualSpeed = false, RobotCallback callback = null, QueueActionPosition queueActionPosition = QueueActionPosition.NOW);

  void GotoPose(Vector3 position, Quaternion rotation, bool level = false, bool useManualSpeed = false, RobotCallback callback = null, QueueActionPosition queueActionPosition = QueueActionPosition.NOW);

  void GotoPose(float x_mm, float y_mm, float rad, bool level = false, bool useManualSpeed = false, RobotCallback callback = null, QueueActionPosition queueActionPosition = QueueActionPosition.NOW);

  void GotoObject(ObservedObject obj, float distance_mm, RobotCallback callback = null, QueueActionPosition queueActionPosition = QueueActionPosition.NOW);

  void AlignWithObject(ObservedObject obj, float distanceFromMarker_mm, RobotCallback callback = null, bool useApproachAngle = false, float approachAngleRad = 0.0f, QueueActionPosition queueActionPosition = QueueActionPosition.NOW);

  void SetLiftHeight(float heightFactor, RobotCallback callback = null, QueueActionPosition queueActionPosition = QueueActionPosition.NOW);

  void SetRobotCarryingObject(int objectID = -1);

  void ClearAllBlocks();

  void ClearAllObjects();

  void VisionWhileMoving(bool enable);

  void TurnInPlace(float angle_rad, float speed_rad_per_sec, float accel_rad_per_sec2, RobotCallback callback = null, QueueActionPosition queueActionPosition = QueueActionPosition.NOW);

  void TraverseObject(int objectID, bool usePreDockPose = false, bool useManualSpeed = false);

  void SetVisionMode(VisionMode mode, bool enable);

  void ExecuteBehavior(BehaviorType type);

  void SetBehaviorSystem(bool enable);

  void ActivateBehaviorChooser(BehaviorChooserType behaviorChooserType);

  void TurnOffBackpackLED(LEDId ledToChange);

  void SetAllBackpackBarLED(Color color);

  void SetAllBackpackBarLED(uint colorUint);

  void TurnOffAllBackpackBarLED();

  void SetBackpackBarLED(LEDId ledToChange, Color color);

  void SetBackbackArrowLED(LEDId ledId, float intensity);

  void SetFlashingBackpackLED(LEDId ledToChange, Color color, uint onDurationMs = 200, uint offDurationMs = 200, uint transitionDurationMs = 0);

  void TurnOffAllLights(bool now = false);

  void UpdateLightMessages(bool now = false);

  ObservedObject GetCharger();

  void MountCharger(ObservedObject charger, RobotCallback callback = null, QueueActionPosition queueActionPosition = QueueActionPosition.NOW);

}<|MERGE_RESOLUTION|>--- conflicted
+++ resolved
@@ -212,17 +212,11 @@
                          RobotCallback callback = null,
                          QueueActionPosition queueActionPosition = QueueActionPosition.NOW);
 
-<<<<<<< HEAD
-  void TurnTowardsFace(Face face, float maxPanSpeed_radPerSec = 4.3f, float panAccel_radPerSec2 = 10f, 
-                       RobotCallback callback = null,
-                       QueueActionPosition queueActionPosition = QueueActionPosition.NOW);
-=======
   void TurnTowardsFacePose(Face face, float maxPanSpeed_radPerSec = 4.3f, float panAccel_radPerSec2 = 10f, 
                            RobotCallback callback = null,
                            QueueActionPosition queueActionPosition = QueueActionPosition.NOW);
 
   void TurnTowardsLastFacePose(float maxTurnAngle, RobotCallback callback = null, QueueActionPosition queueActionPosition = QueueActionPosition.NOW);
->>>>>>> 39ab0557
 
   void PickupObject(ObservedObject selectedObject, bool usePreDockPose = true, bool useManualSpeed = false, bool useApproachAngle = false, float approachAngleRad = 0.0f, RobotCallback callback = null, QueueActionPosition queueActionPosition = QueueActionPosition.NOW);
 
