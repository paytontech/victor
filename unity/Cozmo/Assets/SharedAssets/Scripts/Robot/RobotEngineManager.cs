using UnityEngine;
using System;
using System.Collections;
using System.Collections.Generic;
using System.IO;
using System.Text;
using Anki.Cozmo;
using Anki.Cozmo.Audio;
using G2U = Anki.Cozmo.ExternalInterface;
using U2G = Anki.Cozmo.ExternalInterface;

/// <summary>
/// Robot engine manager lives on a GameObject(named MasterObject) in our Intro scene,
/// and handles launching, ticking, and messaging with the Cozmo Engine
/// </summary>
public class RobotEngineManager : MonoBehaviour {

  public const string kRobotIP = "172.31.1.1";
  
  public static RobotEngineManager Instance = null;

  public Dictionary<int, IRobot> Robots { get; private set; }

  // Cache the last current robot
  private int _LastCurrentRobotID;
  private IRobot _LastCurrentRobot;

  public int CurrentRobotID { get; private set; }

  public IRobot CurrentRobot { 
    get { 
      if (_LastCurrentRobot != null && _LastCurrentRobotID == CurrentRobotID) {
        return _LastCurrentRobot;
      }
      IRobot current;
      if (Robots.TryGetValue(CurrentRobotID, out current)) {
        _LastCurrentRobot = current;
        _LastCurrentRobotID = CurrentRobotID;
        return current;
      }
      return null; 
    } 
  }

  public bool IsConnected { get { return (_Channel != null && _Channel.IsConnected); } }

  private List<string> _RobotAnimationNames = new List<string>();

  [SerializeField] 
  private TextAsset _Configuration;

  [SerializeField]
  private TextAsset _AlternateConfiguration;

  private DisconnectionReason _LastDisconnectionReason = DisconnectionReason.None;

  public event Action<string> ConnectedToClient;
  public event Action<DisconnectionReason> DisconnectedFromClient;
  public event Action<int> RobotConnected;
  public event Action<uint, bool,RobotActionType> SuccessOrFailure;
  public event Action<bool,string> RobotCompletedAnimation;
  public event Action<bool,uint> RobotCompletedCompoundAction;
  public event Action<bool,uint> RobotCompletedTaggedAction;
  public event Action<int, string, Vector3, Quaternion> RobotObservedFace;
  public event Action<int, Vector3, Quaternion> RobotObservedNewFace;
  public event Action<Anki.Cozmo.EmotionType, float> OnEmotionRecieved;
  public event Action<Anki.Cozmo.ProgressionStatType, int> OnProgressionStatRecieved;
  public event Action<Vector2> OnObservedMotion;
  public event Action OnRobotPickedUp;
  public event Action<Anki.Cozmo.CliffEvent> OnCliffEvent;
  public event Action<Anki.Cozmo.ExternalInterface.RequestGameStart> OnRequestGameStart;
  public event Action<Anki.Cozmo.ExternalInterface.DenyGameStart> OnDenyGameStart;
  public event Action<Anki.Cozmo.ExternalInterface.InitBlockPoolMessage> OnInitBlockPoolMsg;
  public event Action<Anki.Cozmo.ExternalInterface.ObjectAvailable> OnObjectAvailableMsg;
  public event Action<Anki.Cozmo.ExternalInterface.ObjectUnavailable> OnObjectUnavailableMsg;
  public event Action<Anki.Cozmo.ObjectConnectionState> OnObjectConnectionState;
  public event Action<ImageChunk> OnImageChunkReceived;
  public event Action<Anki.Cozmo.ExternalInterface.RobotObservedPossibleObject> OnObservedPossibleObject;
  public event Action<Anki.Cozmo.UnlockId, bool> OnRequestSetUnlockResult;
  public event Action<Anki.Cozmo.ExternalInterface.FirmwareUpdateProgress> OnFirmwareUpdateProgress;
  public event Action<Anki.Cozmo.ExternalInterface.FirmwareUpdateComplete> OnFirmwareUpdateComplete;
  public event Action OnSparkUnlockEnded;
  public event Action<Anki.Cozmo.ExternalInterface.NVStorageData> OnGotNVStorageData;
  public event Action<Anki.Cozmo.ExternalInterface.NVStorageOpResult> OnGotNVStorageOpResult;
  public event Action<Anki.Cozmo.ExternalInterface.DebugLatencyMessage> OnDebugLatencyMsg;
  public event Action<Anki.Cozmo.ExternalInterface.RobotEnrolledFace> OnRobotEnrolledFace;
  public event Action<Anki.Cozmo.ExternalInterface.RequestEnrollFace> OnRequestEnrollFace;
<<<<<<< HEAD
  public event Action<int> OnDemoState;
=======
  public event Action<Anki.Cozmo.ExternalInterface.AnimationEvent> OnRobotAnimationEvent;
>>>>>>> 8862f353

  #region Audio Callback events

  public event Action<AudioCallback> ReceivedAudioCallback;

  #endregion

  private bool _CozmoBindingStarted = false;
  private RobotUdpChannel _Channel = null;
  private bool _IsRobotConnected = false;

  private const int _UIDeviceID = 1;
  private const int _UIAdvertisingRegistrationPort = 5103;
  // 0 means random unused port
  // Used to be 5106
  private const int _UILocalPort = 0;

  public bool AllowImageSaving { get; private set; }

  private RobotMessageOut _MessageOut = new RobotMessageOut();

  public U2G.MessageGameToEngine Message { get { return _MessageOut.Message; } }

  private U2G.StartEngine StartEngineMessage = new U2G.StartEngine();
  private U2G.ForceAddRobot ForceAddRobotMessage = new U2G.ForceAddRobot();
  private U2G.ConnectToRobot ConnectToRobotMessage = new U2G.ConnectToRobot();
  private U2G.ConnectToUiDevice ConnectToUiDeviceMessage = new U2G.ConnectToUiDevice(UiConnectionType.UI, 0);

  private U2G.GetAllDebugConsoleVarMessage _GetAllDebugConsoleVarMessage = new U2G.GetAllDebugConsoleVarMessage();
  private U2G.SetDebugConsoleVarMessage _SetDebugConsoleVarMessage = new U2G.SetDebugConsoleVarMessage();
  private U2G.RunDebugConsoleFuncMessage _RunDebugConsoleFuncMessage = new U2G.RunDebugConsoleFuncMessage();
  private U2G.DenyGameStart _DenyGameStartMessage = new U2G.DenyGameStart();

  private void Awake() {
    #if ANIMATION_TOOL
    DAS.AddTarget(new ConsoleDasTarget());
    #elif UNITY_IPHONE && !UNITY_EDITOR
    DAS.AddTarget(new IphoneDasTarget());
    #else
    DAS.AddTarget(new UnityDasTarget());
    #endif
  }

  private void OnEnable() {
    DAS.Event("RobotEngineManager.OnEnable", string.Empty);
    if (Instance != null && Instance != this) {
      Destroy(gameObject);
      return;
    }
    else {
      Instance = this;
    }

    TextAsset config = _Configuration;

    if (PlayerPrefs.GetInt("DebugUseAltConfig", 0) == 1) {
      config = _AlternateConfiguration;
    }

    if (config == null) {
      DAS.Error("RobotEngineManager.ErrorInitializingCozmoBinding.NoConfig", string.Empty);
    }
    else {
      string configuration = AddDataPlatformPathsToConfiguration(config.text);

      CozmoBinding.Startup(configuration);
      _CozmoBindingStarted = true;
    }

    Application.runInBackground = true;

    _Channel = new RobotUdpChannel();
    _Channel.ConnectedToClient += Connected;
    _Channel.DisconnectedFromClient += Disconnected;
    _Channel.MessageReceived += ReceivedMessage;

    Robots = new Dictionary<int, IRobot>();

// Startup Singletons depending on RobotEvents
    SkillSystem.Instance.InitInstance();
  }

  private void OnDisable() {
    
    if (_Channel != null) {
      if (_Channel.IsActive) {
        Disconnect();
        Disconnected(DisconnectionReason.UnityReloaded);
      }

      _Channel = null;
    }

    if (_CozmoBindingStarted) {
      CozmoBinding.Shutdown();
    }

// Destroy Singletons depending on RobotEvents
    SkillSystem.Instance.DestroyInstance();
  }

  void Update() {
    if (_Channel != null) {
      _Channel.Update();
    }
    if (CurrentRobot != null) {
      CurrentRobot.ClearVisibleObjects();
    }
  }

  public void LateUpdate() {
    if (CurrentRobot == null)
      return;

    CurrentRobot.UpdateLightMessages();
  }

  public List<string> GetRobotAnimationNames() {
    return _RobotAnimationNames;
  }

  public void AddRobot(byte robotID) {
    IRobot oldRobot;
    if (Robots.TryGetValue(robotID, out oldRobot)) {
      if (oldRobot != null) {
        oldRobot.Dispose();
      }
      _LastCurrentRobot = null;
      Robots.Remove(robotID);
    }
    
    IRobot robot = new Robot(robotID);
    Robots.Add(robotID, robot);
    CurrentRobotID = robotID;
  }

  public void Connect(string engineIP) {
    _Channel.Connect(_UIDeviceID, _UILocalPort, engineIP, _UIAdvertisingRegistrationPort);
  }

  public void Disconnect() {
    _IsRobotConnected = false;
    if (_Channel != null) {
      _Channel.Disconnect();

      // only really needed in editor in case unhitting play
#if UNITY_EDITOR
      float limit = Time.realtimeSinceStartup + 2.0f;
      while (_Channel.HasPendingOperations) {
        if (limit < Time.realtimeSinceStartup) {
          DAS.Warn("RobotEngineManager.NotWaitingForDisconnectToFinishSending", string.Empty);
          break;
        }
        System.Threading.Thread.Sleep(500);
      }
#endif
    }
  }

  public DisconnectionReason GetLastDisconnectionReason() {
    DisconnectionReason reason = _LastDisconnectionReason;
    _LastDisconnectionReason = DisconnectionReason.None;
    return reason;
  }

  private void Connected(string connectionIdentifier) {
    if (ConnectedToClient != null) {
      ConnectedToClient(connectionIdentifier);
    }
  }

  private void Disconnected(DisconnectionReason reason) {
    DAS.Debug("RobotEngineManager.Disconnected", reason.ToString());
    _IsRobotConnected = false;

    _LastDisconnectionReason = reason;
    if (DisconnectedFromClient != null) {
      DisconnectedFromClient(reason);
    }
  }

  public void SendMessage() {
    if (!IsConnected) {
      DAS.Warn("RobotEngineManager.MessageNotSent", "Not Connected");
      return;
    }

    _Channel.Send(_MessageOut);
  }

  private void ReceivedMessage(RobotMessageIn messageIn) {
    var message = messageIn.Message;
    switch (message.GetTag()) {
    case G2U.MessageEngineToGame.Tag.Ping:
      break;
    case G2U.MessageEngineToGame.Tag.RobotAvailable:
      ReceivedSpecificMessage(message.RobotAvailable);
      break;
    case G2U.MessageEngineToGame.Tag.UiDeviceAvailable:
      ReceivedSpecificMessage(message.UiDeviceAvailable);
      break;
    case G2U.MessageEngineToGame.Tag.RobotConnected:
      ReceivedSpecificMessage(message.RobotConnected);
      break;
    case G2U.MessageEngineToGame.Tag.UiDeviceConnected:
      ReceivedSpecificMessage(message.UiDeviceConnected);
      break;
    case G2U.MessageEngineToGame.Tag.RobotDisconnected:
      ReceivedSpecificMessage(message.RobotDisconnected);
      break;
    case G2U.MessageEngineToGame.Tag.EngineRobotCLADVersionMismatch:
      ReceivedSpecificMessage(message.EngineRobotCLADVersionMismatch);
      break;
    case G2U.MessageEngineToGame.Tag.RobotObservedObject:
      ReceivedSpecificMessage(message.RobotObservedObject);
      break;
    case G2U.MessageEngineToGame.Tag.RobotObservedFace:
      ReceivedSpecificMessage(message.RobotObservedFace);
      break;
    case G2U.MessageEngineToGame.Tag.RobotObservedNothing:
      ReceivedSpecificMessage(message.RobotObservedNothing);
      break;
    case G2U.MessageEngineToGame.Tag.PlaySound:
      ReceivedSpecificMessage(message.PlaySound);
      break;
    case G2U.MessageEngineToGame.Tag.StopSound:
      ReceivedSpecificMessage(message.StopSound);
      break;
    case G2U.MessageEngineToGame.Tag.RobotState:
      ReceivedSpecificMessage(message.RobotState);
      break;
    case G2U.MessageEngineToGame.Tag.RobotCompletedAction:
      ReceivedSpecificMessage(message.RobotCompletedAction);
      break;
    case G2U.MessageEngineToGame.Tag.RobotDeletedObject:
      ReceivedSpecificMessage(message.RobotDeletedObject);
      break;
    case G2U.MessageEngineToGame.Tag.RobotMarkedObjectPoseUnknown:
      ReceivedSpecificMessage(message.RobotMarkedObjectPoseUnknown);
      break;
    case G2U.MessageEngineToGame.Tag.ObjectMoved:
      ReceivedSpecificMessage(message.ObjectMoved);
      break;
    case G2U.MessageEngineToGame.Tag.RobotDeletedFace:
      ReceivedSpecificMessage(message.RobotDeletedFace);
      break;
    case G2U.MessageEngineToGame.Tag.ObjectStoppedMoving:
      ReceivedSpecificMessage(message.ObjectStoppedMoving);
      break;
    case G2U.MessageEngineToGame.Tag.ObjectTapped:
      ReceivedSpecificMessage(message.ObjectTapped);
      break;
    case G2U.MessageEngineToGame.Tag.AnimationAvailable:
      ReceivedSpecificMessage(message.AnimationAvailable);
      break;
    case G2U.MessageEngineToGame.Tag.RobotPickedUp:
      ReceivedSpecificMessage(message.RobotPickedUp);
      break;
    case G2U.MessageEngineToGame.Tag.MoodState:
      ReceivedSpecificMessage(message.MoodState);
      break;
    // Audio Callbacks
    case G2U.MessageEngineToGame.Tag.AudioCallback:
      ReceivedSpecificMessage(message.AudioCallback);
      break;
    case G2U.MessageEngineToGame.Tag.InitDebugConsoleVarMessage:
      ReceivedSpecificMessage(message.InitDebugConsoleVarMessage);
      break;
    case G2U.MessageEngineToGame.Tag.VerifyDebugConsoleVarMessage:
      ReceivedSpecificMessage(message.VerifyDebugConsoleVarMessage);
      break;
    case G2U.MessageEngineToGame.Tag.RobotObservedMotion:
      ReceivedSpecificMessage(message.RobotObservedMotion);
      break;
    case G2U.MessageEngineToGame.Tag.CliffEvent:
      ReceivedSpecificMessage(message.CliffEvent);
      break;
    case G2U.MessageEngineToGame.Tag.DebugString:
      ReceivedSpecificMessage(message.DebugString);
      break;
    case G2U.MessageEngineToGame.Tag.DebugAnimationString:
      ReceivedSpecificMessage(message.DebugAnimationString);
      break;
    case G2U.MessageEngineToGame.Tag.DebugLatencyMessage:
      ReceivedSpecificMessage(message.DebugLatencyMessage);
      break;
    case G2U.MessageEngineToGame.Tag.RequestGameStart:
      ReceivedSpecificMessage(message.RequestGameStart);
      break;
    case G2U.MessageEngineToGame.Tag.DenyGameStart:
      ReceivedSpecificMessage(message.DenyGameStart);
      break;
    case G2U.MessageEngineToGame.Tag.InitBlockPoolMessage:
      ReceivedSpecificMessage(message.InitBlockPoolMessage);
      break;
    case G2U.MessageEngineToGame.Tag.ObjectAvailable:
      ReceivedSpecificMessage(message.ObjectAvailable);
      break;
    case G2U.MessageEngineToGame.Tag.ObjectUnavailable:
      ReceivedSpecificMessage(message.ObjectUnavailable);
      break;
    case G2U.MessageEngineToGame.Tag.ObjectConnectionState:
      ReceivedSpecificMessage(message.ObjectConnectionState);
      break;
    case G2U.MessageEngineToGame.Tag.ImageChunk:
      ReceivedSpecificMessage(message.ImageChunk);
      break;
    case G2U.MessageEngineToGame.Tag.RobotObservedPossibleObject:
      ReceivedSpecificMessage(message.RobotObservedPossibleObject);
      break;
    case G2U.MessageEngineToGame.Tag.UnlockStatus:
      ReceivedSpecificMessage(message.UnlockStatus);
      break;
    case G2U.MessageEngineToGame.Tag.RequestSetUnlockResult:
      ReceivedSpecificMessage(message.RequestSetUnlockResult);
      break;
    case G2U.MessageEngineToGame.Tag.FirmwareUpdateProgress:
      ReceivedSpecificMessage(message.FirmwareUpdateProgress);
      break;
    case G2U.MessageEngineToGame.Tag.FirmwareUpdateComplete:
      ReceivedSpecificMessage(message.FirmwareUpdateComplete);
      break;
    case G2U.MessageEngineToGame.Tag.SparkUnlockEnded:
      ReceivedSpecificMessage(message.SparkUnlockEnded);
      break;
    case G2U.MessageEngineToGame.Tag.NVStorageData:
      ReceivedSpecificMessage(message.NVStorageData);
      break;
    case G2U.MessageEngineToGame.Tag.NVStorageOpResult:
      ReceivedSpecificMessage(message.NVStorageOpResult);
      break;
    case G2U.MessageEngineToGame.Tag.RobotEnrolledFace:
      ReceivedSpecificMessage(message.RobotEnrolledFace);
      break;
    case G2U.MessageEngineToGame.Tag.RequestEnrollFace:
      ReceivedSpecificMessage(message.RequestEnrollFace);
      break;
<<<<<<< HEAD
    case G2U.MessageEngineToGame.Tag.DemoState:
      ReceivedSpecificMessage(message.DemoState);
=======
    case G2U.MessageEngineToGame.Tag.AnimationEvent:
      ReceiveSpecificMessage(message.AnimationEvent);
>>>>>>> 8862f353
      break;
    default:
      DAS.Warn("RobotEngineManager.ReceiveUnsupportedMessage", message.GetTag() + " is not supported");
      break;
    }
  }

  private void ReceivedSpecificMessage(G2U.DemoState message) {
    if (OnDemoState != null) {
      OnDemoState(message.stateNum);
    }
  }

  private void ReceivedSpecificMessage(G2U.RequestEnrollFace message) {
    if (OnRequestEnrollFace != null) {
      OnRequestEnrollFace(message);
    }
  }

  private void ReceiveSpecificMessage(Anki.Cozmo.ExternalInterface.AnimationEvent message) {
    if (OnRobotAnimationEvent != null) {  
      OnRobotAnimationEvent(message);
    }
  }

  private void ReceivedSpecificMessage(G2U.RobotAvailable message) {
    ConnectToRobotMessage.robotID = (byte)message.robotID;

    Message.ConnectToRobot = ConnectToRobotMessage;
    SendMessage();
  }

  private void ReceivedSpecificMessage(G2U.UiDeviceAvailable message) {
    ConnectToUiDeviceMessage.deviceID = (byte)message.deviceID;

    Message.ConnectToUiDevice = ConnectToUiDeviceMessage;
    SendMessage();
  }

  private void ReceivedSpecificMessage(G2U.RobotConnected message) {
    if (!_IsRobotConnected) {
      _IsRobotConnected = true;

      AddRobot((byte)message.robotID);

      if (RobotConnected != null) {
        RobotConnected((byte)message.robotID);
      }
    }
  }

  private void ReceivedSpecificMessage(G2U.UiDeviceConnected message) {
    DAS.Debug("RobotEngineManager.DeviceConnected", "Device connected: " + message.connectionType.ToString() + "," + message.deviceID.ToString());
  }

  private void ReceivedSpecificMessage(G2U.RobotDisconnected message) {
    DAS.Error("RobotEngineManager.RobotDisconnected", "Robot " + message.robotID + " disconnected after " + message.timeSinceLastMsg_sec.ToString("0.00") + " seconds.");
    Disconnect();
    Disconnected(DisconnectionReason.RobotDisconnected);
  }

  private void ReceivedSpecificMessage(G2U.EngineRobotCLADVersionMismatch message) {
    if (message.engineToRobotMismatch) {
      string str = "Engine to Robot CLAD version mismatch. Engine's EngineToRobot hash = " + message.engineEnginetoRobotHash + ". Robot's EngineToRobot hash = " + message.robotEnginetoRobotHash;
      DAS.Error("clad_version_mismatch_engine_to_robot", str);
    }

    if (message.robotToEngineMistmatch) {
      string str = "Robot to Engine CLAD version mismatch. Engine's EngineToRobot hash = " + message.engineRobotToEngineHash + ". Robot's RobotToEngine hash = " + message.robotRobotToEngineHash;
      DAS.Error("clad_version_mismatch_robot_to_engine", str);
    }

    DebugMenuManager.Instance.OnDebugMenuButtonTap();
  }

  private void ReceivedSpecificMessage(G2U.InitDebugConsoleVarMessage message) {
    DAS.Info("RobotEngineManager.ReceivedDebugConsoleInit", " Recieved Debug Console Init");
    for (int i = 0; i < message.varData.Length; ++i) {
      Anki.Debug.DebugConsoleData.Instance.AddConsoleVar(message.varData[i]);
    }
  }

  private void ReceivedSpecificMessage(G2U.VerifyDebugConsoleVarMessage message) {
    Anki.Debug.DebugConsoleData.Instance.SetStatusText(message.statusMessage);
  }

  private void ReceivedSpecificMessage(ObjectMoved message) {
    if (CurrentRobot == null)
      return;

    int ID = (int)message.objectID;

    if (CurrentRobot.LightCubes.ContainsKey(ID)) {
      LightCube lightCube = CurrentRobot.LightCubes[ID];

      lightCube.Moving(message);
      CurrentRobot.UpdateDirtyList(lightCube);
    }
  }

  private void ReceivedSpecificMessage(Anki.Cozmo.ExternalInterface.RobotObservedMotion message) {
    if (CurrentRobot == null)
      return;

    if (OnObservedMotion != null) {
      var resolution = ImageResolutionTable.GetDimensions(ImageResolution.CVGA);
      // Normalize our position to [-1,1], [-1,1]
      OnObservedMotion(new Vector2(message.img_x * 2.0f / (float)resolution.Width, message.img_y * 2.0f / (float)resolution.Height));
    }

  }

  private void ReceivedSpecificMessage(ObjectStoppedMoving message) {
    if (CurrentRobot == null)
      return;

    int ID = (int)message.objectID;
    
    if (CurrentRobot.LightCubes.ContainsKey(ID)) {
      LightCube lightCube = CurrentRobot.LightCubes[ID];
      
      lightCube.StoppedMoving(message);
    }
  }

  private void ReceivedSpecificMessage(ObjectTapped message) {
    if (CurrentRobot == null)
      return;
    
    int ID = (int)message.objectID;
    
    if (CurrentRobot.LightCubes.ContainsKey(ID)) {
      LightCube lightCube = CurrentRobot.LightCubes[ID];
      
      lightCube.Tapped(message);
    }
  }

  private void ReceivedSpecificMessage(G2U.RobotObservedObject message) {
    if (CurrentRobot == null)
      return;
    CurrentRobot.UpdateObservedObjectInfo(message);
  }

  private void ReceivedSpecificMessage(G2U.RobotObservedFace message) {
    if (CurrentRobot == null)
      return;
    CurrentRobot.UpdateObservedFaceInfo(message);

    if (message.faceID > 0 && message.name == "" && RobotObservedNewFace != null) {
      RobotObservedNewFace(message.faceID, 
        new Vector3(message.world_x, message.world_y, message.world_z), 
        new Quaternion(message.quaternion_x, message.quaternion_y, message.quaternion_z, message.quaternion_w));
    }

    if (RobotObservedFace != null) {
      RobotObservedFace(message.faceID, message.name,
        new Vector3(message.world_x, message.world_y, message.world_z), 
        new Quaternion(message.quaternion_x, message.quaternion_y, message.quaternion_z, message.quaternion_w));
    }

  }

  private void ReceivedSpecificMessage(G2U.RobotObservedNothing message) {
    if (CurrentRobot == null)
      return;
  }

  private void ReceivedSpecificMessage(G2U.RobotDeletedObject message) {
    if (CurrentRobot == null)
      return;

    DAS.Debug("RobotEngineManager.DeletedObject", "Deleted ID " + message.objectID);

    CurrentRobot.SeenObjects.Remove(CurrentRobot.SeenObjects.Find(x => x == message.objectID));
    CurrentRobot.VisibleObjects.Remove(CurrentRobot.VisibleObjects.Find(x => x == message.objectID));
    CurrentRobot.DirtyObjects.Remove(CurrentRobot.DirtyObjects.Find(x => x == message.objectID));
    CurrentRobot.LightCubes.Remove((int)message.objectID);

  }

  private void ReceivedSpecificMessage(G2U.RobotMarkedObjectPoseUnknown message) {
    ObservedObject deleted = CurrentRobot.SeenObjects.Find(x => x == message.objectID);

    CurrentRobot.SeenObjects.Remove(deleted);
    CurrentRobot.VisibleObjects.Remove(deleted);
    CurrentRobot.DirtyObjects.Remove(deleted);

  }

  private void ReceivedSpecificMessage(G2U.RobotDeletedFace message) {
    if (CurrentRobot == null)
      return;
		
    Face deleted = CurrentRobot.Faces.Find(x => x == message.faceID);

    if (deleted != null) {
      DAS.Debug("RobotEngineManager.DeletedFace", "Deleted ID " + message.faceID);
      CurrentRobot.Faces.Remove(deleted);
    }

  }

  private void ReceivedSpecificMessage(G2U.RobotCompletedAction message) {
    if (CurrentRobot == null)
      return;
    
    RobotActionType actionType = (RobotActionType)message.actionType;
    bool success = message.result == ActionResult.SUCCESS;
    CurrentRobot.TargetLockedObject = null;

    CurrentRobot.SetLocalBusyTimer(0f);

    if (SuccessOrFailure != null) {
      SuccessOrFailure(message.idTag, success, actionType);
    }

    if (actionType == RobotActionType.PLAY_ANIMATION) {
      // Reset cozmo's face
      string animationCompleted = message.completionInfo.animationCompleted.animationName;

      if (RobotCompletedAnimation != null) {
        RobotCompletedAnimation(success, animationCompleted);
      }
    }

    if (actionType == RobotActionType.COMPOUND) {
      if (RobotCompletedCompoundAction != null) {
        RobotCompletedCompoundAction(success, message.idTag);
      }
    }
    else if (message.idTag > 0) {
      if (RobotCompletedTaggedAction != null) {
        RobotCompletedTaggedAction(success, message.idTag);
      }
    }
  }

  private void ReceivedSpecificMessage(G2U.AnimationAvailable message) {
    if (!_RobotAnimationNames.Contains(message.animName))
      _RobotAnimationNames.Add(message.animName);
  }

  private void ReceivedSpecificMessage(G2U.RobotPickedUp message) {
    if (CurrentRobot != null && CurrentRobotID == message.robotID && OnRobotPickedUp != null) {
      OnRobotPickedUp();
    }
  }

  private void ReceivedSpecificMessage(G2U.MoodState message) {
    if (CurrentRobot == null)
      return;
    
    if (message.emotionValues.Length != (int)EmotionType.Count) {
      DAS.Error("MoodStateMessage.emotionValues.BadLength", "Expected " + EmotionType.Count + " entries but got " + message.emotionValues.Length);
    }
    else {
      for (EmotionType i = 0; i < EmotionType.Count; ++i) {
        //DAS.Info("Mood", "Robot " + message.robotID.ToString() + ": Emotion '" + i + "' = " + message.emotionValues[(int)i]);
        if (OnEmotionRecieved != null) {
          OnEmotionRecieved(i, message.emotionValues[(int)i]);
        }
      }
    }
  }

  private void ReceivedSpecificMessage(G2U.PlaySound message) {
    
  }

  private void ReceivedSpecificMessage(G2U.StopSound message) {
    
  }

  private void ReceivedSpecificMessage(G2U.RobotState message) {
    Robots[message.robotID].UpdateInfo(message);
  }

  private void ReceivedSpecificMessage(Anki.Cozmo.Audio.AudioCallback message) {
    if (ReceivedAudioCallback != null) {
      ReceivedAudioCallback(message);
    }
  }


  private void ReceivedSpecificMessage(Anki.Cozmo.ExternalInterface.RobotEnrolledFace message) {
    if (OnRobotEnrolledFace != null) {
      OnRobotEnrolledFace(message);
    }
  }

  private void ReceivedSpecificMessage(Anki.Cozmo.CliffEvent message) {
    if (OnCliffEvent != null) {
      OnCliffEvent(message);
    }
  }

  private void ReceivedSpecificMessage(Anki.Cozmo.ExternalInterface.InitBlockPoolMessage message) {
    if (OnInitBlockPoolMsg != null) {
      OnInitBlockPoolMsg(message);
    }
  }

  private void ReceivedSpecificMessage(Anki.Cozmo.ObjectConnectionState message) {
    if (OnObjectConnectionState != null) {
      OnObjectConnectionState(message);
    }
  }

  private void ReceivedSpecificMessage(Anki.Cozmo.ExternalInterface.ObjectAvailable message) {
    if (OnObjectAvailableMsg != null) {
      OnObjectAvailableMsg(message);
    }
  }

  private void ReceivedSpecificMessage(Anki.Cozmo.ExternalInterface.ObjectUnavailable message) {
    if (OnObjectUnavailableMsg != null) {
      OnObjectUnavailableMsg(message);
    }
  }


  private void ReceivedSpecificMessage(Anki.Cozmo.ExternalInterface.RequestGameStart message) {
    if (OnRequestGameStart != null) {
      OnRequestGameStart(message);
    }
  }

  private void ReceivedSpecificMessage(Anki.Cozmo.ExternalInterface.DenyGameStart message) {
    if (OnDenyGameStart != null) {
      OnDenyGameStart(message);
    }
  }

  private void ReceivedSpecificMessage(Anki.Cozmo.ExternalInterface.RobotObservedPossibleObject message) {
    if (OnObservedPossibleObject != null) {
      OnObservedPossibleObject(message);
    }
  }

  private void ReceivedSpecificMessage(Anki.Cozmo.ExternalInterface.DebugString message) {
    if (CurrentRobot != null) {
      if (CurrentRobot.CurrentBehaviorString != message.text) {
        CurrentRobot.CurrentBehaviorString = message.text;
      }
    }
  }

  private void ReceivedSpecificMessage(Anki.Cozmo.ExternalInterface.DebugAnimationString message) {
    if (CurrentRobot != null) {
      if (CurrentRobot.CurrentDebugAnimationString != message.text) {
        CurrentRobot.CurrentDebugAnimationString = message.text;
      }
    }
  }

  private void ReceivedSpecificMessage(Anki.Cozmo.ExternalInterface.DebugLatencyMessage message) {
    if (OnDebugLatencyMsg != null) {
      OnDebugLatencyMsg(message);
    }
  }


  private void ReceivedSpecificMessage(Anki.Cozmo.ExternalInterface.UnlockStatus message) {
    if (UnlockablesManager.Instance != null) {
      Dictionary<Anki.Cozmo.UnlockId, bool> loadedUnlockables = new Dictionary<UnlockId, bool>();
      for (int i = 0; i < message.unlocks.Length; ++i) {
        loadedUnlockables.Add(message.unlocks[i].unlockID, message.unlocks[i].unlocked);
      }
      UnlockablesManager.Instance.OnConnectLoad(loadedUnlockables);
    }
  }

  private void ReceivedSpecificMessage(Anki.Cozmo.ExternalInterface.RequestSetUnlockResult message) {
    if (OnRequestSetUnlockResult != null) {
      OnRequestSetUnlockResult(message.unlockID, message.unlocked);
    }
  }

  private void ReceivedSpecificMessage(ImageChunk message) {
    if (OnImageChunkReceived != null) {
      OnImageChunkReceived(message);
    }
  }

  private void ReceivedSpecificMessage(Anki.Cozmo.ExternalInterface.FirmwareUpdateProgress message) {
    if (OnFirmwareUpdateProgress != null) {
      OnFirmwareUpdateProgress(message);
    }
  }

  private void ReceivedSpecificMessage(Anki.Cozmo.ExternalInterface.FirmwareUpdateComplete message) {
    if (OnFirmwareUpdateComplete != null) {
      OnFirmwareUpdateComplete(message);
    }
  }

  private void ReceivedSpecificMessage(Anki.Cozmo.ExternalInterface.SparkUnlockEnded message) {
    if (OnSparkUnlockEnded != null) {
      OnSparkUnlockEnded();
    }
  }

  public void StartEngine() {
    Message.StartEngine = StartEngineMessage;
    SendMessage();
  }

  private void ReceivedSpecificMessage(Anki.Cozmo.ExternalInterface.NVStorageData message) {
    if (OnGotNVStorageData != null) {
      OnGotNVStorageData(message);
    }
  }

  private void ReceivedSpecificMessage(Anki.Cozmo.ExternalInterface.NVStorageOpResult message) {
    if (OnGotNVStorageOpResult != null) {
      OnGotNVStorageOpResult(message);
    }
  }

  public void UpdateFirmware(int firmwareVersion) {
    Message.UpdateFirmware = Singleton<U2G.UpdateFirmware>.Instance.Initialize(firmwareVersion);
    SendMessage();
  }

  public void InitDebugConsole() {
    Message.GetAllDebugConsoleVarMessage = _GetAllDebugConsoleVarMessage;
    // should get a G2U.InitDebugConsoleVarMessage back
    SendMessage();
  }

  public void SetDebugConsoleVar(string varName, string tryValue) {
    _SetDebugConsoleVarMessage.tryValue = tryValue;
    _SetDebugConsoleVarMessage.varName = varName;
    Message.SetDebugConsoleVarMessage = _SetDebugConsoleVarMessage;
    SendMessage();
  }

  public void RunDebugConsoleFuncMessage(string funcName, string funcArgs) {
    _RunDebugConsoleFuncMessage.funcName = funcName;
    _RunDebugConsoleFuncMessage.funcArgs = funcArgs;
    Message.RunDebugConsoleFuncMessage = _RunDebugConsoleFuncMessage;
    SendMessage();
  }

  public void SendDenyGameStart() {
    Message.DenyGameStart = _DenyGameStartMessage;
    SendMessage();
  }

  /// <summary>
  /// Forcibly adds a new robot.
  /// </summary>
  /// <param name="robotId">The robot identifier.</param>
  /// <param name="robotIP">The ip address the robot is connected to.</param>
  /// <param name="robotIsSimulated">Specify true for a simulated robot.</param>
  public void ForceAddRobot(int robotID, string robotIP, bool robotIsSimulated) {
    if (robotID < 0 || robotID > 255) {
      throw new ArgumentException("ID must be between 0 and 255.", "robotID");
    }
    
    if (string.IsNullOrEmpty(robotIP)) {
      throw new ArgumentNullException("robotIP");
    }

    if (Encoding.UTF8.GetByteCount(robotIP) + 1 > ForceAddRobotMessage.ipAddress.Length) {
      throw new ArgumentException("IP address too long.", "robotIP");
    }
    int length = Encoding.UTF8.GetBytes(robotIP, 0, robotIP.Length, ForceAddRobotMessage.ipAddress, 0);
    ForceAddRobotMessage.ipAddress[length] = 0;
    
    ForceAddRobotMessage.robotID = (byte)robotID;
    ForceAddRobotMessage.isSimulated = robotIsSimulated ? (byte)1 : (byte)0;

    Message.ForceAddRobot = ForceAddRobotMessage;
    SendMessage();
  }

  private string AddDataPlatformPathsToConfiguration(string configuration) {
    StringBuilder sb = new StringBuilder(configuration);
    sb.Remove(configuration.IndexOf('}') - 1, 3);
    sb.Append(",\n  \"DataPlatformFilesPath\" : \"" + Application.persistentDataPath + "\"" +
      ", \n  \"DataPlatformCachePath\" : \"" + Application.temporaryCachePath + "\"" +
      ", \n  \"DataPlatformExternalPath\" : \"" + Application.temporaryCachePath + "\"" +
      ", \n  \"DataPlatformResourcesPath\" : \"" + Application.persistentDataPath + "/cozmo_resources\"" +
      "\n}");

    return sb.ToString();
  }

  #region Mocks

  public void MockConnect() {

    _IsRobotConnected = true;

    const byte robotID = 1;

    Robots[robotID] = new MockRobot(robotID);
    CurrentRobotID = robotID;

    if (RobotConnected != null) {
      RobotConnected(robotID);
    }
  }

  #endregion //Mocks
}<|MERGE_RESOLUTION|>--- conflicted
+++ resolved
@@ -85,11 +85,8 @@
   public event Action<Anki.Cozmo.ExternalInterface.DebugLatencyMessage> OnDebugLatencyMsg;
   public event Action<Anki.Cozmo.ExternalInterface.RobotEnrolledFace> OnRobotEnrolledFace;
   public event Action<Anki.Cozmo.ExternalInterface.RequestEnrollFace> OnRequestEnrollFace;
-<<<<<<< HEAD
   public event Action<int> OnDemoState;
-=======
   public event Action<Anki.Cozmo.ExternalInterface.AnimationEvent> OnRobotAnimationEvent;
->>>>>>> 8862f353
 
   #region Audio Callback events
 
@@ -427,13 +424,10 @@
     case G2U.MessageEngineToGame.Tag.RequestEnrollFace:
       ReceivedSpecificMessage(message.RequestEnrollFace);
       break;
-<<<<<<< HEAD
     case G2U.MessageEngineToGame.Tag.DemoState:
       ReceivedSpecificMessage(message.DemoState);
-=======
     case G2U.MessageEngineToGame.Tag.AnimationEvent:
       ReceiveSpecificMessage(message.AnimationEvent);
->>>>>>> 8862f353
       break;
     default:
       DAS.Warn("RobotEngineManager.ReceiveUnsupportedMessage", message.GetTag() + " is not supported");
