--- conflicted
+++ resolved
@@ -1,4 +1,4 @@
-﻿using UnityEngine;
+using UnityEngine;
 using System.Collections;
 using System.Collections.Generic;
 
@@ -24,11 +24,8 @@
     ConversationHistory = new Conversations.ConversationHistory();
     Sessions = new List<DataPersistence.TimelineEntryData>();
     VolumePreferences = new Dictionary<Anki.Cozmo.Audio.VolumeParameters.VolumeType, float>();
-<<<<<<< HEAD
     CozmoSkillLevels = new Dictionary<string, DataPersistence.GameSkillData>();
+    Inventory = new Cozmo.Inventory();
     SaveVersion = 0;
-=======
-    Inventory = new Cozmo.Inventory();
->>>>>>> 2caf61ab
   }
 }