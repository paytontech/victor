%YAML 1.1
%TAG !u! tag:unity3d.com,2011:
--- !u!1 &102078
GameObject:
  m_ObjectHideFlags: 0
  m_PrefabParentObject: {fileID: 0}
  m_PrefabInternal: {fileID: 100100000}
  serializedVersion: 4
  m_Component:
  - 224: {fileID: 22486350}
  - 222: {fileID: 22253144}
  - 114: {fileID: 11422374}
  - 114: {fileID: 11461072}
  m_Layer: 5
  m_Name: CloseButton
  m_TagString: Untagged
  m_Icon: {fileID: 0}
  m_NavMeshLayer: 0
  m_StaticEditorFlags: 0
  m_IsActive: 1
--- !u!1 &121806
GameObject:
  m_ObjectHideFlags: 0
  m_PrefabParentObject: {fileID: 0}
  m_PrefabInternal: {fileID: 100100000}
  serializedVersion: 4
  m_Component:
  - 224: {fileID: 22431198}
  - 222: {fileID: 22204634}
  - 114: {fileID: 11463426}
  m_Layer: 5
  m_Name: ContentContainer
  m_TagString: Untagged
  m_Icon: {fileID: 0}
  m_NavMeshLayer: 0
  m_StaticEditorFlags: 0
  m_IsActive: 1
--- !u!1 &136388
GameObject:
  m_ObjectHideFlags: 1
  m_PrefabParentObject: {fileID: 0}
  m_PrefabInternal: {fileID: 100100000}
  serializedVersion: 4
  m_Component:
  - 224: {fileID: 22449030}
  - 222: {fileID: 22289882}
  - 114: {fileID: 11493336}
  m_Layer: 5
  m_Name: Text
  m_TagString: Untagged
  m_Icon: {fileID: 0}
  m_NavMeshLayer: 0
  m_StaticEditorFlags: 0
  m_IsActive: 1
--- !u!1 &159258
GameObject:
  m_ObjectHideFlags: 0
  m_PrefabParentObject: {fileID: 0}
  m_PrefabInternal: {fileID: 100100000}
  serializedVersion: 4
  m_Component:
  - 224: {fileID: 22403720}
  - 114: {fileID: 11496938}
  m_Layer: 5
  m_Name: DebugMenuDialog
  m_TagString: Untagged
  m_Icon: {fileID: 0}
  m_NavMeshLayer: 0
  m_StaticEditorFlags: 0
  m_IsActive: 1
--- !u!1 &159726
GameObject:
  m_ObjectHideFlags: 0
  m_PrefabParentObject: {fileID: 0}
  m_PrefabInternal: {fileID: 100100000}
  serializedVersion: 4
  m_Component:
  - 224: {fileID: 22445322}
  - 222: {fileID: 22282930}
  - 114: {fileID: 11457230}
  - 114: {fileID: 11416522}
  m_Layer: 5
  m_Name: TabsScrollRect
  m_TagString: Untagged
  m_Icon: {fileID: 0}
  m_NavMeshLayer: 0
  m_StaticEditorFlags: 0
  m_IsActive: 1
--- !u!1 &178008
GameObject:
  m_ObjectHideFlags: 0
  m_PrefabParentObject: {fileID: 0}
  m_PrefabInternal: {fileID: 100100000}
  serializedVersion: 4
  m_Component:
  - 224: {fileID: 22457372}
  - 222: {fileID: 22249418}
  - 114: {fileID: 11469440}
  m_Layer: 5
  m_Name: Background
  m_TagString: Untagged
  m_Icon: {fileID: 0}
  m_NavMeshLayer: 0
  m_StaticEditorFlags: 0
  m_IsActive: 1
--- !u!1 &188218
GameObject:
  m_ObjectHideFlags: 1
  m_PrefabParentObject: {fileID: 0}
  m_PrefabInternal: {fileID: 100100000}
  serializedVersion: 4
  m_Component:
  - 224: {fileID: 22486850}
  - 114: {fileID: 11448936}
  m_Layer: 5
  m_Name: TabsHorizontalLayout
  m_TagString: Untagged
  m_Icon: {fileID: 0}
  m_NavMeshLayer: 0
  m_StaticEditorFlags: 0
  m_IsActive: 1
--- !u!114 &11416522
MonoBehaviour:
  m_ObjectHideFlags: 1
  m_PrefabParentObject: {fileID: 0}
  m_PrefabInternal: {fileID: 100100000}
  m_GameObject: {fileID: 159726}
  m_Enabled: 1
  m_EditorHideFlags: 0
  m_Script: {fileID: 1367256648, guid: f5f67c52d1564df4a8936ccd202a3bd8, type: 3}
  m_Name: 
  m_EditorClassIdentifier: 
  m_Content: {fileID: 22486850}
  m_Horizontal: 1
  m_Vertical: 0
  m_MovementType: 1
  m_Elasticity: .100000001
  m_Inertia: 1
  m_DecelerationRate: .135000005
  m_ScrollSensitivity: 1
  m_Viewport: {fileID: 0}
  m_HorizontalScrollbar: {fileID: 0}
  m_VerticalScrollbar: {fileID: 0}
  m_HorizontalScrollbarVisibility: 0
  m_VerticalScrollbarVisibility: 0
  m_HorizontalScrollbarSpacing: 0
  m_VerticalScrollbarSpacing: 0
  m_OnValueChanged:
    m_PersistentCalls:
      m_Calls: []
    m_TypeName: UnityEngine.UI.ScrollRect+ScrollRectEvent, UnityEngine.UI, Version=1.0.0.0,
      Culture=neutral, PublicKeyToken=null
--- !u!114 &11422374
MonoBehaviour:
  m_ObjectHideFlags: 1
  m_PrefabParentObject: {fileID: 0}
  m_PrefabInternal: {fileID: 100100000}
  m_GameObject: {fileID: 102078}
  m_Enabled: 1
  m_EditorHideFlags: 0
  m_Script: {fileID: -765806418, guid: f5f67c52d1564df4a8936ccd202a3bd8, type: 3}
  m_Name: 
  m_EditorClassIdentifier: 
  m_Material: {fileID: 0}
  m_Color: {r: 1, g: 1, b: 1, a: 1}
  m_RaycastTarget: 1
  m_OnCullStateChanged:
    m_PersistentCalls:
      m_Calls: []
    m_TypeName: UnityEngine.UI.MaskableGraphic+CullStateChangedEvent, UnityEngine.UI,
      Version=1.0.0.0, Culture=neutral, PublicKeyToken=null
  m_Sprite: {fileID: 10905, guid: 0000000000000000f000000000000000, type: 0}
  m_Type: 1
  m_PreserveAspect: 0
  m_FillCenter: 1
  m_FillMethod: 4
  m_FillAmount: 1
  m_FillClockwise: 1
  m_FillOrigin: 0
--- !u!114 &11448936
MonoBehaviour:
  m_ObjectHideFlags: 1
  m_PrefabParentObject: {fileID: 0}
  m_PrefabInternal: {fileID: 100100000}
  m_GameObject: {fileID: 188218}
  m_Enabled: 1
  m_EditorHideFlags: 0
  m_Script: {fileID: -405508275, guid: f5f67c52d1564df4a8936ccd202a3bd8, type: 3}
  m_Name: 
  m_EditorClassIdentifier: 
  m_Padding:
    m_Left: 0
    m_Right: 0
    m_Top: 0
    m_Bottom: 0
  m_ChildAlignment: 0
  m_Spacing: 10
  m_ChildForceExpandWidth: 0
  m_ChildForceExpandHeight: 1
--- !u!114 &11457230
MonoBehaviour:
  m_ObjectHideFlags: 1
  m_PrefabParentObject: {fileID: 0}
  m_PrefabInternal: {fileID: 100100000}
  m_GameObject: {fileID: 159726}
  m_Enabled: 1
  m_EditorHideFlags: 0
  m_Script: {fileID: -765806418, guid: f5f67c52d1564df4a8936ccd202a3bd8, type: 3}
  m_Name: 
  m_EditorClassIdentifier: 
  m_Material: {fileID: 0}
  m_Color: {r: 0, g: 0, b: 0, a: .527999997}
  m_RaycastTarget: 1
  m_OnCullStateChanged:
    m_PersistentCalls:
      m_Calls: []
    m_TypeName: UnityEngine.UI.MaskableGraphic+CullStateChangedEvent, UnityEngine.UI,
      Version=1.0.0.0, Culture=neutral, PublicKeyToken=null
  m_Sprite: {fileID: 0}
  m_Type: 0
  m_PreserveAspect: 0
  m_FillCenter: 1
  m_FillMethod: 4
  m_FillAmount: 1
  m_FillClockwise: 1
  m_FillOrigin: 0
--- !u!114 &11461072
MonoBehaviour:
  m_ObjectHideFlags: 1
  m_PrefabParentObject: {fileID: 0}
  m_PrefabInternal: {fileID: 100100000}
  m_GameObject: {fileID: 102078}
  m_Enabled: 1
  m_EditorHideFlags: 0
  m_Script: {fileID: 1392445389, guid: f5f67c52d1564df4a8936ccd202a3bd8, type: 3}
  m_Name: 
  m_EditorClassIdentifier: 
  m_Navigation:
    m_Mode: 3
    m_SelectOnUp: {fileID: 0}
    m_SelectOnDown: {fileID: 0}
    m_SelectOnLeft: {fileID: 0}
    m_SelectOnRight: {fileID: 0}
  m_Transition: 1
  m_Colors:
    m_NormalColor: {r: 1, g: 1, b: 1, a: 1}
    m_HighlightedColor: {r: .960784316, g: .960784316, b: .960784316, a: 1}
    m_PressedColor: {r: .784313738, g: .784313738, b: .784313738, a: 1}
    m_DisabledColor: {r: .784313738, g: .784313738, b: .784313738, a: .501960814}
    m_ColorMultiplier: 1
    m_FadeDuration: .100000001
  m_SpriteState:
    m_HighlightedSprite: {fileID: 0}
    m_PressedSprite: {fileID: 0}
    m_DisabledSprite: {fileID: 0}
  m_AnimationTriggers:
    m_NormalTrigger: Normal
    m_HighlightedTrigger: Highlighted
    m_PressedTrigger: Pressed
    m_DisabledTrigger: Disabled
  m_Interactable: 1
  m_TargetGraphic: {fileID: 11422374}
  m_OnClick:
    m_PersistentCalls:
      m_Calls:
      - m_Target: {fileID: 11496938}
        m_MethodName: OnDebugMenuCloseTap
        m_Mode: 1
        m_Arguments:
          m_ObjectArgument: {fileID: 0}
          m_ObjectArgumentAssemblyTypeName: UnityEngine.Object, UnityEngine
          m_IntArgument: 0
          m_FloatArgument: 0
          m_StringArgument: 
          m_BoolArgument: 0
        m_CallState: 2
    m_TypeName: UnityEngine.UI.Button+ButtonClickedEvent, UnityEngine.UI, Version=1.0.0.0,
      Culture=neutral, PublicKeyToken=null
--- !u!114 &11463426
MonoBehaviour:
  m_ObjectHideFlags: 1
  m_PrefabParentObject: {fileID: 0}
  m_PrefabInternal: {fileID: 100100000}
  m_GameObject: {fileID: 121806}
  m_Enabled: 1
  m_EditorHideFlags: 0
  m_Script: {fileID: -765806418, guid: f5f67c52d1564df4a8936ccd202a3bd8, type: 3}
  m_Name: 
  m_EditorClassIdentifier: 
  m_Material: {fileID: 0}
  m_Color: {r: 1, g: 1, b: 1, a: .0980392173}
  m_RaycastTarget: 1
  m_OnCullStateChanged:
    m_PersistentCalls:
      m_Calls: []
    m_TypeName: UnityEngine.UI.MaskableGraphic+CullStateChangedEvent, UnityEngine.UI,
      Version=1.0.0.0, Culture=neutral, PublicKeyToken=null
  m_Sprite: {fileID: 0}
  m_Type: 0
  m_PreserveAspect: 0
  m_FillCenter: 1
  m_FillMethod: 4
  m_FillAmount: 1
  m_FillClockwise: 1
  m_FillOrigin: 0
--- !u!114 &11469440
MonoBehaviour:
  m_ObjectHideFlags: 1
  m_PrefabParentObject: {fileID: 0}
  m_PrefabInternal: {fileID: 100100000}
  m_GameObject: {fileID: 178008}
  m_Enabled: 1
  m_EditorHideFlags: 0
  m_Script: {fileID: -765806418, guid: f5f67c52d1564df4a8936ccd202a3bd8, type: 3}
  m_Name: 
  m_EditorClassIdentifier: 
  m_Material: {fileID: 0}
  m_Color: {r: 0, g: 0, b: 0, a: .490999997}
  m_RaycastTarget: 1
  m_OnCullStateChanged:
    m_PersistentCalls:
      m_Calls: []
    m_TypeName: UnityEngine.UI.MaskableGraphic+CullStateChangedEvent, UnityEngine.UI,
      Version=1.0.0.0, Culture=neutral, PublicKeyToken=null
  m_Sprite: {fileID: 0}
  m_Type: 0
  m_PreserveAspect: 0
  m_FillCenter: 1
  m_FillMethod: 4
  m_FillAmount: 1
  m_FillClockwise: 1
  m_FillOrigin: 0
--- !u!114 &11493336
MonoBehaviour:
  m_ObjectHideFlags: 1
  m_PrefabParentObject: {fileID: 0}
  m_PrefabInternal: {fileID: 100100000}
  m_GameObject: {fileID: 136388}
  m_Enabled: 1
  m_EditorHideFlags: 0
  m_Script: {fileID: 708705254, guid: f5f67c52d1564df4a8936ccd202a3bd8, type: 3}
  m_Name: 
  m_EditorClassIdentifier: 
  m_Material: {fileID: 0}
  m_Color: {r: .196078435, g: .196078435, b: .196078435, a: 1}
  m_RaycastTarget: 1
  m_OnCullStateChanged:
    m_PersistentCalls:
      m_Calls: []
    m_TypeName: UnityEngine.UI.MaskableGraphic+CullStateChangedEvent, UnityEngine.UI,
      Version=1.0.0.0, Culture=neutral, PublicKeyToken=null
  m_FontData:
    m_Font: {fileID: 10102, guid: 0000000000000000e000000000000000, type: 0}
    m_FontSize: 84
    m_FontStyle: 0
    m_BestFit: 0
    m_MinSize: 10
    m_MaxSize: 40
    m_Alignment: 4
    m_RichText: 1
    m_HorizontalOverflow: 0
    m_VerticalOverflow: 0
    m_LineSpacing: 1
  m_Text: X
--- !u!114 &11496938
MonoBehaviour:
  m_ObjectHideFlags: 1
  m_PrefabParentObject: {fileID: 0}
  m_PrefabInternal: {fileID: 100100000}
  m_GameObject: {fileID: 159258}
  m_Enabled: 1
  m_EditorHideFlags: 0
  m_Script: {fileID: 11500000, guid: ad51ffd40b452470ca4ac3865e543ab2, type: 3}
  m_Name: 
  m_EditorClassIdentifier: 
  _DebugContentPaneData:
  - name: Console Log
    panePrefab: {fileID: 100452, guid: ad3c2515bd1e8495eafd0da543d64c19, type: 2}
  - name: Performance
    panePrefab: {fileID: 113690, guid: 30ad73b1c18b443bdb77716d180d9439, type: 2}
  - name: Robot Settings
    panePrefab: {fileID: 148378, guid: 701dfcc79baab409dbce121bb5bad0c3, type: 2}
  - name: Pattern Play
    panePrefab: {fileID: 196276, guid: cb7a8c585deb2451e8c662434aaf4a7e, type: 2}
  - name: Emotion
    panePrefab: {fileID: 113112, guid: 69c14fed52e2f4774aa9f99538c997a2, type: 2}
  - name: Progression Stat
    panePrefab: {fileID: 113112, guid: 58ea6632f74e84ddb86cbf44b0ed57fd, type: 2}
<<<<<<< HEAD
  - name: Debug Console
    panePrefab: {fileID: 113112, guid: 3bd508acfffff402bb84d7e68c9e2964, type: 2}
=======
  - name: HubWorld
    panePrefab: {fileID: 196276, guid: 3c9e457c41fb04e09b78daa814646eb1, type: 2}
>>>>>>> c26e2909
  _TabButtonPrefab: {fileID: 11405442, guid: af361c7b5f09a450b9edcb10ae948308, type: 2}
  _TabContainer: {fileID: 188218}
  _ContentPaneContainer: {fileID: 121806}
--- !u!222 &22204634
CanvasRenderer:
  m_ObjectHideFlags: 1
  m_PrefabParentObject: {fileID: 0}
  m_PrefabInternal: {fileID: 100100000}
  m_GameObject: {fileID: 121806}
--- !u!222 &22249418
CanvasRenderer:
  m_ObjectHideFlags: 1
  m_PrefabParentObject: {fileID: 0}
  m_PrefabInternal: {fileID: 100100000}
  m_GameObject: {fileID: 178008}
--- !u!222 &22253144
CanvasRenderer:
  m_ObjectHideFlags: 1
  m_PrefabParentObject: {fileID: 0}
  m_PrefabInternal: {fileID: 100100000}
  m_GameObject: {fileID: 102078}
--- !u!222 &22282930
CanvasRenderer:
  m_ObjectHideFlags: 1
  m_PrefabParentObject: {fileID: 0}
  m_PrefabInternal: {fileID: 100100000}
  m_GameObject: {fileID: 159726}
--- !u!222 &22289882
CanvasRenderer:
  m_ObjectHideFlags: 1
  m_PrefabParentObject: {fileID: 0}
  m_PrefabInternal: {fileID: 100100000}
  m_GameObject: {fileID: 136388}
--- !u!224 &22403720
RectTransform:
  m_ObjectHideFlags: 1
  m_PrefabParentObject: {fileID: 0}
  m_PrefabInternal: {fileID: 100100000}
  m_GameObject: {fileID: 159258}
  m_LocalRotation: {x: 0, y: 0, z: 0, w: 1}
  m_LocalPosition: {x: 0, y: 0, z: 0}
  m_LocalScale: {x: 1, y: 1, z: 1}
  m_Children:
  - {fileID: 22457372}
  - {fileID: 22445322}
  - {fileID: 22431198}
  - {fileID: 22486350}
  m_Father: {fileID: 0}
  m_RootOrder: 0
  m_AnchorMin: {x: 0, y: 0}
  m_AnchorMax: {x: 1, y: 1}
  m_AnchoredPosition: {x: 0, y: 0}
  m_SizeDelta: {x: 0, y: 0}
  m_Pivot: {x: .5, y: .5}
--- !u!224 &22431198
RectTransform:
  m_ObjectHideFlags: 1
  m_PrefabParentObject: {fileID: 0}
  m_PrefabInternal: {fileID: 100100000}
  m_GameObject: {fileID: 121806}
  m_LocalRotation: {x: 0, y: 0, z: 0, w: 1}
  m_LocalPosition: {x: 0, y: 0, z: 0}
  m_LocalScale: {x: 1, y: 1, z: 1}
  m_Children: []
  m_Father: {fileID: 22403720}
  m_RootOrder: 2
  m_AnchorMin: {x: 0, y: 0}
  m_AnchorMax: {x: 1, y: 1}
  m_AnchoredPosition: {x: 0, y: -55}
  m_SizeDelta: {x: 0, y: -110}
  m_Pivot: {x: .5, y: .5}
--- !u!224 &22445322
RectTransform:
  m_ObjectHideFlags: 1
  m_PrefabParentObject: {fileID: 0}
  m_PrefabInternal: {fileID: 100100000}
  m_GameObject: {fileID: 159726}
  m_LocalRotation: {x: 0, y: 0, z: 0, w: 1}
  m_LocalPosition: {x: 0, y: 0, z: 0}
  m_LocalScale: {x: 1, y: 1, z: 1}
  m_Children:
  - {fileID: 22486850}
  m_Father: {fileID: 22403720}
  m_RootOrder: 1
  m_AnchorMin: {x: 0, y: 1}
  m_AnchorMax: {x: .949999988, y: 1}
  m_AnchoredPosition: {x: 0, y: 0}
  m_SizeDelta: {x: 0, y: 100}
  m_Pivot: {x: .5, y: 1}
--- !u!224 &22449030
RectTransform:
  m_ObjectHideFlags: 1
  m_PrefabParentObject: {fileID: 0}
  m_PrefabInternal: {fileID: 100100000}
  m_GameObject: {fileID: 136388}
  m_LocalRotation: {x: 0, y: 0, z: 0, w: 1}
  m_LocalPosition: {x: 0, y: 0, z: 0}
  m_LocalScale: {x: 1, y: 1, z: 1}
  m_Children: []
  m_Father: {fileID: 22486350}
  m_RootOrder: 0
  m_AnchorMin: {x: 0, y: 0}
  m_AnchorMax: {x: 1, y: 1}
  m_AnchoredPosition: {x: 0, y: 0}
  m_SizeDelta: {x: 0, y: 0}
  m_Pivot: {x: .5, y: .5}
--- !u!224 &22457372
RectTransform:
  m_ObjectHideFlags: 1
  m_PrefabParentObject: {fileID: 0}
  m_PrefabInternal: {fileID: 100100000}
  m_GameObject: {fileID: 178008}
  m_LocalRotation: {x: 0, y: 0, z: 0, w: 1}
  m_LocalPosition: {x: 0, y: 0, z: 0}
  m_LocalScale: {x: 1, y: 1, z: 1}
  m_Children: []
  m_Father: {fileID: 22403720}
  m_RootOrder: 0
  m_AnchorMin: {x: 0, y: 0}
  m_AnchorMax: {x: 1, y: 1}
  m_AnchoredPosition: {x: 0, y: 0}
  m_SizeDelta: {x: 0, y: 0}
  m_Pivot: {x: .5, y: .5}
--- !u!224 &22486350
RectTransform:
  m_ObjectHideFlags: 1
  m_PrefabParentObject: {fileID: 0}
  m_PrefabInternal: {fileID: 100100000}
  m_GameObject: {fileID: 102078}
  m_LocalRotation: {x: 0, y: 0, z: 0, w: 1}
  m_LocalPosition: {x: 0, y: 0, z: 0}
  m_LocalScale: {x: 1, y: 1, z: 1}
  m_Children:
  - {fileID: 22449030}
  m_Father: {fileID: 22403720}
  m_RootOrder: 3
  m_AnchorMin: {x: .949999988, y: 1}
  m_AnchorMax: {x: 1, y: 1}
  m_AnchoredPosition: {x: 6.10351562e-05, y: 0}
  m_SizeDelta: {x: 6.10351562e-05, y: 100}
  m_Pivot: {x: 1, y: 1}
--- !u!224 &22486850
RectTransform:
  m_ObjectHideFlags: 1
  m_PrefabParentObject: {fileID: 0}
  m_PrefabInternal: {fileID: 100100000}
  m_GameObject: {fileID: 188218}
  m_LocalRotation: {x: 0, y: 0, z: 0, w: 1}
  m_LocalPosition: {x: 0, y: 0, z: 0}
  m_LocalScale: {x: 1, y: 1, z: 1}
  m_Children: []
  m_Father: {fileID: 22445322}
  m_RootOrder: 0
  m_AnchorMin: {x: 0, y: .5}
  m_AnchorMax: {x: 0, y: .5}
  m_AnchoredPosition: {x: 0, y: 0}
  m_SizeDelta: {x: 100, y: 100}
  m_Pivot: {x: 0, y: .5}
--- !u!1001 &100100000
Prefab:
  m_ObjectHideFlags: 1
  serializedVersion: 2
  m_Modification:
    m_TransformParent: {fileID: 0}
    m_Modifications:
    - target: {fileID: 0}
      propertyPath: debugContentPaneData_.Array.size
      value: 2
      objectReference: {fileID: 0}
    - target: {fileID: 0}
      propertyPath: _DebugContentPaneData.Array.size
      value: 7
      objectReference: {fileID: 0}
    - target: {fileID: 0}
      propertyPath: tabButtonPrefab_
      value: 
      objectReference: {fileID: 11405442, guid: af361c7b5f09a450b9edcb10ae948308,
        type: 2}
    - target: {fileID: 0}
      propertyPath: debugContentPaneData_.Array.data[1].name
      value: Pattern Play
      objectReference: {fileID: 0}
    - target: {fileID: 0}
      propertyPath: debugContentPaneData_.Array.data[1].panePrefab
      value: 
      objectReference: {fileID: 196276, guid: cb7a8c585deb2451e8c662434aaf4a7e, type: 2}
    - target: {fileID: 0}
      propertyPath: _TabButtonPrefab
      value: 
      objectReference: {fileID: 11405442, guid: af361c7b5f09a450b9edcb10ae948308,
        type: 2}
    - target: {fileID: 0}
      propertyPath: _DebugContentPaneData.Array.data[5].name
      value: Progression Stat
      objectReference: {fileID: 0}
    - target: {fileID: 0}
      propertyPath: _DebugContentPaneData.Array.data[5].panePrefab
      value: 
      objectReference: {fileID: 113112, guid: 58ea6632f74e84ddb86cbf44b0ed57fd, type: 2}
    - target: {fileID: 0}
      propertyPath: _DebugContentPaneData.Array.data[4].panePrefab
      value: 
      objectReference: {fileID: 113112, guid: 69c14fed52e2f4774aa9f99538c997a2, type: 2}
    - target: {fileID: 0}
      propertyPath: _DebugContentPaneData.Array.data[4].name
      value: Emotion
      objectReference: {fileID: 0}
    - target: {fileID: 0}
<<<<<<< HEAD
      propertyPath: _DebugContentPaneData.Array.data[6].panePrefab
      value: 
      objectReference: {fileID: 113112, guid: 3bd508acfffff402bb84d7e68c9e2964, type: 2}
    - target: {fileID: 0}
      propertyPath: _DebugContentPaneData.Array.data[6].name
      value: Debug Console
      objectReference: {fileID: 0}
=======
      propertyPath: _DebugContentPaneData.Array.data[6].name
      value: HubWorld
      objectReference: {fileID: 0}
    - target: {fileID: 0}
      propertyPath: _DebugContentPaneData.Array.data[6].panePrefab
      value: 
      objectReference: {fileID: 196276, guid: 3c9e457c41fb04e09b78daa814646eb1, type: 2}
>>>>>>> c26e2909
    m_RemovedComponents: []
  m_ParentPrefab: {fileID: 0}
  m_RootGameObject: {fileID: 159258}
  m_IsPrefabParent: 1<|MERGE_RESOLUTION|>--- conflicted
+++ resolved
@@ -386,13 +386,10 @@
     panePrefab: {fileID: 113112, guid: 69c14fed52e2f4774aa9f99538c997a2, type: 2}
   - name: Progression Stat
     panePrefab: {fileID: 113112, guid: 58ea6632f74e84ddb86cbf44b0ed57fd, type: 2}
-<<<<<<< HEAD
+  - name: HubWorld
+    panePrefab: {fileID: 196276, guid: 3c9e457c41fb04e09b78daa814646eb1, type: 2}
   - name: Debug Console
     panePrefab: {fileID: 113112, guid: 3bd508acfffff402bb84d7e68c9e2964, type: 2}
-=======
-  - name: HubWorld
-    panePrefab: {fileID: 196276, guid: 3c9e457c41fb04e09b78daa814646eb1, type: 2}
->>>>>>> c26e2909
   _TabButtonPrefab: {fileID: 11405442, guid: af361c7b5f09a450b9edcb10ae948308, type: 2}
   _TabContainer: {fileID: 188218}
   _ContentPaneContainer: {fileID: 121806}
@@ -564,7 +561,7 @@
       objectReference: {fileID: 0}
     - target: {fileID: 0}
       propertyPath: _DebugContentPaneData.Array.size
-      value: 7
+      value: 8
       objectReference: {fileID: 0}
     - target: {fileID: 0}
       propertyPath: tabButtonPrefab_
@@ -601,15 +598,6 @@
       value: Emotion
       objectReference: {fileID: 0}
     - target: {fileID: 0}
-<<<<<<< HEAD
-      propertyPath: _DebugContentPaneData.Array.data[6].panePrefab
-      value: 
-      objectReference: {fileID: 113112, guid: 3bd508acfffff402bb84d7e68c9e2964, type: 2}
-    - target: {fileID: 0}
-      propertyPath: _DebugContentPaneData.Array.data[6].name
-      value: Debug Console
-      objectReference: {fileID: 0}
-=======
       propertyPath: _DebugContentPaneData.Array.data[6].name
       value: HubWorld
       objectReference: {fileID: 0}
@@ -617,7 +605,14 @@
       propertyPath: _DebugContentPaneData.Array.data[6].panePrefab
       value: 
       objectReference: {fileID: 196276, guid: 3c9e457c41fb04e09b78daa814646eb1, type: 2}
->>>>>>> c26e2909
+    - target: {fileID: 0}
+      propertyPath: _DebugContentPaneData.Array.data[7].panePrefab
+      value: 
+      objectReference: {fileID: 113112, guid: 3bd508acfffff402bb84d7e68c9e2964, type: 2}
+    - target: {fileID: 0}
+      propertyPath: _DebugContentPaneData.Array.data[7].name
+      value: Debug Console
+      objectReference: {fileID: 0}
     m_RemovedComponents: []
   m_ParentPrefab: {fileID: 0}
   m_RootGameObject: {fileID: 159258}
