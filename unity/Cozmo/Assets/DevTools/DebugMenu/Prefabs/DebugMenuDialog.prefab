%YAML 1.1
%TAG !u! tag:unity3d.com,2011:
--- !u!1 &102078
GameObject:
  m_ObjectHideFlags: 0
  m_PrefabParentObject: {fileID: 0}
  m_PrefabInternal: {fileID: 100100000}
  serializedVersion: 4
  m_Component:
  - 224: {fileID: 22486350}
  - 222: {fileID: 22253144}
  - 114: {fileID: 11422374}
  - 114: {fileID: 11461072}
  m_Layer: 5
  m_Name: CloseButton
  m_TagString: Untagged
  m_Icon: {fileID: 0}
  m_NavMeshLayer: 0
  m_StaticEditorFlags: 0
  m_IsActive: 1
--- !u!1 &121806
GameObject:
  m_ObjectHideFlags: 0
  m_PrefabParentObject: {fileID: 0}
  m_PrefabInternal: {fileID: 100100000}
  serializedVersion: 4
  m_Component:
  - 224: {fileID: 22431198}
  - 222: {fileID: 22204634}
  - 114: {fileID: 11463426}
  m_Layer: 5
  m_Name: ContentContainer
  m_TagString: Untagged
  m_Icon: {fileID: 0}
  m_NavMeshLayer: 0
  m_StaticEditorFlags: 0
  m_IsActive: 1
--- !u!1 &136388
GameObject:
  m_ObjectHideFlags: 1
  m_PrefabParentObject: {fileID: 0}
  m_PrefabInternal: {fileID: 100100000}
  serializedVersion: 4
  m_Component:
  - 224: {fileID: 22449030}
  - 222: {fileID: 22289882}
  - 114: {fileID: 11493336}
  m_Layer: 5
  m_Name: Text
  m_TagString: Untagged
  m_Icon: {fileID: 0}
  m_NavMeshLayer: 0
  m_StaticEditorFlags: 0
  m_IsActive: 1
--- !u!1 &159258
GameObject:
  m_ObjectHideFlags: 0
  m_PrefabParentObject: {fileID: 0}
  m_PrefabInternal: {fileID: 100100000}
  serializedVersion: 4
  m_Component:
  - 224: {fileID: 22403720}
  - 114: {fileID: 11496938}
  m_Layer: 5
  m_Name: DebugMenuDialog
  m_TagString: Untagged
  m_Icon: {fileID: 0}
  m_NavMeshLayer: 0
  m_StaticEditorFlags: 0
  m_IsActive: 1
--- !u!1 &159726
GameObject:
  m_ObjectHideFlags: 0
  m_PrefabParentObject: {fileID: 0}
  m_PrefabInternal: {fileID: 100100000}
  serializedVersion: 4
  m_Component:
  - 224: {fileID: 22445322}
  - 222: {fileID: 22282930}
  - 114: {fileID: 11457230}
  - 114: {fileID: 11416522}
  m_Layer: 5
  m_Name: TabsScrollRect
  m_TagString: Untagged
  m_Icon: {fileID: 0}
  m_NavMeshLayer: 0
  m_StaticEditorFlags: 0
  m_IsActive: 1
--- !u!1 &178008
GameObject:
  m_ObjectHideFlags: 0
  m_PrefabParentObject: {fileID: 0}
  m_PrefabInternal: {fileID: 100100000}
  serializedVersion: 4
  m_Component:
  - 224: {fileID: 22457372}
  - 222: {fileID: 22249418}
  - 114: {fileID: 11469440}
  m_Layer: 5
  m_Name: Background
  m_TagString: Untagged
  m_Icon: {fileID: 0}
  m_NavMeshLayer: 0
  m_StaticEditorFlags: 0
  m_IsActive: 1
--- !u!1 &188218
GameObject:
  m_ObjectHideFlags: 1
  m_PrefabParentObject: {fileID: 0}
  m_PrefabInternal: {fileID: 100100000}
  serializedVersion: 4
  m_Component:
  - 224: {fileID: 22486850}
  - 114: {fileID: 11448936}
  - 114: {fileID: 11498078}
  m_Layer: 5
  m_Name: TabsHorizontalLayout
  m_TagString: Untagged
  m_Icon: {fileID: 0}
  m_NavMeshLayer: 0
  m_StaticEditorFlags: 0
  m_IsActive: 1
--- !u!114 &11416522
MonoBehaviour:
  m_ObjectHideFlags: 1
  m_PrefabParentObject: {fileID: 0}
  m_PrefabInternal: {fileID: 100100000}
  m_GameObject: {fileID: 159726}
  m_Enabled: 1
  m_EditorHideFlags: 0
  m_Script: {fileID: 1367256648, guid: f5f67c52d1564df4a8936ccd202a3bd8, type: 3}
  m_Name: 
  m_EditorClassIdentifier: 
  m_Content: {fileID: 22486850}
  m_Horizontal: 1
  m_Vertical: 0
  m_MovementType: 1
  m_Elasticity: .100000001
  m_Inertia: 1
  m_DecelerationRate: .135000005
  m_ScrollSensitivity: 1
  m_Viewport: {fileID: 0}
  m_HorizontalScrollbar: {fileID: 0}
  m_VerticalScrollbar: {fileID: 0}
  m_HorizontalScrollbarVisibility: 0
  m_VerticalScrollbarVisibility: 0
  m_HorizontalScrollbarSpacing: 0
  m_VerticalScrollbarSpacing: 0
  m_OnValueChanged:
    m_PersistentCalls:
      m_Calls: []
    m_TypeName: UnityEngine.UI.ScrollRect+ScrollRectEvent, UnityEngine.UI, Version=1.0.0.0,
      Culture=neutral, PublicKeyToken=null
--- !u!114 &11422374
MonoBehaviour:
  m_ObjectHideFlags: 1
  m_PrefabParentObject: {fileID: 0}
  m_PrefabInternal: {fileID: 100100000}
  m_GameObject: {fileID: 102078}
  m_Enabled: 1
  m_EditorHideFlags: 0
  m_Script: {fileID: -765806418, guid: f5f67c52d1564df4a8936ccd202a3bd8, type: 3}
  m_Name: 
  m_EditorClassIdentifier: 
  m_Material: {fileID: 0}
  m_Color: {r: 1, g: 1, b: 1, a: 1}
  m_RaycastTarget: 1
  m_OnCullStateChanged:
    m_PersistentCalls:
      m_Calls: []
    m_TypeName: UnityEngine.UI.MaskableGraphic+CullStateChangedEvent, UnityEngine.UI,
      Version=1.0.0.0, Culture=neutral, PublicKeyToken=null
  m_Sprite: {fileID: 10905, guid: 0000000000000000f000000000000000, type: 0}
  m_Type: 1
  m_PreserveAspect: 0
  m_FillCenter: 1
  m_FillMethod: 4
  m_FillAmount: 1
  m_FillClockwise: 1
  m_FillOrigin: 0
--- !u!114 &11448936
MonoBehaviour:
  m_ObjectHideFlags: 1
  m_PrefabParentObject: {fileID: 0}
  m_PrefabInternal: {fileID: 100100000}
  m_GameObject: {fileID: 188218}
  m_Enabled: 1
  m_EditorHideFlags: 0
  m_Script: {fileID: -405508275, guid: f5f67c52d1564df4a8936ccd202a3bd8, type: 3}
  m_Name: 
  m_EditorClassIdentifier: 
  m_Padding:
    m_Left: 0
    m_Right: 0
    m_Top: 0
    m_Bottom: 0
  m_ChildAlignment: 0
  m_Spacing: 10
  m_ChildForceExpandWidth: 0
  m_ChildForceExpandHeight: 1
--- !u!114 &11457230
MonoBehaviour:
  m_ObjectHideFlags: 1
  m_PrefabParentObject: {fileID: 0}
  m_PrefabInternal: {fileID: 100100000}
  m_GameObject: {fileID: 159726}
  m_Enabled: 1
  m_EditorHideFlags: 0
  m_Script: {fileID: -765806418, guid: f5f67c52d1564df4a8936ccd202a3bd8, type: 3}
  m_Name: 
  m_EditorClassIdentifier: 
  m_Material: {fileID: 0}
  m_Color: {r: 0, g: 0, b: 0, a: .527999997}
  m_RaycastTarget: 1
  m_OnCullStateChanged:
    m_PersistentCalls:
      m_Calls: []
    m_TypeName: UnityEngine.UI.MaskableGraphic+CullStateChangedEvent, UnityEngine.UI,
      Version=1.0.0.0, Culture=neutral, PublicKeyToken=null
  m_Sprite: {fileID: 0}
  m_Type: 0
  m_PreserveAspect: 0
  m_FillCenter: 1
  m_FillMethod: 4
  m_FillAmount: 1
  m_FillClockwise: 1
  m_FillOrigin: 0
--- !u!114 &11461072
MonoBehaviour:
  m_ObjectHideFlags: 1
  m_PrefabParentObject: {fileID: 0}
  m_PrefabInternal: {fileID: 100100000}
  m_GameObject: {fileID: 102078}
  m_Enabled: 1
  m_EditorHideFlags: 0
  m_Script: {fileID: 1392445389, guid: f5f67c52d1564df4a8936ccd202a3bd8, type: 3}
  m_Name: 
  m_EditorClassIdentifier: 
  m_Navigation:
    m_Mode: 3
    m_SelectOnUp: {fileID: 0}
    m_SelectOnDown: {fileID: 0}
    m_SelectOnLeft: {fileID: 0}
    m_SelectOnRight: {fileID: 0}
  m_Transition: 1
  m_Colors:
    m_NormalColor: {r: 1, g: 1, b: 1, a: 1}
    m_HighlightedColor: {r: .960784316, g: .960784316, b: .960784316, a: 1}
    m_PressedColor: {r: .784313738, g: .784313738, b: .784313738, a: 1}
    m_DisabledColor: {r: .784313738, g: .784313738, b: .784313738, a: .501960814}
    m_ColorMultiplier: 1
    m_FadeDuration: .100000001
  m_SpriteState:
    m_HighlightedSprite: {fileID: 0}
    m_PressedSprite: {fileID: 0}
    m_DisabledSprite: {fileID: 0}
  m_AnimationTriggers:
    m_NormalTrigger: Normal
    m_HighlightedTrigger: Highlighted
    m_PressedTrigger: Pressed
    m_DisabledTrigger: Disabled
  m_Interactable: 1
  m_TargetGraphic: {fileID: 11422374}
  m_OnClick:
    m_PersistentCalls:
      m_Calls:
      - m_Target: {fileID: 11496938}
        m_MethodName: OnDebugMenuCloseTap
        m_Mode: 1
        m_Arguments:
          m_ObjectArgument: {fileID: 0}
          m_ObjectArgumentAssemblyTypeName: UnityEngine.Object, UnityEngine
          m_IntArgument: 0
          m_FloatArgument: 0
          m_StringArgument: 
          m_BoolArgument: 0
        m_CallState: 2
    m_TypeName: UnityEngine.UI.Button+ButtonClickedEvent, UnityEngine.UI, Version=1.0.0.0,
      Culture=neutral, PublicKeyToken=null
--- !u!114 &11463426
MonoBehaviour:
  m_ObjectHideFlags: 1
  m_PrefabParentObject: {fileID: 0}
  m_PrefabInternal: {fileID: 100100000}
  m_GameObject: {fileID: 121806}
  m_Enabled: 1
  m_EditorHideFlags: 0
  m_Script: {fileID: -765806418, guid: f5f67c52d1564df4a8936ccd202a3bd8, type: 3}
  m_Name: 
  m_EditorClassIdentifier: 
  m_Material: {fileID: 0}
  m_Color: {r: 1, g: 1, b: 1, a: .0980392173}
  m_RaycastTarget: 1
  m_OnCullStateChanged:
    m_PersistentCalls:
      m_Calls: []
    m_TypeName: UnityEngine.UI.MaskableGraphic+CullStateChangedEvent, UnityEngine.UI,
      Version=1.0.0.0, Culture=neutral, PublicKeyToken=null
  m_Sprite: {fileID: 0}
  m_Type: 0
  m_PreserveAspect: 0
  m_FillCenter: 1
  m_FillMethod: 4
  m_FillAmount: 1
  m_FillClockwise: 1
  m_FillOrigin: 0
--- !u!114 &11469440
MonoBehaviour:
  m_ObjectHideFlags: 1
  m_PrefabParentObject: {fileID: 0}
  m_PrefabInternal: {fileID: 100100000}
  m_GameObject: {fileID: 178008}
  m_Enabled: 1
  m_EditorHideFlags: 0
  m_Script: {fileID: -765806418, guid: f5f67c52d1564df4a8936ccd202a3bd8, type: 3}
  m_Name: 
  m_EditorClassIdentifier: 
  m_Material: {fileID: 0}
  m_Color: {r: 0, g: 0, b: 0, a: .490999997}
  m_RaycastTarget: 1
  m_OnCullStateChanged:
    m_PersistentCalls:
      m_Calls: []
    m_TypeName: UnityEngine.UI.MaskableGraphic+CullStateChangedEvent, UnityEngine.UI,
      Version=1.0.0.0, Culture=neutral, PublicKeyToken=null
  m_Sprite: {fileID: 0}
  m_Type: 0
  m_PreserveAspect: 0
  m_FillCenter: 1
  m_FillMethod: 4
  m_FillAmount: 1
  m_FillClockwise: 1
  m_FillOrigin: 0
--- !u!114 &11493336
MonoBehaviour:
  m_ObjectHideFlags: 1
  m_PrefabParentObject: {fileID: 0}
  m_PrefabInternal: {fileID: 100100000}
  m_GameObject: {fileID: 136388}
  m_Enabled: 1
  m_EditorHideFlags: 0
  m_Script: {fileID: 708705254, guid: f5f67c52d1564df4a8936ccd202a3bd8, type: 3}
  m_Name: 
  m_EditorClassIdentifier: 
  m_Material: {fileID: 0}
  m_Color: {r: .196078435, g: .196078435, b: .196078435, a: 1}
  m_RaycastTarget: 1
  m_OnCullStateChanged:
    m_PersistentCalls:
      m_Calls: []
    m_TypeName: UnityEngine.UI.MaskableGraphic+CullStateChangedEvent, UnityEngine.UI,
      Version=1.0.0.0, Culture=neutral, PublicKeyToken=null
  m_FontData:
    m_Font: {fileID: 10102, guid: 0000000000000000e000000000000000, type: 0}
    m_FontSize: 84
    m_FontStyle: 0
    m_BestFit: 0
    m_MinSize: 10
    m_MaxSize: 40
    m_Alignment: 4
    m_RichText: 1
    m_HorizontalOverflow: 0
    m_VerticalOverflow: 0
    m_LineSpacing: 1
  m_Text: X
--- !u!114 &11496938
MonoBehaviour:
  m_ObjectHideFlags: 1
  m_PrefabParentObject: {fileID: 0}
  m_PrefabInternal: {fileID: 100100000}
  m_GameObject: {fileID: 159258}
  m_Enabled: 1
  m_EditorHideFlags: 0
  m_Script: {fileID: 11500000, guid: ad51ffd40b452470ca4ac3865e543ab2, type: 3}
  m_Name: 
  m_EditorClassIdentifier: 
  _DebugContentPaneData:
  - name: Console Log
    panePrefab: {fileID: 100452, guid: ad3c2515bd1e8495eafd0da543d64c19, type: 2}
  - name: Performance
    panePrefab: {fileID: 113690, guid: 30ad73b1c18b443bdb77716d180d9439, type: 2}
  - name: Audio
    panePrefab: {fileID: 137948, guid: 76d4e2b85e93448c692795fe78d5479c, type: 2}
  - name: Animation
    panePrefab: {fileID: 113112, guid: 6edfb651b8cff462981b4979e7dd82f4, type: 2}
  - name: Cozmo Face
    panePrefab: {fileID: 120700, guid: 3e54c04088ea04990bfdb49c134f6854, type: 2}
  - name: Progression Stat
    panePrefab: {fileID: 113112, guid: 58ea6632f74e84ddb86cbf44b0ed57fd, type: 2}
  - name: Debug Console
    panePrefab: {fileID: 113112, guid: 3bd508acfffff402bb84d7e68c9e2964, type: 2}
  - name: Data Persistence
    panePrefab: {fileID: 108612, guid: 747a6b93d250d41b58305e030e28a3c7, type: 2}
  - name: The Rest
    panePrefab: {fileID: 154368, guid: 2da9919e30bd0435184e8335d2c1b2b2, type: 2}
<<<<<<< HEAD
  - name: Animation
    panePrefab: {fileID: 113112, guid: 6edfb651b8cff462981b4979e7dd82f4, type: 2}
  - name: BlockPool
    panePrefab: {fileID: 113112, guid: caced7547f49649ddb9e729689c70d39, type: 2}
=======
>>>>>>> 76fc9e98
  _TabButtonPrefab: {fileID: 11405442, guid: af361c7b5f09a450b9edcb10ae948308, type: 2}
  _TabContainer: {fileID: 188218}
  _ContentPaneContainer: {fileID: 121806}
--- !u!114 &11498078
MonoBehaviour:
  m_ObjectHideFlags: 1
  m_PrefabParentObject: {fileID: 0}
  m_PrefabInternal: {fileID: 100100000}
  m_GameObject: {fileID: 188218}
  m_Enabled: 1
  m_EditorHideFlags: 0
  m_Script: {fileID: 1741964061, guid: f5f67c52d1564df4a8936ccd202a3bd8, type: 3}
  m_Name: 
  m_EditorClassIdentifier: 
  m_HorizontalFit: 2
  m_VerticalFit: 0
--- !u!222 &22204634
CanvasRenderer:
  m_ObjectHideFlags: 1
  m_PrefabParentObject: {fileID: 0}
  m_PrefabInternal: {fileID: 100100000}
  m_GameObject: {fileID: 121806}
--- !u!222 &22249418
CanvasRenderer:
  m_ObjectHideFlags: 1
  m_PrefabParentObject: {fileID: 0}
  m_PrefabInternal: {fileID: 100100000}
  m_GameObject: {fileID: 178008}
--- !u!222 &22253144
CanvasRenderer:
  m_ObjectHideFlags: 1
  m_PrefabParentObject: {fileID: 0}
  m_PrefabInternal: {fileID: 100100000}
  m_GameObject: {fileID: 102078}
--- !u!222 &22282930
CanvasRenderer:
  m_ObjectHideFlags: 1
  m_PrefabParentObject: {fileID: 0}
  m_PrefabInternal: {fileID: 100100000}
  m_GameObject: {fileID: 159726}
--- !u!222 &22289882
CanvasRenderer:
  m_ObjectHideFlags: 1
  m_PrefabParentObject: {fileID: 0}
  m_PrefabInternal: {fileID: 100100000}
  m_GameObject: {fileID: 136388}
--- !u!224 &22403720
RectTransform:
  m_ObjectHideFlags: 1
  m_PrefabParentObject: {fileID: 0}
  m_PrefabInternal: {fileID: 100100000}
  m_GameObject: {fileID: 159258}
  m_LocalRotation: {x: 0, y: 0, z: 0, w: 1}
  m_LocalPosition: {x: 0, y: 0, z: 0}
  m_LocalScale: {x: 1, y: 1, z: 1}
  m_Children:
  - {fileID: 22457372}
  - {fileID: 22445322}
  - {fileID: 22431198}
  - {fileID: 22486350}
  m_Father: {fileID: 0}
  m_RootOrder: 0
  m_AnchorMin: {x: 0, y: 0}
  m_AnchorMax: {x: 1, y: 1}
  m_AnchoredPosition: {x: 0, y: 0}
  m_SizeDelta: {x: 0, y: 0}
  m_Pivot: {x: .5, y: .5}
--- !u!224 &22431198
RectTransform:
  m_ObjectHideFlags: 1
  m_PrefabParentObject: {fileID: 0}
  m_PrefabInternal: {fileID: 100100000}
  m_GameObject: {fileID: 121806}
  m_LocalRotation: {x: 0, y: 0, z: 0, w: 1}
  m_LocalPosition: {x: 0, y: 0, z: 0}
  m_LocalScale: {x: 1, y: 1, z: 1}
  m_Children: []
  m_Father: {fileID: 22403720}
  m_RootOrder: 2
  m_AnchorMin: {x: 0, y: 0}
  m_AnchorMax: {x: 1, y: 1}
  m_AnchoredPosition: {x: 0, y: -55}
  m_SizeDelta: {x: 0, y: -110}
  m_Pivot: {x: .5, y: .5}
--- !u!224 &22445322
RectTransform:
  m_ObjectHideFlags: 1
  m_PrefabParentObject: {fileID: 0}
  m_PrefabInternal: {fileID: 100100000}
  m_GameObject: {fileID: 159726}
  m_LocalRotation: {x: 0, y: 0, z: 0, w: 1}
  m_LocalPosition: {x: 0, y: 0, z: 0}
  m_LocalScale: {x: 1, y: 1, z: 1}
  m_Children:
  - {fileID: 22486850}
  m_Father: {fileID: 22403720}
  m_RootOrder: 1
  m_AnchorMin: {x: 0, y: 1}
  m_AnchorMax: {x: 1, y: 1}
  m_AnchoredPosition: {x: -48, y: 0}
  m_SizeDelta: {x: -96, y: 100}
  m_Pivot: {x: .5, y: 1}
--- !u!224 &22449030
RectTransform:
  m_ObjectHideFlags: 1
  m_PrefabParentObject: {fileID: 0}
  m_PrefabInternal: {fileID: 100100000}
  m_GameObject: {fileID: 136388}
  m_LocalRotation: {x: 0, y: 0, z: 0, w: 1}
  m_LocalPosition: {x: 0, y: 0, z: 0}
  m_LocalScale: {x: 1, y: 1, z: 1}
  m_Children: []
  m_Father: {fileID: 22486350}
  m_RootOrder: 0
  m_AnchorMin: {x: 0, y: 0}
  m_AnchorMax: {x: 1, y: 1}
  m_AnchoredPosition: {x: 0, y: 0}
  m_SizeDelta: {x: 0, y: 0}
  m_Pivot: {x: .5, y: .5}
--- !u!224 &22457372
RectTransform:
  m_ObjectHideFlags: 1
  m_PrefabParentObject: {fileID: 0}
  m_PrefabInternal: {fileID: 100100000}
  m_GameObject: {fileID: 178008}
  m_LocalRotation: {x: 0, y: 0, z: 0, w: 1}
  m_LocalPosition: {x: 0, y: 0, z: 0}
  m_LocalScale: {x: 1, y: 1, z: 1}
  m_Children: []
  m_Father: {fileID: 22403720}
  m_RootOrder: 0
  m_AnchorMin: {x: 0, y: 0}
  m_AnchorMax: {x: 1, y: 1}
  m_AnchoredPosition: {x: 0, y: 0}
  m_SizeDelta: {x: 0, y: 0}
  m_Pivot: {x: .5, y: .5}
--- !u!224 &22486350
RectTransform:
  m_ObjectHideFlags: 1
  m_PrefabParentObject: {fileID: 0}
  m_PrefabInternal: {fileID: 100100000}
  m_GameObject: {fileID: 102078}
  m_LocalRotation: {x: 0, y: 0, z: 0, w: 1}
  m_LocalPosition: {x: 0, y: 0, z: 0}
  m_LocalScale: {x: 1, y: 1, z: 1}
  m_Children:
  - {fileID: 22449030}
  m_Father: {fileID: 22403720}
  m_RootOrder: 3
  m_AnchorMin: {x: .949999988, y: 1}
  m_AnchorMax: {x: 1, y: 1}
  m_AnchoredPosition: {x: 6.10351562e-05, y: 0}
  m_SizeDelta: {x: 6.10351562e-05, y: 100}
  m_Pivot: {x: 1, y: 1}
--- !u!224 &22486850
RectTransform:
  m_ObjectHideFlags: 1
  m_PrefabParentObject: {fileID: 0}
  m_PrefabInternal: {fileID: 100100000}
  m_GameObject: {fileID: 188218}
  m_LocalRotation: {x: 0, y: 0, z: 0, w: 1}
  m_LocalPosition: {x: 0, y: 0, z: 0}
  m_LocalScale: {x: 1, y: 1, z: 1}
  m_Children: []
  m_Father: {fileID: 22445322}
  m_RootOrder: 0
  m_AnchorMin: {x: .5, y: .5}
  m_AnchorMax: {x: .5, y: .5}
  m_AnchoredPosition: {x: 0, y: 0}
  m_SizeDelta: {x: 0, y: 100}
  m_Pivot: {x: 0, y: .5}
--- !u!1001 &100100000
Prefab:
  m_ObjectHideFlags: 1
  serializedVersion: 2
  m_Modification:
    m_TransformParent: {fileID: 0}
    m_Modifications:
    - target: {fileID: 0}
      propertyPath: debugContentPaneData_.Array.size
      value: 2
      objectReference: {fileID: 0}
    - target: {fileID: 0}
      propertyPath: _DebugContentPaneData.Array.size
      value: 11
      objectReference: {fileID: 0}
    - target: {fileID: 0}
      propertyPath: tabButtonPrefab_
      value: 
      objectReference: {fileID: 11405442, guid: af361c7b5f09a450b9edcb10ae948308,
        type: 2}
    - target: {fileID: 0}
      propertyPath: debugContentPaneData_.Array.data[1].name
      value: Pattern Play
      objectReference: {fileID: 0}
    - target: {fileID: 0}
      propertyPath: debugContentPaneData_.Array.data[1].panePrefab
      value: 
      objectReference: {fileID: 196276, guid: cb7a8c585deb2451e8c662434aaf4a7e, type: 2}
    - target: {fileID: 0}
      propertyPath: _TabButtonPrefab
      value: 
      objectReference: {fileID: 11405442, guid: af361c7b5f09a450b9edcb10ae948308,
        type: 2}
    - target: {fileID: 0}
      propertyPath: _DebugContentPaneData.Array.data[5].name
      value: Progression Stat
      objectReference: {fileID: 0}
    - target: {fileID: 0}
      propertyPath: _DebugContentPaneData.Array.data[5].panePrefab
      value: 
      objectReference: {fileID: 113112, guid: 58ea6632f74e84ddb86cbf44b0ed57fd, type: 2}
    - target: {fileID: 0}
      propertyPath: _DebugContentPaneData.Array.data[4].panePrefab
      value: 
      objectReference: {fileID: 120700, guid: 3e54c04088ea04990bfdb49c134f6854, type: 2}
    - target: {fileID: 0}
      propertyPath: _DebugContentPaneData.Array.data[4].name
      value: Cozmo Face
      objectReference: {fileID: 0}
    - target: {fileID: 0}
      propertyPath: _DebugContentPaneData.Array.data[6].name
      value: Debug Console
      objectReference: {fileID: 0}
    - target: {fileID: 0}
      propertyPath: _DebugContentPaneData.Array.data[6].panePrefab
      value: 
      objectReference: {fileID: 113112, guid: 3bd508acfffff402bb84d7e68c9e2964, type: 2}
    - target: {fileID: 0}
      propertyPath: _DebugContentPaneData.Array.data[7].panePrefab
      value: 
      objectReference: {fileID: 108612, guid: 747a6b93d250d41b58305e030e28a3c7, type: 2}
    - target: {fileID: 0}
      propertyPath: _DebugContentPaneData.Array.data[7].name
      value: Data Persistence
      objectReference: {fileID: 0}
    - target: {fileID: 0}
      propertyPath: _DebugContentPaneData.Array.data[2].name
      value: Audio
      objectReference: {fileID: 0}
    - target: {fileID: 0}
      propertyPath: _DebugContentPaneData.Array.data[2].panePrefab
      value: 
      objectReference: {fileID: 137948, guid: 76d4e2b85e93448c692795fe78d5479c, type: 2}
    - target: {fileID: 0}
      propertyPath: _DebugContentPaneData.Array.data[9].name
      value: Animation
      objectReference: {fileID: 0}
    - target: {fileID: 0}
      propertyPath: _DebugContentPaneData.Array.data[10].name
      value: BlockPool
      objectReference: {fileID: 0}
    - target: {fileID: 0}
      propertyPath: _DebugContentPaneData.Array.data[10].panePrefab
      value: 
      objectReference: {fileID: 113112, guid: caced7547f49649ddb9e729689c70d39, type: 2}
    - target: {fileID: 0}
      propertyPath: _DebugContentPaneData.Array.data[9].panePrefab
      value: 
      objectReference: {fileID: 113112, guid: 6edfb651b8cff462981b4979e7dd82f4, type: 2}
    - target: {fileID: 0}
      propertyPath: _DebugContentPaneData.Array.data[8].name
      value: The Rest
      objectReference: {fileID: 0}
    - target: {fileID: 0}
      propertyPath: _DebugContentPaneData.Array.data[8].panePrefab
      value: 
      objectReference: {fileID: 154368, guid: 2da9919e30bd0435184e8335d2c1b2b2, type: 2}
    - target: {fileID: 0}
      propertyPath: _DebugContentPaneData.Array.data[3].name
      value: Animation
      objectReference: {fileID: 0}
    - target: {fileID: 0}
      propertyPath: _DebugContentPaneData.Array.data[3].panePrefab
      value: 
      objectReference: {fileID: 113112, guid: 6edfb651b8cff462981b4979e7dd82f4, type: 2}
    m_RemovedComponents: []
  m_ParentPrefab: {fileID: 0}
  m_RootGameObject: {fileID: 159258}
  m_IsPrefabParent: 1<|MERGE_RESOLUTION|>--- conflicted
+++ resolved
@@ -393,13 +393,6 @@
     panePrefab: {fileID: 108612, guid: 747a6b93d250d41b58305e030e28a3c7, type: 2}
   - name: The Rest
     panePrefab: {fileID: 154368, guid: 2da9919e30bd0435184e8335d2c1b2b2, type: 2}
-<<<<<<< HEAD
-  - name: Animation
-    panePrefab: {fileID: 113112, guid: 6edfb651b8cff462981b4979e7dd82f4, type: 2}
-  - name: BlockPool
-    panePrefab: {fileID: 113112, guid: caced7547f49649ddb9e729689c70d39, type: 2}
-=======
->>>>>>> 76fc9e98
   _TabButtonPrefab: {fileID: 11405442, guid: af361c7b5f09a450b9edcb10ae948308, type: 2}
   _TabContainer: {fileID: 188218}
   _ContentPaneContainer: {fileID: 121806}
@@ -584,7 +577,7 @@
       objectReference: {fileID: 0}
     - target: {fileID: 0}
       propertyPath: _DebugContentPaneData.Array.size
-      value: 11
+      value: 9
       objectReference: {fileID: 0}
     - target: {fileID: 0}
       propertyPath: tabButtonPrefab_
@@ -650,12 +643,12 @@
       objectReference: {fileID: 0}
     - target: {fileID: 0}
       propertyPath: _DebugContentPaneData.Array.data[10].name
-      value: BlockPool
+      value: Data Persistence
       objectReference: {fileID: 0}
     - target: {fileID: 0}
       propertyPath: _DebugContentPaneData.Array.data[10].panePrefab
       value: 
-      objectReference: {fileID: 113112, guid: caced7547f49649ddb9e729689c70d39, type: 2}
+      objectReference: {fileID: 108612, guid: 747a6b93d250d41b58305e030e28a3c7, type: 2}
     - target: {fileID: 0}
       propertyPath: _DebugContentPaneData.Array.data[9].panePrefab
       value: 
