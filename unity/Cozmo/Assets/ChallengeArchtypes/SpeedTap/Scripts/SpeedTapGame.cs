using UnityEngine;
using System.Collections;
using System;
using Anki.Cozmo.Audio;
using Cozmo.Util;
using System.Collections.Generic;

namespace SpeedTap {

  public class SpeedTapGame : GameBase {

    public LightCube CozmoBlock;
    public LightCube PlayerBlock;

    public readonly Color[] PlayerWinColors = new Color[4];
    public readonly Color[] CozmoWinColors = new Color[4];

    public Color PlayerWinColor { 
      get { 
        return PlayerWinColors[0]; 
      } 
      set {
        PlayerWinColors.Fill(value);
      }
    }

    public Color CozmoWinColor { 
      get { 
        return CozmoWinColors[0]; 
      } 
      set {
        CozmoWinColors.Fill(value);
      }
    }

    public List<DifficultySelectOptionData> DifficultyOptions {
      get {
        return _DifficultyOptions;
      }
    }

    public ISpeedTapRules Rules;

    private int _CurrentDifficulty;
    private int _CozmoScore;
    private int _PlayerScore;
    private int _PlayerRoundsWon;
    private int _CozmoRoundsWon;
    private int _Rounds;
    private int _MaxScorePerRound;
    // how many rounds were close in score? used to calculate
    // excitement score rewards.
    private int _CloseRoundCount = 0;

    private List<DifficultySelectOptionData> _DifficultyOptions;

    public event Action PlayerTappedBlockEvent;

    public void ResetScore() {
      _CozmoScore = 0;
      _PlayerScore = 0;
      UpdateUI();
    }

    public void CozmoWinsHand() {
      _CozmoScore++;
      CheckRounds();
      UpdateUI();
    }

    public void PlayerWinsHand() {
      _PlayerScore++;
      CheckRounds();
      UpdateUI();
    }

    public void PlayerLosesHand() {
      CozmoWinsHand();
    }

    private void HandleRoundAnimationDone(bool success) {
      _StateMachine.SetNextState(new SteerState(50.0f, 50.0f, 0.8f, new SpeedTapWaitForCubePlace()));
    }

    private void CheckRounds() {
      if (_CozmoScore >= _MaxScorePerRound || _PlayerScore >= _MaxScorePerRound) {

        if (_PlayerScore > _CozmoScore) {
          _PlayerRoundsWon++;

          if (_CurrentDifficulty > DataPersistence.DataPersistenceManager.Instance.Data.MinigameSaveData.SpeedTapHighestLevelCompleted) {
            DataPersistence.DataPersistenceManager.Instance.Data.MinigameSaveData.SpeedTapHighestLevelCompleted = _CurrentDifficulty;
            DataPersistence.DataPersistenceManager.Instance.Save();
          }          

          if (_DifficultyOptions.LastOrDefault().DifficultyId > _CurrentDifficulty) {
            SetDifficulty(_CurrentDifficulty + 1);
          }
            
          _StateMachine.SetNextState(new SteerState(-50.0f, -50.0f, 1.2f, new AnimationState(AnimationName.kMajorFail, HandleRoundAnimationDone)));
        }
        else {
          _CozmoRoundsWon++;
          _StateMachine.SetNextState(new SteerState(-50.0f, -50.0f, 1.2f, new AnimationGroupState(AnimationGroupName.kWin, HandleRoundAnimationDone)));
        }

        if (Mathf.Abs(_PlayerScore - _CozmoScore) < 2) {
          _CloseRoundCount++;
        }

        int losingScore = Mathf.Min(_PlayerRoundsWon, _CozmoRoundsWon);
        int winningScore = Mathf.Max(_PlayerRoundsWon, _CozmoRoundsWon);
        int roundsLeft = _Rounds - losingScore - winningScore;
        if (winningScore > losingScore + roundsLeft) {
          if (_PlayerRoundsWon > _CozmoRoundsWon) {
            RaiseMiniGameWin("WINNER: COZMO", "Cozmo " + _CozmoRoundsWon + ", " + "Player " + _PlayerRoundsWon);
          }
          else {
            RaiseMiniGameLose("WINNER: PLAYER", "Cozmo " + _CozmoRoundsWon + ", " + "Player " + _PlayerRoundsWon);
          }
        }
        ResetScore();
      }
    }

    protected override void Initialize(MinigameConfigBase minigameConfig) {
      SpeedTapGameConfig speedTapConfig = minigameConfig as SpeedTapGameConfig;
      _Rounds = speedTapConfig.Rounds;
      _MaxScorePerRound = speedTapConfig.MaxScorePerRound;
      _DifficultyOptions = speedTapConfig.DifficultyOptions;
      InitializeMinigameObjects(speedTapConfig.NumCubesRequired());
    }

    // Use this for initialization
    protected void InitializeMinigameObjects(int cubesRequired) { 
      _StateMachine.SetNextState(new SpeedTapSelectDifficulty(cubesRequired));

      CurrentRobot.VisionWhileMoving(true);
      LightCube.TappedAction += BlockTapped;
      CurrentRobot.SetVisionMode(Anki.Cozmo.VisionMode.DetectingFaces, false);
      CurrentRobot.SetVisionMode(Anki.Cozmo.VisionMode.DetectingMarkers, true);
      CurrentRobot.SetVisionMode(Anki.Cozmo.VisionMode.DetectingMotion, false);
      CurrentRobot.SetBehaviorSystem(false);

      CurrentRobot.SetLiftHeight(0.0f);
      CurrentRobot.SetHeadAngle(-1.0f);

      Anki.Cozmo.Audio.GameAudioClient.SetMusicState(Anki.Cozmo.Audio.MUSIC.SILENCE);
    }

<<<<<<< HEAD
    public void SetDifficulty(int difficulty) {
      _CurrentDifficulty = difficulty;
      Rules = GetRules((SpeedTapRuleSet)difficulty);
    }

    public void OpenGamePanel() {
      if (_GamePanel == null) {
        _GamePanel = UIManager.OpenView(_GamePanelPrefab).GetComponent<SpeedTapPanel>();
        _GamePanel.TapButtonPressed += UIButtonTapped;
        UpdateUI();
      }
    }

=======
>>>>>>> 1101a84f
    protected override void CleanUpOnDestroy() {

      LightCube.TappedAction -= BlockTapped;
      GameAudioClient.SetMusicState(MUSIC.SILENCE);
    }

    public void InitialCubesDone() {
      CozmoBlock = GetClosestAvailableBlock();
      PlayerBlock = GetFarthestAvailableBlock();
    }

    public void UpdateUI() {
      int halfTotalRounds = (_Rounds + 1) / 2;
      CozmoScore = _CozmoScore;
      CozmoMaxRounds = halfTotalRounds;
      CozmoRoundsWon = _CozmoRoundsWon;

      PlayerScore = _PlayerScore;
      PlayerMaxRounds = halfTotalRounds;
      PlayerRoundsWon = _PlayerRoundsWon;

      // Display the current round
      InfoTitleText = string.Format(Localization.GetCultureInfo(), 
        Localization.Get(LocalizationKeys.kSpeedTapRoundsText), _CozmoRoundsWon + _PlayerRoundsWon + 1);
    }

    public void RollingBlocks() {
      GameAudioClient.PostSFXEvent(Anki.Cozmo.Audio.GenericEvent.PLAY_SFX_UI_CLICK_GENERAL);
    }

    private void UIButtonTapped() {
      if (PlayerTappedBlockEvent != null) {
        PlayerTappedBlockEvent();
      }
    }

    private void BlockTapped(int blockID, int tappedTimes) {
      if (PlayerBlock != null && PlayerBlock.ID == blockID) {
        if (PlayerTappedBlockEvent != null) {
          PlayerTappedBlockEvent();
        }
      }
    }

    private LightCube GetClosestAvailableBlock() {
      float minDist = float.MaxValue;
      ObservedObject closest = null;

      for (int i = 0; i < CurrentRobot.SeenObjects.Count; ++i) {
        if (CurrentRobot.SeenObjects[i] is LightCube) {
          float d = Vector3.Distance(CurrentRobot.SeenObjects[i].WorldPosition, CurrentRobot.WorldPosition);
          if (d < minDist) {
            minDist = d;
            closest = CurrentRobot.SeenObjects[i];
          }
        }
      }
      return closest as LightCube;
    }

    private LightCube GetFarthestAvailableBlock() {
      float maxDist = 0;
      ObservedObject farthest = null;

      for (int i = 0; i < CurrentRobot.SeenObjects.Count; ++i) {
        if (CurrentRobot.SeenObjects[i] is LightCube) {
          float d = Vector3.Distance(CurrentRobot.SeenObjects[i].WorldPosition, CurrentRobot.WorldPosition);
          if (d >= maxDist) {
            maxDist = d;
            farthest = CurrentRobot.SeenObjects[i];
          }
        }
      }
      return farthest as LightCube;
    }

    private static ISpeedTapRules GetRules(SpeedTapRuleSet ruleSet) {
      switch (ruleSet) {
      case SpeedTapRuleSet.NoRed:
        return new NoRedSpeedTapRules();
      case SpeedTapRuleSet.TwoColor:
        return new TwoColorSpeedTapRules();
      case SpeedTapRuleSet.LightCountNoColor:
        return new LightCountNoColorSpeedTapRules();
      case SpeedTapRuleSet.LightCountAnyColor:
        return new LightCountAnyColorSpeedTapRules();
      case SpeedTapRuleSet.LightCountSameColorNoTap:
        return new LightCountSameColorNoTap();
      case SpeedTapRuleSet.LightCountSameColorNoRed:
        return new LightCountSameColorNoRed();
      default:
        return new DefaultSpeedTapRules();
      }
    }

    protected override int CalculateExcitementStatRewards() {
      return 1 + _CloseRoundCount * 2;
    }
  }
}<|MERGE_RESOLUTION|>--- conflicted
+++ resolved
@@ -148,22 +148,11 @@
       Anki.Cozmo.Audio.GameAudioClient.SetMusicState(Anki.Cozmo.Audio.MUSIC.SILENCE);
     }
 
-<<<<<<< HEAD
     public void SetDifficulty(int difficulty) {
       _CurrentDifficulty = difficulty;
       Rules = GetRules((SpeedTapRuleSet)difficulty);
     }
 
-    public void OpenGamePanel() {
-      if (_GamePanel == null) {
-        _GamePanel = UIManager.OpenView(_GamePanelPrefab).GetComponent<SpeedTapPanel>();
-        _GamePanel.TapButtonPressed += UIButtonTapped;
-        UpdateUI();
-      }
-    }
-
-=======
->>>>>>> 1101a84f
     protected override void CleanUpOnDestroy() {
 
       LightCube.TappedAction -= BlockTapped;
