using UnityEngine;
using UnityEngine.UI;
using System.Collections.Generic;
using Anki.UI;

namespace Cozmo.Minigame.DroneMode {
  public class DroneModeCameraFeed : MonoBehaviour {
    public delegate void VisibleInCameraHandler(IVisibleInCamera newFocusedObject);
    public event VisibleInCameraHandler OnCurrentFocusChanged;

    [SerializeField]
    private RawImage _CameraFeedImage;
    private ImageReceiver _ImageProcessor;

    [SerializeField]
    private RectTransform _CameraFeedImageContainer;

    [SerializeField]
    private RectTransform _DroneModeReticlePrefab;

    [SerializeField]
    private Image _FocusedObjectFrameImage;

    [SerializeField]
    private AnkiTextLabel _FocusedObjectTextLabel;

    [SerializeField]
    private Image[] _TopFrameImages;

    [SerializeField]
    private Image[] _BottomFrameImages;

    [SerializeField]
    private Image[] _GradientImages;

    private IRobot _CurrentRobot;
    private Dictionary<IVisibleInCamera, DroneModeCameraReticle> _ObjToReticle = new Dictionary<IVisibleInCamera, DroneModeCameraReticle>();
    private SimpleObjectPool<DroneModeCameraReticle> _ReticlePool;

    // allow reticles to move smoothly
    private const int kReticleSmoothingCount = 5;
    private Dictionary<IVisibleInCamera, List<Rect>> _SmoothingReticleMap = new Dictionary<IVisibleInCamera, List<Rect>>();

    private Vector2 _CameraImageSize;
    private float _CameraImageScale;

    private bool _ShowReticles = true;
    public bool AllowChangeFocus { get; set; }

    [SerializeField]
    private AnkiTextLabel _DebugTextField;
    public AnkiTextLabel DebugTextField { get { return _DebugTextField; } }

    private DroneModeColorSet _CurrentColorSet;

    private IVisibleInCamera _CurrentlyFocusedObject;
    public IVisibleInCamera CurrentlyFocusedObject {
      get { return _CurrentlyFocusedObject; }
      private set {
        if (value != _CurrentlyFocusedObject) {
          _CurrentlyFocusedObject = value;
          if (OnCurrentFocusChanged != null) {
            OnCurrentFocusChanged(_CurrentlyFocusedObject);
          }
        }
      }
    }

    public void Initialize(IRobot currentRobot) {
      _ImageProcessor = new ImageReceiver("DroneModeCameraFeedImageProcessor");
      _ImageProcessor.CaptureStream();
      _ImageProcessor.OnImageSizeChanged += HandleImageSizeChanged;
      _CurrentRobot = currentRobot;

      _ReticlePool = new SimpleObjectPool<DroneModeCameraReticle>(CreateReticle, ResetReticle, 0);
      _FocusedObjectFrameImage.gameObject.SetActive(false);
      AllowChangeFocus = true;
    }

    private void Update() {
      if (_ShowReticles && AllowChangeFocus) {
        ShowDataForClosestVisibleObject();
        _DebugTextField.text = FormatCurrentSeenObjects();
      }
    }

    private void ShowDataForClosestVisibleObject() {
      IVisibleInCamera closestFocus = null;
      DroneModeCameraReticle closestReticle = null;
      float smallestDistanceSqrd = float.MaxValue;
      foreach (var kvp in _ObjToReticle) {
        kvp.Value.ShowReticleLabelText(false);
        if (kvp.Key.IsInFieldOfView) {
          float distanceSqrd = 0f;
          if (kvp.Key.VizWorldPosition.HasValue) {
            distanceSqrd = (kvp.Key.VizWorldPosition.Value - _CurrentRobot.WorldPosition).sqrMagnitude;
          }
          if (distanceSqrd < smallestDistanceSqrd) {
            smallestDistanceSqrd = distanceSqrd;
            closestReticle = kvp.Value;
            closestFocus = kvp.Key;
          }

          // For PetFace debugging
          if (kvp.Key is PetFace) {
            ShowTextForReticle(kvp.Key, kvp.Value);
          }
        }
      }

      if (closestFocus != CurrentlyFocusedObject) {
        CurrentlyFocusedObject = closestFocus;
        ShowTextForReticle(closestFocus, closestReticle);
      }
    }

    private void OnDestroy() {
      _ImageProcessor.OnImageSizeChanged -= HandleImageSizeChanged;
      _ImageProcessor.Dispose();
      _ImageProcessor.DestroyTexture();

      if (_CurrentRobot != null) {
        _CurrentRobot.OnFaceAdded -= HandleOnFaceAdded;
        _CurrentRobot.OnFaceRemoved -= HandleOnFaceRemoved;
        foreach (var face in _CurrentRobot.Faces) {
          face.InFieldOfViewStateChanged -= HandleFaceInFieldOfViewChanged;
          face.OnVizRectChanged -= HandleVizRectChanged;
        }

        _CurrentRobot.OnPetFaceAdded -= HandlePetFaceAdded;
        _CurrentRobot.OnPetFaceRemoved -= HandlePetFaceRemoved;
        foreach (var petFace in _CurrentRobot.PetFaces) {
          petFace.InFieldOfViewStateChanged -= HandlePetFaceInFieldOfViewChanged;
          petFace.OnVizRectChanged -= HandleVizRectChanged;
        }

        _CurrentRobot.OnLightCubeAdded -= HandleOnCubeAdded;
        _CurrentRobot.OnLightCubeRemoved -= HandleOnCubeRemoved;
        foreach (var cube in _CurrentRobot.LightCubes) {
          cube.Value.InFieldOfViewStateChanged -= HandleInFieldOfViewChanged;
          cube.Value.OnVizRectChanged -= HandleVizRectChanged;
        }

        _CurrentRobot.OnChargerAdded -= HandleOnChargerAdded;
        _CurrentRobot.OnChargerRemoved -= HandleOnChargerRemoved;
        if (_CurrentRobot.Charger != null) {
          _CurrentRobot.Charger.InFieldOfViewStateChanged -= HandleInFieldOfViewChanged;
          _CurrentRobot.Charger.OnVizRectChanged -= HandleVizRectChanged;
        }
      }

      _ReticlePool.ReturnAllObjectsToPool();
      _ReticlePool.DestroyPool();
    }

    public void SetCameraFeedColor(DroneModeColorSet colorSet, bool showReticles) {
      _CurrentColorSet = colorSet;
      _CameraFeedImage.material.SetColor("_TopColor", colorSet.TopCameraColor);
      _CameraFeedImage.material.SetColor("_BottomColor", colorSet.BottomCameraColor);

      foreach (var topImage in _TopFrameImages) {
        topImage.color = colorSet.TopCameraColor;
      }

      foreach (var bottomImage in _BottomFrameImages) {
        bottomImage.color = colorSet.BottomCameraColor;
      }

      foreach (var gradientImage in _GradientImages) {
        gradientImage.material.SetColor("_TopColor", colorSet.TopGradientColor);
        gradientImage.material.SetColor("_BottomColor", colorSet.BottomGradientColor);
      }

      _ShowReticles = showReticles;
      if (showReticles) {
        CreateReticlesIfVisible();
      }
      else {
        _FocusedObjectFrameImage.gameObject.SetActive(false);

        IVisibleInCamera[] toRemove = new IVisibleInCamera[_ObjToReticle.Count];
        _ObjToReticle.Keys.CopyTo(toRemove, 0);
        for (int i = 0; i < toRemove.Length; i++) {
          RemoveReticle(toRemove[i]);
        }

        _CurrentlyFocusedObject = null;
      }
    }

    private void HandleImageSizeChanged(float width, float height) {
      _CameraImageSize = new Vector2(width, height);
      _CameraFeedImage.rectTransform.sizeDelta = _CameraImageSize;
      _CameraImageScale = (_CameraFeedImageContainer.sizeDelta.x / width);
      _CameraFeedImage.rectTransform.localScale = new Vector3(_CameraImageScale, _CameraImageScale, _CameraImageScale);
      _CameraFeedImage.texture = _ImageProcessor.Image;

      _CurrentRobot.OnFaceAdded -= HandleOnFaceAdded;
      _CurrentRobot.OnFaceAdded += HandleOnFaceAdded;
      _CurrentRobot.OnFaceRemoved -= HandleOnFaceRemoved;
      _CurrentRobot.OnFaceRemoved += HandleOnFaceRemoved;

      _CurrentRobot.OnPetFaceAdded -= HandlePetFaceAdded;
      _CurrentRobot.OnPetFaceAdded += HandlePetFaceAdded;
      _CurrentRobot.OnPetFaceRemoved -= HandlePetFaceRemoved;
      _CurrentRobot.OnPetFaceRemoved += HandlePetFaceRemoved;

      _CurrentRobot.OnLightCubeAdded -= HandleOnCubeAdded;
      _CurrentRobot.OnLightCubeAdded += HandleOnCubeAdded;
      _CurrentRobot.OnLightCubeRemoved -= HandleOnCubeRemoved;
      _CurrentRobot.OnLightCubeRemoved += HandleOnCubeRemoved;

      _CurrentRobot.OnChargerAdded -= HandleOnChargerAdded;
      _CurrentRobot.OnChargerAdded += HandleOnChargerAdded;
      _CurrentRobot.OnChargerRemoved -= HandleOnChargerRemoved;
      _CurrentRobot.OnChargerRemoved += HandleOnChargerRemoved;

      CreateReticlesIfVisible();
    }

    private void CreateReticlesIfVisible() {
      foreach (var face in _CurrentRobot.Faces) {
        CreateFaceReticle(face);
      }

      foreach (var petFace in _CurrentRobot.PetFaces) {
        CreatePetFaceReticle(petFace);
      }

      foreach (var cube in _CurrentRobot.LightCubes) {
        CreateObservedObjectReticle(cube.Value);
      }

      if (_CurrentRobot.Charger != null) {
        CreateObservedObjectReticle(_CurrentRobot.Charger);
      }
    }

    private void CreateFaceReticle(Face face) {
      face.InFieldOfViewStateChanged -= HandleFaceInFieldOfViewChanged;
      face.InFieldOfViewStateChanged += HandleFaceInFieldOfViewChanged;
      CreateReticleIfVisible(face);
    }
    private void HandleOnFaceAdded(Face face) {
      // Face is added when visible
      CreateFaceReticle(face);
    }

    private void HandleOnFaceRemoved(Face face) {
      // Face is removed when not seen for a while 
      face.InFieldOfViewStateChanged -= HandleFaceInFieldOfViewChanged;
      RemoveReticle(face);
    }

    private void HandleFaceInFieldOfViewChanged(Face face, bool isInFieldOfView) {
      if (this != null) {
        // If visible spawn reticle and add to dictionary
        if (isInFieldOfView) {
          CreateReticleIfVisible(face);
        }
        else {
          RemoveReticle(face);
        }
      }
    }

    private void CreatePetFaceReticle(PetFace petFace) {
      petFace.InFieldOfViewStateChanged -= HandlePetFaceInFieldOfViewChanged;
      petFace.InFieldOfViewStateChanged += HandlePetFaceInFieldOfViewChanged;
      CreateReticleIfVisible(petFace);
    }

    private void HandlePetFaceAdded(PetFace petFace) {
      // Face is added when visible
      CreatePetFaceReticle(petFace);
    }

    private void HandlePetFaceRemoved(PetFace petFace) {
      // Face is removed when not seen for a while 
      petFace.InFieldOfViewStateChanged -= HandlePetFaceInFieldOfViewChanged;
      RemoveReticle(petFace);
    }

    private void HandlePetFaceInFieldOfViewChanged(PetFace petFace, bool isInFieldOfView) {
      // If visible spawn reticle and add to dictionary
      if (isInFieldOfView) {
        CreateReticleIfVisible(petFace);
      }
      else {
        RemoveReticle(petFace);
      }
    }

<<<<<<< HEAD
    private void CreateObservedObjectReticle(ObservableObject observedObject) {
=======
    private void CreateObservedObjectReticle(ObservedObject observedObject) {
      observedObject.InFieldOfViewStateChanged -= HandleInFieldOfViewChanged;
>>>>>>> d875db52
      observedObject.InFieldOfViewStateChanged += HandleInFieldOfViewChanged;
      CreateReticleIfVisible(observedObject);
    }

    private void HandleOnCubeAdded(LightCube cube) {
      CreateObservedObjectReticle(cube);
    }

    private void HandleOnCubeRemoved(LightCube cube) {
      cube.InFieldOfViewStateChanged -= HandleInFieldOfViewChanged;
      RemoveReticle(cube);
    }

    private void HandleOnChargerAdded(ObservableObject charger) {
      CreateObservedObjectReticle(charger);
    }

    private void HandleOnChargerRemoved(ObservableObject charger) {
      charger.InFieldOfViewStateChanged -= HandleInFieldOfViewChanged;
      RemoveReticle(charger);
    }

    private void HandleInFieldOfViewChanged(ObservableObject observedObject,
                                            ObservableObject.InFieldOfViewState oldState,
                                            ObservableObject.InFieldOfViewState newState) {

      // If visible spawn reticle and add to dictionary
      if (newState == ObservableObject.InFieldOfViewState.Visible) {
        CreateReticleIfVisible(observedObject);
      }
      else {
        RemoveReticle(observedObject);
      }
    }

    private void CreateReticleIfVisible(IVisibleInCamera reticleFocus) {
      if (_ShowReticles && reticleFocus.IsInFieldOfView && !_ObjToReticle.ContainsKey(reticleFocus)) {
        DroneModeCameraReticle newReticle = _ReticlePool.GetObjectFromPool();
        if (newReticle != null) {
          _ObjToReticle.Add(reticleFocus, newReticle);
          reticleFocus.OnVizRectChanged += HandleVizRectChanged;

          PositionReticle(newReticle, reticleFocus.VizRect);
          newReticle.SetColor(_CurrentColorSet.FocusFrameColor, _CurrentColorSet.ButtonColor);
        }
      }
    }

    private void RemoveReticle(IVisibleInCamera reticleFocus) {
      DroneModeCameraReticle toRemove;
      if (_ObjToReticle.TryGetValue(reticleFocus, out toRemove)) {
        _ObjToReticle.Remove(reticleFocus);
        _SmoothingReticleMap.Remove(reticleFocus);
        reticleFocus.OnVizRectChanged -= HandleVizRectChanged;
        _ReticlePool.ReturnToPool(toRemove);

        DAS.Info("DroneModeCameraFeed.RemoveReticle", toRemove.ToString());
      }
    }

    private void HandleVizRectChanged(IVisibleInCamera reticleFocus, Rect newVizRect) {
      DroneModeCameraReticle cachedReticle;
      if (_ObjToReticle.TryGetValue(reticleFocus, out cachedReticle)) {
        Rect averagedVizRect = CalculateAverageVizRect(reticleFocus, newVizRect);
        PositionReticle(cachedReticle, averagedVizRect);
      }
    }

    private Rect CalculateAverageVizRect(IVisibleInCamera reticleFocus, Rect newVizRect) {
      Rect averagedVizRect = newVizRect;
      List<Rect> averagedList;

      if (_SmoothingReticleMap.TryGetValue(reticleFocus, out averagedList)) {
        // update the list
        averagedList.Add(newVizRect);
        int listLen = averagedList.Count;
        if (listLen > kReticleSmoothingCount) {
          averagedList.RemoveAt(0);
          listLen--;
        }

        // average together the rect values
        float allX = 0;
        float allY = 0;
        float allHeight = 0;
        float allWidth = 0;
        foreach (Rect entry in averagedList) {
          allX += entry.x;
          allY += entry.y;
          allHeight += entry.height;
          allWidth += entry.width;
        }
        Vector2 rectSize = new Vector2(allX / listLen, allY / listLen);
        Vector2 rectPosition = new Vector2(allWidth / listLen, allHeight / listLen);
        averagedVizRect = new Rect(rectSize, rectPosition);

      }
      else {
        _SmoothingReticleMap.Add(reticleFocus, new List<Rect> { newVizRect });
      }

      return averagedVizRect;
    }

    private void PositionReticle(DroneModeCameraReticle reticle, Rect vizRect) {
      reticle.SetImageSize(vizRect.width * _CameraImageScale, vizRect.height * _CameraImageScale);
      Vector2 localXY = MapVizCoordToLocalCoord(vizRect.x, vizRect.y);
      reticle.transform.localPosition = new Vector3(localXY.x, localXY.y, 0f);
      reticle.gameObject.SetActive(true);
    }

    private Vector2 MapVizCoordToLocalCoord(float vizX, float vizY) {
      Vector2 localPos = new Vector2();
      localPos.x = (vizX - _CameraImageSize.x * 0.5f) * _CameraImageScale;
      localPos.y = -(vizY - _CameraImageSize.y * 0.5f) * _CameraImageScale;
      return localPos;
    }

    private DroneModeCameraReticle CreateReticle() {
      DroneModeCameraReticle reticleScript = null;
      if (_CameraFeedImageContainer != null) {
        // Create the text label as a child under the parent container for the pool
        GameObject newLabelObject = UIManager.CreateUIElement(_DroneModeReticlePrefab.gameObject, _CameraFeedImageContainer.transform);
        newLabelObject.SetActive(false);
        reticleScript = newLabelObject.GetComponent<DroneModeCameraReticle>();
        reticleScript.ReticleLabel = "";
        reticleScript.ShowReticleLabelText(false);
      }
      return reticleScript;
    }

    private void ResetReticle(DroneModeCameraReticle toReset, bool spawned) {
      if (!spawned) {
        toReset.gameObject.SetActive(false);
      }
    }

    private void ShowTextForReticle(IVisibleInCamera reticleFocus, DroneModeCameraReticle reticle) {
      if (reticle != null) {
        if (!string.IsNullOrEmpty(reticleFocus.ReticleLabelLocKey)) {
          // Never show text on the reticle itself
          reticle.ShowReticleLabelText(false);

          string text = "";
          if (!string.IsNullOrEmpty(reticleFocus.ReticleLabelStringArg)) {
            text = Localization.GetWithArgs(reticleFocus.ReticleLabelLocKey, reticleFocus.ReticleLabelStringArg);
          }
          else {
            text = Localization.Get(reticleFocus.ReticleLabelLocKey);
          }
          _FocusedObjectFrameImage.gameObject.SetActive(true);
          _FocusedObjectTextLabel.text = text;
        }
        else {
          _FocusedObjectFrameImage.gameObject.SetActive(false);
        }
      }
      else {
        _FocusedObjectFrameImage.gameObject.SetActive(false);
      }
    }

    private string FormatCurrentSeenObjects() {
      string toString = "";
      foreach (var obj in _ObjToReticle.Keys) {
        if (obj is ObservableObject) {
          toString += ((ObservableObject)obj).ObjectType + " " + obj.VizRect + "       ";
        }
        else if (obj is Face) {
          toString += "Face ID " + ((Face)obj).ID + " " + obj.VizRect + "       ";
        }
      }
      return toString;
    }
  }
}<|MERGE_RESOLUTION|>--- conflicted
+++ resolved
@@ -291,12 +291,8 @@
       }
     }
 
-<<<<<<< HEAD
     private void CreateObservedObjectReticle(ObservableObject observedObject) {
-=======
-    private void CreateObservedObjectReticle(ObservedObject observedObject) {
       observedObject.InFieldOfViewStateChanged -= HandleInFieldOfViewChanged;
->>>>>>> d875db52
       observedObject.InFieldOfViewStateChanged += HandleInFieldOfViewChanged;
       CreateReticleIfVisible(observedObject);
     }
