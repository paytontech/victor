public static class LocalizationKeys {

<<<<<<< HEAD
  #region Assets/StreamingAssets/LocalizedStrings/en-us/ChallengeTitleStrings.json
=======
  #region ChallengeTitleStrings
>>>>>>> ca0cbfd0

  public const string kAskCozmo01Title = "askCozmo01.title";
  public const string kAskCozmo01Subtitle = "askCozmo01.subtitle";
  public const string kAskCozmo01Description = "askCozmo01.description";
  public const string kInvestorDemoInvestorDemoScene1 = "investorDemo.investorDemoScene1";
  public const string kInvestorDemoInvestorDemoScene2 = "investorDemo.investorDemoScene2";
  public const string kInvestorDemoInvestorDemoScene3 = "investorDemo.investorDemoScene3";
  public const string kInvestorDemoInvestorDemoScene4 = "investorDemo.investorDemoScene4";
  public const string kDockTraining01Title = "dockTraining01.title";
  public const string kDockTraining01Subtitle = "dockTraining01.subtitle";
  public const string kDockTraining01Description = "dockTraining01.description";
  public const string kFollowCube01Title = "followCube01.title";
  public const string kFollowCube01Subtitle = "followCube01.subtitle";
  public const string kFollowCube01Description = "followCube01.description";
  public const string kRotationTraining01Title = "rotationTraining01.title";
  public const string kRotationTraining01Subtitle = "rotationTraining01.subtitle";
  public const string kRotationTraining01Description = "rotationTraining01.description";
  public const string kVisionTraining01Title = "visionTraining01.title";
  public const string kVisionTraining01Subtitle = "visionTraining01.subtitle";
  public const string kVisionTraining01Description = "visionTraining01.description";
  public const string kWinkGame01Title = "winkGame01.title";
  public const string kWinkGame01Subtitle = "winkGame01.subtitle";
  public const string kWinkGame01Description = "winkGame01.description";
  public const string kForwardBackward01Title = "forwardBackward01.title";
  public const string kForwardBackward01Subtitle = "forwardBackward01.subtitle";
  public const string kForwardBackward01Description = "forwardBackward01.description";
  public const string kMotionDetection01Title = "motionDetection01.title";
  public const string kMotionDetection01Subtitle = "motionDetection01.subtitle";
  public const string kMotionDetection01Description = "motionDetection01.description";
  public const string kFollowCubeRotate1Title = "followCubeRotate1.title";
  public const string kFollowCubeRotate1Subtitle = "followCubeRotate1.subtitle";
  public const string kFollowCubeRotate1Description = "followCubeRotate1.description";
<<<<<<< HEAD
  public const string kPeekaboo1Title = "peekaboo1.title";
  public const string kPeekaboo1Subtitle = "peekaboo1.subtitle";
  public const string kPeekaboo1Description = "peekaboo1.description";

  #endregion

  #region Assets/StreamingAssets/LocalizedStrings/en-us/ConversationStrings.json
=======

  #endregion

  #region ConversationStrings
>>>>>>> ca0cbfd0

  public const string kHelloWorldHello = "HelloWorld.Hello";
  public const string kHelloWorldWorld = "HelloWorld.World";
  public const string kAzkCozmoSequenceNode2 = "AzkCozmoSequence.Node 2";
  public const string kAzkCozmoSequenceNode4 = "AzkCozmoSequence.Node 4";
  public const string kIntroSequenceAriaUploadLine = "IntroSequence.AriaUploadLine";
  public const string kIntroSequenceCozmoBleepLine = "IntroSequence.CozmoBleepLine";
  public const string kIntroSequenceAriaIntroLine = "IntroSequence.AriaIntroLine";
  public const string kIntroSequenceAriaIntroLine1 = "IntroSequence.AriaIntroLine1";
  public const string kIntroSequenceAriaIntroLine2 = "IntroSequence.AriaIntroLine2";
  public const string kIntroSequenceAriaIntroLine3 = "IntroSequence.AriaIntroLine3";
  public const string kIntroSequenceAriaUploadLine1 = "IntroSequence.AriaUploadLine1";
  public const string kIntroSequenceAriaUploadLine2 = "IntroSequence.AriaUploadLine2";

  #endregion

<<<<<<< HEAD
  #region Assets/StreamingAssets/LocalizedStrings/en-us/MinigameStrings.json
=======
  #region MinigameStrings
>>>>>>> ca0cbfd0

  public const string kAskCozmoTitle = "askCozmo.title";
  public const string kAskCozmoButton = "askCozmo.button";
  public const string kDockTrainingTitle = "dockTraining.title";
  public const string kFollowCubeTitle = "followCube.title";
  public const string kFollowCubeLabelAttempts = "followCube.label.attempts";
  public const string kPatternPlayTitle = "patternPlay.title";
  public const string kPatternPlayButtonOpenCollection = "patternPlay.button.openCollection";
  public const string kPatternPlayDiscoverViewOkButton = "patternPlay.discoverView.okButton";
  public const string kPatternPlayDiscoverViewTitle = "patternPlay.discoverView.title";
  public const string kRotationTrainingTitle = "rotationTraining.title";
  public const string kSpeedTapTitle = "speedTap.title";
  public const string kSpeedTapScoreCozmo = "speedTap.score.cozmo";
  public const string kSpeedTapScorePlayer = "speedTap.score.player";
  public const string kTreasureHuntTitle = "treasureHunt.title";
  public const string kVisionTrainingTitle = "visionTraining.title";
  public const string kVortexTitle = "vortex.title";
  public const string kVortexSpinButton = "vortex.spinButton";
  public const string kVortexReplayButton = "vortex.replayButton";
  public const string kVortexVortexStatus = "vortex.vortexStatus";
  public const string kVortexVortexWon = "vortex.vortexWon";
<<<<<<< HEAD
  public const string kPeekabooTitle = "peekaboo.title";
  public const string kPeekabooLabelPoints = "peekaboo.label.points";

  #endregion

  #region Assets/StreamingAssets/LocalizedStrings/en-us/SimpleStrings.json
=======
  public const string kMinigameQuitViewTitle = "minigame.quitView.title";
  public const string kMinigameQuitViewDescription = "minigame.quitView.description";

  #endregion

  #region SimpleStrings
>>>>>>> ca0cbfd0

  public const string kButtonTap = "button.tap";
  public const string kButtonQuit = "button.quit";
  public const string kButtonStartChallenge = "button.startChallenge";
  public const string kBadgeNew = "badge.new";
  public const string kLabelPercentComplete = "label.percentComplete";
  public const string kButtonYes = "button.yes";
  public const string kButtonNo = "button.no";

  #endregion
}<|MERGE_RESOLUTION|>--- conflicted
+++ resolved
@@ -1,10 +1,6 @@
 public static class LocalizationKeys {
 
-<<<<<<< HEAD
-  #region Assets/StreamingAssets/LocalizedStrings/en-us/ChallengeTitleStrings.json
-=======
   #region ChallengeTitleStrings
->>>>>>> ca0cbfd0
 
   public const string kAskCozmo01Title = "askCozmo01.title";
   public const string kAskCozmo01Subtitle = "askCozmo01.subtitle";
@@ -37,20 +33,13 @@
   public const string kFollowCubeRotate1Title = "followCubeRotate1.title";
   public const string kFollowCubeRotate1Subtitle = "followCubeRotate1.subtitle";
   public const string kFollowCubeRotate1Description = "followCubeRotate1.description";
-<<<<<<< HEAD
   public const string kPeekaboo1Title = "peekaboo1.title";
   public const string kPeekaboo1Subtitle = "peekaboo1.subtitle";
   public const string kPeekaboo1Description = "peekaboo1.description";
 
   #endregion
 
-  #region Assets/StreamingAssets/LocalizedStrings/en-us/ConversationStrings.json
-=======
-
-  #endregion
-
   #region ConversationStrings
->>>>>>> ca0cbfd0
 
   public const string kHelloWorldHello = "HelloWorld.Hello";
   public const string kHelloWorldWorld = "HelloWorld.World";
@@ -67,11 +56,7 @@
 
   #endregion
 
-<<<<<<< HEAD
-  #region Assets/StreamingAssets/LocalizedStrings/en-us/MinigameStrings.json
-=======
   #region MinigameStrings
->>>>>>> ca0cbfd0
 
   public const string kAskCozmoTitle = "askCozmo.title";
   public const string kAskCozmoButton = "askCozmo.button";
@@ -93,21 +78,14 @@
   public const string kVortexReplayButton = "vortex.replayButton";
   public const string kVortexVortexStatus = "vortex.vortexStatus";
   public const string kVortexVortexWon = "vortex.vortexWon";
-<<<<<<< HEAD
   public const string kPeekabooTitle = "peekaboo.title";
   public const string kPeekabooLabelPoints = "peekaboo.label.points";
-
-  #endregion
-
-  #region Assets/StreamingAssets/LocalizedStrings/en-us/SimpleStrings.json
-=======
   public const string kMinigameQuitViewTitle = "minigame.quitView.title";
   public const string kMinigameQuitViewDescription = "minigame.quitView.description";
 
   #endregion
 
   #region SimpleStrings
->>>>>>> ca0cbfd0
 
   public const string kButtonTap = "button.tap";
   public const string kButtonQuit = "button.quit";
